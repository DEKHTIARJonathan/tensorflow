#!/usr/bin/env python
# Copyright 2015 The TensorFlow Authors. All Rights Reserved.
#
# Licensed under the Apache License, Version 2.0 (the "License");
# you may not use this file except in compliance with the License.
# You may obtain a copy of the License at
#
#     http://www.apache.org/licenses/LICENSE-2.0
#
# Unless required by applicable law or agreed to in writing, software
# distributed under the License is distributed on an "AS IS" BASIS,
# WITHOUT WARRANTIES OR CONDITIONS OF ANY KIND, either express or implied.
# See the License for the specific language governing permissions and
# limitations under the License.
# ==============================================================================

"""Crosstool wrapper for compiling CUDA programs.

SYNOPSIS:
  crosstool_wrapper_is_not_gcc [options passed in by cc_library()
                                or cc_binary() rule]

DESCRIPTION:
  This script is expected to be called by the cc_library() or cc_binary() bazel
  rules. When the option "-x cuda" is present in the list of arguments passed
  to this script, it invokes the nvcc CUDA compiler. Most arguments are passed
  as is as a string to --compiler-options of nvcc. When "-x cuda" is not
  present, this wrapper invokes hybrid_driver_is_not_gcc with the input
  arguments as is.

NOTES:
  Changes to the contents of this file must be propagated from
  //third_party/gpus/crosstool/crosstool_wrapper_is_not_gcc to
  //third_party/gpus/crosstool/v*/*/clang/bin/crosstool_wrapper_is_not_gcc
"""

from __future__ import print_function

__author__ = 'keveman@google.com (Manjunath Kudlur)'

from argparse import ArgumentParser
import os
import subprocess
import re
import sys
import pipes

# Template values set by cuda_autoconf.
CPU_COMPILER = ('%{cpu_compiler}')
GCC_HOST_COMPILER_PATH = ('%{gcc_host_compiler_path}')

NVCC_PATH = '%{nvcc_path}'
PREFIX_DIR = os.path.dirname(GCC_HOST_COMPILER_PATH)
NVCC_VERSION = '%{cuda_version}'

def Log(s):
  print('gpus/crosstool: {0}'.format(s))


def GetOptionValue(argv, option):
  """Extract the list of values for option from the argv list.

  Args:
    argv: A list of strings, possibly the argv passed to main().
    option: The option whose value to extract, with the leading '-'.

  Returns:
    A list of values, either directly following the option,
    (eg., -opt val1 val2) or values collected from multiple occurrences of
    the option (eg., -opt val1 -opt val2).
  """

  parser = ArgumentParser()
  parser.add_argument(option, nargs='*', action='append')
  option = option.lstrip('-').replace('-', '_')
  args, _ = parser.parse_known_args(argv)
  if not args or not vars(args)[option]:
    return []
  else:
    return sum(vars(args)[option], [])


def GetHostCompilerOptions(argv):
  """Collect the -isystem, -iquote, and --sysroot option values from argv.

  Args:
    argv: A list of strings, possibly the argv passed to main().

  Returns:
    The string that can be used as the --compiler-options to nvcc.
  """

  parser = ArgumentParser()
  parser.add_argument('-isystem', nargs='*', action='append')
  parser.add_argument('-iquote', nargs='*', action='append')
  parser.add_argument('--sysroot', nargs=1)
  parser.add_argument('-g', nargs='*', action='append')
  parser.add_argument('-fno-canonical-system-headers', action='store_true')
  parser.add_argument('-no-canonical-prefixes', action='store_true')

  args, _ = parser.parse_known_args(argv)

  opts = ''

  if args.isystem:
    opts += ' -isystem ' + ' -isystem '.join(sum(args.isystem, []))
  if args.iquote:
    opts += ' -iquote ' + ' -iquote '.join(sum(args.iquote, []))
  if args.g:
    opts += ' -g' + ' -g'.join(sum(args.g, []))
  if args.fno_canonical_system_headers:
    opts += ' -fno-canonical-system-headers'
  if args.no_canonical_prefixes:
    opts += ' -no-canonical-prefixes'
  if args.sysroot:
    opts += ' --sysroot ' + args.sysroot[0]

  return opts

def _update_options(nvcc_options):
  if NVCC_VERSION in ("7.0",):
    return nvcc_options

  update_options = { "relaxed-constexpr" : "expt-relaxed-constexpr" }
  return [ update_options[opt] if opt in update_options else opt
                    for opt in nvcc_options ]

def GetNvccOptions(argv):
  """Collect the -nvcc_options values from argv.

  Args:
    argv: A list of strings, possibly the argv passed to main().

  Returns:
    The string that can be passed directly to nvcc.
  """

  parser = ArgumentParser()
  parser.add_argument('-nvcc_options', nargs='*', action='append')

  args, _ = parser.parse_known_args(argv)

  if args.nvcc_options:
    options = _update_options(sum(args.nvcc_options, []))
    return ' '.join(['--'+a for a in options])
  return ''

def system(cmd):
  """Invokes cmd with os.system().

  Args:
    cmd: The command.

  Returns:
    The exit code if the process exited with exit() or -signal
    if the process was terminated by a signal.
  """
  retv = os.system(cmd)
  if os.WIFEXITED(retv):
    return os.WEXITSTATUS(retv)
  else:
    return -os.WTERMSIG(retv)

def InvokeNvcc(argv, log=False):
  """Call nvcc with arguments assembled from argv.

  Args:
    argv: A list of strings, possibly the argv passed to main().
    log: True if logging is requested.

  Returns:
    The return value of calling system('nvcc ' + args)
  """

  host_compiler_options = GetHostCompilerOptions(argv)
  nvcc_compiler_options = GetNvccOptions(argv)
<<<<<<< HEAD
  opt_option = GetOptionValue(argv, 'O')
  m_options = GetOptionValue(argv, 'm')
=======
  opt_option = GetOptionValue(argv, '-O')
  m_options = GetOptionValue(argv, '-m')
>>>>>>> ca046652
  m_host_options = ''.join([' -m' + m for m in m_options if m not in ['32', '64']])
  host_compiler_options = ' '.join([host_compiler_options, m_host_options])
  m_options = ''.join([' -m' + m for m in m_options if m in ['32', '64']])
  include_options = GetOptionValue(argv, '-I')
  out_file = GetOptionValue(argv, '-o')
  depfiles = GetOptionValue(argv, '-MF')
  defines = GetOptionValue(argv, '-D')
  defines = ''.join([' -D' + define for define in defines])
  undefines = GetOptionValue(argv, '-U')
  undefines = ''.join([' -U' + define for define in undefines])
  std_options = GetOptionValue(argv, '-std')
  # Supported -std flags as of CUDA 9.0. Only keep last to mimic gcc/clang.
  nvcc_allowed_std_options = ["c++03", "c++11", "c++14"]
  std_options = ''.join([' -std=' + define
      for define in std_options if define in nvcc_allowed_std_options][-1:])
  fatbin_options = ''.join([' --fatbin-options=' + option
      for option in GetOptionValue(argv, '-Xcuda-fatbinary')])

  # The list of source files get passed after the -c option. I don't know of
  # any other reliable way to just get the list of source files to be compiled.
  src_files = GetOptionValue(argv, '-c')

  # Pass -w through from host to nvcc, but don't do anything fancier with
  # warnings-related flags, since they're not necessarily the same across
  # compilers.
  warning_options = ' -w' if '-w' in argv else ''

  if len(src_files) == 0:
    return 1
  if len(out_file) != 1:
    return 1

  opt = (' -O2' if (len(opt_option) > 0 and int(opt_option[0]) > 0)
         else ' -g')

  includes = (' -I ' + ' -I '.join(include_options)
              if len(include_options) > 0
              else '')

  # Unfortunately, there are other options that have -c prefix too.
  # So allowing only those look like C/C++ files.
  src_files = [f for f in src_files if
               re.search('\.cpp$|\.cc$|\.c$|\.cxx$|\.C$', f)]
  srcs = ' '.join(src_files)
  out = ' -o ' + out_file[0]

  nvccopts = '-D_FORCE_INLINES '
  for capability in GetOptionValue(argv, "--cuda-gpu-arch"):
    capability = capability[len('sm_'):]
    nvccopts += r'-gencode=arch=compute_%s,\"code=sm_%s\" ' % (capability,
                                                               capability)
  for capability in GetOptionValue(argv, '--cuda-include-ptx'):
    capability = capability[len('sm_'):]
    nvccopts += r'-gencode=arch=compute_%s,\"code=compute_%s\" ' % (capability,
                                                                    capability)
  nvccopts += nvcc_compiler_options
  nvccopts += undefines
  nvccopts += defines
  nvccopts += std_options
  nvccopts += m_options
  nvccopts += warning_options
  nvccopts += fatbin_options

  if depfiles:
    # Generate the dependency file
    depfile = depfiles[0]
    cmd = (NVCC_PATH + ' ' + nvccopts +
           ' --compiler-options "' + host_compiler_options + '"' +
           ' --compiler-bindir=' + GCC_HOST_COMPILER_PATH +
           ' -I .' +
           ' -x cu ' + opt + includes + ' ' + srcs + ' -M -o ' + depfile)
    if log: Log(cmd)
    exit_status = system(cmd)
    if exit_status != 0:
      return exit_status

  cmd = (NVCC_PATH + ' ' + nvccopts +
         ' --compiler-options "' + host_compiler_options + ' -fPIC"' +
         ' --compiler-bindir=' + GCC_HOST_COMPILER_PATH +
         ' -I .' +
         ' -x cu ' + opt + includes + ' -c ' + srcs + out)

  # TODO(zhengxq): for some reason, 'gcc' needs this help to find 'as'.
  # Need to investigate and fix.
  cmd = 'PATH=' + PREFIX_DIR + ':$PATH ' + cmd
  if log: Log(cmd)
  return system(cmd)


def main():
  parser = ArgumentParser()
  parser.add_argument('-x', nargs=1)
  parser.add_argument('--cuda_log', action='store_true')
  args, leftover = parser.parse_known_args(sys.argv[1:])

  if args.x and args.x[0] == 'cuda':
    if args.cuda_log: Log('-x cuda')
    leftover = [pipes.quote(s) for s in leftover]
    if args.cuda_log: Log('using nvcc')
    return InvokeNvcc(leftover, log=args.cuda_log)

  # Strip our flags before passing through to the CPU compiler for files which
  # are not -x cuda. We can't just pass 'leftover' because it also strips -x.
  # We not only want to pass -x to the CPU compiler, but also keep it in its
  # relative location in the argv list (the compiler is actually sensitive to
  # this).
  cpu_compiler_flags = [flag for flag in sys.argv[1:]
                             if not flag.startswith(('--cuda_log'))]

  return subprocess.call([CPU_COMPILER] + cpu_compiler_flags)

if __name__ == '__main__':
  sys.exit(main())<|MERGE_RESOLUTION|>--- conflicted
+++ resolved
@@ -174,13 +174,8 @@
 
   host_compiler_options = GetHostCompilerOptions(argv)
   nvcc_compiler_options = GetNvccOptions(argv)
-<<<<<<< HEAD
-  opt_option = GetOptionValue(argv, 'O')
-  m_options = GetOptionValue(argv, 'm')
-=======
   opt_option = GetOptionValue(argv, '-O')
   m_options = GetOptionValue(argv, '-m')
->>>>>>> ca046652
   m_host_options = ''.join([' -m' + m for m in m_options if m not in ['32', '64']])
   host_compiler_options = ' '.join([host_compiler_options, m_host_options])
   m_options = ''.join([' -m' + m for m in m_options if m in ['32', '64']])
