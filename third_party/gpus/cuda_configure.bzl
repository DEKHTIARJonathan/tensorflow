--- conflicted
+++ resolved
@@ -527,40 +527,28 @@
             cpu_value,
             cuda_config.config["cublas_library_dir"],
             cuda_config.cublas_version,
-<<<<<<< HEAD
-=======
             static = False,
->>>>>>> 4de5de05
         ),
         "cusolver": _check_cuda_lib_params(
             "cusolver",
             cpu_value,
             cuda_config.config["cusolver_library_dir"],
             cuda_config.cusolver_version,
-<<<<<<< HEAD
-=======
             static = False,
->>>>>>> 4de5de05
         ),
         "curand": _check_cuda_lib_params(
             "curand",
             cpu_value,
             cuda_config.config["curand_library_dir"],
             cuda_config.curand_version,
-<<<<<<< HEAD
-=======
             static = False,
->>>>>>> 4de5de05
         ),
         "cufft": _check_cuda_lib_params(
             "cufft",
             cpu_value,
             cuda_config.config["cufft_library_dir"],
             cuda_config.cufft_version,
-<<<<<<< HEAD
-=======
             static = False,
->>>>>>> 4de5de05
         ),
         "cudnn": _check_cuda_lib_params(
             "cudnn",
@@ -569,18 +557,7 @@
             cuda_config.cudnn_version,
             static = False,
         ),
-<<<<<<< HEAD
-        "nvToolsExt": _find_cuda_lib(
-            "nvToolsExt",
-            repository_ctx,
-            cpu_value,
-            cuda_config.config["cuda_library_dir"],
-            "1",
-        ),
-        "cupti": _find_cuda_lib(
-=======
         "cupti": _check_cuda_lib_params(
->>>>>>> 4de5de05
             "cupti",
             cpu_value,
             cuda_config.config["cupti_library_dir"],
@@ -592,10 +569,7 @@
             cpu_value,
             cuda_config.config["cusparse_library_dir"],
             cuda_config.cusparse_version,
-<<<<<<< HEAD
-=======
             static = False,
->>>>>>> 4de5de05
         ),
     }
 
@@ -774,7 +748,6 @@
             "%{cudart_lib}": lib_name("cudart", cpu_value),
             "%{cublas_lib}": lib_name("cublas", cpu_value),
             "%{cusolver_lib}": lib_name("cusolver", cpu_value),
-            "%{nvtools_lib}": lib_name("nvToolsExt", cpu_value),
             "%{cudnn_lib}": lib_name("cudnn", cpu_value),
             "%{cufft_lib}": lib_name("cufft", cpu_value),
             "%{curand_lib}": lib_name("curand", cpu_value),
@@ -808,7 +781,6 @@
     repository_ctx.file("cuda/cuda/lib/%s" % lib_name("cudnn", cpu_value))
     repository_ctx.file("cuda/cuda/lib/%s" % lib_name("curand", cpu_value))
     repository_ctx.file("cuda/cuda/lib/%s" % lib_name("cufft", cpu_value))
-    repository_ctx.file("cuda/cuda/lib/%s" % lib_name("nvToolsExt", cpu_value))
     repository_ctx.file("cuda/cuda/lib/%s" % lib_name("cupti", cpu_value))
     repository_ctx.file("cuda/cuda/lib/%s" % lib_name("cusparse", cpu_value))
 
@@ -1035,12 +1007,8 @@
         ],
     ))
 
-<<<<<<< HEAD
-    cuda_libs = _find_libs(repository_ctx, cuda_config)
-=======
     check_cuda_libs_script = repository_ctx.path(Label("@org_tensorflow//third_party/gpus:check_cuda_libs.py"))
     cuda_libs = _find_libs(repository_ctx, check_cuda_libs_script, cuda_config)
->>>>>>> 4de5de05
     cuda_lib_srcs = []
     cuda_lib_outs = []
     for path in cuda_libs.values():
@@ -1126,7 +1094,6 @@
             "%{cupti_lib}": _basename(repository_ctx, cuda_libs["cupti"]),
             "%{cusparse_lib}": _basename(repository_ctx, cuda_libs["cusparse"]),
             "%{copy_rules}": "\n".join(copy_rules),
-            "%{nvtools_lib}": cuda_libs["nvToolsExt"].basename,
         },
     )
 
