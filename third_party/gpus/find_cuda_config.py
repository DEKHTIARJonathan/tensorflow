--- conflicted
+++ resolved
@@ -339,93 +339,6 @@
       "cublas_library_dir": os.path.dirname(library_path),
   }
 
-def _find_cusolver_config(base_paths, required_version, cuda_version):
-
-  if (_at_least_version(cuda_version, "11.0") or (_is_aarch64 and _at_least_version(cuda_version, "10.2"))):
-
-    def get_header_version(path):
-      version = (
-          _get_header_version(path, name)
-          for name in ("CUSOLVER_VER_MAJOR", "CUSOLVER_VER_MINOR",
-                       "CUSOLVER_VER_PATCH"))
-      return ".".join(version)
-
-    header_path, header_version = _find_header(base_paths, "cusolver_common.h",
-                                               required_version,
-                                               get_header_version)
-    cusolver_version = header_version.split(".")[0]
-
-  else:
-    header_version = cuda_version
-    header_path = _find_file(base_paths, _header_paths(), "cusolver_common.h")
-    cusolver_version = required_version
-
-  library_path = _find_library(base_paths, "cusolver", cusolver_version)
-
-  return {
-      "cusolver_version": header_version,
-      "cusolver_include_dir": os.path.dirname(header_path),
-      "cusolver_library_dir": os.path.dirname(library_path),
-  }
-
-def _find_curand_config(base_paths, required_version, cuda_version):
-
-  if (_at_least_version(cuda_version, "11.0") or (_is_aarch64 and _at_least_version(cuda_version, "10.2"))):
-
-    def get_header_version(path):
-      version = (
-          _get_header_version(path, name)
-          for name in ("CURAND_VER_MAJOR", "CURAND_VER_MINOR",
-                       "CURAND_VER_PATCH"))
-      return ".".join(version)
-
-    header_path, header_version = _find_header(base_paths, "curand.h",
-                                               required_version,
-                                               get_header_version)
-    curand_version = header_version.split(".")[0]
-
-  else:
-    header_version = cuda_version
-    header_path = _find_file(base_paths, _header_paths(), "curand.h")
-    curand_version = required_version
-
-  library_path = _find_library(base_paths, "curand", curand_version)
-
-  return {
-      "curand_version": header_version,
-      "curand_include_dir": os.path.dirname(header_path),
-      "curand_library_dir": os.path.dirname(library_path),
-  }
-
-def _find_cufft_config(base_paths, required_version, cuda_version):
-
-  if (_at_least_version(cuda_version, "11.0") or (_is_aarch64 and _at_least_version(cuda_version, "10.2"))):
-
-    def get_header_version(path):
-      version = (
-          _get_header_version(path, name)
-          for name in ("CUFFT_VER_MAJOR", "CUFFT_VER_MINOR",
-                       "CUFFT_VER_PATCH"))
-      return ".".join(version)
-
-    header_path, header_version = _find_header(base_paths, "cufft.h",
-                                               required_version,
-                                               get_header_version)
-    cufft_version = header_version.split(".")[0]
-
-  else:
-    header_version = cuda_version
-    header_path = _find_file(base_paths, _header_paths(), "cufft.h")
-    cufft_version = required_version
-
-  library_path = _find_library(base_paths, "cufft", cufft_version)
-
-  return {
-      "cufft_version": header_version,
-      "cufft_include_dir": os.path.dirname(header_path),
-      "cufft_library_dir": os.path.dirname(library_path),
-  }
-
 
 def _find_cusolver_config(base_paths, required_version, cuda_version):
 
@@ -694,12 +607,7 @@
     if tuple(int(v) for v in cuda_version.split(".")) < (11, 0):
       cufft_paths = cuda_paths
     cufft_version = os.environ.get("TF_CUFFT_VERSION", "")
-<<<<<<< HEAD
-    result.update(
-        _find_cufft_config(cufft_paths, cufft_version, cuda_version))
-=======
     result.update(_find_cufft_config(cufft_paths, cufft_version, cuda_version))
->>>>>>> ca046652
 
     cusparse_paths = base_paths
     if tuple(int(v) for v in cuda_version.split(".")) < (11, 0):
