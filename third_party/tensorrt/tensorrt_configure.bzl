# -*- Python -*-
"""Repository rule for TensorRT configuration.

`tensorrt_configure` depends on the following environment variables:

  * `TF_TENSORRT_VERSION`: The TensorRT libnvinfer version.
  * `TENSORRT_INSTALL_PATH`: The installation path of the TensorRT library.
"""

load(
    "//third_party/gpus:cuda_configure.bzl",
    "find_cuda_config",
    "get_cpu_value",
    "lib_name",
    "make_copy_files_rule",
)

_TENSORRT_INSTALL_PATH = "TENSORRT_INSTALL_PATH"
_TF_TENSORRT_CONFIG_REPO = "TF_TENSORRT_CONFIG_REPO"
_TF_TENSORRT_VERSION = "TF_TENSORRT_VERSION"
_TF_NEED_TENSORRT = "TF_NEED_TENSORRT"

_TF_TENSORRT_LIBS = ["nvinfer", "nvinfer_plugin"]
_TF_TENSORRT_HEADERS = ["NvInfer.h", "NvUtils.h", "NvInferPlugin.h"]
_TF_TENSORRT_HEADERS_V6 = [
    "NvInfer.h",
    "NvUtils.h",
    "NvInferPlugin.h",
<<<<<<< HEAD
=======
    "NvInferVersion.h",
    "NvInferRuntime.h",
    "NvInferRuntimeCommon.h",
>>>>>>> 0d6fc414
    "NvInferPluginUtils.h",
    "NvInferRuntimeCommon.h",
    "NvInferRuntime.h", 
    "NvInferVersion.h",
]

_DEFINE_TENSORRT_SONAME_MAJOR = "#define NV_TENSORRT_SONAME_MAJOR"
_DEFINE_TENSORRT_SONAME_MINOR = "#define NV_TENSORRT_SONAME_MINOR"
_DEFINE_TENSORRT_SONAME_PATCH = "#define NV_TENSORRT_SONAME_PATCH"

def _at_least_version(actual_version, required_version):
    actual = [int(v) for v in actual_version.split(".")]
    required = [int(v) for v in required_version.split(".")]
    return actual >= required

def _get_tensorrt_headers(tensorrt_version):
    if _at_least_version(tensorrt_version, "6"):
        return _TF_TENSORRT_HEADERS_V6
    return _TF_TENSORRT_HEADERS

def _tpl(repository_ctx, tpl, substitutions):
    repository_ctx.template(
        tpl,
        Label("//third_party/tensorrt:%s.tpl" % tpl),
        substitutions,
    )

def _create_dummy_repository(repository_ctx):
    """Create a dummy TensorRT repository."""
    _tpl(repository_ctx, "build_defs.bzl", {"%{if_tensorrt}": "if_false"})
    _tpl(repository_ctx, "BUILD", {
        "%{copy_rules}": "",
        "\":tensorrt_include\"": "",
        "\":tensorrt_lib\"": "",
    })
    _tpl(repository_ctx, "tensorrt/include/tensorrt_config.h", {
        "%{tensorrt_version}": "",
    })

def enable_tensorrt(repository_ctx):
    """Returns whether to build with TensorRT support."""
    return int(repository_ctx.os.environ.get(_TF_NEED_TENSORRT, False))

def _tensorrt_configure_impl(repository_ctx):
    """Implementation of the tensorrt_configure repository rule."""
    if _TF_TENSORRT_CONFIG_REPO in repository_ctx.os.environ:
        # Forward to the pre-configured remote repository.
        remote_config_repo = repository_ctx.os.environ[_TF_TENSORRT_CONFIG_REPO]
        repository_ctx.template("BUILD", Label(remote_config_repo + ":BUILD"), {})
        repository_ctx.template(
            "build_defs.bzl",
            Label(remote_config_repo + ":build_defs.bzl"),
            {},
        )
        repository_ctx.template(
            "tensorrt/include/tensorrt_config.h",
            Label(remote_config_repo + ":tensorrt/include/tensorrt_config.h"),
            {},
        )
        repository_ctx.template(
            "LICENSE",
            Label(remote_config_repo + ":LICENSE"),
            {},
        )
        return

    # Copy license file in non-remote build.
    repository_ctx.template(
        "LICENSE",
        Label("//third_party/tensorrt:LICENSE"),
        {},
    )

    if not enable_tensorrt(repository_ctx):
        _create_dummy_repository(repository_ctx)
        return

    config = find_cuda_config(repository_ctx, ["tensorrt"])
    trt_version = config["tensorrt_version"]
    cpu_value = get_cpu_value(repository_ctx)

    # Copy the library and header files.
    libraries = [lib_name(lib, cpu_value, trt_version) for lib in _TF_TENSORRT_LIBS]
    library_dir = config["tensorrt_library_dir"] + "/"
    headers = _get_tensorrt_headers(trt_version)
    include_dir = config["tensorrt_include_dir"] + "/"
    copy_rules = [
        make_copy_files_rule(
            repository_ctx,
            name = "tensorrt_lib",
            srcs = [library_dir + library for library in libraries],
            outs = ["tensorrt/lib/" + library for library in libraries],
        ),
        make_copy_files_rule(
            repository_ctx,
            name = "tensorrt_include",
            srcs = [include_dir + header for header in headers],
            outs = ["tensorrt/include/" + header for header in headers],
        ),
    ]

    # Set up config file.
    _tpl(repository_ctx, "build_defs.bzl", {"%{if_tensorrt}": "if_true"})

    # Set up BUILD file.
    _tpl(repository_ctx, "BUILD", {
        "%{copy_rules}": "\n".join(copy_rules),
    })

    # Set up tensorrt_config.h, which is used by
    # tensorflow/stream_executor/dso_loader.cc.
    _tpl(repository_ctx, "tensorrt/include/tensorrt_config.h", {
        "%{tensorrt_version}": trt_version,
    })

tensorrt_configure = repository_rule(
    implementation = _tensorrt_configure_impl,
    environ = [
        _TENSORRT_INSTALL_PATH,
        _TF_TENSORRT_VERSION,
        _TF_TENSORRT_CONFIG_REPO,
        _TF_NEED_TENSORRT,
        "TF_CUDA_PATHS",
    ],
)
"""Detects and configures the local CUDA toolchain.

Add the following to your WORKSPACE FILE:

```python
tensorrt_configure(name = "local_config_tensorrt")
```

Args:
  name: A unique name for this workspace rule.
"""<|MERGE_RESOLUTION|>--- conflicted
+++ resolved
@@ -26,16 +26,10 @@
     "NvInfer.h",
     "NvUtils.h",
     "NvInferPlugin.h",
-<<<<<<< HEAD
-=======
     "NvInferVersion.h",
     "NvInferRuntime.h",
     "NvInferRuntimeCommon.h",
->>>>>>> 0d6fc414
     "NvInferPluginUtils.h",
-    "NvInferRuntimeCommon.h",
-    "NvInferRuntime.h", 
-    "NvInferVersion.h",
 ]
 
 _DEFINE_TENSORRT_SONAME_MAJOR = "#define NV_TENSORRT_SONAME_MAJOR"
