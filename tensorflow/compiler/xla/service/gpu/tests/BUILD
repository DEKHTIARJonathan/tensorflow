--- conflicted
+++ resolved
@@ -243,9 +243,6 @@
     tags = tf_cuda_tests_tags() + ["no_rocm"],
     deps = [
         ":gpu_codegen_test",
-<<<<<<< HEAD
-        "//tensorflow/compiler/xla:debug_options_flags",
-=======
         "//tensorflow/compiler/xla/service:hlo",
         "//tensorflow/compiler/xla/service:hlo_module_config",
         "//tensorflow/core:test_main",
@@ -262,7 +259,6 @@
         "//tensorflow/compiler/xla/service:hlo_module_config",
         "//tensorflow/compiler/xla/service:hlo_parser",
         "//tensorflow/compiler/xla/tests:hlo_test_base",
->>>>>>> ca046652
         "//tensorflow/core:test",
         "//tensorflow/core:test_main",
     ],
