load("//tensorflow:tensorflow.bzl", "tf_cc_binary", "tf_cc_test", "tf_native_cc_binary")
load(
    "//third_party/mlir:tblgen.bzl",
    "gentbl",
)

package(
    default_visibility = [
        # TODO(jpienaar): Make the visibility more restrictive.
        ":friends",
        "//tensorflow/lite/experimental/tf_runtime:__subpackages__",
    ],
    licenses = ["notice"],  # Apache 2.0
)

package_group(
    name = "friends",
    includes = ["//third_party/mlir:subpackages"],
    packages = [
        "//learning/brain/mlir/...",
        "//tensorflow/compiler/mlir/...",
    ],
)

filegroup(
    name = "tensorflow_lite_ops_td_files",
    srcs = [
        "experimental/tfl_hardware_interfaces.td",
        "ir/tfl_op_interfaces.td",
        "ir/tfl_ops.td",
        "//tensorflow/compiler/mlir/lite/quantization:quantization_td_files",
        "@llvm-project//mlir:OpBaseTdFiles",
        "@llvm-project//mlir:include/mlir/Interfaces/LoopLikeInterface.td",
        "@llvm-project//mlir:include/mlir/Interfaces/SideEffectInterfaces.td",
    ],
)

gentbl(
    name = "tensorflow_lite_ops_inc_gen",
    tbl_outs = [
        (
            "-gen-op-decls",
            "ir/tfl_ops.h.inc",
        ),
        (
            "-gen-op-defs",
            "ir/tfl_ops.cc.inc",
        ),
        (
            "-gen-struct-attr-decls",
            "ir/tfl_structs.h.inc",
        ),
        (
            "-gen-struct-attr-defs",
            "ir/tfl_structs.cc.inc",
        ),
        (
            "-gen-dialect-doc",
            "g3doc/tfl_ops.md",
        ),
    ],
    tblgen = "@llvm-project//mlir:mlir-tblgen",
    td_file = "ir/tfl_ops.td",
    td_srcs = [
        ":tensorflow_lite_ops_td_files",
    ],
)

gentbl(
    name = "tensorflow_lite_op_interfaces_inc_gen",
    tbl_outs = [
        (
            "-gen-op-interface-decls",
            "ir/tfl_ops_interface.h.inc",
        ),
        (
            "-gen-op-interface-defs",
            "ir/tfl_ops_interface.cc.inc",
        ),
    ],
    tblgen = "@llvm-project//mlir:mlir-tblgen",
    td_file = "ir/tfl_op_interfaces.td",
    td_srcs = [
        ":tensorflow_lite_ops_td_files",
    ],
)

gentbl(
    name = "tensorflow_lite_prepare_tf_inc_gen",
    tbl_outs = [
        (
            "-gen-rewriters",
            "transforms/generated_prepare_tf.inc",
        ),
    ],
    tblgen = "@llvm-project//mlir:mlir-tblgen",
    td_file = "transforms/prepare_patterns.td",
    td_srcs = [
        ":tensorflow_lite_ops_td_files",
        "@llvm-project//mlir:StdOpsTdFiles",
        "//tensorflow/compiler/mlir/tensorflow:tensorflow_ops_td_files",
        "//tensorflow/compiler/mlir/tensorflow:tensorflow_optimize_td_files",
    ],
)

gentbl(
    name = "tensorflow_lite_lower_static_tensor_list_inc_gen",
    tbl_outs = [
        (
            "-gen-rewriters",
            "transforms/generated_lower_static_tensor_list.inc",
        ),
    ],
    tblgen = "@llvm-project//mlir:mlir-tblgen",
    td_file = "transforms/tensorlist_patterns.td",
    td_srcs = [
        ":tensorflow_lite_ops_td_files",
        "@llvm-project//mlir:StdOpsTdFiles",
        "//tensorflow/compiler/mlir/tensorflow:tensorflow_ops_td_files",
    ],
)

gentbl(
    name = "tensorflow_lite_legalize_tf_inc_gen",
    tbl_outs = [
        (
            "-gen-rewriters",
            "transforms/generated_legalize_tf.inc",
        ),
    ],
    tblgen = "@llvm-project//mlir:mlir-tblgen",
    td_file = "transforms/legalize_patterns.td",
    td_srcs = [
        ":tensorflow_lite_ops_td_files",
        "@llvm-project//mlir:StdOpsTdFiles",
        "//tensorflow/compiler/mlir/tensorflow:tensorflow_ops_td_files",
    ],
)

gentbl(
    name = "tensorflow_lite_optimize_inc_gen",
    tbl_outs = [
        (
            "-gen-rewriters",
            "transforms/generated_optimize.inc",
        ),
    ],
    tblgen = "@llvm-project//mlir:mlir-tblgen",
    td_file = "transforms/optimize_patterns.td",
    td_srcs = [
        ":tensorflow_lite_ops_td_files",
        "@llvm-project//mlir:StdOpsTdFiles",
        "//tensorflow/compiler/mlir/tensorflow:tensorflow_ops_td_files",
    ],
)

gentbl(
    name = "tensorflow_lite_quantize_inc_gen",
    tbl_outs = [
        (
            "-gen-rewriters",
            "transforms/generated_quantize.inc",
        ),
    ],
    tblgen = "@llvm-project//mlir:mlir-tblgen",
    td_file = "transforms/quantize_patterns.td",
    td_srcs = [
        ":tensorflow_lite_ops_td_files",
        "@llvm-project//mlir:StdOpsTdFiles",
    ],
)

gentbl(
    name = "tensorflow_lite_post_quantize_inc_gen",
    tbl_outs = [
        (
            "-gen-rewriters",
            "transforms/generated_post_quantize.inc",
        ),
    ],
    tblgen = "@llvm-project//mlir:mlir-tblgen",
    td_file = "transforms/post_quantize_patterns.td",
    td_srcs = [
        ":tensorflow_lite_ops_td_files",
        "@llvm-project//mlir:StdOpsTdFiles",
    ],
)

cc_library(
    name = "validators",
    srcs = [
        "utils/validators.cc",
    ],
    hdrs = [
        "utils/validators.h",
    ],
    deps = [
        "@llvm-project//mlir:Dialect",
        "@llvm-project//mlir:IR",
        "@llvm-project//mlir:StandardOps",
    ],
)

cc_library(
    name = "tensorflow_lite",
    srcs = [
        "ir/tfl_ops.cc",
        "ir/tfl_ops.cc.inc",
        "ir/tfl_ops.h.inc",
        "ir/tfl_ops_interface.cc.inc",
        "ir/tfl_ops_interface.h.inc",
        "runtime_verifiers.inc",
        "utils/attribute_utils.cc",
    ],
    hdrs = [
        "ir/tfl_ops.h",
        "transforms/passes.h",
        "utils/attribute_utils.h",
        "@llvm-project//mlir:include/mlir/Transforms/InliningUtils.h",
    ],
    deps = [
        ":tensorflow_lite_ops_inc_gen",
        ":validators",
        "//tensorflow/compiler/mlir/lite/experimental/estimators:cost_estimators",
        "//tensorflow/compiler/mlir/lite/quantization:quantization_lib",
        "//tensorflow/compiler/mlir/tensorflow:tensorflow_types",
        "//tensorflow/lite/schema:schema_fbs",
        "@llvm-project//llvm:Support",
        "@llvm-project//mlir:Analysis",
        "@llvm-project//mlir:DerivedAttributeOpInterface",
        "@llvm-project//mlir:Dialect",
        "@llvm-project//mlir:IR",
        "@llvm-project//mlir:LoopLikeInterface",
        "@llvm-project//mlir:Pass",
        "@llvm-project//mlir:QuantOps",
        "@llvm-project//mlir:SideEffects",
        "@llvm-project//mlir:StandardOps",
        "@llvm-project//mlir:Support",
        "@llvm-project//mlir:TransformUtils",
    ],
    alwayslink = 1,
)

cc_library(
    name = "lstm_utils",
    srcs = [
        "utils/lstm_utils.cc",
    ],
    hdrs = [
        "utils/lstm_utils.h",
    ],
    copts = ["-std=c++14"],
    deps = [
        ":tensorflow_lite",
        "//tensorflow/compiler/mlir/tensorflow",
        "@llvm-project//llvm:Support",
        "@llvm-project//mlir:IR",
        "@llvm-project//mlir:StandardOps",
        "@llvm-project//mlir:Support",
    ],
)

cc_library(
    name = "tftext_utils",
    srcs = [
        "utils/tftext_utils.cc",
    ],
    hdrs = [
        "utils/tftext_utils.h",
    ],
    copts = ["-std=c++14"],
    deps = [
        ":tensorflow_lite",
        "//tensorflow/compiler/mlir/tensorflow",
        "@llvm-project//llvm:Support",
        "@llvm-project//mlir:IR",
        "@llvm-project//mlir:StandardOps",
        "@llvm-project//mlir:Support",
    ],
)

cc_library(
    name = "stateful_ops_utils",
    srcs = [
        "utils/stateful_ops_utils.cc",
    ],
    hdrs = [
        "utils/stateful_ops_utils.h",
    ],
    deps = [
        ":tensorflow_lite",
        "@llvm-project//llvm:Support",
        "@llvm-project//mlir:IR",
        "@llvm-project//mlir:StandardOps",
    ],
)

tf_cc_test(
    name = "lstm_utils_test",
    size = "small",
    srcs = ["utils/lstm_utils_test.cc"],
    deps = [
        ":lstm_utils",
        "//tensorflow/compiler/mlir/tensorflow",
        "//tensorflow/core:test",
        "//tensorflow/core:test_main",
        "@llvm-project//llvm:Support",
        "@llvm-project//mlir:IR",
        "@llvm-project//mlir:StandardOps",
        "@llvm-project//mlir:Support",
    ],
)

cc_library(
    name = "tensorflow_lite_legalize_tf",
    srcs = [
        "transforms/dilated_conv.cc",
        "transforms/generated_legalize_tf.inc",
        "transforms/generated_lower_static_tensor_list.inc",
        "transforms/generated_prepare_tf.inc",
        "transforms/legalize_tf.cc",
        "transforms/legalize_tf_while.cc",
        "transforms/lower_static_tensor_list.cc",
        "transforms/optimize_functional_ops.cc",
        "transforms/prepare_composite_functions_tf.cc",
        "transforms/prepare_tf.cc",
        "transforms/runtime_verify.cc",
        "transforms/split_merged_operands.cc",
        "transforms/trim_functions_tf.cc",
        "transforms/while_loop_outline.cc",
    ],
    hdrs = [
        "ir/tfl_ops_interface.h.inc",
        "transforms/dilated_conv.h",
        "transforms/passes.h",
    ],
    deps = [
        ":common",
        ":lstm_utils",
        ":stateful_ops_utils",
        ":tensorflow_lite",
        ":tftext_utils",
        ":validators",
        "//tensorflow/compiler/mlir:op_or_arg_name_mapper",
        "//tensorflow/compiler/mlir/lite/quantization:quantization_lib",
        "//tensorflow/compiler/mlir/tensorflow",
        "//tensorflow/compiler/mlir/tensorflow:convert_tensor",
        "//tensorflow/compiler/mlir/tensorflow:mangling_util",
        "//tensorflow/compiler/mlir/tensorflow:tensorflow_types",
        "//tensorflow/compiler/mlir/tensorflow:unroll_batch_matmul_pass",
        "//tensorflow/compiler/xla:status",
        "//tensorflow/compiler/xla:statusor",
        "//tensorflow/core:framework",
        "//tensorflow/core:lib",
        "//tensorflow/core:protos_all_cc",
        "//tensorflow/core/kernels:tensor_list",
        "//tensorflow/core/platform:logging",
        "@com_google_absl//absl/container:inlined_vector",
        "@com_google_absl//absl/memory",
        "@llvm-project//llvm:Support",
        "@llvm-project//mlir:Analysis",
        "@llvm-project//mlir:IR",
        "@llvm-project//mlir:Pass",
        "@llvm-project//mlir:QuantOps",
        "@llvm-project//mlir:StandardOps",
        "@llvm-project//mlir:Support",
        "@llvm-project//mlir:Transforms",
    ],
    alwayslink = 1,
)

cc_library(
    name = "tensorflow_lite_optimize",
    srcs = [
        "transforms/generated_optimize.inc",
        "transforms/optimize.cc",
    ],
    hdrs = [
        "transforms/passes.h",
    ],
    deps = [
        ":tensorflow_lite",
        ":validators",
        "//tensorflow/compiler/mlir/lite/quantization:quantization_lib",
        "//tensorflow/compiler/mlir/tensorflow",
        "@llvm-project//llvm:Support",
        "@llvm-project//mlir:Analysis",
        "@llvm-project//mlir:IR",
        "@llvm-project//mlir:Pass",
        "@llvm-project//mlir:StandardOps",
        "@llvm-project//mlir:Support",
    ],
    alwayslink = 1,
)

cc_library(
    name = "tensorflow_lite_quantize",
    srcs = [
        "transforms/default_quant_params.cc",
        "transforms/generated_post_quantize.inc",
        "transforms/generated_quantize.inc",
        "transforms/load_quantization_recipe.cc",
        "transforms/post_quantize.cc",
        "transforms/prepare_quantize.cc",
        "transforms/quantize.cc",
        "utils/generated_op_quant_spec_getters.inc",
    ],
    hdrs = [
        "transforms/passes.h",
    ],
    deps = [
        ":tensorflow_lite",
        ":validators",
        "//tensorflow/compiler/mlir/lite/quantization:quantization_config",
        "//tensorflow/compiler/mlir/lite/quantization:quantization_lib",
        "//tensorflow/compiler/mlir/lite/quantization/lite:tfl_to_std",
        "//tensorflow/core:protos_all_cc",
        "@com_google_absl//absl/memory",
        "@llvm-project//llvm:Support",
        "@llvm-project//mlir:Analysis",
        "@llvm-project//mlir:IR",
        "@llvm-project//mlir:Pass",
        "@llvm-project//mlir:QuantOps",
        "@llvm-project//mlir:StandardOps",
        "@llvm-project//mlir:Support",
    ],
    alwayslink = 1,
)

cc_library(
    name = "tensorflow_lite_d2s",
    srcs = [
        "transforms/dense_to_sparse.cc",
    ],
    hdrs = [
        "transforms/passes.h",
    ],
    deps = [
        ":tensorflow_lite",
        "//tensorflow/lite/tools/optimize/sparsity:format_converter",
        "@com_google_absl//absl/base",
        "@com_google_absl//absl/memory",
        "@com_google_absl//absl/strings",
        "@llvm-project//llvm:Support",
        "@llvm-project//mlir:IR",
        "@llvm-project//mlir:Pass",
        "@llvm-project//mlir:StandardOps",
    ],
    alwayslink = 1,
)

filegroup(
    name = "generated_op_quant_spec_getters",
    srcs = [
        "utils/generated_op_quant_spec_getters.inc",
    ],
)

genrule(
    name = "op_quant_spec_getters_inc",
    srcs = [
        "ir/tfl_ops.td",
        "ir/tfl_op_interfaces.td",
        "experimental/tfl_hardware_interfaces.td",
        "@llvm-project//mlir:include/mlir/Interfaces/LoopLikeInterface.td",
        "//tensorflow/compiler/mlir/lite/quantization:quantization_td_files",
    ],
    outs = [
        "utils/generated_op_quant_spec_getters.inc",
    ],
    cmd = ("$(location //tensorflow/compiler/mlir/lite/quantization:op_quant_spec_getters_gen) " +
           "-I external/llvm-project/mlir/include " +
           "-I external/org_tensorflow " +
           "$(location //tensorflow/compiler/mlir/lite:ir/tfl_ops.td) " + " -o $@"),
    tools = ["//tensorflow/compiler/mlir/lite/quantization:op_quant_spec_getters_gen"],
)

# Library with tensorflow Lite dialect static initialization.
cc_library(
    name = "tensorflow_lite_dialect_registration",
    srcs = [
        "ir/dialect_registration.cc",
    ],
    deps = [
        ":tensorflow_lite",
        "@llvm-project//mlir:IR",
    ],
    alwayslink = 1,
)

tf_native_cc_binary(
    name = "converter-gen",
    srcs = [
        "converter_gen.cc",
    ],
    deps = [
        "@llvm-project//llvm:Support",
        "@llvm-project//llvm:TableGen",
        "@llvm-project//mlir:TableGen",
    ],
)

gentbl(
    name = "converter_inc",
    tbl_outs = [
        (
            "--gen-operator-converters",
            "operator_converters.inc",
        ),
        (
            "--gen-runtime-verifiers",
            "runtime_verifiers.inc",
        ),
    ],
    tblgen = ":converter-gen",
    td_file = "ir/tfl_ops.td",
    td_srcs = [
        ":tensorflow_lite_ops_td_files",
        "//tensorflow/compiler/mlir/lite/quantization:quantization_td_files",
    ],
    test = 1,
)

cc_library(
    name = "flatbuffer_tflite_operator_lib",
    srcs = [
        "flatbuffer_operator.cc",
        "operator_converters.inc",
    ],
    hdrs = [
        "flatbuffer_operator.h",
    ],
    deps = [
        ":tensorflow_lite",
        "//tensorflow/compiler/mlir/tensorflow:tensorflow_types",
        "//tensorflow/compiler/xla:statusor",
        "//tensorflow/core/platform:errors",
        "//tensorflow/core/platform:status",
        "//tensorflow/lite/kernels/internal:kernel_utils",
        "//tensorflow/lite/schema:schema_fbs",
        "@com_google_absl//absl/container:flat_hash_map",
        "@com_google_absl//absl/strings",
        "@flatbuffers",
        "@llvm-project//llvm:Analysis",
        "@llvm-project//llvm:Support",
        "@llvm-project//mlir:IR",
        "@llvm-project//mlir:TransformUtils",
    ],
)

tf_native_cc_binary(
    name = "flatbuffer_to_string",
    srcs = ["flatbuffer_to_string.cc"],
    deps = [
        "//tensorflow/lite/schema:schema_fbs_with_reflection",
        "@flatbuffers",
    ],
)

tf_native_cc_binary(
    name = "json_to_flatbuffer",
    srcs = ["json_to_flatbuffer.cc"],
    deps = [
        "//tensorflow/lite/schema:schema_fbs",
        "@flatbuffers",
    ],
)

cc_library(
    name = "emit_error_reporter",
    srcs = [
        "emit_error_reporter.cc",
    ],
    hdrs = [
        "emit_error_reporter.h",
    ],
    deps = [
        "//tensorflow/lite/core/api",
        "@llvm-project//mlir:IR",
    ],
)

cc_library(
    name = "flatbuffer_export",
    srcs = [
        "flatbuffer_export.cc",
    ],
    hdrs = [
        "flatbuffer_export.h",
        "flatbuffer_export_flags.h",
    ],
    deps = [
        ":convert_type",
        ":flatbuffer_tflite_operator_lib",
        ":stateful_ops_utils",
        ":tensorflow_lite",
        ":tensorflow_lite_dialect_registration",
        "//tensorflow/compiler/mlir:op_or_arg_name_mapper",
        "//tensorflow/compiler/mlir/tensorflow",
        "//tensorflow/compiler/mlir/tensorflow:convert_tensor",
        "//tensorflow/compiler/mlir/tensorflow:export_tf_dialect_op",
        "//tensorflow/compiler/mlir/tensorflow:mangling_util",
        "//tensorflow/compiler/mlir/tensorflow:mlir_roundtrip_flags",
        "//tensorflow/compiler/mlir/tensorflow:tensorflow_dialect_registration",
        "//tensorflow/compiler/mlir/tensorflow:tensorflow_types",
        "//tensorflow/compiler/xla:statusor",
        "//tensorflow/core:protos_all_cc",
        "//tensorflow/core/platform:errors",
        "//tensorflow/core/platform:logging",
        "//tensorflow/core/platform:status",
        "//tensorflow/lite:schema_fbs_version",
        "//tensorflow/lite:string_util",
        "//tensorflow/lite/delegates/flex:whitelisted_flex_ops_lib",
        "//tensorflow/lite/kernels/internal:kernel_utils",
        "//tensorflow/lite/schema:schema_fbs",
        "//tensorflow/lite/tools/versioning",
<<<<<<< HEAD
        "@com_google_absl//absl/base",
=======
>>>>>>> ca046652
        "@com_google_absl//absl/base:core_headers",
        "@com_google_absl//absl/container:flat_hash_map",
        "@com_google_absl//absl/container:flat_hash_set",
        "@com_google_absl//absl/strings",
        "@flatbuffers",
        "@llvm-project//llvm:Support",
        "@llvm-project//mlir:IR",
        "@llvm-project//mlir:QuantOps",
        "@llvm-project//mlir:StandardOps",
        "@llvm-project//mlir:Support",
        "@llvm-project//mlir:Translation",
    ],
)

cc_library(
    name = "flatbuffer_import",
    srcs = [
        "flatbuffer_import.cc",
    ],
    hdrs = [
        "flatbuffer_import.h",
    ],
    deps = [
        ":convert_type",
        ":flatbuffer_tflite_operator_lib",
        ":tensorflow_lite",
        ":tensorflow_lite_dialect_registration",
        "//tensorflow/compiler/mlir/tensorflow:mangling_util",
        "//tensorflow/compiler/mlir/tensorflow:tensorflow_types",
        "//tensorflow/compiler/xla:statusor",
        "//tensorflow/core:protos_all_cc",
        "//tensorflow/core/platform:errors",
        "//tensorflow/core/platform:status",
        "//tensorflow/lite:framework",
        "//tensorflow/lite/schema:schema_fbs",
        "@com_google_absl//absl/base",
        "@com_google_absl//absl/container:flat_hash_map",
        "@com_google_absl//absl/container:flat_hash_set",
        "@com_google_absl//absl/strings",
        "@llvm-project//llvm:Support",
        "@llvm-project//mlir:IR",
        "@llvm-project//mlir:QuantOps",
        "@llvm-project//mlir:StandardOps",
        "@llvm-project//mlir:Support",
        "@llvm-project//mlir:Translation",
    ],
)

cc_library(
    name = "convert_type",
    srcs = [
        "utils/convert_type.cc",
    ],
    hdrs = [
        "utils/convert_type.h",
    ],
    deps = [
        "//tensorflow/compiler/mlir/tensorflow:tensorflow_types",
        "//tensorflow/compiler/xla:statusor",
        "//tensorflow/core:protos_all_cc",
        "//tensorflow/core/platform:errors",
        "//tensorflow/lite/schema:schema_fbs",
        "@llvm-project//mlir:IR",
    ],
)

cc_library(
    name = "flatbuffer_translate_lib",
    hdrs = [
        "flatbuffer_export.h",
        "flatbuffer_export_flags.h",
        "flatbuffer_import.h",
        "utils/convert_type.h",
    ],
    deps = [
        ":flatbuffer_export",
        ":flatbuffer_import",
        "//tensorflow/compiler/mlir:op_or_arg_name_mapper",
        "//tensorflow/compiler/xla:statusor",
        "//tensorflow/core:protos_all_cc",
        "//tensorflow/lite/schema:schema_fbs",
        "@com_google_absl//absl/strings",
        "@llvm-project//mlir:IR",
    ],
)

cc_library(
    name = "flatbuffer_translate_registeration",
    srcs = [
        "flatbuffer_translate.cc",
    ],
    deps = [
        ":flatbuffer_translate_lib",
        "//tensorflow/compiler/mlir/tensorflow:mlir_roundtrip_flags",
        "@com_google_absl//absl/base",
        "@com_google_absl//absl/base:core_headers",
        "@com_google_absl//absl/container:flat_hash_map",
        "@com_google_absl//absl/container:flat_hash_set",
        "@com_google_absl//absl/strings",
        "@llvm-project//llvm:Support",
        "@llvm-project//mlir:IR",
        "@llvm-project//mlir:MlirTranslateMain",
        "@llvm-project//mlir:QuantOps",
        "@llvm-project//mlir:SCFTransforms",
        "@llvm-project//mlir:StandardOps",
        "@llvm-project//mlir:Support",
        "@llvm-project//mlir:Translation",
    ],
    alwayslink = 1,
)

tf_cc_binary(
    name = "flatbuffer_translate",
    deps = [
        ":flatbuffer_translate_registeration",
        # TODO(b/155809683): Link only necessary dialects.
        "@llvm-project//mlir:AllPassesAndDialects",
    ],
)

cc_library(
    name = "tf_tfl_translate_cl_options",
    srcs = [
        "tf_tfl_translate_cl.cc",
    ],
    hdrs = [
        "tf_tfl_translate_cl.h",
    ],
    deps = [
        "@llvm-project//llvm:Support",
    ],
    alwayslink = 1,
)

cc_library(
    name = "common",
    hdrs = [
        "common/tfl_pass_config.h",
    ],
    deps = [
        "//tensorflow/compiler/mlir/lite/quantization:quantization_config",
        "@llvm-project//llvm:Support",
    ],
)

filegroup(
    name = "tf_tfl_translate_main",
    srcs = [
        "tf_tfl_translate.cc",
    ],
)

tf_cc_binary(
    name = "tf_tfl_translate",
    srcs = [
        ":tf_tfl_translate_main",
    ],
    deps = [
        ":common",
        ":flatbuffer_translate_lib",
        ":flatbuffer_translate_registeration",
        ":tensorflow_lite",
        ":tf_tfl_passes",
        ":tf_tfl_translate_cl_options",
        ":tf_to_tfl_flatbuffer",
        "@com_google_absl//absl/strings",
        "@llvm-project//llvm:Support",
        # TODO(b/155809683): Link only necessary dialects.
        "@llvm-project//mlir:AllPassesAndDialects",
        "@llvm-project//mlir:IR",
        "@llvm-project//mlir:Pass",
        "@llvm-project//mlir:Support",
        "//tensorflow/compiler/mlir:init_mlir",
        "//tensorflow/compiler/mlir/tensorflow:translate_cl_options",
        "//tensorflow/core:protos_all_cc",
        "//tensorflow/core/platform:errors",
        "//tensorflow/lite:framework",
        "//tensorflow/lite/schema:schema_fbs",
        "//tensorflow/stream_executor/lib",
    ],
)

tf_cc_binary(
    name = "mlir-tflite-runner",
    srcs = [
        "mlir_tflite_runner.cc",
    ],
    deps = [
        ":flatbuffer_translate_lib",
        ":flatbuffer_translate_registeration",
        "@com_google_absl//absl/strings",
        "@llvm-project//llvm:Support",
        # TODO(b/155809683): Link only necessary dialects.
        "@llvm-project//mlir:AllPassesAndDialects",
        "@llvm-project//mlir:IR",
        "@llvm-project//mlir:Parser",
        "@llvm-project//mlir:Support",
        "//tensorflow/compiler/mlir/tensorflow:mlir_roundtrip_flags",
        "//tensorflow/core:lib",
        "//tensorflow/core/platform:logging",
        "//tensorflow/lite:framework",
        "//tensorflow/lite/delegates/flex:delegate",
        "//tensorflow/lite/kernels:builtin_ops",
    ],
)

cc_library(
    name = "tf_tfl_passes",
    srcs = ["tf_tfl_passes.cc"],
    hdrs = [
        "tf_tfl_passes.h",
    ],
    deps = [
        ":common",
        ":tensorflow_lite_d2s",
        ":tensorflow_lite_legalize_tf",
        ":tensorflow_lite_optimize",
        ":tensorflow_lite_quantize",
        "//tensorflow/compiler/mlir/lite/quantization:quantization_config",
        "//tensorflow/compiler/mlir/lite/quantization:quantization_passes",
        "//tensorflow/compiler/mlir/tensorflow",
        "//tensorflow/compiler/mlir/tensorflow:decode_constant_pass",
        "//tensorflow/compiler/mlir/tensorflow:tensorflow_dialect_registration",
        "//tensorflow/compiler/mlir/tensorflow:tensorflow_passes",
        "//tensorflow/compiler/mlir/tensorflow:tf_graph_optimization_pass",
        "//tensorflow/compiler/mlir/tensorflow:translate_lib",
        "@llvm-project//mlir:AllPassesAndDialects",
        "@llvm-project//mlir:Analysis",
        "@llvm-project//mlir:IR",
        "@llvm-project//mlir:Pass",
        "@llvm-project//mlir:QuantOps",
        "@llvm-project//mlir:Transforms",
    ],
)

cc_library(
    name = "tf_to_tfl_flatbuffer",
    srcs = ["tf_to_tfl_flatbuffer.cc"],
    hdrs = [
        "tf_to_tfl_flatbuffer.h",
    ],
    deps = [
        ":common",
        ":flatbuffer_translate_lib",
        ":tensorflow_lite",
        ":tensorflow_lite_legalize_tf",
        ":tensorflow_lite_optimize",
        ":tensorflow_lite_quantize",
        "//tensorflow/compiler/mlir/lite/quantization:quantization_config",
        "//tensorflow/compiler/mlir/tensorflow",
        "//tensorflow/compiler/mlir/tensorflow:decode_constant_pass",
        "//tensorflow/compiler/mlir/tensorflow:error_util",
        "//tensorflow/compiler/mlir/tensorflow:tf_dialect_lib",
        "//tensorflow/compiler/mlir/tensorflow:tf_dialect_passes",
        "//tensorflow/compiler/mlir/tensorflow:translate_lib",
        "//tensorflow/core:framework",
        "//tensorflow/core:protos_all_cc",
        "//tensorflow/lite/tools/optimize:quantize_weights",
        "//tensorflow/stream_executor/lib",
        "@com_google_absl//absl/types:span",
        "@llvm-project//llvm:Support",
        "@llvm-project//mlir:AllPassesAndDialects",
        "@llvm-project//mlir:IR",
        "@llvm-project//mlir:Parser",
        "@llvm-project//mlir:Pass",
        "@llvm-project//mlir:Support",
        "@llvm-project//mlir:Transforms",
    ],
)

cc_library(
    name = "empty_passes",
    hdrs = ["transforms/passes.h"],
    visibility = [
        "//configs/devtools/hawkeye/tflite:__subpackages__",
        "//learning/brain/models/app_benchmarks:__subpackages__",
        "//tensorflow/compiler/mlir/lite:friends",
        "//tensorflow/lite/experimental/mlir:__subpackages__",
    ],
    deps = [
        "@llvm-project//llvm:Support",
    ],
)<|MERGE_RESOLUTION|>--- conflicted
+++ resolved
@@ -614,10 +614,6 @@
         "//tensorflow/lite/kernels/internal:kernel_utils",
         "//tensorflow/lite/schema:schema_fbs",
         "//tensorflow/lite/tools/versioning",
-<<<<<<< HEAD
-        "@com_google_absl//absl/base",
-=======
->>>>>>> ca046652
         "@com_google_absl//absl/base:core_headers",
         "@com_google_absl//absl/container:flat_hash_map",
         "@com_google_absl//absl/container:flat_hash_set",
