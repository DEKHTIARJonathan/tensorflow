load("//third_party/mlir:tblgen.bzl", "gentbl")
load("//tensorflow:tensorflow.bzl", "tf_cc_binary", "tf_cc_test", "tf_native_cc_binary")

package(
    default_visibility = [":friends"],
    licenses = ["notice"],  # Apache 2.0
)

package_group(
    name = "friends",
    includes = ["//third_party/mlir:subpackages"],
    packages = [
        "//babelfish/device/...",
        "//learning/brain/experimental/dtensor/...",
        "//learning/brain/experimental/mlir/...",
        "//learning/brain/google/xla/kernels/...",
        "//learning/brain/google/xla/mlir/...",
        "//learning/brain/swift/swift_mlir/...",
        "//learning/pathways/data_parallel/tf2xla/...",
        "//platforms/xla/...",
        "//tensorflow/compiler/mlir/...",
        "//tensorflow/compiler/tf2xla/...",
        "//tensorflow/compiler/xla/...",
        "//third_party/iree/...",
        "//third_party/mlir_edge/...",
    ],
)

exports_files(["ir/hlo_ops.td"])

exports_files(["ir/lhlo_ops.td"])

filegroup(
    name = "hlo_ops_td_files",
    srcs = [
        "ir/chlo_ops.td",
        "ir/hlo_ops.td",
        "ir/hlo_ops_base.td",
        "ir/hlo_utils.td",
        "ir/infer_fusibility_op_interface.td",
        "ir/lhlo_ops.td",
        "@llvm-project//mlir:OpBaseTdFiles",
        "@llvm-project//mlir:include/mlir/Interfaces/InferTypeOpInterface.td",
        "@llvm-project//mlir:include/mlir/Interfaces/SideEffectInterfaces.td",
        "@llvm-project//mlir:include/mlir/Interfaces/ViewLikeInterface.td",
    ],
)

gentbl(
    name = "chlo_ops_inc_gen",
    tbl_outs = [
        ("-gen-op-decls", "ir/chlo_ops.h.inc"),
        ("-gen-op-defs", "ir/chlo_ops.cc.inc"),
    ],
    tblgen = "@llvm-project//mlir:mlir-tblgen",
    td_file = "ir/chlo_ops.td",
    td_srcs = [":hlo_ops_td_files"],
)

gentbl(
    name = "hlo_ops_inc_gen",
    tbl_outs = [
        ("-gen-op-decls", "ir/hlo_ops.h.inc"),
        ("-gen-op-defs", "ir/hlo_ops.cc.inc"),
        ("-gen-struct-attr-decls", "ir/hlo_structs.h.inc"),
        ("-gen-struct-attr-defs", "ir/hlo_structs.cc.inc"),
    ],
    tblgen = "@llvm-project//mlir:mlir-tblgen",
    td_file = "ir/hlo_ops.td",
    td_includes = ["ir/hlo_utils.td"],
    td_srcs = [
        ":hlo_ops_td_files",
        "@llvm-project//mlir:include/mlir/Interfaces/InferTypeOpInterface.td",
    ],
)

gentbl(
    name = "hlo_ops_base_inc_gen",
    tbl_outs = [
        ("-gen-op-decls", "ir/hlo_ops_base.h.inc"),
        ("-gen-op-defs", "ir/hlo_ops_base.cc.inc"),
    ],
    tblgen = "@llvm-project//mlir:mlir-tblgen",
    td_file = "ir/hlo_ops_base.td",
    td_srcs = [":hlo_ops_td_files"],
)

gentbl(
    name = "lhlo_ops_inc_gen",
    tbl_outs = [
        ("-gen-op-decls", "ir/lhlo_ops.h.inc"),
        ("-gen-op-defs", "ir/lhlo_ops.cc.inc"),
        ("-gen-struct-attr-decls", "ir/lhlo_structs.h.inc"),
        ("-gen-struct-attr-defs", "ir/lhlo_structs.cc.inc"),
    ],
    tblgen = "@llvm-project//mlir:mlir-tblgen",
    td_file = "ir/lhlo_ops.td",
    td_srcs = [":hlo_ops_td_files"],
)

gentbl(
    name = "xla_legalize_tf_inc_gen",
    tbl_outs = [
        ("-gen-rewriters", "transforms/generated_legalize_tf.inc"),
    ],
    tblgen = "@llvm-project//mlir:mlir-tblgen",
    td_file = "transforms/legalize_tf_patterns.td",
    td_srcs = [
        ":hlo_ops_td_files",
        "@llvm-project//llvm:Support",
        "@llvm-project//mlir:StdOpsTdFiles",
        "//tensorflow/compiler/mlir/tensorflow:tensorflow_ops_td_files",
    ],
)

gentbl(
    name = "xla_canonicalize_inc_gen",
    tbl_outs = [
        ("-gen-rewriters", "transforms/generated_canonicalize.inc"),
    ],
    tblgen = "@llvm-project//mlir:mlir-tblgen",
    td_file = "transforms/canonicalize.td",
    td_srcs = [":hlo_ops_td_files"],
)

gentbl(
    name = "infer_fusibility_op_interface_gen",
    tbl_outs = [
        (
            "-gen-op-interface-decls",
            "ir/infer_fusibility_op_interface.h.inc",
        ),
        (
            "-gen-op-interface-defs",
            "ir/infer_fusibility_op_interface.cc.inc",
        ),
    ],
    tblgen = "@llvm-project//mlir:mlir-tblgen",
    td_file = "ir/infer_fusibility_op_interface.td",
    td_srcs = [
        ":hlo_ops_td_files",
    ],
)

cc_library(
    name = "infer_fusibility_op_interface",
    srcs = [
        "ir/infer_fusibility_op_interface.cc",
    ],
    hdrs = [
        "ir/infer_fusibility_op_interface.h",
        "ir/infer_fusibility_op_interface.h.inc",
    ],
    deps = [
        ":infer_fusibility_op_interface_gen",
        "@llvm-project//mlir:IR",
        "@llvm-project//mlir:Support",
    ],
    alwayslink = 1,
)

cc_library(
    name = "xla_legalize_tf",
    srcs = [
        "transforms/generated_legalize_tf.inc",
        "transforms/legalize_tf.cc",
        "transforms/legalize_tf_control_flow.cc",
    ],
    deps = [
        ":chlo_legalize_to_hlo",
        ":convert_op_folder",
        ":hlo",
        "//tensorflow/compiler/mlir/tensorflow",
        "//tensorflow/compiler/mlir/tensorflow:lower_tf_lib",
        "//tensorflow/compiler/xla:xla_data_proto_cc",
        "//tensorflow/compiler/xla/client:padding",
        "//tensorflow/compiler/xla/client:sharding_builder",
        "//tensorflow/core:framework",
        "//tensorflow/core/kernels:conv_grad_shape_utils",
        "//tensorflow/core/lib/bfloat16",
        "@llvm-project//llvm:Support",
        "@llvm-project//mlir:Analysis",
        "@llvm-project//mlir:Dialect",
        "@llvm-project//mlir:IR",
        "@llvm-project//mlir:Pass",
        "@llvm-project//mlir:Shape",
        "@llvm-project//mlir:StandardOps",
        "@llvm-project//mlir:Support",
        "@llvm-project//mlir:Transforms",
    ],
    alwayslink = 1,
)

cc_library(
    name = "xla_legalize_tf_with_tf2xla",
    srcs = ["transforms/legalize_tf_with_tf2xla.cc"],
    deps = [
        ":hlo",
        ":mlir_hlo_builder",
        "//tensorflow/compiler/mlir:op_or_arg_name_mapper",
        "//tensorflow/compiler/mlir/tensorflow",
        "//tensorflow/compiler/mlir/tensorflow:convert_tensor",
        "//tensorflow/compiler/mlir/tensorflow:convert_type",
        "//tensorflow/compiler/mlir/tensorflow:export_tf_dialect_op",
        "//tensorflow/compiler/mlir/tensorflow:lower_tf_lib",
        "//tensorflow/compiler/mlir/tensorflow:tensorflow_ops_inc_gen",
        "//tensorflow/compiler/mlir/tensorflow:translate_utils",
        "//tensorflow/compiler/tf2xla:xla_compiler",
        "//tensorflow/compiler/xla/client:xla_builder",
        "//tensorflow/core:core_cpu_lib",
        "//tensorflow/core:framework",
        "//tensorflow/core:lib",
        "//tensorflow/core:lib_internal",
        "//tensorflow/core:protos_all_cc",
        "//tensorflow/core:session_options",
        "//tensorflow/stream_executor:timer",
        "//tensorflow/stream_executor/lib",
        "@com_google_absl//absl/container:inlined_vector",
        "@com_google_absl//absl/memory",
        "@com_google_absl//absl/strings",
        "@llvm-project//llvm:Support",
        "@llvm-project//mlir:IR",
        "@llvm-project//mlir:Pass",
        "@llvm-project//mlir:StandardOps",
        "@llvm-project//mlir:Support",
    ],
    alwayslink = 1,
)

cc_library(
    name = "xla_sink_constants_to_control_flow",
    srcs = ["transforms/sink_constants_to_control_flow.cc"],
    deps = [
        ":hlo",
        "//tensorflow/compiler/mlir/tensorflow",
        "//tensorflow/compiler/mlir/tensorflow:lower_tf_lib",
        "@llvm-project//llvm:Support",
        "@llvm-project//mlir:IR",
        "@llvm-project//mlir:Pass",
        "@llvm-project//mlir:Support",
        "@llvm-project//mlir:Transforms",
    ],
    alwayslink = 1,
)

cc_library(
    name = "map_xla_to_scalar_op",
    hdrs = ["transforms/map_xla_to_scalar_op.h"],
    deps = [
        ":hlo",
        ":lhlo",
        ":map_hlo_to_lhlo_op",
        "@llvm-project//llvm:Support",
        "@llvm-project//mlir:StandardOps",
    ],
)

cc_library(
    name = "map_hlo_to_lhlo_op",
    hdrs = ["transforms/map_hlo_to_lhlo_op.h"],
    deps = [
        ":hlo",
        ":lhlo",
    ],
)

cc_library(
    name = "lhlo_legalize_to_affine",
    srcs = ["transforms/lhlo_legalize_to_affine.cc"],
    deps = [
        ":hlo",
        ":lhlo",
        ":map_xla_to_scalar_op",
        "//tensorflow/compiler/xla:status",
        "@com_google_absl//absl/memory",
        "@llvm-project//llvm:Support",
        "@llvm-project//mlir:Affine",
        "@llvm-project//mlir:IR",
        "@llvm-project//mlir:Pass",
        "@llvm-project//mlir:StandardOps",
    ],
    alwayslink = 1,
)

cc_library(
    name = "lhlo_legalize_to_parallel_loops",
    srcs = ["transforms/lhlo_legalize_to_parallel_loops.cc"],
    deps = [
        ":lhlo",
        "@com_google_absl//absl/memory",
        "@llvm-project//llvm:Support",
        "@llvm-project//mlir:IR",
        "@llvm-project//mlir:LinalgOps",
        "@llvm-project//mlir:Pass",
        "@llvm-project//mlir:SCFDialect",
        "@llvm-project//mlir:StandardOps",
        "@llvm-project//mlir:Transforms",
    ],
    alwayslink = 1,
)

cc_library(
    name = "lhlo_legalize_to_llvm",
    srcs = ["transforms/lhlo_legalize_to_llvm.cc"],
    deps = [
        ":lhlo",
        "@llvm-project//mlir:IR",
        "@llvm-project//mlir:LLVMDialect",
        "@llvm-project//mlir:LLVMTransforms",
        "@llvm-project//mlir:StandardOps",
        "@llvm-project//mlir:Support",
        "@llvm-project//mlir:Transforms",
    ],
    alwayslink = 1,
)

cc_library(
    name = "xla_legalize_to_linalg",
    srcs = ["transforms/xla_legalize_to_linalg.cc"],
    deps = [
        ":hlo",
        ":lhlo",
        ":map_xla_to_scalar_op",
        "@com_google_absl//absl/memory",
        "@llvm-project//llvm:Support",
        "@llvm-project//mlir:IR",
        "@llvm-project//mlir:LinalgOps",
        "@llvm-project//mlir:Pass",
        "@llvm-project//mlir:StandardOps",
        "@llvm-project//mlir:Transforms",
    ],
    alwayslink = 1,
)

cc_library(
    name = "xla_transform_unranked_hlo",
    srcs = ["transforms/xla_transform_unranked_hlo.cc"],
    deps = [
        ":hlo",
        "@com_google_absl//absl/memory",
        "@llvm-project//mlir:IR",
        "@llvm-project//mlir:Pass",
        "@llvm-project//mlir:Shape",
        "@llvm-project//mlir:StandardOps",
        "@llvm-project//mlir:Transforms",
    ],
    alwayslink = 1,
)

cc_library(
    name = "lhlo_legalize_to_gpu",
    srcs = ["transforms/lhlo_legalize_to_gpu.cc"],
    deps = [
        ":hlo",
        ":lhlo",
        ":map_xla_to_scalar_op",
        "@com_google_absl//absl/memory",
        "@llvm-project//llvm:Support",
        "@llvm-project//mlir:GPUDialect",
        "@llvm-project//mlir:IR",
        "@llvm-project//mlir:LinalgOps",
        "@llvm-project//mlir:Pass",
        "@llvm-project//mlir:SCFDialect",
        "@llvm-project//mlir:StandardOps",
        "@llvm-project//mlir:Transforms",
    ],
    alwayslink = 1,
)

cc_library(
    name = "lhlo_fuse_linalg",
    srcs = ["transforms/lhlo_fuse_linalg.cc"],
    deps = [
        ":lhlo",
        "@com_google_absl//absl/memory",
        "@llvm-project//llvm:Support",
        "@llvm-project//mlir:LinalgOps",
        "@llvm-project//mlir:LinalgTransforms",
        "@llvm-project//mlir:Pass",
        "@llvm-project//mlir:StandardOps",
        "@llvm-project//mlir:TransformUtils",
    ],
    alwayslink = 1,
)

cc_library(
    name = "lhlo_copy_removal",
    srcs = ["transforms/lhlo_copy_removal.cc"],
    deps = [
        ":lhlo",
        "@com_google_absl//absl/memory",
        "@llvm-project//mlir:IR",
        "@llvm-project//mlir:Pass",
        "@llvm-project//mlir:StandardOps",
    ],
    alwayslink = 1,
)

cc_library(
    name = "hlo_legalize_to_lhlo",
    srcs = ["transforms/hlo_legalize_to_lhlo.cc"],
    deps = [
        ":hlo",
        ":lhlo",
        ":map_hlo_to_lhlo_op",
        "@com_google_absl//absl/memory",
        "@llvm-project//mlir:IR",
        "@llvm-project//mlir:LinalgOps",
        "@llvm-project//mlir:Pass",
        "@llvm-project//mlir:StandardOps",
        "@llvm-project//mlir:Transforms",
    ],
    alwayslink = 1,
)

cc_library(
    name = "cycle_detector",
    srcs = ["transforms/cycle_detector.cc"],
    hdrs = ["transforms/cycle_detector.h"],
    deps = [
        "@llvm-project//llvm:Support",
    ],
    alwayslink = 1,
)

tf_cc_test(
    name = "cycle_detector_test",
    srcs = ["transforms/cycle_detector_test.cc"],
    deps = [
        ":cycle_detector",
        "//tensorflow/compiler/xla:test",
        "//tensorflow/core:test_main",
    ],
)

cc_library(
    name = "xla_hlo_fusion",
    srcs = ["transforms/xla_hlo_fusion.cc"],
    deps = [
        ":cycle_detector",
        ":hlo",
        "@llvm-project//llvm:Core",
        "@llvm-project//llvm:Support",
        "@llvm-project//mlir:IR",
        "@llvm-project//mlir:Pass",
        "@llvm-project//mlir:StandardOps",
        "@llvm-project//mlir:Support",
        "@llvm-project//mlir:TransformUtils",
    ],
    alwayslink = 1,
)

gentbl(
    name = "xla_legalize_to_standard_inc_gen",
    tbl_outs = [
        ("-gen-rewriters", "transforms/generated_legalize_to_standard.inc"),
    ],
    tblgen = "@llvm-project//mlir:mlir-tblgen",
    td_file = "transforms/legalize_to_standard_patterns.td",
    td_srcs = [
        ":hlo_ops_td_files",
        "@llvm-project//mlir:StdOpsTdFiles",
    ],
)

cc_library(
    name = "xla_legalize_control_flow",
    srcs = ["transforms/legalize_control_flow.cc"],
    deps = [
        ":hlo",
        "@llvm-project//llvm:Support",
        "@llvm-project//mlir:Analysis",
        "@llvm-project//mlir:IR",
        "@llvm-project//mlir:Pass",
        "@llvm-project//mlir:StandardOps",
        "@llvm-project//mlir:Support",
    ],
    alwayslink = 1,
)

cc_library(
    name = "xla_hlo_to_lhlo_with_xla",
    srcs = ["transforms/xla_hlo_to_lhlo_with_xla.cc"],
    hdrs = ["transforms/xla_hlo_to_lhlo_with_xla.h"],
    deps = [
        ":hlo",
        ":hlo_utils",
        ":lhlo",
        ":mlir_hlo_to_hlo",
        ":xla_dialect_registration",
        "//tensorflow/compiler/xla:statusor",
        "//tensorflow/compiler/xla:util",
        "//tensorflow/compiler/xla/service:buffer_assignment",
        "//tensorflow/compiler/xla/service:hlo",
        "@llvm-project//llvm:Support",
        "@llvm-project//mlir:IR",
        "@llvm-project//mlir:Pass",
        "@llvm-project//mlir:StandardOps",
    ],
    alwayslink = 1,
)

cc_library(
    name = "xla_legalize_to_standard",
    srcs = ["transforms/legalize_to_standard.cc"],
    deps = [
        ":hlo",
        ":xla_legalize_to_standard_inc_gen",
        "@llvm-project//llvm:Support",
        "@llvm-project//mlir:Analysis",
        "@llvm-project//mlir:IR",
        "@llvm-project//mlir:Pass",
        "@llvm-project//mlir:StandardOps",
    ],
    alwayslink = 1,
)

cc_library(
    name = "xla_legalize_tanh_to_approximation",
    srcs = ["transforms/legalize_tanh_to_approximation.cc"],
    hdrs = [
        "transforms/passes.h",
        "transforms/rewriters.h",
    ],
    deps = [
        "@llvm-project//llvm:Support",
        "@llvm-project//mlir:IR",
        "@llvm-project//mlir:Pass",
        "@llvm-project//mlir:StandardOps",
        "@llvm-project//mlir:Support",
        "@llvm-project//mlir:Transforms",
    ],
    alwayslink = 1,
)

gentbl(
    name = "xla_lower_complex_inc_gen",
    tbl_outs = [
        ("-gen-rewriters", "transforms/generated_lower_complex.inc"),
    ],
    tblgen = "@llvm-project//mlir:mlir-tblgen",
    td_file = "transforms/lower_complex_patterns.td",
    td_srcs = [
        ":hlo_ops_td_files",
        "@llvm-project//llvm:Support",
        "@llvm-project//mlir:StdOpsTdFiles",
    ],
)

cc_library(
    name = "xla_lower",
    srcs = [
        "transforms/generated_lower_complex.inc",
        "transforms/lower_complex.cc",
        "transforms/lower_general_dot.cc",
    ],
    deps = [
        ":hlo",
        ":xla_dialect_registration",
        "@llvm-project//llvm:Support",
        "@llvm-project//mlir:Analysis",
        "@llvm-project//mlir:IR",
        "@llvm-project//mlir:Pass",
        "@llvm-project//mlir:StandardOps",
        "@llvm-project//mlir:Support",
        "@llvm-project//mlir:Transforms",
    ],
    alwayslink = 1,
)

cc_library(
    name = "xla_materialize_broadcasts",
    srcs = ["transforms/materialize_broadcasts.cc"],
    deps = [
        ":hlo",
        "@llvm-project//mlir:IR",
        "@llvm-project//mlir:StandardOps",
        "@llvm-project//mlir:Transforms",
    ],
)

cc_library(
    name = "xla_unfuse_batch_norm",
    srcs = ["transforms/unfuse_batch_norm.cc"],
    deps = [
        ":hlo",
        "@llvm-project//llvm:Support",
        "@llvm-project//mlir:IR",
        "@llvm-project//mlir:StandardOps",
        "@llvm-project//mlir:Transforms",
    ],
)

cc_library(
    name = "chlo_legalize_to_hlo",
    srcs = ["transforms/chlo_legalize_to_hlo.cc"],
    deps = [
        ":hlo",
        "@llvm-project//mlir:IR",
        "@llvm-project//mlir:Shape",
        "@llvm-project//mlir:Transforms",
    ],
)

cc_library(
    name = "xla_test_passes",
    srcs = [
        "transforms/chlo_legalize_to_hlo_pass.cc",
        "transforms/lhlo_legalize_to_llvm_pass.cc",
        "transforms/materialize_broadcasts_pass.cc",
        "transforms/test_infer_shaped_type_pass.cc",
        "transforms/unfuse_batch_norm_pass.cc",
    ],
    deps = [
        ":chlo_legalize_to_hlo",  # build-cleaner: keep
        ":hlo",
        ":lhlo",
        ":lhlo_legalize_to_llvm",  # build-cleaner: keep
        ":xla_materialize_broadcasts",  # build-cleaner: keep
        ":xla_unfuse_batch_norm",  # build-cleaner: keep
        "@llvm-project//mlir:IR",
        "@llvm-project//mlir:InferTypeOpInterface",
        "@llvm-project//mlir:LLVMDialect",
        "@llvm-project//mlir:LLVMTransforms",
        "@llvm-project//mlir:Pass",
        "@llvm-project//mlir:Shape",
        "@llvm-project//mlir:StandardOps",
        "@llvm-project//mlir:Transforms",
    ],
    alwayslink = 1,
)

cc_library(
    name = "hlo",
    srcs = [
        "ir/broadcast_utils.cc",
        "ir/chlo_ops.cc",
        "ir/hlo_ops.cc",
        "ir/hlo_ops.cc.inc",
        "ir/hlo_ops.h.inc",
        "ir/hlo_utils.cc",
    ],
    hdrs = [
        "ir/broadcast_utils.h",
        "ir/chlo_ops.h",
        "ir/hlo_ops.h",
        "ir/hlo_utils.h",
        "transforms/passes.h",
        "transforms/rewriters.h",
    ],
    includes = ["include"],
    deps = [
        ":chlo_ops_inc_gen",
        ":convert_op_folder",
        ":hlo_ops_base_inc_gen",
        ":hlo_ops_inc_gen",
        ":infer_fusibility_op_interface",
        ":xla_canonicalize_inc_gen",
        "@com_google_absl//absl/container:flat_hash_set",
        "@llvm-project//llvm:Support",
        "@llvm-project//mlir:Analysis",
        "@llvm-project//mlir:IR",
        "@llvm-project//mlir:InferTypeOpInterface",
        "@llvm-project//mlir:Pass",
        "@llvm-project//mlir:Shape",
        "@llvm-project//mlir:SideEffects",
        "@llvm-project//mlir:StandardOps",
        "@llvm-project//mlir:Support",
        "@llvm-project//mlir:TransformUtils",
        "@llvm-project//mlir:Transforms",
    ],
    alwayslink = 1,
)

cc_library(
    name = "mlir_hlo_builder",
    srcs = ["ir/mlir_hlo_builder.cc"],
    hdrs = ["ir/mlir_hlo_builder.h"],
    deps = [
        ":attribute_importer",
        ":hlo",
        ":hlo_module_importer",
        ":hlo_utils",
        ":type_to_shape",
        "//tensorflow/compiler/xla:comparison_util",
        "//tensorflow/compiler/xla:shape_util",
        "//tensorflow/compiler/xla:types",
        "//tensorflow/compiler/xla:util",
        "//tensorflow/compiler/xla/client:xla_builder",
        "//tensorflow/compiler/xla/service:hlo",
        "//tensorflow/compiler/xla/service:shape_inference",
        "//tensorflow/core/platform:types",
        "//tensorflow/stream_executor/lib",
        "@com_google_absl//absl/container:flat_hash_map",
        "@llvm-project//llvm:Support",
        "@llvm-project//mlir:IR",
    ],
)

cc_library(
    name = "lhlo",
    srcs = [
        "ir/lhlo_ops.cc",
        "ir/lhlo_ops.cc.inc",
        "ir/lhlo_ops.h.inc",
    ],
    hdrs = [
        "ir/lhlo_ops.h",
        "transforms/passes.h",
        "transforms/rewriters.h",
    ],
    includes = ["include"],
    deps = [
        ":hlo_ops_base_inc_gen",
        ":lhlo_ops_inc_gen",
        "@llvm-project//llvm:Support",
        "@llvm-project//mlir:Analysis",
        "@llvm-project//mlir:IR",
        "@llvm-project//mlir:Pass",
        "@llvm-project//mlir:SideEffects",
        "@llvm-project//mlir:StandardOps",
        "@llvm-project//mlir:Support",
        "@llvm-project//mlir:TransformUtils",
        "@llvm-project//mlir:Transforms",
        "@llvm-project//mlir:ViewLikeInterface",
    ],
    alwayslink = 1,
)

cc_library(
    name = "hlo_utils",
    srcs = ["hlo_utils.cc"],
    hdrs = ["hlo_utils.h"],
    includes = ["include"],
    deps = [
        ":convert_op_folder",
        ":hlo",
        "//tensorflow/compiler/xla:literal",
        "//tensorflow/compiler/xla/service:hlo",
        "//tensorflow/core:lib",
        "@llvm-project//mlir:IR",
    ],
    alwayslink = 1,
)

# Library with XLA dialect static initialization.
cc_library(
    name = "xla_dialect_registration",
    srcs = ["ir/dialect_registration.cc"],
    deps = [
        ":hlo",
        ":lhlo",
        "@llvm-project//mlir:IR",
    ],
    alwayslink = 1,
)

cc_library(
    name = "type_to_shape",
    srcs = ["type_to_shape.cc"],
    hdrs = ["type_to_shape.h"],
    deps = [
        ":hlo",
        "//tensorflow/compiler/mlir/tensorflow:convert_tensor",
        "//tensorflow/compiler/mlir/tensorflow:convert_type",
        "//tensorflow/compiler/xla:shape_util",
        "//tensorflow/compiler/xla:statusor",
        "//tensorflow/compiler/xla:xla_data_proto_cc",
        "//tensorflow/core:framework",
        "//tensorflow/core/platform:logging",
        "//tensorflow/core/platform:types",
        "@llvm-project//llvm:Support",
        "@llvm-project//mlir:IR",
        "@llvm-project//mlir:Support",
    ],
)

tf_cc_test(
    name = "type_to_shape_test",
    srcs = ["type_to_shape_test.cc"],
    deps = [
        ":type_to_shape",
        "//tensorflow/compiler/xla:shape_util",
        "//tensorflow/compiler/xla:test",
        "//tensorflow/compiler/xla:xla_data_proto_cc",
        "//tensorflow/core:lib",
        "//tensorflow/core:protos_all_cc",
        "//tensorflow/core:test_main",
        "@llvm-project//mlir:IR",
    ],
)

cc_library(
    name = "mlir_hlo_to_hlo",
    srcs = [
        "mlir_hlo_to_hlo.cc",
        "operator_writers.inc",
    ],
    hdrs = ["mlir_hlo_to_hlo.h"],
    deps = [
        ":hlo",
        ":type_to_shape",
        ":xla_dialect_registration",
        "//tensorflow/compiler/mlir/tensorflow:convert_type",
        "//tensorflow/compiler/mlir/tensorflow:error_util",
        "//tensorflow/compiler/tf2xla:common",
        "//tensorflow/compiler/tf2xla:xla_compiler",
        "//tensorflow/compiler/xla:comparison_util",
        "//tensorflow/compiler/xla:literal_util",
        "//tensorflow/compiler/xla:shape_util",
        "//tensorflow/compiler/xla:status_macros",
        "//tensorflow/compiler/xla:xla_data_proto_cc",
        "//tensorflow/compiler/xla/client:xla_builder",
        "//tensorflow/compiler/xla/client/lib:matrix",
        "//tensorflow/compiler/xla/client/lib:quantize",
        "//tensorflow/compiler/xla/client/lib:slicing",
        "//tensorflow/compiler/xla/service:hlo",
        "//tensorflow/core:framework",
        "//tensorflow/core:lib",
        "//tensorflow/core:protos_all_cc",
        "//tensorflow/stream_executor/lib",
        "@llvm-project//llvm:Support",
        "@llvm-project//mlir:Analysis",
        "@llvm-project//mlir:IR",
        "@llvm-project//mlir:Pass",
        "@llvm-project//mlir:StandardOps",
        "@llvm-project//mlir:TransformUtils",
        "@llvm-project//mlir:Transforms",
    ],
)

cc_library(
    name = "hlo_to_mlir_hlo",
    srcs = ["hlo_to_mlir_hlo.cc"],
    hdrs = ["hlo_to_mlir_hlo.h"],
    deps = [
        ":hlo_module_importer",
        "//tensorflow/compiler/mlir/tensorflow:error_util",
        "//tensorflow/compiler/xla:status",
        "//tensorflow/compiler/xla:status_macros",
        "//tensorflow/core:lib",
    ],
)

cc_library(
    name = "hlo_module_importer",
    srcs = [
        "hlo_function_importer.cc",
        "hlo_module_importer.cc",
    ],
    hdrs = [
        "hlo_function_importer.h",
        "hlo_module_importer.h",
    ],
    deps = [
        ":attribute_importer",
        ":hlo",
        ":hlo_utils",
        "//tensorflow/compiler/mlir/tensorflow:error_util",
        "//tensorflow/compiler/xla:protobuf_util",
        "//tensorflow/compiler/xla:status",
        "//tensorflow/compiler/xla:status_macros",
        "//tensorflow/compiler/xla:statusor",
        "//tensorflow/compiler/xla:xla_data_proto_cc",
        "//tensorflow/compiler/xla:xla_proto_cc",
        "//tensorflow/compiler/xla/service:hlo",
        "//tensorflow/compiler/xla/service:hlo_casting_utils",
        "//tensorflow/core:lib",
        "@com_google_absl//absl/types:optional",
        "@llvm-project//llvm:Support",
        "@llvm-project//mlir:IR",
        "@llvm-project//mlir:StandardOps",
    ],
)

cc_library(
    name = "attribute_importer",
    srcs = ["attribute_importer.cc"],
    hdrs = ["attribute_importer.h"],
    deps = [
        ":hlo",
        "//tensorflow/compiler/xla:xla_data_proto_cc",
        "//tensorflow/core/platform:types",
        "@llvm-project//mlir:IR",
    ],
)

cc_library(
    name = "xla_mlir_translate",
    srcs = ["xla_mlir_translate.cc"],
    hdrs = ["xla_mlir_translate.h"],
    deps = [
        ":hlo_to_mlir_hlo",
        ":mlir_hlo_to_hlo",
        "//tensorflow/compiler/xla:debug_options_flags",
        "//tensorflow/compiler/xla:status",
        "//tensorflow/compiler/xla:statusor",
        "//tensorflow/compiler/xla/service:hlo_parser",
        "//tensorflow/compiler/xla/service:hlo_proto_cc",
        "//tensorflow/core:lib",
        "@llvm-project//llvm:Support",
        "@llvm-project//mlir:IR",
        "@llvm-project//mlir:Translation",
    ],
    alwayslink = 1,
)

tf_native_cc_binary(
    name = "operator_writer_gen",
    srcs = ["operator_writer_gen.cc"],
    deps = [
        "@llvm-project//llvm:Support",
        "@llvm-project//llvm:TableGen",
        "@llvm-project//mlir:Support",
        "@llvm-project//mlir:TableGen",
    ],
)

genrule(
    name = "operator_writer_inc",
    srcs = [
        "@llvm-project//mlir:include/mlir/Interfaces/InferTypeOpInterface.td",
        "@llvm-project//mlir:include/mlir/Interfaces/SideEffectInterfaces.td",
        "@llvm-project//mlir:include/mlir/IR/OpBase.td",
        ":ir/hlo_ops.td",
        ":ir/hlo_ops_base.td",
        ":ir/hlo_utils.td",
        ":ir/infer_fusibility_op_interface.td",
    ],
    outs = ["operator_writers.inc"],
    cmd = ("$(location :operator_writer_gen) " +
           "-I external/llvm-project/mlir/include " +
           "-I external/org_tensorflow " +
<<<<<<< HEAD
           "$(location //tensorflow/compiler/mlir/xla:ir/hlo_ops.td) " +
=======
           "$(location :ir/hlo_ops.td) " +
>>>>>>> ca046652
           " -o $@"),
    tools = [":operator_writer_gen"],
)

cc_library(
    name = "convert_op_folder",
    srcs = ["convert_op_folder.cc"],
    hdrs = ["convert_op_folder.h"],
    deps = [
        "@llvm-project//mlir:IR",
    ],
)

cc_library(
    name = "all_xla_passes_for_testing",
    visibility = [
        "//tensorflow/compiler/mlir:__subpackages__",
    ],
    deps = [
        ":chlo_legalize_to_hlo",
        ":hlo",
        ":hlo_legalize_to_lhlo",
        ":lhlo",
        ":lhlo_copy_removal",
        ":lhlo_fuse_linalg",
        ":lhlo_legalize_to_affine",
        ":lhlo_legalize_to_gpu",
        ":lhlo_legalize_to_parallel_loops",
        ":xla_dialect_registration",
        ":xla_hlo_fusion",
        ":xla_hlo_to_lhlo_with_xla",
        ":xla_legalize_control_flow",
        ":xla_legalize_tanh_to_approximation",
        ":xla_legalize_tf",
        ":xla_legalize_tf_with_tf2xla",
        ":xla_legalize_to_linalg",
        ":xla_legalize_to_standard",
        ":xla_lower",
        ":xla_sink_constants_to_control_flow",
        ":xla_test_passes",
        ":xla_transform_unranked_hlo",
    ],
)

tf_cc_binary(
    name = "xla-opt",
    deps = [
        ":all_xla_passes_for_testing",
        "//tensorflow/compiler/jit:xla_cpu_jit",
        "//tensorflow/compiler/jit:xla_gpu_jit",
        "//tensorflow/compiler/mlir:tf_mlir_opt_main",
    ],
)<|MERGE_RESOLUTION|>--- conflicted
+++ resolved
@@ -931,11 +931,7 @@
     cmd = ("$(location :operator_writer_gen) " +
            "-I external/llvm-project/mlir/include " +
            "-I external/org_tensorflow " +
-<<<<<<< HEAD
-           "$(location //tensorflow/compiler/mlir/xla:ir/hlo_ops.td) " +
-=======
            "$(location :ir/hlo_ops.td) " +
->>>>>>> ca046652
            " -o $@"),
     tools = [":operator_writer_gen"],
 )
