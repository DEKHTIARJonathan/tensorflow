--- conflicted
+++ resolved
@@ -350,10 +350,7 @@
         ":sharding_util",
         ":side_effect_util",
         ":tf2xla_util",
-<<<<<<< HEAD
-=======
         "//tensorflow/compiler/jit:common",
->>>>>>> ca046652
         "//tensorflow/compiler/jit/ops:async_io_ops",
         "//tensorflow/compiler/jit:flags",
         "//tensorflow/compiler/jit:shape_inference",
