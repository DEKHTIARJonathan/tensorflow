# TensorFlow external dependencies that can be loaded in WORKSPACE files.

load("//third_party/gpus:cuda_configure.bzl", "cuda_configure")
load("//third_party/gpus:rocm_configure.bzl", "rocm_configure")
load("//third_party/tensorrt:tensorrt_configure.bzl", "tensorrt_configure")
load("//third_party/nccl:nccl_configure.bzl", "nccl_configure")
load("//third_party/mkl:build_defs.bzl", "mkl_repository")
load("//third_party/git:git_configure.bzl", "git_configure")
load("//third_party/py:python_configure.bzl", "python_configure")
load("//third_party/mlir:mlir_configure.bzl", "mlir_configure")
load("//third_party/sycl:sycl_configure.bzl", "sycl_configure")
load("//third_party/systemlibs:syslibs_configure.bzl", "syslibs_configure")
load("//third_party/toolchains/remote:configure.bzl", "remote_execution_configure")
load("//third_party/toolchains/clang6:repo.bzl", "clang6_configure")
load("//third_party/toolchains/cpus/arm:arm_compiler_configure.bzl", "arm_compiler_configure")
load("//third_party:repo.bzl", "tf_http_archive")
load("//third_party/clang_toolchain:cc_configure_clang.bzl", "cc_download_clang_toolchain")
load("@io_bazel_rules_closure//closure/private:java_import_external.bzl", "java_import_external")
load("@io_bazel_rules_closure//closure:defs.bzl", "filegroup_external")
load(
    "//tensorflow/tools/def_file_filter:def_file_filter_configure.bzl",
    "def_file_filter_configure",
)
load("//third_party/FP16:workspace.bzl", FP16 = "repo")
load("//third_party/aws:workspace.bzl", aws = "repo")
load("//third_party/flatbuffers:workspace.bzl", flatbuffers = "repo")
load("//third_party/highwayhash:workspace.bzl", highwayhash = "repo")
load("//third_party/hwloc:workspace.bzl", hwloc = "repo")
load("//third_party/icu:workspace.bzl", icu = "repo")
load("//third_party/jpeg:workspace.bzl", jpeg = "repo")
load("//third_party/nasm:workspace.bzl", nasm = "repo")
load("//third_party/opencl_headers:workspace.bzl", opencl_headers = "repo")
load("//third_party/kissfft:workspace.bzl", kissfft = "repo")
load("//third_party/keras_applications_archive:workspace.bzl", keras_applications = "repo")
load("//third_party/pasta:workspace.bzl", pasta = "repo")

def initialize_third_party():
    """ Load third party repositories.  See above load() statements. """
    FP16()
    aws()
    flatbuffers()
    highwayhash()
    hwloc()
    icu()
    keras_applications()
    kissfft()
    jpeg()
    nasm()
    opencl_headers()
    pasta()

# Sanitize a dependency so that it works correctly from code that includes
# TensorFlow as a submodule.
def clean_dep(dep):
    return str(Label(dep))

# If TensorFlow is linked as a submodule.
# path_prefix is no longer used.
# tf_repo_name is thought to be under consideration.
def tf_workspace(path_prefix = "", tf_repo_name = ""):
    tf_repositories(path_prefix, tf_repo_name)
    tf_bind()

# Define all external repositories required by TensorFlow
def tf_repositories(path_prefix = "", tf_repo_name = ""):
    """All external dependencies for TF builds."""

    # Note that we check the minimum bazel version in WORKSPACE.
    clang6_configure(name = "local_config_clang6")
    cc_download_clang_toolchain(name = "local_config_download_clang")
    cuda_configure(name = "local_config_cuda")
    tensorrt_configure(name = "local_config_tensorrt")
    nccl_configure(name = "local_config_nccl")
    git_configure(name = "local_config_git")
    sycl_configure(name = "local_config_sycl")
    syslibs_configure(name = "local_config_syslibs")
    python_configure(name = "local_config_python")
    rocm_configure(name = "local_config_rocm")
    mlir_configure(name = "local_config_mlir")
    remote_execution_configure(name = "local_config_remote_execution")

    initialize_third_party()

    # For windows bazel build
    # TODO: Remove def file filter when TensorFlow can export symbols properly on Windows.
    def_file_filter_configure(name = "local_config_def_file_filter")

    # Point //external/local_config_arm_compiler to //external/arm_compiler
    arm_compiler_configure(
        name = "local_config_arm_compiler",
        build_file = clean_dep("//third_party/toolchains/cpus/arm:BUILD"),
        remote_config_repo = "../arm_compiler",
    )

    mkl_repository(
        name = "mkl_linux",
        build_file = clean_dep("//third_party/mkl:mkl.BUILD"),
        sha256 = "a936d6b277a33d2a027a024ea8e65df62bd2e162c7ca52c48486ed9d5dc27160",
        strip_prefix = "mklml_lnx_2019.0.5.20190502",
        urls = [
            "https://storage.googleapis.com/mirror.tensorflow.org/github.com/intel/mkl-dnn/releases/download/v0.20-rc/mklml_lnx_2019.0.5.20190502.tgz",
            "https://github.com/intel/mkl-dnn/releases/download/v0.20-rc/mklml_lnx_2019.0.5.20190502.tgz",
        ],
    )
    mkl_repository(
        name = "mkl_windows",
        build_file = clean_dep("//third_party/mkl:mkl.BUILD"),
        sha256 = "535857b17643d7f7546b58fc621244e7cfcc4fff2aa2ebd3fc5b4e126bfc36cf",
        strip_prefix = "mklml_win_2019.0.5.20190502",
        urls = [
            "https://storage.googleapis.com/mirror.tensorflow.org/github.com/intel/mkl-dnn/releases/download/v0.20-rc/mklml_win_2019.0.5.20190502.zip",
            "https://github.com/intel/mkl-dnn/releases/download/v0.20-rc/mklml_win_2019.0.5.20190502.zip",
        ],
    )
    mkl_repository(
        name = "mkl_darwin",
        build_file = clean_dep("//third_party/mkl:mkl.BUILD"),
        sha256 = "2fbb71a0365d42a39ea7906568d69b1db3bfc9914fee75eedb06c5f32bf5fa68",
        strip_prefix = "mklml_mac_2019.0.5.20190502",
        urls = [
            "https://storage.googleapis.com/mirror.tensorflow.org/github.com/intel/mkl-dnn/releases/download/v0.20-rc/mklml_mac_2019.0.5.20190502.tgz",
            "https://github.com/intel/mkl-dnn/releases/download/v0.20-rc/mklml_mac_2019.0.5.20190502.tgz",
        ],
    )

    if path_prefix:
        print("path_prefix was specified to tf_workspace but is no longer used " +
              "and will be removed in the future.")

    # Important: If you are upgrading MKL-DNN, then update the version numbers
    # in third_party/mkl_dnn/mkldnn.BUILD. In addition, the new version of
    # MKL-DNN might require upgrading MKL ML libraries also. If they need to be
    # upgraded then update the version numbers on all three versions above
    # (Linux, Mac, Windows).
    tf_http_archive(
        name = "mkl_dnn",
        build_file = clean_dep("//third_party/mkl_dnn:mkldnn.BUILD"),
        sha256 = "a198a9bd3c584607e6a467f780beca92c8411cd656fcc8ec6fa5abe73d4af823",
        strip_prefix = "mkl-dnn-0.20.3",
        urls = [
            "https://storage.googleapis.com/mirror.tensorflow.org/github.com/intel/mkl-dnn/archive/v0.20.3.tar.gz",
            "https://github.com/intel/mkl-dnn/archive/v0.20.3.tar.gz",
        ],
    )

    tf_http_archive(
        name = "mkl_dnn_v1",
        build_file = clean_dep("//third_party/mkl_dnn:mkldnn.BUILD"),
        sha256 = "fcc2d951f7170eade0cfdd0d8d1d58e3e7785bd326bca6555f3722f8cba71811",
        strip_prefix = "mkl-dnn-1.0-pc2",
        urls = [
            "https://storage.googleapis.com/mirror.tensorflow.org/github.com/intel/mkl-dnn/archive/v1.0-pc2.tar.gz",
            "https://github.com/intel/mkl-dnn/archive/v1.0-pc2.tar.gz",
        ],
    )

    tf_http_archive(
        name = "com_google_absl",
        patch_file = clean_dep("//third_party:string_view_h.patch"),
        build_file = clean_dep("//third_party:com_google_absl.BUILD"),
        sha256 = "acd93f6baaedc4414ebd08b33bebca7c7a46888916101d8c0b8083573526d070",
        strip_prefix = "abseil-cpp-43ef2148c0936ebf7cb4be6b19927a9d9d145b8f",
        urls = [
            "https://storage.googleapis.com/mirror.tensorflow.org/github.com/abseil/abseil-cpp/archive/43ef2148c0936ebf7cb4be6b19927a9d9d145b8f.tar.gz",
            "https://github.com/abseil/abseil-cpp/archive/43ef2148c0936ebf7cb4be6b19927a9d9d145b8f.tar.gz",
        ],
    )

    tf_http_archive(
        name = "eigen_archive",
        build_file = clean_dep("//third_party:eigen.BUILD"),
        patch_file = clean_dep("//third_party/eigen3:gpu_packet_math.patch"),
<<<<<<< HEAD
        sha256 = "0dde8fb87f5dad2e409c9f4ea1bebc54e694cf4f3b633081b0d51a55c00f9c9f",
        strip_prefix = "eigen-eigen-a0d250e79c79",
        urls = [
            "http://mirror.tensorflow.org/bitbucket.org/eigen/eigen/get/a0d250e79c79.tar.gz",
            "https://bitbucket.org/eigen/eigen/get/a0d250e79c79.tar.gz",
=======
        sha256 = "b3e1c3df05377d22bb960f54acce8d7018bc9477f37e8f39f9d3c784f5aaa87f",
        strip_prefix = "eigen-eigen-49177915a14a",
        urls = [
            "https://storage.googleapis.com/mirror.tensorflow.org/bitbucket.org/eigen/eigen/get/49177915a14a.tar.gz",
            "https://bitbucket.org/eigen/eigen/get/49177915a14a.tar.gz",
>>>>>>> 6ff86849
        ],
    )

    tf_http_archive(
        name = "arm_compiler",
        build_file = clean_dep("//:arm_compiler.BUILD"),
        sha256 = "4c622a5c7b9feb9615d4723b03a13142a7f3f813f9296861d5401282b9fbea96",
        strip_prefix = "tools-0e906ebc527eab1cdbf7adabff5b474da9562e9f/arm-bcm2708/arm-rpi-4.9.3-linux-gnueabihf",
        urls = [
            "https://storage.googleapis.com/mirror.tensorflow.org/github.com/raspberrypi/tools/archive/0e906ebc527eab1cdbf7adabff5b474da9562e9f.tar.gz",
            "https://github.com/raspberrypi/tools/archive/0e906ebc527eab1cdbf7adabff5b474da9562e9f.tar.gz",
        ],
    )

    tf_http_archive(
        name = "libxsmm_archive",
        build_file = clean_dep("//third_party:libxsmm.BUILD"),
        sha256 = "5fc1972471cd8e2b8b64ea017590193739fc88d9818e3d086621e5c08e86ea35",
        strip_prefix = "libxsmm-1.11",
        urls = [
            "https://storage.googleapis.com/mirror.tensorflow.org/github.com/hfp/libxsmm/archive/1.11.tar.gz",
            "https://github.com/hfp/libxsmm/archive/1.11.tar.gz",
        ],
    )

    tf_http_archive(
        name = "com_googlesource_code_re2",
        sha256 = "d070e2ffc5476c496a6a872a6f246bfddce8e7797d6ba605a7c8d72866743bf9",
        strip_prefix = "re2-506cfa4bffd060c06ec338ce50ea3468daa6c814",
        system_build_file = clean_dep("//third_party/systemlibs:re2.BUILD"),
        urls = [
            "https://storage.googleapis.com/mirror.tensorflow.org/github.com/google/re2/archive/506cfa4bffd060c06ec338ce50ea3468daa6c814.tar.gz",
            "https://github.com/google/re2/archive/506cfa4bffd060c06ec338ce50ea3468daa6c814.tar.gz",
        ],
    )

    tf_http_archive(
        name = "com_github_googlecloudplatform_google_cloud_cpp",
        sha256 = "fd0c3e3b50f32af332b53857f8cd1bfa009e33d1eeecabc5c79a4825d906a90c",
        strip_prefix = "google-cloud-cpp-0.10.0",
        system_build_file = clean_dep("//third_party/systemlibs:google_cloud_cpp.BUILD"),
        system_link_files = {
            "//third_party/systemlibs:google_cloud_cpp.google.cloud.bigtable.BUILD": "google/cloud/bigtable/BUILD",
        },
        urls = [
            "https://storage.googleapis.com/mirror.tensorflow.org/github.com/googleapis/google-cloud-cpp/archive/v0.10.0.tar.gz",
            "https://github.com/googleapis/google-cloud-cpp/archive/v0.10.0.tar.gz",
        ],
    )

    tf_http_archive(
        name = "com_github_googleapis_googleapis",
        build_file = clean_dep("//third_party:googleapis.BUILD"),
        sha256 = "824870d87a176f26bcef663e92051f532fac756d1a06b404055dc078425f4378",
        strip_prefix = "googleapis-f81082ea1e2f85c43649bee26e0d9871d4b41cdb",
        system_build_file = clean_dep("//third_party/systemlibs:googleapis.BUILD"),
        urls = [
            "https://storage.googleapis.com/mirror.tensorflow.org/github.com/googleapis/googleapis/archive/f81082ea1e2f85c43649bee26e0d9871d4b41cdb.zip",
            "https://github.com/googleapis/googleapis/archive/f81082ea1e2f85c43649bee26e0d9871d4b41cdb.zip",
        ],
    )

    tf_http_archive(
        name = "gemmlowp",
        sha256 = "6678b484d929f2d0d3229d8ac4e3b815a950c86bb9f17851471d143f6d4f7834",
        strip_prefix = "gemmlowp-12fed0cd7cfcd9e169bf1925bc3a7a58725fdcc3",
        urls = [
            "https://storage.googleapis.com/mirror.tensorflow.org/github.com/google/gemmlowp/archive/12fed0cd7cfcd9e169bf1925bc3a7a58725fdcc3.zip",
            "https://github.com/google/gemmlowp/archive/12fed0cd7cfcd9e169bf1925bc3a7a58725fdcc3.zip",
        ],
    )

    tf_http_archive(
        name = "farmhash_archive",
        build_file = clean_dep("//third_party:farmhash.BUILD"),
        sha256 = "6560547c63e4af82b0f202cb710ceabb3f21347a4b996db565a411da5b17aba0",
        strip_prefix = "farmhash-816a4ae622e964763ca0862d9dbd19324a1eaf45",
        urls = [
            "https://storage.googleapis.com/mirror.tensorflow.org/github.com/google/farmhash/archive/816a4ae622e964763ca0862d9dbd19324a1eaf45.tar.gz",
            "https://github.com/google/farmhash/archive/816a4ae622e964763ca0862d9dbd19324a1eaf45.tar.gz",
        ],
    )

    tf_http_archive(
        name = "png_archive",
        build_file = clean_dep("//third_party:png.BUILD"),
        patch_file = clean_dep("//third_party:png_fix_rpi.patch"),
        sha256 = "ca74a0dace179a8422187671aee97dd3892b53e168627145271cad5b5ac81307",
        strip_prefix = "libpng-1.6.37",
        system_build_file = clean_dep("//third_party/systemlibs:png.BUILD"),
        urls = [
<<<<<<< HEAD
            "http://mirror.tensorflow.org/github.com/glennrp/libpng/archive/v1.6.37.tar.gz",
=======
            "https://storage.googleapis.com/mirror.tensorflow.org/github.com/glennrp/libpng/archive/v1.6.37.tar.gz",
>>>>>>> 6ff86849
            "https://github.com/glennrp/libpng/archive/v1.6.37.tar.gz",
        ],
    )

    tf_http_archive(
        name = "org_sqlite",
        build_file = clean_dep("//third_party:sqlite.BUILD"),
        sha256 = "d02fc4e95cfef672b45052e221617a050b7f2e20103661cda88387349a9b1327",
        strip_prefix = "sqlite-amalgamation-3280000",
        system_build_file = clean_dep("//third_party/systemlibs:sqlite.BUILD"),
        urls = [
            "https://storage.googleapis.com/mirror.tensorflow.org/www.sqlite.org/2019/sqlite-amalgamation-3280000.zip",
            "https://www.sqlite.org/2019/sqlite-amalgamation-3280000.zip",
        ],
    )

    tf_http_archive(
        name = "gif_archive",
        build_file = clean_dep("//third_party:gif.BUILD"),
        patch_file = clean_dep("//third_party:gif_fix_strtok_r.patch"),
        sha256 = "31da5562f44c5f15d63340a09a4fd62b48c45620cd302f77a6d9acf0077879bd",
        strip_prefix = "giflib-5.2.1",
        system_build_file = clean_dep("//third_party/systemlibs:gif.BUILD"),
        urls = [
            "https://storage.googleapis.com/mirror.tensorflow.org/pilotfiber.dl.sourceforge.net/project/giflib/giflib-5.2.1.tar.gz",
            "http://pilotfiber.dl.sourceforge.net/project/giflib/giflib-5.2.1.tar.gz",
        ],
    )

    tf_http_archive(
        name = "six_archive",
        build_file = clean_dep("//third_party:six.BUILD"),
        sha256 = "105f8d68616f8248e24bf0e9372ef04d3cc10104f1980f54d57b2ce73a5ad56a",
        strip_prefix = "six-1.10.0",
        system_build_file = clean_dep("//third_party/systemlibs:six.BUILD"),
        urls = [
            "https://storage.googleapis.com/mirror.tensorflow.org/pypi.python.org/packages/source/s/six/six-1.10.0.tar.gz",
            "https://pypi.python.org/packages/source/s/six/six-1.10.0.tar.gz",
        ],
    )

    tf_http_archive(
        name = "astor_archive",
        build_file = clean_dep("//third_party:astor.BUILD"),
        sha256 = "95c30d87a6c2cf89aa628b87398466840f0ad8652f88eb173125a6df8533fb8d",
        strip_prefix = "astor-0.7.1",
        system_build_file = clean_dep("//third_party/systemlibs:astor.BUILD"),
        urls = [
            "https://storage.googleapis.com/mirror.tensorflow.org/pypi.python.org/packages/99/80/f9482277c919d28bebd85813c0a70117214149a96b08981b72b63240b84c/astor-0.7.1.tar.gz",
            "https://pypi.python.org/packages/99/80/f9482277c919d28bebd85813c0a70117214149a96b08981b72b63240b84c/astor-0.7.1.tar.gz",
        ],
    )

    tf_http_archive(
        name = "functools32_archive",
        build_file = clean_dep("//third_party:functools32.BUILD"),
        sha256 = "f6253dfbe0538ad2e387bd8fdfd9293c925d63553f5813c4e587745416501e6d",
        strip_prefix = "functools32-3.2.3-2",
        urls = [
            "https://storage.googleapis.com/mirror.tensorflow.org/pypi.python.org/packages/c5/60/6ac26ad05857c601308d8fb9e87fa36d0ebf889423f47c3502ef034365db/functools32-3.2.3-2.tar.gz",
            "https://pypi.python.org/packages/c5/60/6ac26ad05857c601308d8fb9e87fa36d0ebf889423f47c3502ef034365db/functools32-3.2.3-2.tar.gz",
        ],
    )

    tf_http_archive(
        name = "gast_archive",
        build_file = clean_dep("//third_party:gast.BUILD"),
        sha256 = "fe939df4583692f0512161ec1c880e0a10e71e6a232da045ab8edd3756fbadf0",
        strip_prefix = "gast-0.2.2",
        system_build_file = clean_dep("//third_party/systemlibs:gast.BUILD"),
        urls = [
            "https://storage.googleapis.com/mirror.tensorflow.org/pypi.python.org/packages/4e/35/11749bf99b2d4e3cceb4d55ca22590b0d7c2c62b9de38ac4a4a7f4687421/gast-0.2.2.tar.gz",
            "https://files.pythonhosted.org/packages/4e/35/11749bf99b2d4e3cceb4d55ca22590b0d7c2c62b9de38ac4a4a7f4687421/gast-0.2.2.tar.gz",
        ],
    )

    tf_http_archive(
        name = "termcolor_archive",
        build_file = clean_dep("//third_party:termcolor.BUILD"),
        sha256 = "1d6d69ce66211143803fbc56652b41d73b4a400a2891d7bf7a1cdf4c02de613b",
        strip_prefix = "termcolor-1.1.0",
        system_build_file = clean_dep("//third_party/systemlibs:termcolor.BUILD"),
        urls = [
            "https://storage.googleapis.com/mirror.tensorflow.org/pypi.python.org/packages/8a/48/a76be51647d0eb9f10e2a4511bf3ffb8cc1e6b14e9e4fab46173aa79f981/termcolor-1.1.0.tar.gz",
            "https://pypi.python.org/packages/8a/48/a76be51647d0eb9f10e2a4511bf3ffb8cc1e6b14e9e4fab46173aa79f981/termcolor-1.1.0.tar.gz",
        ],
    )

    tf_http_archive(
        name = "opt_einsum_archive",
        build_file = clean_dep("//third_party:opt_einsum.BUILD"),
        sha256 = "d3d464b4da7ef09e444c30e4003a27def37f85ff10ff2671e5f7d7813adac35b",
        strip_prefix = "opt_einsum-2.3.2",
        system_build_file = clean_dep("//third_party/systemlibs:opt_einsum.BUILD"),
        urls = [
            "https://storage.googleapis.com/mirror.tensorflow.org/pypi.python.org/packages/f6/d6/44792ec668bcda7d91913c75237314e688f70415ab2acd7172c845f0b24f/opt_einsum-2.3.2.tar.gz",
            "https://pypi.python.org/packages/f6/d6/44792ec668bcda7d91913c75237314e688f70415ab2acd7172c845f0b24f/opt_einsum-2.3.2.tar.gz",
        ],
    )

    tf_http_archive(
        name = "absl_py",
        sha256 = "3d0f39e0920379ff1393de04b573bca3484d82a5f8b939e9e83b20b6106c9bbe",
        strip_prefix = "abseil-py-pypi-v0.7.1",
        system_build_file = clean_dep("//third_party/systemlibs:absl_py.BUILD"),
        system_link_files = {
            "//third_party/systemlibs:absl_py.absl.BUILD": "absl/BUILD",
            "//third_party/systemlibs:absl_py.absl.flags.BUILD": "absl/flags/BUILD",
            "//third_party/systemlibs:absl_py.absl.testing.BUILD": "absl/testing/BUILD",
        },
        urls = [
            "https://storage.googleapis.com/mirror.tensorflow.org/github.com/abseil/abseil-py/archive/pypi-v0.7.1.tar.gz",
            "https://github.com/abseil/abseil-py/archive/pypi-v0.7.1.tar.gz",
        ],
    )

    tf_http_archive(
        name = "enum34_archive",
        urls = [
            "https://storage.googleapis.com/mirror.tensorflow.org/pypi.python.org/packages/bf/3e/31d502c25302814a7c2f1d3959d2a3b3f78e509002ba91aea64993936876/enum34-1.1.6.tar.gz",
            "https://pypi.python.org/packages/bf/3e/31d502c25302814a7c2f1d3959d2a3b3f78e509002ba91aea64993936876/enum34-1.1.6.tar.gz",
        ],
        sha256 = "8ad8c4783bf61ded74527bffb48ed9b54166685e4230386a9ed9b1279e2df5b1",
        build_file = clean_dep("//third_party:enum34.BUILD"),
        system_build_file = clean_dep("//third_party/systemlibs:enum34.BUILD"),
        strip_prefix = "enum34-1.1.6/enum",
    )

    tf_http_archive(
        name = "org_python_pypi_backports_weakref",
        build_file = clean_dep("//third_party:backports_weakref.BUILD"),
        sha256 = "8813bf712a66b3d8b85dc289e1104ed220f1878cf981e2fe756dfaabe9a82892",
        strip_prefix = "backports.weakref-1.0rc1/src",
        urls = [
            "https://storage.googleapis.com/mirror.tensorflow.org/pypi.python.org/packages/bc/cc/3cdb0a02e7e96f6c70bd971bc8a90b8463fda83e264fa9c5c1c98ceabd81/backports.weakref-1.0rc1.tar.gz",
            "https://pypi.python.org/packages/bc/cc/3cdb0a02e7e96f6c70bd971bc8a90b8463fda83e264fa9c5c1c98ceabd81/backports.weakref-1.0rc1.tar.gz",
        ],
    )

    filegroup_external(
        name = "org_python_license",
        licenses = ["notice"],  # Python 2.0
        sha256_urls = {
            "e76cacdf0bdd265ff074ccca03671c33126f597f39d0ed97bc3e5673d9170cf6": [
                "https://storage.googleapis.com/mirror.tensorflow.org/docs.python.org/2.7/_sources/license.rst.txt",
                "https://docs.python.org/2.7/_sources/license.rst.txt",
            ],
        },
    )

    # 310ba5ee72661c081129eb878c1bbcec936b20f0 is based on 3.8.0 with a fix for protobuf.bzl.
    PROTOBUF_URLS = [
        "https://storage.googleapis.com/mirror.tensorflow.org/github.com/protocolbuffers/protobuf/archive/310ba5ee72661c081129eb878c1bbcec936b20f0.tar.gz",
        "https://github.com/protocolbuffers/protobuf/archive/310ba5ee72661c081129eb878c1bbcec936b20f0.tar.gz",
    ]
    PROTOBUF_SHA256 = "b9e92f9af8819bbbc514e2902aec860415b70209f31dfc8c4fa72515a5df9d59"
    PROTOBUF_STRIP_PREFIX = "protobuf-310ba5ee72661c081129eb878c1bbcec936b20f0"

    # protobuf depends on @zlib, it has to be renamed to @zlib_archive because "zlib" is already
    # defined using bind for grpc.
    PROTOBUF_PATCH = "//third_party/protobuf:protobuf.patch"

    tf_http_archive(
        name = "com_google_protobuf",
        patch_file = clean_dep(PROTOBUF_PATCH),
        sha256 = PROTOBUF_SHA256,
        strip_prefix = PROTOBUF_STRIP_PREFIX,
        system_build_file = clean_dep("//third_party/systemlibs:protobuf.BUILD"),
        system_link_files = {
            "//third_party/systemlibs:protobuf.bzl": "protobuf.bzl",
        },
        urls = PROTOBUF_URLS,
    )

    tf_http_archive(
        name = "nsync",
        sha256 = "caf32e6b3d478b78cff6c2ba009c3400f8251f646804bcb65465666a9cea93c4",
        strip_prefix = "nsync-1.22.0",
        system_build_file = clean_dep("//third_party/systemlibs:nsync.BUILD"),
        urls = [
            "https://storage.googleapis.com/mirror.tensorflow.org/github.com/google/nsync/archive/1.22.0.tar.gz",
            "https://github.com/google/nsync/archive/1.22.0.tar.gz",
        ],
    )

    tf_http_archive(
        name = "com_google_googletest",
        sha256 = "ff7a82736e158c077e76188232eac77913a15dac0b22508c390ab3f88e6d6d86",
        strip_prefix = "googletest-b6cd405286ed8635ece71c72f118e659f4ade3fb",
        urls = [
            "https://storage.googleapis.com/mirror.tensorflow.org/github.com/google/googletest/archive/b6cd405286ed8635ece71c72f118e659f4ade3fb.zip",
            "https://github.com/google/googletest/archive/b6cd405286ed8635ece71c72f118e659f4ade3fb.zip",
        ],
    )

    tf_http_archive(
        name = "com_github_gflags_gflags",
        sha256 = "ae27cdbcd6a2f935baa78e4f21f675649271634c092b1be01469440495609d0e",
        strip_prefix = "gflags-2.2.1",
        urls = [
            "https://storage.googleapis.com/mirror.tensorflow.org/github.com/gflags/gflags/archive/v2.2.1.tar.gz",
            "https://github.com/gflags/gflags/archive/v2.2.1.tar.gz",
        ],
    )

    tf_http_archive(
        name = "pcre",
        build_file = clean_dep("//third_party:pcre.BUILD"),
        sha256 = "69acbc2fbdefb955d42a4c606dfde800c2885711d2979e356c0636efde9ec3b5",
        strip_prefix = "pcre-8.42",
        system_build_file = clean_dep("//third_party/systemlibs:pcre.BUILD"),
        urls = [
            "https://storage.googleapis.com/mirror.tensorflow.org/ftp.exim.org/pub/pcre/pcre-8.42.tar.gz",
            "http://ftp.exim.org/pub/pcre/pcre-8.42.tar.gz",
        ],
    )

    tf_http_archive(
        name = "swig",
        build_file = clean_dep("//third_party:swig.BUILD"),
        sha256 = "58a475dbbd4a4d7075e5fe86d4e54c9edde39847cdb96a3053d87cb64a23a453",
        strip_prefix = "swig-3.0.8",
        system_build_file = clean_dep("//third_party/systemlibs:swig.BUILD"),
        urls = [
            "https://storage.googleapis.com/mirror.tensorflow.org/ufpr.dl.sourceforge.net/project/swig/swig/swig-3.0.8/swig-3.0.8.tar.gz",
            "http://ufpr.dl.sourceforge.net/project/swig/swig/swig-3.0.8/swig-3.0.8.tar.gz",
            "http://pilotfiber.dl.sourceforge.net/project/swig/swig/swig-3.0.8/swig-3.0.8.tar.gz",
        ],
    )

    tf_http_archive(
        name = "curl",
        build_file = clean_dep("//third_party:curl.BUILD"),
        sha256 = "4376ac72b95572fb6c4fbffefb97c7ea0dd083e1974c0e44cd7e49396f454839",
        strip_prefix = "curl-7.65.3",
        system_build_file = clean_dep("//third_party/systemlibs:curl.BUILD"),
        urls = [
            "https://storage.googleapis.com/mirror.tensorflow.org/curl.haxx.se/download/curl-7.65.3.tar.gz",
            "https://curl.haxx.se/download/curl-7.65.3.tar.gz",
        ],
    )

    # WARNING: make sure ncteisen@ and vpai@ are cc-ed on any CL to change the below rule
    tf_http_archive(
        name = "grpc",
        sha256 = "67a6c26db56f345f7cee846e681db2c23f919eba46dd639b09462d1b6203d28c",
        strip_prefix = "grpc-4566c2a29ebec0835643b972eb99f4306c4234a3",
        system_build_file = clean_dep("//third_party/systemlibs:grpc.BUILD"),
        urls = [
            "https://storage.googleapis.com/mirror.tensorflow.org/github.com/grpc/grpc/archive/4566c2a29ebec0835643b972eb99f4306c4234a3.tar.gz",
            "https://github.com/grpc/grpc/archive/4566c2a29ebec0835643b972eb99f4306c4234a3.tar.gz",
        ],
    )

    tf_http_archive(
        name = "com_github_nanopb_nanopb",
        sha256 = "8bbbb1e78d4ddb0a1919276924ab10d11b631df48b657d960e0c795a25515735",
        build_file = "@grpc//third_party:nanopb.BUILD",
        strip_prefix = "nanopb-f8ac463766281625ad710900479130c7fcb4d63b",
        urls = [
            "https://storage.googleapis.com/mirror.tensorflow.org/github.com/nanopb/nanopb/archive/f8ac463766281625ad710900479130c7fcb4d63b.tar.gz",
            "https://github.com/nanopb/nanopb/archive/f8ac463766281625ad710900479130c7fcb4d63b.tar.gz",
        ],
    )

    tf_http_archive(
        name = "linenoise",
        build_file = clean_dep("//third_party:linenoise.BUILD"),
        sha256 = "7f51f45887a3d31b4ce4fa5965210a5e64637ceac12720cfce7954d6a2e812f7",
        strip_prefix = "linenoise-c894b9e59f02203dbe4e2be657572cf88c4230c3",
        urls = [
            "https://storage.googleapis.com/mirror.tensorflow.org/github.com/antirez/linenoise/archive/c894b9e59f02203dbe4e2be657572cf88c4230c3.tar.gz",
            "https://github.com/antirez/linenoise/archive/c894b9e59f02203dbe4e2be657572cf88c4230c3.tar.gz",
        ],
    )

    # TODO(phawkins): currently, this rule uses an unofficial LLVM mirror.
    # Switch to an official source of snapshots if/when possible.
    tf_http_archive(
        name = "llvm",
        build_file = clean_dep("//third_party/llvm:llvm.autogenerated.BUILD"),
        sha256 = "599b89411df88b9e2be40b019e7ab0f7c9c10dd5ab1c948cd22e678cc8f8f352",
        strip_prefix = "llvm-7a7e03f906aada0cf4b749b51213fe5784eeff84",
        urls = [
            "https://mirror.bazel.build/github.com/llvm-mirror/llvm/archive/7a7e03f906aada0cf4b749b51213fe5784eeff84.tar.gz",
            "https://github.com/llvm-mirror/llvm/archive/7a7e03f906aada0cf4b749b51213fe5784eeff84.tar.gz",
        ],
    )

    tf_http_archive(
        name = "lmdb",
        build_file = clean_dep("//third_party:lmdb.BUILD"),
        sha256 = "f3927859882eb608868c8c31586bb7eb84562a40a6bf5cc3e13b6b564641ea28",
        strip_prefix = "lmdb-LMDB_0.9.22/libraries/liblmdb",
        system_build_file = clean_dep("//third_party/systemlibs:lmdb.BUILD"),
        urls = [
            "https://storage.googleapis.com/mirror.tensorflow.org/github.com/LMDB/lmdb/archive/LMDB_0.9.22.tar.gz",
            "https://github.com/LMDB/lmdb/archive/LMDB_0.9.22.tar.gz",
        ],
    )

    tf_http_archive(
        name = "jsoncpp_git",
        build_file = clean_dep("//third_party:jsoncpp.BUILD"),
        sha256 = "c49deac9e0933bcb7044f08516861a2d560988540b23de2ac1ad443b219afdb6",
        strip_prefix = "jsoncpp-1.8.4",
        system_build_file = clean_dep("//third_party/systemlibs:jsoncpp.BUILD"),
        urls = [
            "https://storage.googleapis.com/mirror.tensorflow.org/github.com/open-source-parsers/jsoncpp/archive/1.8.4.tar.gz",
            "https://github.com/open-source-parsers/jsoncpp/archive/1.8.4.tar.gz",
        ],
    )

    tf_http_archive(
        name = "boringssl",
        sha256 = "1188e29000013ed6517168600fc35a010d58c5d321846d6a6dfee74e4c788b45",
        strip_prefix = "boringssl-7f634429a04abc48e2eb041c81c5235816c96514",
        system_build_file = clean_dep("//third_party/systemlibs:boringssl.BUILD"),
        urls = [
            "https://storage.googleapis.com/mirror.tensorflow.org/github.com/google/boringssl/archive/7f634429a04abc48e2eb041c81c5235816c96514.tar.gz",
            "https://github.com/google/boringssl/archive/7f634429a04abc48e2eb041c81c5235816c96514.tar.gz",
        ],
    )

    tf_http_archive(
        name = "zlib_archive",
        build_file = clean_dep("//third_party:zlib.BUILD"),
        sha256 = "c3e5e9fdd5004dcb542feda5ee4f0ff0744628baf8ed2dd5d66f8ca1197cb1a1",
        strip_prefix = "zlib-1.2.11",
        system_build_file = clean_dep("//third_party/systemlibs:zlib.BUILD"),
        urls = [
            "https://storage.googleapis.com/mirror.tensorflow.org/zlib.net/zlib-1.2.11.tar.gz",
            "https://zlib.net/zlib-1.2.11.tar.gz",
        ],
    )

    tf_http_archive(
        name = "fft2d",
        build_file = clean_dep("//third_party/fft2d:fft2d.BUILD"),
        sha256 = "ada7e99087c4ed477bfdf11413f2ba8db8a840ba9bbf8ac94f4f3972e2a7cec9",
        urls = [
            "https://storage.googleapis.com/mirror.tensorflow.org/www.kurims.kyoto-u.ac.jp/~ooura/fft2d.tgz",
            "http://www.kurims.kyoto-u.ac.jp/~ooura/fft2d.tgz",
        ],
    )

    tf_http_archive(
        name = "snappy",
        build_file = clean_dep("//third_party:snappy.BUILD"),
        sha256 = "3dfa02e873ff51a11ee02b9ca391807f0c8ea0529a4924afa645fbf97163f9d4",
        strip_prefix = "snappy-1.1.7",
        system_build_file = clean_dep("//third_party/systemlibs:snappy.BUILD"),
        urls = [
            "https://storage.googleapis.com/mirror.tensorflow.org/github.com/google/snappy/archive/1.1.7.tar.gz",
            "https://github.com/google/snappy/archive/1.1.7.tar.gz",
        ],
    )

    tf_http_archive(
        name = "nccl_archive",
        build_file = clean_dep("//third_party:nccl/archive.BUILD"),
        patch_file = clean_dep("//third_party/nccl:archive.patch"),
        sha256 = "9a7633e224982e2b60fa6b397d895d20d6b7498e3e02f46f98a5a4e187c5a44c",
        strip_prefix = "nccl-0ceaec9cee96ae7658aa45686853286651f36384",
        urls = [
            "https://storage.googleapis.com/mirror.tensorflow.org/github.com/nvidia/nccl/archive/0ceaec9cee96ae7658aa45686853286651f36384.tar.gz",
            "https://github.com/nvidia/nccl/archive/0ceaec9cee96ae7658aa45686853286651f36384.tar.gz",
        ],
    )

    tf_http_archive(
        name = "kafka",
        build_file = clean_dep("//third_party:kafka/BUILD"),
        patch_file = clean_dep("//third_party/kafka:config.patch"),
        sha256 = "cc6ebbcd0a826eec1b8ce1f625ffe71b53ef3290f8192b6cae38412a958f4fd3",
        strip_prefix = "librdkafka-0.11.5",
        urls = [
            "https://storage.googleapis.com/mirror.tensorflow.org/github.com/edenhill/librdkafka/archive/v0.11.5.tar.gz",
            "https://github.com/edenhill/librdkafka/archive/v0.11.5.tar.gz",
        ],
    )

    java_import_external(
        name = "junit",
        jar_sha256 = "59721f0805e223d84b90677887d9ff567dc534d7c502ca903c0c2b17f05c116a",
        jar_urls = [
            "https://storage.googleapis.com/mirror.tensorflow.org/repo1.maven.org/maven2/junit/junit/4.12/junit-4.12.jar",
            "http://repo1.maven.org/maven2/junit/junit/4.12/junit-4.12.jar",
            "http://maven.ibiblio.org/maven2/junit/junit/4.12/junit-4.12.jar",
        ],
        licenses = ["reciprocal"],  # Common Public License Version 1.0
        testonly_ = True,
        deps = ["@org_hamcrest_core"],
    )

    java_import_external(
        name = "org_hamcrest_core",
        jar_sha256 = "66fdef91e9739348df7a096aa384a5685f4e875584cce89386a7a47251c4d8e9",
        jar_urls = [
            "https://storage.googleapis.com/mirror.tensorflow.org/repo1.maven.org/maven2/org/hamcrest/hamcrest-core/1.3/hamcrest-core-1.3.jar",
            "http://repo1.maven.org/maven2/org/hamcrest/hamcrest-core/1.3/hamcrest-core-1.3.jar",
            "http://maven.ibiblio.org/maven2/org/hamcrest/hamcrest-core/1.3/hamcrest-core-1.3.jar",
        ],
        licenses = ["notice"],  # New BSD License
        testonly_ = True,
    )

    java_import_external(
        name = "com_google_testing_compile",
        jar_sha256 = "edc180fdcd9f740240da1a7a45673f46f59c5578d8cd3fbc912161f74b5aebb8",
        jar_urls = [
            "https://storage.googleapis.com/mirror.tensorflow.org/repo1.maven.org/maven2/com/google/testing/compile/compile-testing/0.11/compile-testing-0.11.jar",
            "http://repo1.maven.org/maven2/com/google/testing/compile/compile-testing/0.11/compile-testing-0.11.jar",
        ],
        licenses = ["notice"],  # New BSD License
        testonly_ = True,
        deps = ["@com_google_guava", "@com_google_truth"],
    )

    java_import_external(
        name = "com_google_truth",
        jar_sha256 = "032eddc69652b0a1f8d458f999b4a9534965c646b8b5de0eba48ee69407051df",
        jar_urls = [
            "https://storage.googleapis.com/mirror.tensorflow.org/repo1.maven.org/maven2/com/google/truth/truth/0.32/truth-0.32.jar",
            "http://repo1.maven.org/maven2/com/google/truth/truth/0.32/truth-0.32.jar",
        ],
        licenses = ["notice"],  # Apache 2.0
        testonly_ = True,
        deps = ["@com_google_guava"],
    )

    java_import_external(
        name = "org_checkerframework_qual",
        jar_sha256 = "a17501717ef7c8dda4dba73ded50c0d7cde440fd721acfeacbf19786ceac1ed6",
        jar_urls = [
            "https://storage.googleapis.com/mirror.tensorflow.org/repo1.maven.org/maven2/org/checkerframework/checker-qual/2.4.0/checker-qual-2.4.0.jar",
            "http://repo1.maven.org/maven2/org/checkerframework/checker-qual/2.4.0/checker-qual-2.4.0.jar",
        ],
        licenses = ["notice"],  # Apache 2.0
    )

    java_import_external(
        name = "com_squareup_javapoet",
        jar_sha256 = "5bb5abdfe4366c15c0da3332c57d484e238bd48260d6f9d6acf2b08fdde1efea",
        jar_urls = [
            "https://storage.googleapis.com/mirror.tensorflow.org/repo1.maven.org/maven2/com/squareup/javapoet/1.9.0/javapoet-1.9.0.jar",
            "http://repo1.maven.org/maven2/com/squareup/javapoet/1.9.0/javapoet-1.9.0.jar",
        ],
        licenses = ["notice"],  # Apache 2.0
    )

    tf_http_archive(
        name = "com_google_pprof",
        build_file = clean_dep("//third_party:pprof.BUILD"),
        sha256 = "e0928ca4aa10ea1e0551e2d7ce4d1d7ea2d84b2abbdef082b0da84268791d0c4",
        strip_prefix = "pprof-c0fb62ec88c411cc91194465e54db2632845b650",
        urls = [
            "https://storage.googleapis.com/mirror.tensorflow.org/github.com/google/pprof/archive/c0fb62ec88c411cc91194465e54db2632845b650.tar.gz",
            "https://github.com/google/pprof/archive/c0fb62ec88c411cc91194465e54db2632845b650.tar.gz",
        ],
    )

    tf_http_archive(
        name = "cub_archive",
        build_file = clean_dep("//third_party:cub.BUILD"),
        sha256 = "6bfa06ab52a650ae7ee6963143a0bbc667d6504822cbd9670369b598f18c58c3",
        strip_prefix = "cub-1.8.0",
        urls = [
            "https://storage.googleapis.com/mirror.tensorflow.org/github.com/NVlabs/cub/archive/1.8.0.zip",
            "https://github.com/NVlabs/cub/archive/1.8.0.zip",
        ],
    )

    tf_http_archive(
        name = "rocprim_archive",
        build_file = clean_dep("//third_party:rocprim.BUILD"),
        sha256 = "3c178461ead70ce6adb60c836a35a52564968af31dfa81f4157ab72b5f14d31f",
        strip_prefix = "rocPRIM-4a33d328f8352df1654271939da66914f2334424",
        urls = [
            "https://mirror.bazel.build/github.com/ROCmSoftwarePlatform/rocPRIM/archive/4a33d328f8352df1654271939da66914f2334424.tar.gz",
            "https://github.com/ROCmSoftwarePlatform/rocPRIM/archive/4a33d328f8352df1654271939da66914f2334424.tar.gz",
        ],
    )

    tf_http_archive(
        name = "cython",
        build_file = clean_dep("//third_party:cython.BUILD"),
        delete = ["BUILD.bazel"],
        sha256 = "bccc9aa050ea02595b2440188813b936eaf345e85fb9692790cecfe095cf91aa",
        strip_prefix = "cython-0.28.4",
        system_build_file = clean_dep("//third_party/systemlibs:cython.BUILD"),
        urls = [
            "https://storage.googleapis.com/mirror.tensorflow.org/github.com/cython/cython/archive/0.28.4.tar.gz",
            "https://github.com/cython/cython/archive/0.28.4.tar.gz",
        ],
    )

    tf_http_archive(
        name = "arm_neon_2_x86_sse",
        build_file = clean_dep("//third_party:arm_neon_2_x86_sse.BUILD"),
        sha256 = "213733991310b904b11b053ac224fee2d4e0179e46b52fe7f8735b8831e04dcc",
        strip_prefix = "ARM_NEON_2_x86_SSE-1200fe90bb174a6224a525ee60148671a786a71f",
        urls = [
            "https://storage.googleapis.com/mirror.tensorflow.org/github.com/intel/ARM_NEON_2_x86_SSE/archive/1200fe90bb174a6224a525ee60148671a786a71f.tar.gz",
            "https://github.com/intel/ARM_NEON_2_x86_SSE/archive/1200fe90bb174a6224a525ee60148671a786a71f.tar.gz",
        ],
    )

    tf_http_archive(
        name = "double_conversion",
        build_file = clean_dep("//third_party:double_conversion.BUILD"),
        sha256 = "2f7fbffac0d98d201ad0586f686034371a6d152ca67508ab611adc2386ad30de",
        strip_prefix = "double-conversion-3992066a95b823efc8ccc1baf82a1cfc73f6e9b8",
        system_build_file = clean_dep("//third_party/systemlibs:double_conversion.BUILD"),
        urls = [
            "https://storage.googleapis.com/mirror.tensorflow.org/github.com/google/double-conversion/archive/3992066a95b823efc8ccc1baf82a1cfc73f6e9b8.zip",
            "https://github.com/google/double-conversion/archive/3992066a95b823efc8ccc1baf82a1cfc73f6e9b8.zip",
        ],
    )

    tf_http_archive(
        name = "tflite_mobilenet_float",
        build_file = clean_dep("//third_party:tflite_mobilenet_float.BUILD"),
        sha256 = "2fadeabb9968ec6833bee903900dda6e61b3947200535874ce2fe42a8493abc0",
        urls = [
            "https://storage.googleapis.com/download.tensorflow.org/models/mobilenet_v1_2018_08_02/mobilenet_v1_1.0_224.tgz",
            "https://storage.googleapis.com/download.tensorflow.org/models/mobilenet_v1_2018_08_02/mobilenet_v1_1.0_224.tgz",
        ],
    )

    tf_http_archive(
        name = "tflite_mobilenet_quant",
        build_file = clean_dep("//third_party:tflite_mobilenet_quant.BUILD"),
        sha256 = "d32432d28673a936b2d6281ab0600c71cf7226dfe4cdcef3012555f691744166",
        urls = [
            "https://storage.googleapis.com/download.tensorflow.org/models/mobilenet_v1_2018_08_02/mobilenet_v1_1.0_224_quant.tgz",
            "https://storage.googleapis.com/download.tensorflow.org/models/mobilenet_v1_2018_08_02/mobilenet_v1_1.0_224_quant.tgz",
        ],
    )

    tf_http_archive(
        name = "tflite_mobilenet_ssd",
        build_file = str(Label("//third_party:tflite_mobilenet.BUILD")),
        sha256 = "767057f2837a46d97882734b03428e8dd640b93236052b312b2f0e45613c1cf0",
        urls = [
            "https://storage.googleapis.com/mirror.tensorflow.org/storage.googleapis.com/download.tensorflow.org/models/tflite/mobilenet_ssd_tflite_v1.zip",
            "https://storage.googleapis.com/download.tensorflow.org/models/tflite/mobilenet_ssd_tflite_v1.zip",
        ],
    )

    tf_http_archive(
        name = "tflite_mobilenet_ssd_quant",
        build_file = str(Label("//third_party:tflite_mobilenet.BUILD")),
        sha256 = "a809cd290b4d6a2e8a9d5dad076e0bd695b8091974e0eed1052b480b2f21b6dc",
        urls = [
            "https://storage.googleapis.com/mirror.tensorflow.org/storage.googleapis.com/download.tensorflow.org/models/tflite/coco_ssd_mobilenet_v1_0.75_quant_2018_06_29.zip",
            "https://storage.googleapis.com/download.tensorflow.org/models/tflite/coco_ssd_mobilenet_v1_0.75_quant_2018_06_29.zip",
        ],
    )

    tf_http_archive(
        name = "tflite_mobilenet_ssd_quant_protobuf",
        build_file = str(Label("//third_party:tflite_mobilenet.BUILD")),
        sha256 = "09280972c5777f1aa775ef67cb4ac5d5ed21970acd8535aeca62450ef14f0d79",
        strip_prefix = "ssd_mobilenet_v1_quantized_300x300_coco14_sync_2018_07_18",
        urls = [
            "https://storage.googleapis.com/mirror.tensorflow.org/storage.googleapis.com/download.tensorflow.org/models/object_detection/ssd_mobilenet_v1_quantized_300x300_coco14_sync_2018_07_18.tar.gz",
            "https://storage.googleapis.com/download.tensorflow.org/models/object_detection/ssd_mobilenet_v1_quantized_300x300_coco14_sync_2018_07_18.tar.gz",
        ],
    )

    tf_http_archive(
        name = "tflite_conv_actions_frozen",
        build_file = str(Label("//third_party:tflite_mobilenet.BUILD")),
        sha256 = "d947b38cba389b5e2d0bfc3ea6cc49c784e187b41a071387b3742d1acac7691e",
        urls = [
            "https://storage.googleapis.com/mirror.tensorflow.org/storage.googleapis.com/download.tensorflow.org/models/tflite/conv_actions_tflite.zip",
            "https://storage.googleapis.com/download.tensorflow.org/models/tflite/conv_actions_tflite.zip",
        ],
    )

    tf_http_archive(
        name = "tflite_smartreply",
        build_file = clean_dep("//third_party:tflite_smartreply.BUILD"),
        sha256 = "8980151b85a87a9c1a3bb1ed4748119e4a85abd3cb5744d83da4d4bd0fbeef7c",
        urls = [
            "https://storage.googleapis.com/mirror.tensorflow.org/storage.googleapis.com/download.tensorflow.org/models/tflite/smartreply_1.0_2017_11_01.zip",
            "https://storage.googleapis.com/download.tensorflow.org/models/tflite/smartreply_1.0_2017_11_01.zip",
        ],
    )

    tf_http_archive(
        name = "tflite_ovic_testdata",
        build_file = clean_dep("//third_party:tflite_ovic_testdata.BUILD"),
        sha256 = "033c941b7829b05ca55a124a26a6a0581b1ececc154a2153cafcfdb54f80dca2",
        strip_prefix = "ovic",
        urls = [
            "https://storage.googleapis.com/mirror.tensorflow.org/storage.googleapis.com/download.tensorflow.org/data/ovic_2019_04_30.zip",
            "https://storage.googleapis.com/download.tensorflow.org/data/ovic_2019_04_30.zip",
        ],
    )

    tf_http_archive(
        name = "build_bazel_rules_android",
        sha256 = "cd06d15dd8bb59926e4d65f9003bfc20f9da4b2519985c27e190cddc8b7a7806",
        strip_prefix = "rules_android-0.1.1",
        urls = [
            "https://storage.googleapis.com/mirror.tensorflow.org/github.com/bazelbuild/rules_android/archive/v0.1.1.zip",
            "https://github.com/bazelbuild/rules_android/archive/v0.1.1.zip",
        ],
    )

    tf_http_archive(
        name = "tbb",
        build_file = clean_dep("//third_party/ngraph:tbb.BUILD"),
        sha256 = "c3245012296f09f1418b78a8c2f17df5188b3bd0db620f7fd5fabe363320805a",
        strip_prefix = "tbb-2019_U1",
        urls = [
            "https://storage.googleapis.com/mirror.tensorflow.org/github.com/01org/tbb/archive/2019_U1.zip",
            "https://github.com/01org/tbb/archive/2019_U1.zip",
        ],
    )

    tf_http_archive(
        name = "ngraph",
        build_file = clean_dep("//third_party/ngraph:ngraph.BUILD"),
        sha256 = "a1780f24a1381fc25e323b4b2d08b6ef5129f42e011305b2a34dcf43a48030d5",
        strip_prefix = "ngraph-0.11.0",
        urls = [
            "https://storage.googleapis.com/mirror.tensorflow.org/github.com/NervanaSystems/ngraph/archive/v0.11.0.tar.gz",
            "https://github.com/NervanaSystems/ngraph/archive/v0.11.0.tar.gz",
        ],
    )

    tf_http_archive(
        name = "nlohmann_json_lib",
        build_file = clean_dep("//third_party/ngraph:nlohmann_json.BUILD"),
        sha256 = "c377963a95989270c943d522bfefe7b889ef5ed0e1e15d535fd6f6f16ed70732",
        strip_prefix = "json-3.4.0",
        urls = [
            "https://storage.googleapis.com/mirror.tensorflow.org/github.com/nlohmann/json/archive/v3.4.0.tar.gz",
            "https://github.com/nlohmann/json/archive/v3.4.0.tar.gz",
        ],
    )

    tf_http_archive(
        name = "ngraph_tf",
        build_file = clean_dep("//third_party/ngraph:ngraph_tf.BUILD"),
        sha256 = "742a642d2c6622277df4c902b6830d616d0539cc8cd843d6cdb899bb99e66e36",
        strip_prefix = "ngraph-tf-0.9.0",
        urls = [
            "https://storage.googleapis.com/mirror.tensorflow.org/github.com/NervanaSystems/ngraph-tf/archive/v0.9.0.zip",
            "https://github.com/NervanaSystems/ngraph-tf/archive/v0.9.0.zip",
        ],
    )

    tf_http_archive(
        name = "pybind11",
        urls = [
            "https://mirror.bazel.build/github.com/pybind/pybind11/archive/v2.3.0.tar.gz",
            "https://github.com/pybind/pybind11/archive/v2.3.0.tar.gz",
        ],
        sha256 = "0f34838f2c8024a6765168227ba587b3687729ebf03dc912f88ff75c7aa9cfe8",
        strip_prefix = "pybind11-2.3.0",
        build_file = clean_dep("//third_party:pybind11.BUILD"),
    )

    tf_http_archive(
        name = "wrapt",
        build_file = clean_dep("//third_party:wrapt.BUILD"),
        sha256 = "8a6fb40e8f8b6a66b4ba81a4044c68e6a7b1782f21cfabc06fb765332b4c3e51",
        strip_prefix = "wrapt-1.11.1/src/wrapt",
        system_build_file = clean_dep("//third_party/systemlibs:wrapt.BUILD"),
        urls = [
            "https://storage.googleapis.com/mirror.tensorflow.org/github.com/GrahamDumpleton/wrapt/archive/1.11.1.tar.gz",
            "https://github.com/GrahamDumpleton/wrapt/archive/1.11.1.tar.gz",
        ],
    )

def tf_bind():
    """Bind targets for some external repositories"""
    ##############################################################################
    # BIND DEFINITIONS
    #
    # Please do not add bind() definitions unless we have no other choice.
    # If that ends up being the case, please leave a comment explaining
    # why we can't depend on the canonical build target.

    # gRPC wants a cares dependency but its contents is not actually
    # important since we have set GRPC_ARES=0 in .bazelrc
    native.bind(
        name = "cares",
        actual = "@com_github_nanopb_nanopb//:nanopb",
    )

    # Needed by Protobuf
    native.bind(
        name = "grpc_cpp_plugin",
        actual = "@grpc//:grpc_cpp_plugin",
    )
    native.bind(
        name = "grpc_python_plugin",
        actual = "@grpc//:grpc_python_plugin",
    )

    native.bind(
        name = "grpc_lib",
        actual = "@grpc//:grpc++",
    )

    native.bind(
        name = "grpc_lib_unsecure",
        actual = "@grpc//:grpc++_unsecure",
    )

    # Needed by gRPC
    native.bind(
        name = "libssl",
        actual = "@boringssl//:ssl",
    )

    # Needed by gRPC
    native.bind(
        name = "nanopb",
        actual = "@com_github_nanopb_nanopb//:nanopb",
    )

    # Needed by gRPC
    native.bind(
        name = "protobuf",
        actual = "@com_google_protobuf//:protobuf",
    )

    # gRPC expects //external:protobuf_clib and //external:protobuf_compiler
    # to point to Protobuf's compiler library.
    native.bind(
        name = "protobuf_clib",
        actual = "@com_google_protobuf//:protoc_lib",
    )

    # Needed by gRPC
    native.bind(
        name = "protobuf_headers",
        actual = "@com_google_protobuf//:protobuf_headers",
    )

    # Needed by Protobuf
    native.bind(
        name = "python_headers",
        actual = clean_dep("//third_party/python_runtime:headers"),
    )

    # Needed by Protobuf
    native.bind(
        name = "six",
        actual = "@six_archive//:six",
    )

    # Needed by gRPC
    native.bind(
        name = "zlib",
        actual = "@zlib_archive//:zlib",
    )<|MERGE_RESOLUTION|>--- conflicted
+++ resolved
@@ -170,19 +170,11 @@
         name = "eigen_archive",
         build_file = clean_dep("//third_party:eigen.BUILD"),
         patch_file = clean_dep("//third_party/eigen3:gpu_packet_math.patch"),
-<<<<<<< HEAD
-        sha256 = "0dde8fb87f5dad2e409c9f4ea1bebc54e694cf4f3b633081b0d51a55c00f9c9f",
-        strip_prefix = "eigen-eigen-a0d250e79c79",
-        urls = [
-            "http://mirror.tensorflow.org/bitbucket.org/eigen/eigen/get/a0d250e79c79.tar.gz",
-            "https://bitbucket.org/eigen/eigen/get/a0d250e79c79.tar.gz",
-=======
         sha256 = "b3e1c3df05377d22bb960f54acce8d7018bc9477f37e8f39f9d3c784f5aaa87f",
         strip_prefix = "eigen-eigen-49177915a14a",
         urls = [
             "https://storage.googleapis.com/mirror.tensorflow.org/bitbucket.org/eigen/eigen/get/49177915a14a.tar.gz",
             "https://bitbucket.org/eigen/eigen/get/49177915a14a.tar.gz",
->>>>>>> 6ff86849
         ],
     )
 
@@ -274,11 +266,7 @@
         strip_prefix = "libpng-1.6.37",
         system_build_file = clean_dep("//third_party/systemlibs:png.BUILD"),
         urls = [
-<<<<<<< HEAD
-            "http://mirror.tensorflow.org/github.com/glennrp/libpng/archive/v1.6.37.tar.gz",
-=======
             "https://storage.googleapis.com/mirror.tensorflow.org/github.com/glennrp/libpng/archive/v1.6.37.tar.gz",
->>>>>>> 6ff86849
             "https://github.com/glennrp/libpng/archive/v1.6.37.tar.gz",
         ],
     )
