--- conflicted
+++ resolved
@@ -12,10 +12,7 @@
 load("//third_party/toolchains/remote:configure.bzl", "remote_execution_configure")
 load("//third_party/toolchains/clang6:repo.bzl", "clang6_configure")
 load("//third_party/toolchains/cpus/arm:arm_compiler_configure.bzl", "arm_compiler_configure")
-<<<<<<< HEAD
-=======
 load("//third_party/toolchains/embedded/arm-linux:arm_linux_toolchain_configure.bzl", "arm_linux_toolchain_configure")
->>>>>>> ca046652
 load("//third_party:repo.bzl", "tf_http_archive", "tf_http_debian_package")
 load("//third_party/clang_toolchain:cc_configure_clang.bzl", "cc_download_clang_toolchain")
 load("@bazel_tools//tools/build_defs/repo:http.bzl", "http_file")
@@ -167,13 +164,6 @@
 
     tf_http_archive(
         name = "XNNPACK",
-<<<<<<< HEAD
-        sha256 = "2afaaf5f866ec714358985b123c3115043b9e099638100937743997f02bbd8cb",
-        strip_prefix = "XNNPACK-05702cf4099ad019ad1abb8ba656bfe04304f32a",
-        urls = [
-            "https://storage.googleapis.com/mirror.tensorflow.org/github.com/google/XNNPACK/archive/05702cf4099ad019ad1abb8ba656bfe04304f32a.zip",
-            "https://github.com/google/XNNPACK/archive/05702cf4099ad019ad1abb8ba656bfe04304f32a.zip",
-=======
         sha256 = "2527a30464b43bd03f137b2c455a0381e49eae63d09cfeee128a717dfbe962d5",
         strip_prefix = "XNNPACK-8b283aa30a3186c6e640aed520543e9c067132d2",
         urls = [
@@ -199,7 +189,6 @@
         urls = [
             "https://storage.googleapis.com/mirror.tensorflow.org/github.com/Maratyszcza/pthreadpool/archive/029c88620802e1361ccf41d1970bd5b07fd6b7bb.zip",
             "https://github.com/Maratyszcza/pthreadpool/archive/029c88620802e1361ccf41d1970bd5b07fd6b7bb.zip",
->>>>>>> ca046652
         ],
     )
 
@@ -222,19 +211,11 @@
     tf_http_archive(
         name = "mkl_dnn_v1",
         build_file = clean_dep("//third_party/mkl_dnn:mkldnn_v1.BUILD"),
-<<<<<<< HEAD
-        sha256 = "a71ec1f27c30b8a176605e8a78444f1f12301a3c313b70ff93290926c140509c",
-        strip_prefix = "mkl-dnn-1.2.2",
-        urls = [
-            "https://storage.googleapis.com/mirror.tensorflow.org/github.com/intel/mkl-dnn/archive/v1.2.2.tar.gz",
-            "https://github.com/intel/mkl-dnn/archive/v1.2.2.tar.gz",
-=======
         sha256 = "54737bcb4dc1961d32ee75da3ecc529fa48198f8b2ca863a079e19a9c4adb70f",
         strip_prefix = "oneDNN-1.4",
         urls = [
             "https://storage.googleapis.com/mirror.tensorflow.org/github.com/oneapi-src/oneDNN/archive/v1.4.tar.gz",
             "https://github.com/oneapi-src/oneDNN/archive/v1.4.tar.gz",
->>>>>>> ca046652
         ],
     )
 
@@ -242,19 +223,11 @@
         name = "com_google_absl",
         patch_file = clean_dep("//third_party:string_view_h.patch"),
         build_file = clean_dep("//third_party:com_google_absl.BUILD"),
-<<<<<<< HEAD
-        sha256 = "acd93f6baaedc4414ebd08b33bebca7c7a46888916101d8c0b8083573526d070",  # SHARED_ABSL_SHA
-        strip_prefix = "abseil-cpp-43ef2148c0936ebf7cb4be6b19927a9d9d145b8f",
-        urls = [
-            "https://storage.googleapis.com/mirror.tensorflow.org/github.com/abseil/abseil-cpp/archive/43ef2148c0936ebf7cb4be6b19927a9d9d145b8f.tar.gz",
-            "https://github.com/abseil/abseil-cpp/archive/43ef2148c0936ebf7cb4be6b19927a9d9d145b8f.tar.gz",
-=======
         sha256 = "f368a8476f4e2e0eccf8a7318b98dafbe30b2600f4e3cf52636e5eb145aba06a",  # SHARED_ABSL_SHA
         strip_prefix = "abseil-cpp-df3ea785d8c30a9503321a3d35ee7d35808f190d",
         urls = [
             "https://storage.googleapis.com/mirror.tensorflow.org/github.com/abseil/abseil-cpp/archive/df3ea785d8c30a9503321a3d35ee7d35808f190d.tar.gz",
             "https://github.com/abseil/abseil-cpp/archive/df3ea785d8c30a9503321a3d35ee7d35808f190d.tar.gz",
->>>>>>> ca046652
         ],
     )
 
@@ -262,19 +235,11 @@
         name = "eigen_archive",
         build_file = clean_dep("//third_party:eigen.BUILD"),
         patch_file = clean_dep("//third_party/eigen3:neon_casting_and_gpu_packet.patch"),
-<<<<<<< HEAD
-        sha256 = "2f046557f4093becf51b44c6339873c18e2f1ea55c4b3f3a08b7d15a1d9c6e5b",  # SHARED_EIGEN_SHA
-        strip_prefix = "eigen-4fd5d1477b221fc7daf2b7f1c7e4ee4f04ceaced",
-        urls = [
-            "https://storage.googleapis.com/mirror.tensorflow.org/gitlab.com/libeigen/eigen/-/archive/4fd5d1477b221fc7daf2b7f1c7e4ee4f04ceaced/eigen-4fd5d1477b221fc7daf2b7f1c7e4ee4f04ceaced.tar.gz",
-            "https://gitlab.com/libeigen/eigen/-/archive/4fd5d1477b221fc7daf2b7f1c7e4ee4f04ceaced/eigen-4fd5d1477b221fc7daf2b7f1c7e4ee4f04ceaced.tar.gz",
-=======
         sha256 = "f632d82e43ffc46adfac9043beace700b0265748075e7edc0701d81380258038",  # SHARED_EIGEN_SHA
         strip_prefix = "eigen-386d809bde475c65b7940f290efe80e6a05878c4",
         urls = [
             "https://storage.googleapis.com/mirror.tensorflow.org/gitlab.com/libeigen/eigen/-/archive/386d809bde475c65b7940f290efe80e6a05878c4/eigen-386d809bde475c65b7940f290efe80e6a05878c4.tar.gz",
             "https://gitlab.com/libeigen/eigen/-/archive/386d809bde475c65b7940f290efe80e6a05878c4/eigen-386d809bde475c65b7940f290efe80e6a05878c4.tar.gz",
->>>>>>> ca046652
         ],
     )
 
