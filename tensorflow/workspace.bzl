--- conflicted
+++ resolved
@@ -170,19 +170,11 @@
         name = "eigen_archive",
         build_file = clean_dep("//third_party:eigen.BUILD"),
         patch_file = clean_dep("//third_party/eigen3:gpu_packet_math.patch"),
-<<<<<<< HEAD
-        sha256 = "0dde8fb87f5dad2e409c9f4ea1bebc54e694cf4f3b633081b0d51a55c00f9c9f",
-        strip_prefix = "eigen-eigen-a0d250e79c79",
-        urls = [
-            "http://mirror.tensorflow.org/bitbucket.org/eigen/eigen/get/a0d250e79c79.tar.gz",
-            "https://bitbucket.org/eigen/eigen/get/a0d250e79c79.tar.gz",
-=======
         sha256 = "f3d69ac773ecaf3602cb940040390d4e71a501bb145ca9e01ce5464cf6d4eb68",
         strip_prefix = "eigen-eigen-049af2f56331",
         urls = [
             "https://storage.googleapis.com/mirror.tensorflow.org/bitbucket.org/eigen/eigen/get/049af2f56331.tar.gz",
             "https://bitbucket.org/eigen/eigen/get/049af2f56331.tar.gz",
->>>>>>> 0d6fc414
         ],
     )
 
@@ -274,11 +266,7 @@
         strip_prefix = "libpng-1.6.37",
         system_build_file = clean_dep("//third_party/systemlibs:png.BUILD"),
         urls = [
-<<<<<<< HEAD
-            "http://mirror.tensorflow.org/github.com/glennrp/libpng/archive/v1.6.37.tar.gz",
-=======
             "https://storage.googleapis.com/mirror.tensorflow.org/github.com/glennrp/libpng/archive/v1.6.37.tar.gz",
->>>>>>> 0d6fc414
             "https://github.com/glennrp/libpng/archive/v1.6.37.tar.gz",
         ],
     )
