# Return the options to use for a C++ library or binary build.
# Uses the ":optmode" config_setting to pick the options.
load(
    "//tensorflow/core/platform:build_config_root.bzl",
    "if_dynamic_kernels",
    "if_static",
    "register_extension_info",
    "tf_additional_grpc_deps_py",
    "tf_additional_xla_deps_py",
    "tf_exec_properties",
    "tf_gpu_tests_tags",
    "tf_sycl_tests_tags",
)
load(
    "//tensorflow/core/platform:rules_cc.bzl",
    "cc_binary",
    "cc_library",
    "cc_test",
)
load(
    "@local_config_tensorrt//:build_defs.bzl",
    "if_tensorrt",
)
load(
    "//tensorflow/core/platform/default:cuda_build_defs.bzl",
    "if_cuda_is_configured",
)
load(
    "@local_config_cuda//cuda:build_defs.bzl",
    "cuda_library",
    "if_cuda",
)
load(
    "@local_config_rocm//rocm:build_defs.bzl",
    "if_rocm",
    "if_rocm_is_configured",
    "rocm_copts",
)
load(
    "//third_party/mkl:build_defs.bzl",
    "if_enable_mkl",
    "if_mkl",
    "if_mkl_lnx_x64",
    "if_mkl_ml",
    "mkl_deps",
)
load(
    "//third_party/mkl_dnn:build_defs.bzl",
    "if_mkl_open_source_only",
    "if_mkl_v1_open_source_only",
)
load(
    "//third_party/ngraph:build_defs.bzl",
    "if_ngraph",
)

# version for the shared libraries, can
# not contain rc or alpha, only numbers.
# Also update tensorflow/core/public/version.h
# and tensorflow/tools/pip_package/setup.py
<<<<<<< HEAD
VERSION = "2.1.0"
=======
VERSION = "2.2.0"
>>>>>>> 4de5de05
VERSION_MAJOR = VERSION.split(".")[0]

# Sanitize a dependency so that it works correctly from code that includes
# TensorFlow as a submodule.
def clean_dep(dep):
    return str(Label(dep))

def if_v2(a):
    return select({
        clean_dep("//tensorflow:api_version_2"): a,
        "//conditions:default": [],
    })

def if_not_v2(a):
    return select({
        clean_dep("//tensorflow:api_version_2"): [],
        "//conditions:default": a,
    })

def if_nvcc(a):
    return select({
        "@local_config_cuda//cuda:using_nvcc": a,
        "//conditions:default": [],
    })

def if_cuda_is_configured_compat(x):
    return if_cuda_is_configured(x)

def if_xla_available(if_true, if_false = []):
    return select({
        clean_dep("//tensorflow:with_xla_support"): if_true,
        "//conditions:default": if_false,
    })

# Given a source file, generate a test name.
# i.e. "common_runtime/direct_session_test.cc" becomes
#      "common_runtime_direct_session_test"
def src_to_test_name(src):
    return src.replace("/", "_").replace(":", "_").split(".")[0]

def full_path(relative_paths):
    return [native.package_name() + "/" + relative for relative in relative_paths]

def _add_tfcore_prefix(src):
    if src.startswith("//"):
        return src
    return "//tensorflow/core:" + src

def tf_android_core_proto_headers(core_proto_sources_relative):
    """Returns the list of pb.h and proto.h headers that are generated for the provided sources."""
    return ([
        _add_tfcore_prefix(p).replace(":", "/").replace(".proto", ".pb.h")
        for p in core_proto_sources_relative
    ] + [
        _add_tfcore_prefix(p).replace(":", "/").replace(".proto", ".proto.h")
        for p in core_proto_sources_relative
    ])

# Wrapper for portable protos which currently just creates an empty rule.
def tf_portable_proto_library(name, proto_deps, deps = [], **kwargs):
    _ignore = [kwargs]
    cc_library(name = name, deps = deps + [dep + "_cc" for dep in proto_deps])

def tf_portable_full_lite_protos(full, lite):
    return select({
        "//tensorflow:mobile_lite_protos": lite,
        "//tensorflow:mobile_full_protos": full,
        # The default should probably be lite runtime, but since most clients
        # seem to use the non-lite version, let's make that the default for now.
        "//conditions:default": full,
    })

def if_android_x86(a):
    return select({
        clean_dep("//tensorflow:android_x86"): a,
        clean_dep("//tensorflow:android_x86_64"): a,
        "//conditions:default": [],
    })

def if_android_arm(a):
    return select({
        clean_dep("//tensorflow:android_arm"): a,
        "//conditions:default": [],
    })

def if_android_arm64(a):
    return select({
        clean_dep("//tensorflow:android_arm64"): a,
        "//conditions:default": [],
    })

def if_android_mips(a):
    return select({
        clean_dep("//tensorflow:android_mips"): a,
        "//conditions:default": [],
    })

def if_not_android(a):
    return select({
        clean_dep("//tensorflow:android"): [],
        "//conditions:default": a,
    })

def if_not_android_mips_and_mips64(a):
    return select({
        clean_dep("//tensorflow:android_mips"): [],
        clean_dep("//tensorflow:android_mips64"): [],
        "//conditions:default": a,
    })

def if_android(a):
    return select({
        clean_dep("//tensorflow:android"): a,
        "//conditions:default": [],
    })

def if_emscripten(a):
    return select({
        clean_dep("//tensorflow:emscripten"): a,
        "//conditions:default": [],
    })

def if_chromiumos(a, otherwise = []):
    return select({
        clean_dep("//tensorflow:chromiumos"): a,
        "//conditions:default": otherwise,
    })

def if_macos(a, otherwise = []):
    return select({
        clean_dep("//tensorflow:macos"): a,
        "//conditions:default": otherwise,
    })

def if_ios(a):
    return select({
        clean_dep("//tensorflow:ios"): a,
        "//conditions:default": [],
    })

def if_ios_x86_64(a):
    return select({
        clean_dep("//tensorflow:ios_x86_64"): a,
        "//conditions:default": [],
    })

def if_mobile(a):
    return select({
        clean_dep("//tensorflow:mobile"): a,
        "//conditions:default": [],
    })

def if_not_mobile(a):
    return select({
        clean_dep("//tensorflow:mobile"): [],
        "//conditions:default": a,
    })

# Config setting selector used when building for products
# which requires restricted licenses to be avoided.
def if_not_lgpl_restricted(a):
    _ = (a,)
    return select({
        "//conditions:default": [],
    })

def if_not_windows(a):
    return select({
        clean_dep("//tensorflow:windows"): [],
        "//conditions:default": a,
    })

def if_windows(a, otherwise = []):
    return select({
        clean_dep("//tensorflow:windows"): a,
        "//conditions:default": otherwise,
    })

def if_windows_cuda(a, otherwise = []):
    return select({
        clean_dep("//tensorflow:with_cuda_support_windows_override"): a,
        "//conditions:default": otherwise,
    })

def if_linux_x86_64(a):
    return select({
        clean_dep("//tensorflow:linux_x86_64"): a,
        "//conditions:default": [],
    })

def if_override_eigen_strong_inline(a):
    return select({
        clean_dep("//tensorflow:override_eigen_strong_inline"): a,
        "//conditions:default": [],
    })

def if_nccl(if_true, if_false = []):
    return select({
        "//tensorflow:no_nccl_support": if_false,
        "//tensorflow:windows": if_false,
        "//conditions:default": if_true,
    })

def get_win_copts(is_external = False):
    WINDOWS_COPTS = [
        "/DPLATFORM_WINDOWS",
        "/DEIGEN_HAS_C99_MATH",
        "/DTENSORFLOW_USE_EIGEN_THREADPOOL",
        "/DEIGEN_AVOID_STL_ARRAY",
        "/Iexternal/gemmlowp",
        "/wd4018",  # -Wno-sign-compare
        # Bazel's CROSSTOOL currently pass /EHsc to enable exception by
        # default. We can't pass /EHs-c- to disable exception, otherwise
        # we will get a waterfall of flag conflict warnings. Wait for
        # Bazel to fix this.
        # "/D_HAS_EXCEPTIONS=0",
        # "/EHs-c-",
        "/wd4577",
        "/DNOGDI",
        # Also see build:windows lines in tensorflow/opensource_only/.bazelrc
        # where we set some other options globally.
    ]
    if is_external:
        return WINDOWS_COPTS + ["/UTF_COMPILE_LIBRARY"]
    else:
        return WINDOWS_COPTS + ["/DTF_COMPILE_LIBRARY"]

def tf_copts(
        android_optimization_level_override = "-O2",
        is_external = False,
        allow_exceptions = False):
    # For compatibility reasons, android_optimization_level_override
    # is currently only being set for Android.
    # To clear this value, and allow the CROSSTOOL default
    # to be used, pass android_optimization_level_override=None
    android_copts = [
        "-DTF_LEAN_BINARY",
        "-Wno-narrowing",
        "-fomit-frame-pointer",
    ]
    if android_optimization_level_override:
        android_copts.append(android_optimization_level_override)
    return (
        if_not_windows([
            "-DEIGEN_AVOID_STL_ARRAY",
            "-Iexternal/gemmlowp",
            "-Wno-sign-compare",
            "-ftemplate-depth=900",
        ]) +
        (if_not_windows(["-fno-exceptions"]) if not allow_exceptions else []) +
        if_cuda(["-DGOOGLE_CUDA=1"]) +
        if_nvcc(["-DTENSORFLOW_USE_NVCC=1"]) +
        if_xla_available(["-DTENSORFLOW_USE_XLA=1"]) +
        if_tensorrt(["-DGOOGLE_TENSORRT=1"]) +
        if_nccl(["-DGOOGLE_NCCL=1"]) +
        if_mkl(["-DINTEL_MKL=1", "-DEIGEN_USE_VML"]) +
        if_mkl_open_source_only(["-DINTEL_MKL_DNN_ONLY"]) +
        if_mkl_v1_open_source_only(["-DENABLE_MKLDNN_V1"]) +
        if_enable_mkl(["-DENABLE_MKL"]) +
        if_ngraph(["-DINTEL_NGRAPH=1"]) +
        if_android_arm(["-mfpu=neon"]) +
        if_linux_x86_64(["-msse3"]) +
        if_ios_x86_64(["-msse4.1"]) +
        select({
            clean_dep("//tensorflow:framework_shared_object"): [],
            "//conditions:default": ["-DTENSORFLOW_MONOLITHIC_BUILD"],
        }) +
        select({
            clean_dep("//tensorflow:android"): android_copts,
            clean_dep("//tensorflow:macos"): [],
            clean_dep("//tensorflow:windows"): get_win_copts(is_external),
            clean_dep("//tensorflow:ios"): [],
            clean_dep("//tensorflow:no_lgpl_deps"): ["-D__TENSORFLOW_NO_LGPL_DEPS__", "-pthread"],
            "//conditions:default": ["-pthread"],
        })
    )

def tf_openmp_copts():
    return if_mkl_lnx_x64(["-fopenmp"])

def tfe_xla_copts():
    return select({
        "//tensorflow:with_xla_support": ["-DTENSORFLOW_EAGER_USE_XLA"],
        "//conditions:default": [],
    })

def tf_opts_nortti():
    return [
        "-fno-rtti",
        "-DGOOGLE_PROTOBUF_NO_RTTI",
        "-DGOOGLE_PROTOBUF_NO_STATIC_INITIALIZER",
    ]

def tf_opts_nortti_if_android():
    return if_android(tf_opts_nortti())

def tf_opts_nortti_if_mobile():
    return if_mobile(tf_opts_nortti())

def tf_defines_nortti():
    return [
        "GOOGLE_PROTOBUF_NO_RTTI",
        "GOOGLE_PROTOBUF_NO_STATIC_INITIALIZER",
    ]

def tf_defines_nortti_if_android():
    return if_android(tf_defines_nortti())

def tf_features_nomodules_if_android():
    return if_android(["-use_header_modules"])

def tf_features_nomodules_if_mobile():
    return if_mobile(["-use_header_modules"])

def tf_opts_nortti_if_lite_protos():
    return tf_portable_full_lite_protos(
        full = [],
        lite = tf_opts_nortti(),
    )

def tf_defines_nortti_if_lite_protos():
    return tf_portable_full_lite_protos(
        full = [],
        lite = tf_defines_nortti(),
    )

# Given a list of "op_lib_names" (a list of files in the ops directory
# without their .cc extensions), generate a library for that file.
def tf_gen_op_libs(op_lib_names, deps = None, is_external = True):
    # Make library out of each op so it can also be used to generate wrappers
    # for various languages.
    if not deps:
        deps = []
    for n in op_lib_names:
        cc_library(
            name = n + "_op_lib",
            copts = tf_copts(is_external = is_external),
            srcs = ["ops/" + n + ".cc"],
            deps = deps + [clean_dep("//tensorflow/core:framework")],
            visibility = ["//visibility:public"],
            alwayslink = 1,
            linkstatic = 1,
        )

def _make_search_paths(prefix, levels_to_root):
    return ",".join(
        [
            "-rpath,%s/%s" % (prefix, "/".join([".."] * search_level))
            for search_level in range(levels_to_root + 1)
        ],
    )

def _rpath_linkopts(name):
    # Search parent directories up to the TensorFlow root directory for shared
    # object dependencies, even if this op shared object is deeply nested
    # (e.g. tensorflow/contrib/package:python/ops/_op_lib.so). tensorflow/ is then
    # the root and tensorflow/libtensorflow_framework.so should exist when
    # deployed. Other shared object dependencies (e.g. shared between contrib/
    # ops) are picked up as long as they are in either the same or a parent
    # directory in the tensorflow/ tree.
    levels_to_root = native.package_name().count("/") + name.count("/")
    return select({
        clean_dep("//tensorflow:macos"): [
            "-Wl,%s" % (_make_search_paths("@loader_path", levels_to_root),),
        ],
        clean_dep("//tensorflow:windows"): [],
        "//conditions:default": [
            "-Wl,%s" % (_make_search_paths("$$ORIGIN", levels_to_root),),
        ],
    })

# Bazel-generated shared objects which must be linked into TensorFlow binaries
# to define symbols from //tensorflow/core:framework and //tensorflow/core:lib.
def tf_binary_additional_srcs(fullversion = False):
    if fullversion:
        suffix = "." + VERSION
    else:
        suffix = "." + VERSION_MAJOR

    return if_static(
        extra_deps = [],
        macos = [
            clean_dep("//tensorflow:libtensorflow_framework%s.dylib" % suffix),
        ],
        otherwise = [
            clean_dep("//tensorflow:libtensorflow_framework.so%s" % suffix),
        ],
    )

def tf_binary_additional_data_deps():
    return if_static(
        extra_deps = [],
        macos = [
            clean_dep("//tensorflow:libtensorflow_framework.dylib"),
            clean_dep("//tensorflow:libtensorflow_framework.%s.dylib" % VERSION_MAJOR),
            clean_dep("//tensorflow:libtensorflow_framework.%s.dylib" % VERSION),
        ],
        otherwise = [
            clean_dep("//tensorflow:libtensorflow_framework.so"),
            clean_dep("//tensorflow:libtensorflow_framework.so.%s" % VERSION_MAJOR),
            clean_dep("//tensorflow:libtensorflow_framework.so.%s" % VERSION),
        ],
    )

def tf_binary_pybind_deps():
    return select({
        clean_dep("//tensorflow:macos"): [
            clean_dep(
                "//tensorflow/python:_pywrap_tensorflow_internal_macos",
            ),
        ],
        clean_dep("//tensorflow:windows"): [
            clean_dep(
                "//tensorflow/python:_pywrap_tensorflow_internal_windows",
            ),
        ],
        "//conditions:default": [
            clean_dep(
                "//tensorflow/python:_pywrap_tensorflow_internal_linux",
            ),
        ],
    })

# Helper function for the per-OS tensorflow libraries and their version symlinks
def tf_shared_library_deps():
    return select({
        clean_dep("//tensorflow:macos_with_framework_shared_object"): [
            clean_dep("//tensorflow:libtensorflow.dylib"),
            clean_dep("//tensorflow:libtensorflow.%s.dylib" % VERSION_MAJOR),
            clean_dep("//tensorflow:libtensorflow.%s.dylib" % VERSION),
        ],
        clean_dep("//tensorflow:macos"): [],
        clean_dep("//tensorflow:windows"): [
            clean_dep("//tensorflow:tensorflow.dll"),
            clean_dep("//tensorflow:tensorflow_dll_import_lib"),
        ],
        clean_dep("//tensorflow:framework_shared_object"): [
            clean_dep("//tensorflow:libtensorflow.so"),
            clean_dep("//tensorflow:libtensorflow.so.%s" % VERSION_MAJOR),
            clean_dep("//tensorflow:libtensorflow.so.%s" % VERSION),
        ],
        "//conditions:default": [],
    }) + tf_binary_additional_srcs()

# Helper functions to add kernel dependencies to tf binaries when using dynamic
# kernel linking.
def tf_binary_dynamic_kernel_dsos():
    return if_dynamic_kernels(
        extra_deps = [
            # TODO(gunan): Remove dependencies on these, and make them load dynamically.
            # "//tensorflow/core/kernels:libtfkernel_all_kernels.so",
        ],
        otherwise = [],
    )

# Helper functions to add kernel dependencies to tf binaries when using static
# kernel linking.
def tf_binary_dynamic_kernel_deps(kernels):
    return if_dynamic_kernels(
        extra_deps = [],
        otherwise = kernels,
    )

# Shared libraries have different name pattern on different platforms,
# but cc_binary cannot output correct artifact name yet,
# so we generate multiple cc_binary targets with all name patterns when necessary.
# TODO(pcloudy): Remove this workaround when https://github.com/bazelbuild/bazel/issues/4570
# is done and cc_shared_library is available.
SHARED_LIBRARY_NAME_PATTERNS = [
    "lib%s.so%s",  # On Linux, shared libraries are usually named as libfoo.so
    "lib%s%s.dylib",  # On macos, shared libraries are usually named as libfoo.dylib
    "%s%s.dll",  # On Windows, shared libraries are usually named as foo.dll
]

def tf_cc_shared_object(
        name,
        srcs = [],
        deps = [],
        data = [],
        linkopts = [],
        framework_so = tf_binary_additional_srcs(),
        soversion = None,
        kernels = [],
        per_os_targets = False,  # Generate targets with SHARED_LIBRARY_NAME_PATTERNS
        visibility = None,
        **kwargs):
    """Configure the shared object (.so) file for TensorFlow."""
    if soversion != None:
        suffix = "." + str(soversion).split(".")[0]
        longsuffix = "." + str(soversion)
    else:
        suffix = ""
        longsuffix = ""

    if per_os_targets:
        names = [
            (
                pattern % (name, ""),
                pattern % (name, suffix),
                pattern % (name, longsuffix),
            )
            for pattern in SHARED_LIBRARY_NAME_PATTERNS
        ]
    else:
        names = [(
            name,
            name + suffix,
            name + longsuffix,
        )]

    for name_os, name_os_major, name_os_full in names:
        # Windows DLLs cant be versioned
        if name_os.endswith(".dll"):
            name_os_major = name_os
            name_os_full = name_os

        if name_os != name_os_major:
            native.genrule(
                name = name_os + "_sym",
                outs = [name_os],
                srcs = [name_os_major],
                output_to_bindir = 1,
                cmd = "ln -sf $$(basename $<) $@",
            )
            native.genrule(
                name = name_os_major + "_sym",
                outs = [name_os_major],
                srcs = [name_os_full],
                output_to_bindir = 1,
                cmd = "ln -sf $$(basename $<) $@",
            )

        soname = name_os_major.split("/")[-1]

        data_extra = []
        if framework_so != []:
            data_extra = tf_binary_additional_data_deps()

        cc_binary(
            name = name_os_full,
            srcs = srcs + framework_so,
            deps = deps,
            linkshared = 1,
            data = data + data_extra,
            linkopts = linkopts + _rpath_linkopts(name_os_full) + select({
                clean_dep("//tensorflow:macos"): [
                    "-Wl,-install_name,@rpath/" + soname,
                ],
                clean_dep("//tensorflow:windows"): [],
                "//conditions:default": [
                    "-Wl,-soname," + soname,
                ],
            }),
            visibility = visibility,
            **kwargs
        )

    flat_names = [item for sublist in names for item in sublist]
    if name not in flat_names:
        native.filegroup(
            name = name,
            srcs = select({
                "//tensorflow:windows": [":%s.dll" % (name)],
                "//tensorflow:macos": [":lib%s%s.dylib" % (name, longsuffix)],
                "//conditions:default": [":lib%s.so%s" % (name, longsuffix)],
            }),
            visibility = visibility,
        )

register_extension_info(
    extension_name = "tf_cc_shared_object",
    label_regex_for_dep = "{extension_name}",
)

# Links in the framework shared object
# (//third_party/tensorflow:libtensorflow_framework.so) when not building
# statically. Also adds linker options (rpaths) so that the framework shared
# object can be found.
def tf_cc_binary(
        name,
        srcs = [],
        deps = [],
        data = [],
        linkopts = [],
        copts = tf_copts(),
        kernels = [],
        per_os_targets = False,  # Generate targets with SHARED_LIBRARY_NAME_PATTERNS
        visibility = None,
        **kwargs):
    if kernels:
        added_data_deps = tf_binary_dynamic_kernel_dsos()
    else:
        added_data_deps = []

    if per_os_targets:
        names = [pattern % (name, "") for pattern in SHARED_LIBRARY_NAME_PATTERNS]
    else:
        names = [name]
    for name_os in names:
        cc_binary(
            name = name_os,
            copts = copts,
            srcs = srcs + tf_binary_additional_srcs(),
            deps = deps + tf_binary_dynamic_kernel_deps(kernels) + if_mkl_ml(
                [
                    clean_dep("//third_party/mkl:intel_binary_blob"),
                ],
            ) + if_static(
                extra_deps = [],
                otherwise = [
                    clean_dep("//tensorflow:libtensorflow_framework_import_lib"),
                ],
            ),
            data = depset(data + added_data_deps),
            linkopts = linkopts + _rpath_linkopts(name_os),
            visibility = visibility,
            **kwargs
        )
    if name not in names:
        native.filegroup(
            name = name,
            srcs = select({
                "//tensorflow:windows": [":%s.dll" % name],
                "//tensorflow:macos": [":lib%s.dylib" % name],
                "//conditions:default": [":lib%s.so" % name],
            }),
            visibility = visibility,
        )

register_extension_info(
    extension_name = "tf_cc_binary",
    label_regex_for_dep = "{extension_name}.*",
)

# A simple wrap around native.cc_binary rule.
# When using this rule, you should realize it doesn't link to any tensorflow
# dependencies by default.
def tf_native_cc_binary(
        name,
        copts = tf_copts(),
        linkopts = [],
        **kwargs):
    cc_binary(
        name = name,
        copts = copts,
        linkopts = select({
            clean_dep("//tensorflow:windows"): [],
            clean_dep("//tensorflow:macos"): [
                "-lm",
            ],
            "//conditions:default": [
                "-lpthread",
                "-lm",
            ],
        }) + linkopts + _rpath_linkopts(name),
        **kwargs
    )

register_extension_info(
    extension_name = "tf_native_cc_binary",
    label_regex_for_dep = "{extension_name}.*",
)

def tf_gen_op_wrapper_cc(
        name,
        out_ops_file,
        pkg = "",
        op_gen = clean_dep("//tensorflow/cc:cc_op_gen_main"),
        deps = None,
        include_internal_ops = 0,
        # ApiDefs will be loaded in the order specified in this list.
        api_def_srcs = []):
    # Construct an op generator binary for these ops.
    tool = out_ops_file + "_gen_cc"
    if deps == None:
        deps = [pkg + ":" + name + "_op_lib"]
    tf_cc_binary(
        name = tool,
        copts = tf_copts(),
        linkopts = if_not_windows(["-lm", "-Wl,-ldl"]),
        linkstatic = 1,  # Faster to link this one-time-use binary dynamically
        deps = [op_gen] + deps,
    )

    srcs = api_def_srcs[:]

    if not api_def_srcs:
        api_def_args_str = ","
    else:
        api_def_args = []
        for api_def_src in api_def_srcs:
            # Add directory of the first ApiDef source to args.
            # We are assuming all ApiDefs in a single api_def_src are in the
            # same directory.
            api_def_args.append(
                " $$(dirname $$(echo $(locations " + api_def_src +
                ") | cut -d\" \" -f1))",
            )
        api_def_args_str = ",".join(api_def_args)

    native.genrule(
        name = name + "_genrule",
        outs = [
            out_ops_file + ".h",
            out_ops_file + ".cc",
            out_ops_file + "_internal.h",
            out_ops_file + "_internal.cc",
        ],
        srcs = srcs,
        tools = [":" + tool] + tf_binary_additional_srcs(),
        cmd = ("$(location :" + tool + ") $(location :" + out_ops_file + ".h) " +
               "$(location :" + out_ops_file + ".cc) " +
               str(include_internal_ops) + " " + api_def_args_str),
    )

# Given a list of "op_lib_names" (a list of files in the ops directory
# without their .cc extensions), generate individual C++ .cc and .h
# files for each of the ops files mentioned, and then generate a
# single cc_library called "name" that combines all the
# generated C++ code.
#
# For example, for:
#  tf_gen_op_wrappers_cc("tf_ops_lib", [ "array_ops", "math_ops" ])
#
#
# This will ultimately generate ops/* files and a library like:
#
# cc_library(name = "tf_ops_lib",
#            srcs = [ "ops/array_ops.cc",
#                     "ops/math_ops.cc" ],
#            hdrs = [ "ops/array_ops.h",
#                     "ops/math_ops.h" ],
#            deps = [ ... ])
#
# Plus a private library for the "hidden" ops.
# cc_library(name = "tf_ops_lib_internal",
#            srcs = [ "ops/array_ops_internal.cc",
#                     "ops/math_ops_internal.cc" ],
#            hdrs = [ "ops/array_ops_internal.h",
#                     "ops/math_ops_internal.h" ],
#            deps = [ ... ])
# TODO(joshl): Cleaner approach for hidden ops.
def tf_gen_op_wrappers_cc(
        name,
        op_lib_names = [],
        other_srcs = [],
        other_hdrs = [],
        other_srcs_internal = [],
        other_hdrs_internal = [],
        pkg = "",
        deps = [
            clean_dep("//tensorflow/cc:ops"),
            clean_dep("//tensorflow/cc:scope"),
            clean_dep("//tensorflow/cc:const_op"),
        ],
        deps_internal = [],
        op_gen = clean_dep("//tensorflow/cc:cc_op_gen_main"),
        include_internal_ops = 0,
        visibility = None,
        # ApiDefs will be loaded in the order specified in this list.
        api_def_srcs = [],
        # Any extra dependencies that the wrapper generator might need.
        extra_gen_deps = []):
    subsrcs = other_srcs[:]
    subhdrs = other_hdrs[:]
    internalsrcs = other_srcs_internal[:]
    internalhdrs = other_hdrs_internal[:]
    for n in op_lib_names:
        tf_gen_op_wrapper_cc(
            n,
            "ops/" + n,
            api_def_srcs = api_def_srcs,
            include_internal_ops = include_internal_ops,
            op_gen = op_gen,
            pkg = pkg,
            deps = [pkg + ":" + n + "_op_lib"] + extra_gen_deps,
        )
        subsrcs += ["ops/" + n + ".cc"]
        subhdrs += ["ops/" + n + ".h"]
        internalsrcs += ["ops/" + n + "_internal.cc"]
        internalhdrs += ["ops/" + n + "_internal.h"]

    cc_library(
        name = name,
        srcs = subsrcs,
        hdrs = subhdrs,
        deps = deps + if_not_android([
            clean_dep("//tensorflow/core:core_cpu"),
            clean_dep("//tensorflow/core:framework"),
            clean_dep("//tensorflow/core:lib"),
            clean_dep("//tensorflow/core:ops"),
            clean_dep("//tensorflow/core:protos_all_cc"),
        ]) + if_android([
            clean_dep("//tensorflow/core:android_tensorflow_lib"),
        ]),
        copts = tf_copts(),
        alwayslink = 1,
        visibility = visibility,
    )
    cc_library(
        name = name + "_internal",
        srcs = internalsrcs,
        hdrs = internalhdrs,
        deps = deps + deps_internal + if_not_android([
            clean_dep("//tensorflow/core:core_cpu"),
            clean_dep("//tensorflow/core:framework"),
            clean_dep("//tensorflow/core:lib"),
            clean_dep("//tensorflow/core:ops"),
            clean_dep("//tensorflow/core:protos_all_cc"),
        ]) + if_android([
            clean_dep("//tensorflow/core:android_tensorflow_lib"),
        ]),
        copts = tf_copts(),
        alwayslink = 1,
        visibility = [clean_dep("//tensorflow:internal")],
    )

# Generates a Python library target wrapping the ops registered in "deps".
#
# Args:
#   name: used as the name of the generated target and as a name component of
#     the intermediate files.
#   out: name of the python file created by this rule. If None, then
#     "ops/gen_{name}.py" is used.
#   hidden: Optional list of ops names to make private in the Python module.
#     It is invalid to specify both "hidden" and "op_whitelist".
#   visibility: passed to py_library.
#   deps: list of dependencies for the intermediate tool used to generate the
#     python target. NOTE these `deps` are not applied to the final python
#     library target itself.
#   require_shape_functions: Unused. Leave this as False.
#   hidden_file: optional file that contains a list of op names to make private
#     in the generated Python module. Each op name should be on a line by
#     itself. Lines that start with characters that are invalid op name
#     starting characters are treated as comments and ignored.
#   generated_target_name: name of the generated target (overrides the
#     "name" arg)
#   op_whitelist: if not empty, only op names in this list will be wrapped. It
#     is invalid to specify both "hidden" and "op_whitelist".
#   cc_linkopts: Optional linkopts to be added to tf_cc_binary that contains the
#     specified ops.

def tf_gen_op_wrapper_py(
        name,
        out = None,
        hidden = None,
        visibility = None,
        deps = [],
        require_shape_functions = False,
        hidden_file = None,
        generated_target_name = None,
        op_whitelist = [],
        cc_linkopts = [],
        api_def_srcs = []):
    _ = require_shape_functions  # Unused.

    if (hidden or hidden_file) and op_whitelist:
        fail("Cannot pass specify both hidden and op_whitelist.")

    # Construct a cc_binary containing the specified ops.
    tool_name = "gen_" + name + "_py_wrappers_cc"
    if not deps:
        deps = [str(Label("//tensorflow/core:" + name + "_op_lib"))]
    tf_cc_binary(
        name = tool_name,
        copts = tf_copts(),
        linkopts = if_not_windows(["-lm", "-Wl,-ldl"]) + cc_linkopts,
        linkstatic = 1,  # Faster to link this one-time-use binary dynamically
        visibility = [clean_dep("//tensorflow:internal")],
        deps = ([
            clean_dep("//tensorflow/core:framework"),
            clean_dep("//tensorflow/python:python_op_gen_main"),
        ] + deps),
    )

    # Invoke the previous cc_binary to generate a python file.
    if not out:
        out = "ops/gen_" + name + ".py"

    if hidden:
        op_list_arg = ",".join(hidden)
        op_list_is_whitelist = False
    elif op_whitelist:
        op_list_arg = ",".join(op_whitelist)
        op_list_is_whitelist = True
    else:
        op_list_arg = "''"
        op_list_is_whitelist = False

    # Prepare ApiDef directories to pass to the genrule.
    if not api_def_srcs:
        api_def_args_str = ","
    else:
        api_def_args = []
        for api_def_src in api_def_srcs:
            # Add directory of the first ApiDef source to args.
            # We are assuming all ApiDefs in a single api_def_src are in the
            # same directory.
            api_def_args.append(
                "$$(dirname $$(echo $(locations " + api_def_src +
                ") | cut -d\" \" -f1))",
            )
        api_def_args_str = ",".join(api_def_args)

    if hidden_file:
        # `hidden_file` is file containing a list of op names to be hidden in the
        # generated module.
        native.genrule(
            name = name + "_pygenrule",
            outs = [out],
            srcs = api_def_srcs + [hidden_file],
            tools = [tool_name] + tf_binary_additional_srcs(),
            cmd = ("$(location " + tool_name + ") " + api_def_args_str +
                   " @$(location " + hidden_file + ") > $@"),
        )
    else:
        native.genrule(
            name = name + "_pygenrule",
            outs = [out],
            srcs = api_def_srcs,
            tools = [tool_name] + tf_binary_additional_srcs(),
            cmd = ("$(location " + tool_name + ") " + api_def_args_str + " " +
                   op_list_arg + " " +
                   ("1" if op_list_is_whitelist else "0") + " > $@"),
        )

    # Make a py_library out of the generated python file.
    if not generated_target_name:
        generated_target_name = name
    native.py_library(
        name = generated_target_name,
        srcs = [out],
        srcs_version = "PY2AND3",
        visibility = visibility,
        deps = [
            clean_dep("//tensorflow/python:framework_for_generated_wrappers_v2"),
        ],
        # Instruct build_cleaner to try to avoid using this rule; typically ops
        # creators will provide their own tf_custom_op_py_library based target
        # that wraps this one.
        tags = ["avoid_dep"],
    )

# Define a bazel macro that creates cc_test for tensorflow.
#
# Links in the framework shared object
# (//third_party/tensorflow:libtensorflow_framework.so) when not building
# statically. Also adds linker options (rpaths) so that the framework shared
# object can be found.
#
# TODO(opensource): we need to enable this to work around the hidden symbol
# __cudaRegisterFatBinary error. Need more investigations.
def tf_cc_test(
        name,
        srcs,
        deps,
        data = [],
        linkstatic = 0,
        extra_copts = [],
        suffix = "",
        linkopts = [],
        kernels = [],
        **kwargs):
    cc_test(
        name = "%s%s" % (name, suffix),
        srcs = srcs + tf_binary_additional_srcs(),
        copts = tf_copts() + extra_copts,
        linkopts = select({
            clean_dep("//tensorflow:android"): [
                "-pie",
            ],
            clean_dep("//tensorflow:windows"): [],
            clean_dep("//tensorflow:macos"): [
                "-lm",
            ],
            "//conditions:default": [
                "-lpthread",
                "-lm",
            ],
        }) + linkopts + _rpath_linkopts(name),
        deps = deps + tf_binary_dynamic_kernel_deps(kernels) + if_mkl_ml(
            [
                clean_dep("//third_party/mkl:intel_binary_blob"),
            ],
        ),
        data = data +
               tf_binary_dynamic_kernel_dsos() +
               tf_binary_additional_srcs(),
        exec_properties = tf_exec_properties(kwargs),
        # Nested select() statements seem not to be supported when passed to
        # linkstatic, and we already have a cuda select() passed in to this
        # function.
        linkstatic = linkstatic or select({
            # cc_tests with ".so"s in srcs incorrectly link on Darwin unless
            # linkstatic=1 (https://github.com/bazelbuild/bazel/issues/3450).
            # TODO(allenl): Remove Mac static linking when Bazel 0.6 is out.
            clean_dep("//tensorflow:macos"): 1,
            "//conditions:default": 0,
        }),
        **kwargs
    )

register_extension_info(
    extension_name = "tf_cc_test",
    label_regex_for_dep = "{extension_name}.*",
)

# Part of the testing workflow requires a distinguishable name for the build
# rules that involve a GPU, even if otherwise identical to the base rule.
def tf_cc_test_gpu(
        name,
        srcs,
        deps,
        linkstatic = 0,
        tags = [],
        data = [],
        size = "medium",
        suffix = "",
        args = None):
    tf_cc_test(
        name,
        srcs,
        deps,
        size = size,
        args = args,
        data = data,
        linkstatic = linkstatic,
        suffix = suffix,
        tags = tags,
    )

register_extension_info(
    extension_name = "tf_cc_test_gpu",
    label_regex_for_dep = "{extension_name}",
)

def tf_gpu_cc_test(
        name,
        srcs = [],
        deps = [],
        tags = [],
        data = [],
        size = "medium",
        extra_copts = [],
        linkstatic = 0,
        args = [],
        kernels = [],
        linkopts = []):
    tf_cc_test(
        name = name,
        size = size,
        srcs = srcs,
        args = args,
        data = data,
        extra_copts = extra_copts,
        kernels = kernels,
        linkopts = linkopts,
        linkstatic = linkstatic,
        tags = tags + ["manual"],
        deps = deps,
    )
    tf_cc_test(
        name = name,
        size = size,
        srcs = srcs,
        args = args,
        data = data,
        extra_copts = extra_copts,
        kernels = kernels,
        linkopts = linkopts,
        linkstatic = select({
            # TODO(allenl): Remove Mac static linking when Bazel 0.6 is out.
            clean_dep("//tensorflow:macos"): 1,
            "@local_config_cuda//cuda:using_nvcc": 1,
            "@local_config_cuda//cuda:using_clang": 1,
            "//conditions:default": 0,
        }),
        suffix = "_gpu",
        tags = tags + tf_gpu_tests_tags(),
        deps = deps + if_cuda_is_configured([
            clean_dep("//tensorflow/core:gpu_runtime"),
        ]) + if_rocm_is_configured([
            clean_dep("//tensorflow/core:gpu_runtime"),
        ]),
    )

register_extension_info(
    extension_name = "tf_gpu_cc_test",
    label_regex_for_dep = "{extension_name}",
)

# terminology changes: saving tf_cuda_* definition for compatibility
def tf_cuda_cc_test(*args, **kwargs):
    tf_gpu_cc_test(*args, **kwargs)

register_extension_info(
    extension_name = "tf_cuda_cc_test",
    label_regex_for_dep = "{extension_name}",
)

def tf_gpu_only_cc_test(
        name,
        srcs = [],
        deps = [],
        tags = [],
        data = [],
        size = "medium",
        linkstatic = 0,
        args = [],
        kernels = [],
        linkopts = []):
    tags = tags + tf_gpu_tests_tags()

    gpu_lib_name = "%s%s" % (name, "_gpu_lib")
    tf_gpu_kernel_library(
        name = gpu_lib_name,
        srcs = srcs + tf_binary_additional_srcs(),
        deps = deps,
        testonly = 1,
    )
    cc_test(
        name = "%s%s" % (name, "_gpu"),
        size = size,
        args = args,
        features = if_cuda(["-use_header_modules"]),
        data = data + tf_binary_dynamic_kernel_dsos(),
        deps = [":" + gpu_lib_name],
        linkopts = if_not_windows(["-lpthread", "-lm"]) + linkopts + _rpath_linkopts(name),
        linkstatic = linkstatic or select({
            # cc_tests with ".so"s in srcs incorrectly link on Darwin
            # unless linkstatic=1.
            # TODO(allenl): Remove Mac static linking when Bazel 0.6 is out.
            clean_dep("//tensorflow:macos"): 1,
            "//conditions:default": 0,
        }),
        tags = tags,
        exec_properties = tf_exec_properties({"tags": tags}),
    )

register_extension_info(
    extension_name = "tf_gpu_only_cc_test",
    label_regex_for_dep = "{extension_name}_gpu",
)

# terminology changes: saving tf_cuda_* definition for compatibility
def tf_cuda_only_cc_test(*args, **kwargs):
    tf_gpu_only_cc_test(*args, **kwargs)

register_extension_info(
    extension_name = "tf_cuda_only_cc_test",
    label_regex_for_dep = "{extension_name}_gpu",
)

# Create a cc_test for each of the tensorflow tests listed in "tests", along
# with a test suite of the given name, if provided.
def tf_cc_tests(
        srcs,
        deps,
        name = "",
        linkstatic = 0,
        tags = [],
        size = "medium",
        args = None,
        linkopts = [],
        kernels = [],
        create_named_test_suite = False,
        visibility = None):
    test_names = []
    for src in srcs:
        test_name = src_to_test_name(src)
        tf_cc_test(
            name = test_name,
            size = size,
            srcs = [src],
            args = args,
            kernels = kernels,
            linkopts = linkopts,
            linkstatic = linkstatic,
            tags = tags,
            deps = deps,
            visibility = visibility,
        )
        test_names.append(test_name)

    # Add a test suite with the generated tests if a name was provided and
    # it does not conflict any of the test names.
    if create_named_test_suite:
        native.test_suite(
            name = name,
            tests = test_names,
            visibility = visibility,
        )

def tf_cc_test_mkl(
        srcs,
        deps,
        name = "",
        data = [],
        linkstatic = 0,
        tags = [],
        size = "medium",
        kernels = [],
        args = None):
    # -fno-exceptions in nocopts breaks compilation if header modules are enabled.
    disable_header_modules = ["-use_header_modules"]

    for src in srcs:
        cc_test(
            name = src_to_test_name(src),
            srcs = if_mkl([src]) + tf_binary_additional_srcs(),
            copts = tf_copts(allow_exceptions = True) + tf_openmp_copts(),
            linkopts = select({
                clean_dep("//tensorflow:android"): [
                    "-pie",
                ],
                clean_dep("//tensorflow:windows"): [],
                "//conditions:default": [
                    "-lpthread",
                    "-lm",
                ],
            }) + _rpath_linkopts(src_to_test_name(src)),
            deps = deps + tf_binary_dynamic_kernel_deps(kernels) + mkl_deps(),
            data = data + tf_binary_dynamic_kernel_dsos(),
            exec_properties = tf_exec_properties({"tags": tags}),
            linkstatic = linkstatic,
            tags = tags,
            size = size,
            args = args,
            features = disable_header_modules,
        )

def tf_cc_tests_gpu(
        srcs,
        deps,
        name = "",
        linkstatic = 0,
        tags = [],
        size = "medium",
        kernels = [],
        args = None):
    tf_cc_tests(srcs, deps, linkstatic, size = size, args = args, kernels = kernels, tags = tags)

def tf_gpu_cc_tests(
        srcs,
        deps,
        name = "",
        tags = [],
        size = "medium",
        linkstatic = 0,
        args = None,
        kernels = [],
        linkopts = []):
    for src in srcs:
        tf_gpu_cc_test(
            name = src_to_test_name(src),
            size = size,
            srcs = [src],
            args = args,
            kernels = kernels,
            linkopts = linkopts,
            linkstatic = linkstatic,
            tags = tags,
            deps = deps,
        )

# terminology changes: saving tf_cuda_* definition for compatibility
def tf_cuda_cc_tests(*args, **kwargs):
    tf_gpu_cc_tests(*args, **kwargs)

def tf_java_test(
        name,
        srcs = [],
        deps = [],
        kernels = [],
        *args,
        **kwargs):
    native.java_test(
        name = name,
        srcs = srcs,
        deps = deps + tf_binary_additional_srcs(fullversion = True) + tf_binary_dynamic_kernel_dsos() + tf_binary_dynamic_kernel_deps(kernels),
        *args,
        **kwargs
    )

register_extension_info(
    extension_name = "tf_java_test",
    label_regex_for_dep = "{extension_name}",
)

def _cuda_copts(opts = []):
    """Gets the appropriate set of copts for (maybe) CUDA compilation.

        If we're doing CUDA compilation, returns copts for our particular CUDA
        compiler.  If we're not doing CUDA compilation, returns an empty list.

        """
    return select({
        "//conditions:default": [],
        "@local_config_cuda//cuda:using_nvcc": ([
            "-nvcc_options=relaxed-constexpr",
            "-nvcc_options=ftz=true",
        ]),
        "@local_config_cuda//cuda:using_clang": ([
            "-fcuda-flush-denormals-to-zero",
        ]),
    }) + if_cuda_is_configured_compat(opts)

# Build defs for TensorFlow kernels

# When this target is built using --config=cuda, a cc_library is built
# that passes -DGOOGLE_CUDA=1 and '-x cuda', linking in additional
# libraries needed by GPU kernels.
#
# When this target is built using --config=rocm, a cc_library is built
# that passes -DTENSORFLOW_USE_ROCM and '-x rocm', linking in additional
# libraries needed by GPU kernels.
def tf_gpu_kernel_library(
        srcs,
        copts = [],
        cuda_copts = [],
        deps = [],
        hdrs = [],
        **kwargs):
    copts = copts + tf_copts() + _cuda_copts(opts = cuda_copts) + rocm_copts(opts = cuda_copts)
    kwargs["features"] = kwargs.get("features", []) + ["-use_header_modules"]

    cuda_library(
        srcs = srcs,
        hdrs = hdrs,
        copts = copts,
        deps = deps + if_cuda_is_configured_compat([
            clean_dep("//tensorflow/stream_executor/cuda:cudart_stub"),
            clean_dep("//tensorflow/core:gpu_lib"),
        ]) + if_rocm_is_configured([
            clean_dep("//tensorflow/core:gpu_lib"),
        ]),
        alwayslink = 1,
        **kwargs
    )

register_extension_info(
    extension_name = "tf_gpu_kernel_library",
    label_regex_for_dep = "{extension_name}",
)

def tf_gpu_library(deps = None, cuda_deps = None, copts = tf_copts(), **kwargs):
    """Generate a cc_library with a conditional set of CUDA dependencies.

      When the library is built with --config=cuda:

      - Both deps and cuda_deps are used as dependencies.
      - The cuda runtime is added as a dependency (if necessary).
      - The library additionally passes -DGOOGLE_CUDA=1 to the list of copts.
      - In addition, when the library is also built with TensorRT enabled, it
          additionally passes -DGOOGLE_TENSORRT=1 to the list of copts. Likewise
	  for NCCL and -DGOOGLE_NCCL=1.

      Args:
      - cuda_deps: BUILD dependencies which will be linked if and only if:
          '--config=cuda' is passed to the bazel command line.
      - deps: dependencies which will always be linked.
      - copts: copts always passed to the cc_library.
      - kwargs: Any other argument to cc_library.
      """
    if not deps:
        deps = []
    if not cuda_deps:
        cuda_deps = []

    kwargs["features"] = kwargs.get("features", []) + ["-use_header_modules"]
    cc_library(
        deps = deps + if_cuda_is_configured_compat(cuda_deps + [
            clean_dep("//tensorflow/stream_executor/cuda:cudart_stub"),
            "@local_config_cuda//cuda:cuda_headers",
        ]) + if_rocm_is_configured(cuda_deps + [
            "@local_config_rocm//rocm:rocm_headers",
        ]),
<<<<<<< HEAD
        copts = (copts + if_cuda(["-DGOOGLE_CUDA=1"]) + if_rocm(["-DTENSORFLOW_USE_ROCM=1"]) + if_mkl(["-DINTEL_MKL=1"]) + if_mkl_open_source_only(["-DINTEL_MKL_DNN_ONLY"]) + if_enable_mkl(["-DENABLE_MKL"]) + if_tensorrt(["-DGOOGLE_TENSORRT=1"]) + if_nccl(["-DGOOGLE_NCCL=1"])),
=======
        copts = (copts + if_cuda(["-DGOOGLE_CUDA=1"]) + if_rocm(["-DTENSORFLOW_USE_ROCM=1"]) + if_xla_available(["-DTENSORFLOW_USE_XLA=1"]) + if_mkl(["-DINTEL_MKL=1"]) + if_mkl_open_source_only(["-DINTEL_MKL_DNN_ONLY"]) + if_enable_mkl(["-DENABLE_MKL"]) + if_tensorrt(["-DGOOGLE_TENSORRT=1"]) + if_nccl(["-DGOOGLE_NCCL=1"])),
>>>>>>> 4de5de05
        **kwargs
    )

register_extension_info(
    extension_name = "tf_gpu_library",
    label_regex_for_dep = "{extension_name}",
)

# terminology changes: saving tf_cuda_* definition for compatibility
def tf_cuda_library(*args, **kwargs):
    tf_gpu_library(*args, **kwargs)

register_extension_info(
    extension_name = "tf_cuda_library",
    label_regex_for_dep = "{extension_name}",
)

def tf_kernel_library(
        name,
        prefix = None,
        srcs = None,
        gpu_srcs = None,
        hdrs = None,
        deps = None,
        alwayslink = 1,
        copts = None,
        gpu_copts = None,
        is_external = False,
        **kwargs):
    """A rule to build a TensorFlow OpKernel.

      May either specify srcs/hdrs or prefix.  Similar to tf_gpu_library,
      but with alwayslink=1 by default.  If prefix is specified:
        * prefix*.cc (except *.cu.cc) is added to srcs
        * prefix*.h (except *.cu.h) is added to hdrs
        * prefix*.cu.cc and prefix*.h (including *.cu.h) are added to gpu_srcs.
      With the exception that test files are excluded.
      For example, with prefix = "cast_op",
        * srcs = ["cast_op.cc"]
        * hdrs = ["cast_op.h"]
        * gpu_srcs = ["cast_op_gpu.cu.cc", "cast_op.h"]
        * "cast_op_test.cc" is excluded
      With prefix = "cwise_op"
        * srcs = ["cwise_op_abs.cc", ..., "cwise_op_tanh.cc"],
        * hdrs = ["cwise_ops.h", "cwise_ops_common.h"],
        * gpu_srcs = ["cwise_op_gpu_abs.cu.cc", ..., "cwise_op_gpu_tanh.cu.cc",
                      "cwise_ops.h", "cwise_ops_common.h",
                      "cwise_ops_gpu_common.cu.h"]
        * "cwise_ops_test.cc" is excluded
      """
    if not srcs:
        srcs = []
    if not hdrs:
        hdrs = []
    if not deps:
        deps = []
    if not copts:
        copts = []
    if not gpu_copts:
        gpu_copts = []
    textual_hdrs = []
    copts = copts + tf_copts(is_external = is_external)

    # Override EIGEN_STRONG_INLINE to inline when
    # --define=override_eigen_strong_inline=true to avoid long compiling time.
    # See https://github.com/tensorflow/tensorflow/issues/10521
    copts = copts + if_override_eigen_strong_inline(["/DEIGEN_STRONG_INLINE=inline"])
    if prefix:
        if native.glob([prefix + "*.cu.cc"], exclude = ["*test*"]):
            if not gpu_srcs:
                gpu_srcs = []
            gpu_srcs = gpu_srcs + native.glob(
                [prefix + "*.cu.cc", prefix + "*.h"],
                exclude = [prefix + "*test*"],
            )
        srcs = srcs + native.glob(
            [prefix + "*.cc"],
            exclude = [prefix + "*test*", prefix + "*.cu.cc"],
        )
        hdrs = hdrs + native.glob(
            [prefix + "*.h"],
            exclude = [prefix + "*test*", prefix + "*.cu.h", prefix + "*impl.h"],
        )
        textual_hdrs = native.glob(
            [prefix + "*impl.h"],
            exclude = [prefix + "*test*", prefix + "*.cu.h"],
        )
    cuda_deps = [clean_dep("//tensorflow/core:gpu_lib")]
    if gpu_srcs:
        for gpu_src in gpu_srcs:
            if gpu_src.endswith(".cc") and not gpu_src.endswith(".cu.cc"):
                fail("{} not allowed in gpu_srcs. .cc sources must end with .cu.cc"
                    .format(gpu_src))
        tf_gpu_kernel_library(
            name = name + "_gpu",
            srcs = gpu_srcs,
            deps = deps,
            copts = gpu_copts,
            **kwargs
        )
        cuda_deps.extend([":" + name + "_gpu"])
    kwargs["tags"] = kwargs.get("tags", []) + [
        "req_dep=%s" % clean_dep("//tensorflow/core:gpu_lib"),
        "req_dep=@local_config_cuda//cuda:cuda_headers",
    ]
    tf_gpu_library(
        name = name,
        srcs = srcs,
        hdrs = hdrs,
        textual_hdrs = textual_hdrs,
        copts = copts,
        cuda_deps = cuda_deps,
        linkstatic = 1,  # Needed since alwayslink is broken in bazel b/27630669
        alwayslink = alwayslink,
        deps = deps,
        **kwargs
    )

    # TODO(gunan): CUDA dependency not clear here. Fix it.
    tf_cc_shared_object(
        name = "libtfkernel_%s.so" % name,
        srcs = srcs + hdrs,
        copts = copts,
        tags = ["manual", "notap"],
        deps = deps,
    )

register_extension_info(
    extension_name = "tf_kernel_library",
    label_regex_for_dep = "({extension_name}(_gpu)?|libtfkernel_{extension_name}\\.so)",
)

def tf_mkl_kernel_library(
        name,
        prefix = None,
        srcs = None,
        hdrs = None,
        deps = None,
        alwayslink = 1,
        copts = tf_copts(allow_exceptions = True) + tf_openmp_copts()):
    """A rule to build MKL-based TensorFlow kernel libraries."""

    if not bool(srcs):
        srcs = []
    if not bool(hdrs):
        hdrs = []

    if prefix:
        srcs = srcs + native.glob(
            [prefix + "*.cc"],
            exclude = [prefix + "*test*"],
        )
        hdrs = hdrs + native.glob(
            [prefix + "*.h"],
            exclude = [prefix + "*test*"],
        )

    # -fno-exceptions in nocopts breaks compilation if header modules are enabled.
    disable_header_modules = ["-use_header_modules"]

    cc_library(
        name = name,
        srcs = if_mkl(srcs),
        hdrs = hdrs,
        deps = deps,
        alwayslink = alwayslink,
        copts = copts,
        features = disable_header_modules,
    )

register_extension_info(
    extension_name = "tf_mkl_kernel_library",
    label_regex_for_dep = "{extension_name}",
)

def _get_transitive_headers(hdrs, deps):
    """Obtain the header files for a target and its transitive dependencies.

      Args:
        hdrs: a list of header files
        deps: a list of targets that are direct dependencies

      Returns:
        a collection of the transitive headers
      """
    return depset(
        hdrs,
        transitive = [dep[CcInfo].compilation_context.headers for dep in deps],
    )

# Bazel rules for building swig files.
def _py_wrap_cc_impl(ctx):
    srcs = ctx.files.srcs
    if len(srcs) != 1:
        fail("Exactly one SWIG source file label must be specified.", "srcs")
    module_name = ctx.attr.module_name
    src = ctx.files.srcs[0]
    inputs = _get_transitive_headers([src] + ctx.files.swig_includes, ctx.attr.deps)
    inputs = depset(ctx.files._swiglib, transitive = [inputs])
    inputs = depset(ctx.files.toolchain_deps, transitive = [inputs])
    swig_include_dirs = depset(_get_repository_roots(ctx, inputs))
    swig_include_dirs = depset(sorted([f.dirname for f in ctx.files._swiglib]), transitive = [swig_include_dirs])
    args = [
        "-c++",
        "-python",
        "-module",
        module_name,
        "-o",
        ctx.outputs.cc_out.path,
        "-outdir",
        ctx.outputs.py_out.dirname,
    ]
    args += ["-l" + f.path for f in ctx.files.swig_includes]
    args += ["-I" + i for i in swig_include_dirs.to_list()]
    args.append(src.path)
    outputs = [ctx.outputs.cc_out, ctx.outputs.py_out]
    ctx.actions.run(
        executable = ctx.executable._swig,
        arguments = args,
        inputs = inputs,
        outputs = outputs,
        mnemonic = "PythonSwig",
        progress_message = "SWIGing " + src.path,
    )
    return struct(files = depset(outputs))

_py_wrap_cc = rule(
    attrs = {
        "srcs": attr.label_list(
            mandatory = True,
            allow_files = True,
        ),
        "swig_includes": attr.label_list(
            allow_files = True,
        ),
        "deps": attr.label_list(
            allow_files = True,
            providers = [CcInfo],
        ),
        "toolchain_deps": attr.label_list(
            allow_files = True,
        ),
        "module_name": attr.string(mandatory = True),
        "py_module_name": attr.string(mandatory = True),
        "_swig": attr.label(
            default = Label("@swig//:swig"),
            executable = True,
            cfg = "host",
        ),
        "_swiglib": attr.label(
            default = Label("@swig//:templates"),
            allow_files = True,
        ),
    },
    outputs = {
        "cc_out": "%{module_name}.cc",
        "py_out": "%{py_module_name}.py",
    },
    implementation = _py_wrap_cc_impl,
)

def _get_repository_roots(ctx, files):
    """Returns abnormal root directories under which files reside.

      When running a ctx.action, source files within the main repository are all
      relative to the current directory; however, files that are generated or exist
      in remote repositories will have their root directory be a subdirectory,
      e.g. bazel-out/local-fastbuild/genfiles/external/jpeg_archive. This function
      returns the set of these devious directories, ranked and sorted by popularity
      in order to hopefully minimize the number of I/O system calls within the
      compiler, because includes have quadratic complexity.
      """
    result = {}
    for f in files.to_list():
        root = f.root.path
        if root:
            if root not in result:
                result[root] = 0
            result[root] -= 1
        work = f.owner.workspace_root
        if work:
            if root:
                root += "/"
            root += work
        if root:
            if root not in result:
                result[root] = 0
            result[root] -= 1
    return [k for v, k in sorted([(v, k) for k, v in result.items()])]

# Bazel rule for collecting the header files that a target depends on.
def _transitive_hdrs_impl(ctx):
    outputs = _get_transitive_headers([], ctx.attr.deps)
    return struct(files = outputs)

_transitive_hdrs = rule(
    attrs = {
        "deps": attr.label_list(
            allow_files = True,
            providers = [CcInfo],
        ),
    },
    implementation = _transitive_hdrs_impl,
)

def transitive_hdrs(name, deps = [], **kwargs):
    _transitive_hdrs(name = name + "_gather", deps = deps)
    native.filegroup(name = name, srcs = [":" + name + "_gather"])

# Create a header only library that includes all the headers exported by
# the libraries in deps.
#
# **NOTE**: The headers brought in are **NOT** fully transitive; certain
# deep headers may be missing.  Furthermore, the `includes` argument of
# cc_libraries in the dependencies are *not* going to be respected
# when you use cc_header_only_library.  Some cases where this creates
# problems include: Eigen, grpc, MLIR.  In cases such as these, you must
# find a header-only version of the cc_library rule you care about and
# link it *directly* in addition to your use of the cc_header_only_library
# intermediary.
#
# For:
#   * Eigen: it's a header-only library.  Add it directly to your deps.
#   * GRPC: add a direct dep on @com_github_grpc_grpc//:grpc++_public_hdrs.
#
def cc_header_only_library(name, deps = [], includes = [], extra_deps = [], **kwargs):
    _transitive_hdrs(name = name + "_gather", deps = deps)
    cc_library(
        name = name,
        hdrs = [":" + name + "_gather"],
        includes = includes,
        deps = extra_deps,
        **kwargs
    )

def tf_custom_op_library_additional_deps():
    return [
        "@com_google_protobuf//:protobuf_headers",
        clean_dep("//third_party/eigen3"),
        clean_dep("//tensorflow/core:framework_headers_lib"),
    ] + if_windows([clean_dep("//tensorflow/python:pywrap_tensorflow_import_lib")])

# A list of targets that contains the implemenation of
# tf_custom_op_library_additional_deps. It's used to generate a DEF file for
# exporting symbols from _pywrap_tensorflow.dll on Windows.
def tf_custom_op_library_additional_deps_impl():
    return [
        "@com_google_protobuf//:protobuf",
        "@nsync//:nsync_cpp",
        # for //third_party/eigen3
        clean_dep("//third_party/eigen3"),
        # for //tensorflow/core:framework_headers_lib
        clean_dep("//tensorflow/core:framework"),
        clean_dep("//tensorflow/core:reader_base"),
    ]

# Traverse the dependency graph along the "deps" attribute of the
# target and return a struct with one field called 'tf_collected_deps'.
# tf_collected_deps will be the union of the deps of the current target
# and the tf_collected_deps of the dependencies of this target.
def _collect_deps_aspect_impl(target, ctx):
    alldeps = depset()
    if hasattr(ctx.rule.attr, "deps"):
        for dep in ctx.rule.attr.deps:
            alldeps = depset([dep.label], transitive = [alldeps])
            if hasattr(dep, "tf_collected_deps"):
                alldeps = depset(transitive = [alldeps, dep.tf_collected_deps])
    return struct(tf_collected_deps = alldeps)

collect_deps_aspect = aspect(
    attr_aspects = ["deps"],
    implementation = _collect_deps_aspect_impl,
)

def _dep_label(dep):
    label = dep.label
    return label.package + ":" + label.name

# This rule checks that the transitive dependencies of targets listed
# in the 'deps' attribute don't depend on the targets listed in
# the 'disallowed_deps' attribute.
def _check_deps_impl(ctx):
    disallowed_deps = ctx.attr.disallowed_deps
    for input_dep in ctx.attr.deps:
        if not hasattr(input_dep, "tf_collected_deps"):
            continue
        for dep in input_dep.tf_collected_deps.to_list():
            for disallowed_dep in disallowed_deps:
                if dep == disallowed_dep.label:
                    fail(
                        _dep_label(input_dep) + " cannot depend on " + _dep_label(
                            disallowed_dep,
                        ),
                    )
    return struct()

check_deps = rule(
    _check_deps_impl,
    attrs = {
        "deps": attr.label_list(
            aspects = [collect_deps_aspect],
            mandatory = True,
            allow_files = True,
        ),
        "disallowed_deps": attr.label_list(
            mandatory = True,
            allow_files = True,
        ),
    },
)

def tf_custom_op_library(name, srcs = [], gpu_srcs = [], deps = [], linkopts = [], copts = [], **kwargs):
    """Helper to build a dynamic library (.so) from the sources containing implementations of custom ops and kernels.
      """
    cuda_deps = [
        clean_dep("//tensorflow/core:stream_executor_headers_lib"),
        "@local_config_cuda//cuda:cuda_headers",
        "@local_config_cuda//cuda:cudart_static",
    ]
    rocm_deps = [
        clean_dep("//tensorflow/core:stream_executor_headers_lib"),
    ]
    deps = deps + tf_custom_op_library_additional_deps()

    # Override EIGEN_STRONG_INLINE to inline when
    # --define=override_eigen_strong_inline=true to avoid long compiling time.
    # See https://github.com/tensorflow/tensorflow/issues/10521
    copts = copts + if_override_eigen_strong_inline(["/DEIGEN_STRONG_INLINE=inline"])

    if gpu_srcs:
        basename = name.split(".")[0]
        cuda_library(
            name = basename + "_gpu",
            srcs = gpu_srcs,
<<<<<<< HEAD
            copts = copts + _cuda_copts() + if_tensorrt(["-DGOOGLE_TENSORRT=1"]) + if_nccl(["-DGOOGLE_NCCL=1"]),
            features = if_cuda(["-use_header_modules"]),
=======
            copts = copts + tf_copts() + _cuda_copts() + rocm_copts() +
                    if_tensorrt(["-DGOOGLE_TENSORRT=1"]) + if_nccl(["-DGOOGLE_NCCL=1"]),
>>>>>>> 4de5de05
            deps = deps + if_cuda_is_configured_compat(cuda_deps) + if_rocm_is_configured(rocm_deps),
            **kwargs
        )
        cuda_deps.extend([":" + basename + "_gpu"])
        rocm_deps.extend([":" + basename + "_gpu"])

    check_deps(
        name = name + "_check_deps",
        disallowed_deps = [
            clean_dep("//tensorflow/core:framework"),
            clean_dep("//tensorflow/core:lib"),
        ],
        deps = deps + if_cuda_is_configured_compat(cuda_deps) + if_rocm_is_configured(rocm_deps),
    )
    tf_cc_shared_object(
        name = name,
        srcs = srcs,
        deps = deps + if_cuda_is_configured_compat(cuda_deps) + if_rocm_is_configured(rocm_deps),
        data = if_static([name + "_check_deps"]),
        copts = copts + tf_copts(is_external = True),
        features = ["windows_export_all_symbols"],
        linkopts = linkopts + select({
            "//conditions:default": [
                "-lm",
            ],
            clean_dep("//tensorflow:windows"): [],
            clean_dep("//tensorflow:macos"): [],
        }),
        **kwargs
    )

register_extension_info(
    extension_name = "tf_custom_op_library",
    label_regex_for_dep = "{extension_name}",
)

# Placeholder to use until bazel supports py_strict_library.
def py_strict_library(name, **kwargs):
    native.py_library(name = name, **kwargs)

def tf_custom_op_py_library(
        name,
        srcs = [],
        dso = [],
        kernels = [],
        srcs_version = "PY2AND3",
        visibility = None,
        deps = []):
    _ignore = [kernels]
    native.py_library(
        name = name,
        data = dso,
        srcs = srcs,
        srcs_version = srcs_version,
        visibility = visibility,
        deps = deps,
    )

register_extension_info(
    extension_name = "tf_custom_op_py_library",
    label_regex_for_dep = "{extension_name}",
)

# In tf_py_wrap_cc generated libraries
# module init functions are not exported unless
# they contain one of the keywords in the version file
# this prevents custom python modules.
# This function attempts to append init_module_name to list of
# exported functions in version script
def _append_init_to_versionscript_impl(ctx):
    mod_name = ctx.attr.module_name
    if ctx.attr.is_version_script:
        ctx.actions.expand_template(
            template = ctx.file.template_file,
            output = ctx.outputs.versionscript,
            substitutions = {
                "global:": "global:\n     init_%s;\n     _init_%s;\n     PyInit_*;\n     _PyInit_*;" % (mod_name, mod_name),
            },
            is_executable = False,
        )
    else:
        ctx.actions.expand_template(
            template = ctx.file.template_file,
            output = ctx.outputs.versionscript,
            substitutions = {
                "*tensorflow*": "*tensorflow*\ninit_%s\n_init_%s\nPyInit_*\n_PyInit_*\n" % (mod_name, mod_name),
            },
            is_executable = False,
        )

_append_init_to_versionscript = rule(
    attrs = {
        "module_name": attr.string(mandatory = True),
        "template_file": attr.label(
            allow_single_file = True,
            mandatory = True,
        ),
        "is_version_script": attr.bool(
            default = True,
            doc = "whether target is a ld version script or exported symbol list",
            mandatory = False,
        ),
    },
    outputs = {"versionscript": "%{name}.lds"},
    implementation = _append_init_to_versionscript_impl,
)

def tf_py_wrap_cc(
        name,
        srcs = [],
        swig_includes = [],
        deps = [],
        copts = [],
        version_script = None,
        **kwargs):
    """Builds a Python extension module."""
    module_name = name.split("/")[-1]

    # Convert a rule name such as foo/bar/baz to foo/bar/_baz.so
    # and use that as the name for the rule producing the .so file.
    cc_library_base = "/".join(name.split("/")[:-1] + ["_" + module_name])

    # TODO(b/137885063): tf_cc_shared_object needs to be cleaned up; we really
    # shouldn't be passing a name qualified with .so here.
    cc_library_name = cc_library_base + ".so"
    cc_library_pyd_name = "/".join(
        name.split("/")[:-1] + ["_" + module_name + ".pyd"],
    )
    extra_deps = []

    # TODO(amitpatankar): Migrate from py_wrap_cc to cc_shared_library.
    # TensorFlow python does not use any SWIG sources so we create
    # an empty SWIG file. This rule cannot be cleaned up until bazel shared
    # library support lands.
    if srcs == []:
        srcs = ["default.swig"]
        native.genrule(
            name = "default_swig_rule",
            outs = srcs,
            cmd = "touch $@",
        )

    _py_wrap_cc(
        name = name + "_py_wrap",
        srcs = srcs,
        module_name = module_name,
        py_module_name = name,
        swig_includes = swig_includes,
        toolchain_deps = ["@bazel_tools//tools/cpp:current_cc_toolchain"],
        deps = deps + extra_deps,
    )
    if not version_script:
        version_script = select({
            "@local_config_cuda//cuda:darwin": clean_dep("//tensorflow:tf_exported_symbols.lds"),
            "//conditions:default": clean_dep("//tensorflow:tf_version_script.lds"),
        })
    vscriptname = name + "_versionscript"
    _append_init_to_versionscript(
        name = vscriptname,
        is_version_script = select({
            "@local_config_cuda//cuda:darwin": False,
            "//conditions:default": True,
        }),
        module_name = module_name,
        template_file = version_script,
    )
    extra_linkopts = select({
        "@local_config_cuda//cuda:darwin": [
            "-Wl,-exported_symbols_list,$(location %s.lds)" % vscriptname,
        ],
        clean_dep("//tensorflow:windows"): [],
        "//conditions:default": [
            "-Wl,--version-script",
            "$(location %s.lds)" % vscriptname,
        ],
    })
    extra_deps += select({
        "@local_config_cuda//cuda:darwin": [
            "%s.lds" % vscriptname,
        ],
        clean_dep("//tensorflow:windows"): [],
        "//conditions:default": [
            "%s.lds" % vscriptname,
        ],
    })

    # Due to b/149224972 we have to add libtensorflow_framework.so
    # as a dependency so the linker doesn't try and optimize and
    # remove it from pywrap_tensorflow_internal.so
    # Issue: https://github.com/tensorflow/tensorflow/issues/34117
    # Fix: https://github.com/tensorflow/tensorflow/commit/5caa9e83798cb510c9b49acee8a64efdb746207c
    extra_deps += if_static(
        extra_deps = [],
        otherwise = [
            clean_dep("//tensorflow:libtensorflow_framework_import_lib"),
        ],
    )

    tf_cc_shared_object(
        name = cc_library_name,
        srcs = [module_name + ".cc"],
        # framework_so is no longer needed as libtf.so is included via the extra_deps.
        framework_so = [],
        copts = copts + if_not_windows([
            "-Wno-self-assign",
            "-Wno-sign-compare",
            "-Wno-write-strings",
        ]),
        linkopts = extra_linkopts,
        linkstatic = 1,
        deps = deps + extra_deps,
        **kwargs
    )

    # When a non-versioned .so is added as a 'src' to a bazel target, it uses
    # -l%(so_name) instead of -l:%(so_file) during linking.  When -l%(so_name)
    # is passed to ld, it will look for an associated file with the schema
    # lib%(so_name).so.  Since pywrap_tensorflow is not explicitly versioned
    # and is not prefixed with lib_, we add a rule for the creation of an .so
    # file with the canonical lib schema (e.g. libNAME.so), so that
    # -l%(so_name) is resolved during linking.
    #
    # See: https://github.com/bazelbuild/bazel/blob/7a6808260a733d50983c1adf0cf5a7493472267f/src/main/java/com/google/devtools/build/lib/rules/cpp/LibrariesToLinkCollector.java#L319
    for pattern in SHARED_LIBRARY_NAME_PATTERNS:
        name_os = pattern % (cc_library_base, "")
        native.genrule(
            name = name_os + "_rule",
            srcs = [":" + cc_library_name],
            outs = [name_os],
            cmd = "cp $< $@",
        )

    native.genrule(
        name = "gen_" + cc_library_pyd_name,
        srcs = [":" + cc_library_name],
        outs = [cc_library_pyd_name],
        cmd = "cp $< $@",
    )
    native.py_library(
        name = name,
        srcs = [":" + name + ".py"],
        srcs_version = "PY2AND3",
        data = select({
            clean_dep("//tensorflow:windows"): [":" + cc_library_pyd_name],
            "//conditions:default": [":" + cc_library_name],
        }),
    )

# This macro is for running python tests against system installed pip package
# on Windows.
#
# py_test is built as an executable python zip file on Windows, which contains all
# dependencies of the target. Because of the C++ extensions, it would be very
# inefficient if the py_test zips all runfiles, plus we don't need them when running
# tests against system installed pip package. So we'd like to get rid of the deps
# of py_test in this case.
#
# In order to trigger the tests without bazel clean after getting rid of deps,
# we introduce the following :
# 1. When --define=no_tensorflow_py_deps=true, the py_test depends on a marker
#    file of the pip package, the test gets to rerun when the pip package change.
#    Note that this only works on Windows. See the definition of
#    //third_party/tensorflow/tools/pip_package:win_pip_package_marker for specific reasons.
# 2. When --define=no_tensorflow_py_deps=false (by default), it's a normal py_test.
def py_test(deps = [], data = [], kernels = [], **kwargs):
    # Python version placeholder
    native.py_test(
        # TODO(jlebar): Ideally we'd use tcmalloc here.,
        deps = select({
            "//conditions:default": deps,
            clean_dep("//tensorflow:no_tensorflow_py_deps"): [],
        }),
        data = data + select({
            "//conditions:default": kernels,
            clean_dep("//tensorflow:no_tensorflow_py_deps"): ["//tensorflow/tools/pip_package:win_pip_package_marker"],
        }),
        exec_properties = tf_exec_properties(kwargs),
        **kwargs
    )

register_extension_info(
    extension_name = "py_test",
    label_regex_for_dep = "{extension_name}",
)

# Similar to py_test above, this macro is used to exclude dependencies for some py_binary
# targets in order to reduce the size of //tensorflow/tools/pip_package:simple_console_windows.
# See https://github.com/tensorflow/tensorflow/issues/22390
def py_binary(name, deps = [], **kwargs):
    # Add an extra target for dependencies to avoid nested select statement.
    native.py_library(
        name = name + "_deps",
        deps = deps,
    )

    # Python version placeholder
    native.py_binary(
        name = name,
        deps = select({
            "//conditions:default": [":" + name + "_deps"],
            clean_dep("//tensorflow:no_tensorflow_py_deps"): [],
        }),
        **kwargs
    )

register_extension_info(
    extension_name = "py_binary",
    label_regex_for_dep = "{extension_name}",
)

def tf_py_test(
        name,
        srcs,
        size = "medium",
        data = [],
        main = None,
        args = [],
        tags = [],
        shard_count = 1,
        additional_visibility = [],
        kernels = [],
        flaky = 0,
        xla_enable_strict_auto_jit = False,
        xla_enabled = False,
        grpc_enabled = False,
        **kwargs):
    """Create one or more python tests with extra tensorflow dependencies."""
    xla_test_true_list = []
    if "additional_deps" in kwargs:
        fail("Use `deps` to specify dependencies. `additional_deps` has been replaced with the standard pattern of `deps`.")
    deps = kwargs.pop("deps", [])

    # xla_enable_strict_auto_jit is used to run Tensorflow unit tests with all XLA compilable
    # kernels compiled with XLA.
    if xla_enable_strict_auto_jit:
        xla_enabled = True
        xla_test_true_list += ["//tensorflow/python:is_xla_test_true"]
    if xla_enabled:
        deps = deps + tf_additional_xla_deps_py()
    if grpc_enabled:
        deps = deps + tf_additional_grpc_deps_py()

    # NOTE(ebrevdo): This is a workaround for depset() not being able to tell
    # the difference between 'dep' and 'clean_dep(dep)'.
    for to_add in [
        "//tensorflow/python:extra_py_tests_deps",
        "//tensorflow/python:gradient_checker",
    ]:
        if to_add not in deps and clean_dep(to_add) not in deps:
            deps.append(clean_dep(to_add))

    # Python version placeholder
    kwargs.setdefault("srcs_version", "PY2AND3")
    py_test(
        name = name,
        size = size,
        srcs = srcs,
        args = args,
        data = data,
        flaky = flaky,
        kernels = kernels,
        main = main,
        shard_count = shard_count,
        tags = tags,
        visibility = [clean_dep("//tensorflow:internal")] +
                     additional_visibility,
        deps = depset(deps + xla_test_true_list),
        **kwargs
    )

register_extension_info(
    extension_name = "tf_py_test",
    label_regex_map = {"deps": "deps:{extension_name}"},
)

def gpu_py_test(
        name,
        srcs,
        size = "medium",
        data = [],
        main = None,
        args = [],
        shard_count = 1,
        kernels = [],
        tags = [],
        flaky = 0,
        xla_enable_strict_auto_jit = False,
        xla_enabled = False,
        grpc_enabled = False,
        **kwargs):
    # TODO(b/122522101): Don't ignore xla_enable_strict_auto_jit and enable additional
    # XLA tests once enough compute resources are available.
    _ignored = [xla_enable_strict_auto_jit]
    if main == None:
        main = name + ".py"
    if "additional_deps" in kwargs:
        fail("Use `deps` to specify dependencies. `additional_deps` has been replaced with the standard pattern of `deps`.")
    for config in ["cpu", "gpu"]:
        test_name = name
        test_tags = tags
        if config == "gpu":
            test_name += "_gpu"
            test_tags = test_tags + tf_gpu_tests_tags()
        tf_py_test(
            name = test_name,
            size = size,
            srcs = srcs,
            args = args,
            data = data,
            flaky = flaky,
            grpc_enabled = grpc_enabled,
            kernels = kernels,
            main = main,
            shard_count = shard_count,
            tags = test_tags,
            xla_enabled = xla_enabled,
            xla_enable_strict_auto_jit = False,
            **kwargs
        )

register_extension_info(
    extension_name = "gpu_py_test",
    label_regex_map = {"deps": "deps:{extension_name}"},
)

# terminology changes: saving cuda_* definition for compatibility
def cuda_py_test(*args, **kwargs):
    gpu_py_test(*args, **kwargs)

register_extension_info(
    extension_name = "cuda_py_test",
    label_regex_map = {"deps": "deps:{extension_name}"},
)

def sycl_py_test(
        name,
        srcs,
        size = "medium",
        data = [],
        main = None,
        args = [],
        shard_count = 1,
        kernels = [],
        tags = [],
        flaky = 0,
        xla_enabled = False,
        grpc_enabled = False,
        **kwargs):
    test_tags = tags + tf_sycl_tests_tags()
    if "additional_deps" in kwargs:
        fail("Use `deps` to specify dependencies. `additional_deps` has been replaced with the standard pattern of `deps`.")
    tf_py_test(
        name = name,
        size = size,
        srcs = srcs,
        args = args,
        data = data,
        flaky = flaky,
        grpc_enabled = grpc_enabled,
        kernels = kernels,
        main = main,
        shard_count = shard_count,
        tags = test_tags,
        xla_enabled = xla_enabled,
        **kwargs
    )

register_extension_info(
    extension_name = "sycl_py_test",
    label_regex_map = {"deps": "deps:{extension_name}"},
)

def py_tests(
        name,
        srcs,
        size = "medium",
        kernels = [],
        data = [],
        tags = [],
        shard_count = 1,
        prefix = "",
        xla_enable_strict_auto_jit = False,
        xla_enabled = False,
        grpc_enabled = False,
        **kwargs):
    if "additional_deps" in kwargs:
        fail("Use `deps` to specify dependencies. `additional_deps` has been replaced with the standard pattern of `deps`.")
    for src in srcs:
        test_name = src.split("/")[-1].split(".")[0]
        if prefix:
            test_name = "%s_%s" % (prefix, test_name)
        tf_py_test(
            name = test_name,
            size = size,
            srcs = [src],
            data = data,
            grpc_enabled = grpc_enabled,
            kernels = kernels,
            main = src,
            shard_count = shard_count,
            tags = tags,
            xla_enabled = xla_enabled,
            xla_enable_strict_auto_jit = xla_enable_strict_auto_jit,
            **kwargs
        )

def gpu_py_tests(
        name,
        srcs,
        size = "medium",
        kernels = [],
        data = [],
        shard_count = 1,
        tags = [],
        prefix = "",
        xla_enable_strict_auto_jit = False,
        xla_enabled = False,
        grpc_enabled = False,
        **kwargs):
    # TODO(b/122522101): Don't ignore xla_enable_strict_auto_jit and enable additional
    # XLA tests once enough compute resources are available.
    _ignored = [xla_enable_strict_auto_jit]
    test_tags = tags + tf_gpu_tests_tags()
    if "additional_deps" in kwargs:
        fail("Use `deps` to specify dependencies. `additional_deps` has been replaced with the standard pattern of `deps`.")
    py_tests(
        name = name,
        size = size,
        srcs = srcs,
        data = data,
        grpc_enabled = grpc_enabled,
        kernels = kernels,
        prefix = prefix,
        shard_count = shard_count,
        tags = test_tags,
        xla_enabled = xla_enabled,
        xla_enable_strict_auto_jit = False,
        **kwargs
    )

# terminology changes: saving cuda_* definition for compatibility
def cuda_py_tests(*args, **kwargs):
    gpu_py_tests(*args, **kwargs)

# Creates a genrule named <name> for running tools/proto_text's generator to
# make the proto_text functions, for the protos passed in <srcs>.
#
# Return a struct with fields (hdrs, srcs) containing the names of the
# generated files.
def tf_generate_proto_text_sources(name, srcs_relative_dir, srcs, protodeps = [], deps = [], visibility = None):
    out_hdrs = (
        [
            p.replace(".proto", ".pb_text.h")
            for p in srcs
        ] + [p.replace(".proto", ".pb_text-impl.h") for p in srcs]
    )
    out_srcs = [p.replace(".proto", ".pb_text.cc") for p in srcs]
    native.genrule(
        name = name + "_srcs",
        srcs = srcs + protodeps + [clean_dep("//tensorflow/tools/proto_text:placeholder.txt")],
        outs = out_hdrs + out_srcs,
        visibility = visibility,
        cmd =
            "$(location //tensorflow/tools/proto_text:gen_proto_text_functions) " +
            "$(@D) " + srcs_relative_dir + " $(SRCS)",
        tools = [
            clean_dep("//tensorflow/tools/proto_text:gen_proto_text_functions"),
        ],
    )

    native.filegroup(
        name = name + "_hdrs",
        srcs = out_hdrs,
        visibility = visibility,
    )

    cc_library(
        name = name,
        srcs = out_srcs,
        hdrs = out_hdrs,
        visibility = visibility,
        deps = deps,
        alwayslink = 1,
    )

def tf_genrule_cmd_append_to_srcs(to_append):
    return ("cat $(SRCS) > $(@) && " + "echo >> $(@) && " + "echo " + to_append +
            " >> $(@)")

def tf_version_info_genrule(name, out):
    native.genrule(
        name = name,
        srcs = [
            clean_dep("@local_config_git//:gen/spec.json"),
            clean_dep("@local_config_git//:gen/head"),
            clean_dep("@local_config_git//:gen/branch_ref"),
        ],
        outs = [out],
        cmd =
            "$(location //tensorflow/tools/git:gen_git_source) --generate $(SRCS) \"$@\" --git_tag_override=$${GIT_TAG_OVERRIDE:-}",
        local = 1,
        tools = [clean_dep("//tensorflow/tools/git:gen_git_source")],
    )

def tf_py_build_info_genrule(name, out, **kwargs):
    native.genrule(
        name = name,
        outs = [out],
        cmd =
            "$(location //tensorflow/tools/build_info:gen_build_info) --raw_generate \"$@\" " +
            " --is_config_cuda " + if_cuda("True", "False") +
            " --is_config_rocm " + if_rocm("True", "False") +
            " --key_value " +
            if_cuda(" cuda_version_number=$${TF_CUDA_VERSION:-} cudnn_version_number=$${TF_CUDNN_VERSION:-} ", "") +
            if_windows(" msvcp_dll_names=msvcp140.dll,msvcp140_1.dll ", "") +
            if_windows_cuda(" ".join([
                "nvcuda_dll_name=nvcuda.dll",
                "cudart_dll_name=cudart64_$$(echo $${TF_CUDA_VERSION:-} | sed \"s/\\.//\").dll",
                "cudnn_dll_name=cudnn64_$${TF_CUDNN_VERSION:-}.dll",
            ]), ""),
        local = 1,
        tools = [clean_dep("//tensorflow/tools/build_info:gen_build_info")],
        **kwargs
    )

def cc_library_with_android_deps(
        deps,
        android_deps = [],
        common_deps = [],
        copts = tf_copts(),
        **kwargs):
    deps = if_not_android(deps) + if_android(android_deps) + common_deps
    cc_library(deps = deps, copts = copts, **kwargs)

register_extension_info(
    extension_name = "cc_library_with_android_deps",
    label_regex_for_dep = "{extension_name}",
)

def tensorflow_opensource_extra_deps():
    return []

# buildozer: disable=function-docstring-args
def pybind_extension(
        name,
        srcs,
        module_name,
        hdrs = [],
        features = [],
        srcs_version = "PY2AND3",
        data = [],
        copts = [],
        linkopts = [],
        deps = [],
        defines = [],
        visibility = None,
        testonly = None,
        licenses = None,
        compatible_with = None,
        restricted_to = None,
        deprecation = None):
    """Builds a generic Python extension module."""
    _ignore = [module_name]
    p = name.rfind("/")
    if p == -1:
        sname = name
        prefix = ""
    else:
        sname = name[p + 1:]
        prefix = name[:p + 1]
    so_file = "%s%s.so" % (prefix, sname)
    pyd_file = "%s%s.pyd" % (prefix, sname)
    symbol = "init%s" % sname
    symbol2 = "init_%s" % sname
    symbol3 = "PyInit_%s" % sname
    exported_symbols_file = "%s-exported-symbols.lds" % name
    version_script_file = "%s-version-script.lds" % name
    native.genrule(
        name = name + "_exported_symbols",
        outs = [exported_symbols_file],
        cmd = "echo '_%s\n_%s\n_%s' >$@" % (symbol, symbol2, symbol3),
        output_licenses = ["unencumbered"],
        visibility = ["//visibility:private"],
        testonly = testonly,
    )

    native.genrule(
        name = name + "_version_script",
        outs = [version_script_file],
        cmd = "echo '{global:\n %s;\n %s;\n %s;\n local: *;};' >$@" % (symbol, symbol2, symbol3),
        output_licenses = ["unencumbered"],
        visibility = ["//visibility:private"],
        testonly = testonly,
    )
    cc_binary(
        name = so_file,
        srcs = srcs + hdrs,
        data = data,
        copts = copts + [
<<<<<<< HEAD
=======
            "-fno-strict-aliasing",
>>>>>>> 4de5de05
            "-fexceptions",
        ] + select({
            clean_dep("//tensorflow:windows"): [],
            "//conditions:default": [
                "-fvisibility=hidden",
            ],
        }),
        linkopts = linkopts + _rpath_linkopts(name) + select({
            "@local_config_cuda//cuda:darwin": [
                "-Wl,-exported_symbols_list,$(location %s)" % exported_symbols_file,
            ],
            clean_dep("//tensorflow:windows"): [],
            "//conditions:default": [
                "-Wl,--version-script",
                "$(location %s)" % version_script_file,
            ],
        }),
        deps = deps + [
            exported_symbols_file,
            version_script_file,
        ],
        defines = defines,
        features = features + ["-use_header_modules"],
        linkshared = 1,
        testonly = testonly,
        licenses = licenses,
        visibility = visibility,
        deprecation = deprecation,
        restricted_to = restricted_to,
        compatible_with = compatible_with,
    )
    native.genrule(
        name = name + "_pyd_copy",
        srcs = [so_file],
        outs = [pyd_file],
        cmd = "cp $< $@",
        output_to_bindir = True,
        visibility = visibility,
        deprecation = deprecation,
        restricted_to = restricted_to,
        compatible_with = compatible_with,
    )
    native.py_library(
        name = name,
        data = select({
            "@org_tensorflow//tensorflow:windows": [pyd_file],
            "//conditions:default": [so_file],
        }),
        srcs_version = srcs_version,
        licenses = licenses,
        testonly = testonly,
        visibility = visibility,
        deprecation = deprecation,
        restricted_to = restricted_to,
        compatible_with = compatible_with,
    )

# buildozer: enable=function-docstring-args

def tf_python_pybind_extension(
        name,
        srcs,
        module_name,
        features = [],
        copts = [],
        hdrs = [],
        deps = [],
        defines = [],
        visibility = None):
    """A wrapper macro for pybind_extension that is used in tensorflow/python/BUILD.

    It is used for targets under //third_party/tensorflow/python that link
    against libtensorflow_framework.so and pywrap_tensorflow_internal.so.
    """
    pybind_extension(
        name,
        srcs + tf_binary_additional_srcs(),
        module_name,
        features = features,
        copts = copts,
        hdrs = hdrs,
        deps = deps + tf_binary_pybind_deps() + mkl_deps(),
        defines = defines,
        visibility = visibility,
    )

def tf_pybind_cc_library_wrapper(name, deps, visibility = None):
    """Wrapper for cc_library and proto dependencies used by tf_python_pybind_extension.

    This wrapper ensures that cc libraries' and protos' headers are made
    available to pybind code, without creating ODR violations in the dynamically
    linked case.  The symbols in these deps symbols should be linked to, and
    exported by, the core pywrap_tensorflow_internal.so
    """
    cc_header_only_library(name = name, deps = deps, visibility = visibility)

def if_cuda_or_rocm(if_true, if_false = []):
    """Shorthand for select()'ing whether to build for either CUDA or ROCm.

      Returns a select statement which evaluates to
         if_true if we're building with either CUDA or ROCm enabled.
         if_false, otherwise.

      Sometimes a target has additional CUDa or ROCm specific dependencies.
      The `if_cuda` / `if_rocm` functions are used to specify these additional
      dependencies. For eg, see the `//tensorflow/core/kernels:bias_op` target

      If the same additional dependency is needed for both CUDA and ROCm
      (for eg. `reduction_ops` dependency for the `bias_op` target above),
      then specifying that dependency in both  both `if_cuda` and `if_rocm` will
      result in both those functions returning a select statement, which contains
      the same dependency, which then leads to a duplicate dependency bazel error.

      In order to work around this error, any additional dependency that is common
      to both the CUDA and ROCm platforms, should be specified using this function.
      Doing so will eliminate the cause of the bazel error (i.e. the  same
      dependency showing up in two different select statements)

      """
    return select({
        "@local_config_cuda//cuda:using_nvcc": if_true,
        "@local_config_cuda//cuda:using_clang": if_true,
        "@local_config_rocm//rocm:using_hipcc": if_true,
        "//conditions:default": if_false,
    })

def tf_monitoring_deps():
    return []

def tf_jit_compilation_passes_extra_deps():
    return []

def if_mlir(if_true, if_false = []):
    return select({
        str(Label("//tensorflow:with_mlir_support")): if_true,
        "//conditions:default": if_false,
    })

def tfcompile_extra_flags():
    return ""

def tf_external_workspace_visible(visibility):
    # External workspaces can see this target.
    return ["//visibility:public"]

def _filegroup_as_file_impl(ctx):
    out = ctx.actions.declare_file(ctx.label.name)
    ctx.actions.write(
        output = out,
        content = "\n".join([f.short_path for f in ctx.files.dep]),
    )
    return DefaultInfo(files = depset([out]))

_filegroup_as_file = rule(
    implementation = _filegroup_as_file_impl,
    attrs = {
        "dep": attr.label(),
    },
)

def filegroup_as_file(name, dep, visibility = []):
    """Creates a filegroup ${name}_file which contains the file ${name}."""
    _filegroup_as_file(name = name, dep = dep)
    native.filegroup(
        name = name + "_file",
        srcs = [name],
        visibility = visibility,
    )<|MERGE_RESOLUTION|>--- conflicted
+++ resolved
@@ -58,11 +58,7 @@
 # not contain rc or alpha, only numbers.
 # Also update tensorflow/core/public/version.h
 # and tensorflow/tools/pip_package/setup.py
-<<<<<<< HEAD
-VERSION = "2.1.0"
-=======
 VERSION = "2.2.0"
->>>>>>> 4de5de05
 VERSION_MAJOR = VERSION.split(".")[0]
 
 # Sanitize a dependency so that it works correctly from code that includes
@@ -1440,11 +1436,7 @@
         ]) + if_rocm_is_configured(cuda_deps + [
             "@local_config_rocm//rocm:rocm_headers",
         ]),
-<<<<<<< HEAD
-        copts = (copts + if_cuda(["-DGOOGLE_CUDA=1"]) + if_rocm(["-DTENSORFLOW_USE_ROCM=1"]) + if_mkl(["-DINTEL_MKL=1"]) + if_mkl_open_source_only(["-DINTEL_MKL_DNN_ONLY"]) + if_enable_mkl(["-DENABLE_MKL"]) + if_tensorrt(["-DGOOGLE_TENSORRT=1"]) + if_nccl(["-DGOOGLE_NCCL=1"])),
-=======
         copts = (copts + if_cuda(["-DGOOGLE_CUDA=1"]) + if_rocm(["-DTENSORFLOW_USE_ROCM=1"]) + if_xla_available(["-DTENSORFLOW_USE_XLA=1"]) + if_mkl(["-DINTEL_MKL=1"]) + if_mkl_open_source_only(["-DINTEL_MKL_DNN_ONLY"]) + if_enable_mkl(["-DENABLE_MKL"]) + if_tensorrt(["-DGOOGLE_TENSORRT=1"]) + if_nccl(["-DGOOGLE_NCCL=1"])),
->>>>>>> 4de5de05
         **kwargs
     )
 
@@ -1879,13 +1871,8 @@
         cuda_library(
             name = basename + "_gpu",
             srcs = gpu_srcs,
-<<<<<<< HEAD
-            copts = copts + _cuda_copts() + if_tensorrt(["-DGOOGLE_TENSORRT=1"]) + if_nccl(["-DGOOGLE_NCCL=1"]),
-            features = if_cuda(["-use_header_modules"]),
-=======
             copts = copts + tf_copts() + _cuda_copts() + rocm_copts() +
                     if_tensorrt(["-DGOOGLE_TENSORRT=1"]) + if_nccl(["-DGOOGLE_NCCL=1"]),
->>>>>>> 4de5de05
             deps = deps + if_cuda_is_configured_compat(cuda_deps) + if_rocm_is_configured(rocm_deps),
             **kwargs
         )
@@ -2585,10 +2572,7 @@
         srcs = srcs + hdrs,
         data = data,
         copts = copts + [
-<<<<<<< HEAD
-=======
             "-fno-strict-aliasing",
->>>>>>> 4de5de05
             "-fexceptions",
         ] + select({
             clean_dep("//tensorflow:windows"): [],
