--- conflicted
+++ resolved
@@ -185,26 +185,6 @@
       if not ops.executing_eagerly_outside_functions():
         evaluate(control_flow_ops.group(iterator.initializer))
 
-<<<<<<< HEAD
-      for expected_value in expected_values:
-        next_element = iterator.get_next()
-        computed_value = evaluate(
-            [values.select_replica(r,
-                                   next_element) for r in range(len(devices))])
-        self.assertEqual(len(expected_value), len(computed_value))
-        for i in range(len(expected_value)):
-          self.assertAllEqual(expected_value[i], computed_value[i])
-
-      with self.assertRaises(errors.OutOfRangeError):
-        next_element = iterator.get_next()
-        evaluate(
-            [values.select_replica(r,
-                                   next_element) for r in range(len(devices))])
-
-      # After re-initializing the iterator, should be able to iterate again.
-      if not ops.executing_eagerly_outside_functions():
-        evaluate(control_flow_ops.group(iterator.initializer))
-=======
       def test_get_next(iterator):
         for expected_value in expected_values:
           next_element = iterator.get_next()
@@ -268,7 +248,6 @@
       # re-initializing the iterator
       if not tf2.enabled():
         self.skipTest("Not testing get_next_as_optional in TF1")
->>>>>>> ca046652
       else:
         if api_type == "wrap_into_iterator":
           self.skipTest("unsupported test combination")
@@ -1215,72 +1194,5 @@
           strategy,
           sess=sess)
 
-<<<<<<< HEAD
-
-class InputTypeSpecTest(test.TestCase, parameterized.TestCase):
-
-  @combinations.generate(
-      combinations.combine(
-          mode=["eager"],
-          distribution=[
-              strategy_combinations.one_device_strategy,
-              strategy_combinations.mirrored_strategy_with_one_cpu,
-              strategy_combinations.mirrored_strategy_with_gpu_and_cpu,
-              strategy_combinations.tpu_strategy,
-              strategy_combinations.central_storage_strategy_with_two_gpus,
-          ],
-          input_type=["dataset", "dataset_fn"],
-      ))
-  def testInputSignatureForPerReplicaValues(self, distribution, input_type):
-    def dataset_fn(ctx):
-      del ctx  # unused
-      return dataset_ops.DatasetV2.from_tensor_slices(
-          np.ones([10, 12]).astype(np.float32)).batch(4)
-
-    if input_type == "dataset":
-      ds = distribution.experimental_distribute_dataset(
-          dataset_fn(distribute_lib.InputContext()))
-      type_spec = ds.element_spec
-    else:
-      ds = distribution.experimental_distribute_datasets_from_function(
-          dataset_fn)
-      iterator = iter(ds)
-      type_spec = iterator.element_spec
-
-    @def_function.function(input_signature=[type_spec])
-    def process_inputs(inputs):
-      distribution.run(lambda inputs: inputs, args=(inputs,))
-
-    for x in ds:
-      process_inputs(x)
-
-  @combinations.generate(
-      combinations.combine(
-          mode=["eager"],
-          distribution=[
-              strategy_combinations.one_device_strategy,
-              strategy_combinations.mirrored_strategy_with_one_cpu,
-              strategy_combinations.mirrored_strategy_with_gpu_and_cpu,
-              strategy_combinations.tpu_strategy,
-              strategy_combinations.central_storage_strategy_with_two_gpus,
-          ],
-      ))
-  def testInputSignatureForNestedPerReplicaValues(self, distribution):
-    a = np.ones((10, 2)) * 5
-    b = np.ones((10, 3)) * 6
-    dataset = dataset_ops.DatasetV2.from_tensor_slices((a, b)).batch(2)
-
-    dist_dataset = distribution.experimental_distribute_dataset(dataset)
-
-    @def_function.function(input_signature=[dist_dataset.element_spec])
-    def process_inputs(inputs):
-      distribution.run(lambda inputs: inputs, args=(inputs,))
-
-    for x in dist_dataset:
-      process_inputs(x)
-
-
-=======
->>>>>>> ca046652
 if __name__ == "__main__":
   test.main()