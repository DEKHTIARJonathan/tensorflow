--- conflicted
+++ resolved
@@ -111,10 +111,6 @@
         return grads
       return distribution.experimental_local_results(
           distribution.run(train_step, args=(x,)))
-<<<<<<< HEAD
-
-=======
->>>>>>> ca046652
     dist_dataset = distribution.experimental_distribute_dataset(dataset)
     results = []
     for x in dist_dataset:
