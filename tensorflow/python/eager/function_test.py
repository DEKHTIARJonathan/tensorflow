--- conflicted
+++ resolved
@@ -198,8 +198,6 @@
     with self.assertRaisesRegexp(AttributeError, 'no attribute'):
       add(c)
 
-<<<<<<< HEAD
-=======
   def testImplementsAttributeBasic(self):
     v = def_function.function(
         experimental_implements='func')(lambda x, y: x + y)
@@ -289,7 +287,6 @@
       numpy.testing.assert_equal(r1.eval(), [3.])
       numpy.testing.assert_equal(r2.eval(), [3., 3.])
 
->>>>>>> f2e4407a
   def testExternalControlDependency(self):
     with ops.Graph().as_default(), self.test_session():
       v = variables.Variable(1.0)
@@ -593,8 +590,6 @@
 
     self.assertLen(set(concrete_functions), 1)
 
-<<<<<<< HEAD
-=======
   def testGetConcreteFunctionThreadSafetyWithArgs(self):
     @def_function.function
     def add_100(*args):
@@ -607,7 +602,6 @@
     f1(*args)
     del f2
 
->>>>>>> f2e4407a
   def testInputSpecGraphFunction(self):
     matmul = def_function.function(math_ops.matmul)
 
