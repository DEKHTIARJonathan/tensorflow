load("//tensorflow:tensorflow.bzl", "tf_py_test")
load("//tensorflow:tensorflow.bzl", "cuda_py_test")
load("//tensorflow/python/tpu:tpu.bzl", "tpu_py_test")
load(
    "//tensorflow/tools/test:performance.bzl",
    "tf_py_logged_benchmark",
)
load("//tensorflow/compiler/tests:build_defs.bzl", "tf_xla_py_test")

package(
    licenses = ["notice"],  # Apache 2.0
)

cc_library(
    name = "pywrap_tfe_lib",
    srcs = [
        "pywrap_tensor.cc",
        "pywrap_tensor_conversion.cc",
        "pywrap_tfe_src.cc",
    ],
    hdrs = [
        "pywrap_tensor.h",
        "pywrap_tensor_conversion.h",
        "pywrap_tfe.h",
    ],
    visibility = [
        "//learning/deepmind/courier:__subpackages__",
        "//tensorflow:internal",
    ],
    deps = [
        "//tensorflow/c:c_api",
        "//tensorflow/c:c_api_internal",
        "//tensorflow/c/eager:c_api",
        "//tensorflow/c/eager:c_api_experimental",
        "//tensorflow/c/eager:c_api_internal",
        "//tensorflow/c/eager:tape",
        "//tensorflow/core:framework",
        "//tensorflow/core:lib",
        "//tensorflow/core:protos_all_cc",
        "//tensorflow/core/common_runtime/eager:tensor_handle",
        "//tensorflow/core/platform:logging",
        "//tensorflow/core/platform:types",
        "//tensorflow/python:cpp_python_util",
        "//tensorflow/python:ndarray_tensor",
        "//tensorflow/python:ndarray_tensor_bridge",
        "//tensorflow/python:numpy_lib",
        "//tensorflow/python:py_seq_tensor",
        "//tensorflow/python:safe_ptr",
        "//third_party/py/numpy:headers",
        "//third_party/python_runtime:headers",
        "@com_google_absl//absl/container:flat_hash_map",
        "@com_google_absl//absl/hash",
        "@com_google_absl//absl/strings",
        "@com_google_absl//absl/types:variant",
    ],
)

# Transitive dependencies of this target will be included in the pip package.
py_library(
    name = "eager_pip",
    visibility = ["//tensorflow:internal"],
    deps = [
        ":backprop",
        ":cancellation",
        ":context",
        ":core",
        ":def_function",
        ":execute",
        ":forwardprop",
        ":forwardprop_util",
        ":function",
        ":graph_only_ops",
        ":monitoring",
        ":profiler",
        ":profiler_client",
        ":tape",
        ":test",
        ":wrap_function",
        "//tensorflow/python:pywrap_tensorflow",
        "//tensorflow/python/eager/memory_tests:memory_test_util",
    ],
)

py_library(
    name = "core",
    srcs = ["core.py"],
    srcs_version = "PY2AND3",
    visibility = ["//tensorflow:internal"],
    deps = [
        ":context",
        "//tensorflow/python:errors",
        "//tensorflow/python:pywrap_tensorflow",
    ],
)

py_library(
    name = "cancellation",
    srcs = ["cancellation.py"],
    srcs_version = "PY2AND3",
    visibility = ["//tensorflow:internal"],
    deps = [
        "//tensorflow/python:pywrap_tensorflow",
    ],
)

cuda_py_test(
    name = "cancellation_test",
    size = "small",
    srcs = ["cancellation_test.py"],
    additional_deps = [
        ":cancellation",
        ":test",
    ],
)

py_library(
    name = "executor",
    srcs = ["executor.py"],
    srcs_version = "PY2AND3",
    visibility = ["//tensorflow:internal"],
    deps = [
        "//tensorflow/python:pywrap_tensorflow",
    ],
)

py_library(
    name = "context",
    srcs = ["context.py"],
    srcs_version = "PY2AND3",
    visibility = ["//tensorflow:internal"],
    deps = [
        ":executor",
        ":monitoring",
        "//tensorflow/python:device",
        "//tensorflow/python:device_spec",
        "//tensorflow/python:errors",
        "//tensorflow/python:platform",
        "//tensorflow/python:pywrap_tensorflow",
        "//tensorflow/python:tf2",
        "//tensorflow/python:util",
        "//third_party/py/numpy",
    ],
)

cuda_py_test(
    name = "context_test",
    size = "small",
    srcs = ["context_test.py"],
    additional_deps = [
        ":context",
        ":test",
    ],
)

py_library(
    name = "monitoring",
    srcs = ["monitoring.py"],
    srcs_version = "PY2AND3",
    visibility = ["//tensorflow:internal"],
    deps = [
        "//tensorflow/python:c_api_util",
        "//tensorflow/python:pywrap_tensorflow",
        "//tensorflow/python:util",
    ],
)

cuda_py_test(
    name = "monitoring_test",
    srcs = ["monitoring_test.py"],
    additional_deps = [
        ":monitoring",
        ":test",
    ],
)

py_library(
    name = "profiler",
    srcs = ["profiler.py"],
    srcs_version = "PY2AND3",
    visibility = ["//tensorflow:internal"],
    deps = [
        ":context",
        "//tensorflow/python:pywrap_tensorflow",
        "//tensorflow/python:util",
    ],
)

cuda_py_test(
    name = "profiler_test",
    srcs = ["profiler_test.py"],
    additional_deps = [
        ":profiler",
        ":test",
        "//tensorflow/python:constant_op",
        "//tensorflow/core/profiler:protos_all_py",
    ],
)

py_library(
    name = "profiler_client",
    srcs = ["profiler_client.py"],
    srcs_version = "PY2AND3",
    visibility = ["//tensorflow:internal"],
    deps = [
        "//tensorflow/python:pywrap_tensorflow",
    ],
)

py_test(
    name = "profiler_client_test",
    srcs = ["profiler_client_test.py"],
    python_version = "PY2",
    srcs_version = "PY2AND3",
    tags = ["no_pip"],
    visibility = ["//tensorflow:internal"],
    deps = [
        ":profiler_client",
        ":test",
    ],
)

py_library(
    name = "tape",
    srcs = ["tape.py"],
    srcs_version = "PY2AND3",
    visibility = ["//tensorflow:internal"],
)

cuda_py_test(
    name = "tensor_test",
    srcs = ["tensor_test.py"],
    additional_deps = [
        ":context",
        ":test",
        "//tensorflow/python:errors",
        "//tensorflow/python:framework_ops",
    ],
)

cuda_py_test(
    name = "backprop_test",
    srcs = ["backprop_test.py"],
    additional_deps = [
        ":backprop",
        ":context",
        ":test",
        "//third_party/py/numpy",
        "//tensorflow/python:embedding_ops",
        "//tensorflow/python:array_ops",
        "//tensorflow/python:control_flow_ops",
        "//tensorflow/python:layers",
        "//tensorflow/python:math_ops",
        "//tensorflow/python:nn_ops",
        "//tensorflow/python:resource_variable_ops",
        "//tensorflow/python:random_ops",
        "//tensorflow/python:nn_grad",
        "//tensorflow/python:training",
    ],
    tags = [
        "no_rocm",
        "no_windows",  #TODO(b/139745667)
    ],
<<<<<<< HEAD
    xla_enable_strict_auto_jit = True,
=======
>>>>>>> f2e4407a
)

cuda_py_test(
    name = "forwardprop_test",
    srcs = ["forwardprop_test.py"],
    additional_deps = [
        ":forwardprop",
        ":forwardprop_util",
        ":test",
        "//tensorflow/python/distribute:mirrored_strategy",
    ],
    shard_count = 5,
)

cuda_py_test(
    name = "core_test",
    size = "small",
    srcs = ["core_test.py"],
    additional_deps = [
        ":context",
        ":core",
        ":execute",
        ":test",
        "//third_party/py/numpy",
        "//tensorflow/python:dtypes",
        "//tensorflow/python:errors",
        "//tensorflow/python:framework_ops",
        "//tensorflow/python:framework_test_lib",
        "//tensorflow/python:pywrap_tensorflow",
    ],
)

cuda_py_test(
    name = "function_argument_naming_test",
    size = "medium",
    srcs = ["function_argument_naming_test.py"],
    additional_deps = [
        ":backprop",
        ":def_function",
        ":function",
        ":test",
        "@absl_py//absl/testing:parameterized",
        "//tensorflow/python:math_ops",
    ],
)

cuda_py_test(
    name = "function_defun_collection_test",
    size = "medium",
    srcs = ["function_defun_collection_test.py"],
    additional_deps = [
        ":backprop",
        ":def_function",
        ":function",
        ":test",
        "@absl_py//absl/testing:parameterized",
        "//tensorflow/python:math_ops",
        "//tensorflow/python:resource_variable_ops",
    ],
)

cuda_py_test(
    name = "function_gradients_test",
    size = "medium",
    srcs = ["function_gradients_test.py"],
    additional_deps = [
        ":backprop",
        ":context",
        ":def_function",
        ":function",
        ":test",
        "@absl_py//absl/testing:parameterized",
        "//tensorflow/python:math_ops",
        "//tensorflow/python:resource_variable_ops",
    ],
    shard_count = 5,
)

cuda_py_test(
    name = "function_test",
    size = "medium",
    srcs = ["function_test.py"],
    additional_deps = [
        ":backprop",
        ":cancellation",
        ":context",
        ":def_function",
        ":function",
        ":test",
        "@absl_py//absl/testing:parameterized",
        "//tensorflow/python:clip_ops",
        "//tensorflow/python:constant_op",
        "//tensorflow/python:data_flow_ops",
        "//tensorflow/python:dtypes",
        "//tensorflow/python:gradients",
        "//tensorflow/python:errors",
        "//tensorflow/python:framework_ops",
        "//tensorflow/python:indexed_slices",
        "//tensorflow/python:init_ops",
        "//tensorflow/python:layers",
        "//tensorflow/python:list_ops",
        "//tensorflow/python:math_ops",
        "//tensorflow/python:random_seed",
        "//tensorflow/python:resource_variable_ops",
        "//tensorflow/python:sparse_tensor",
        "//tensorflow/python:tensor_shape",
        "//tensorflow/python:tensor_spec",
        "//tensorflow/python:test_ops",
    ],
    shard_count = 15,
)

py_library(
    name = "test",
    srcs = ["test.py"],
    srcs_version = "PY2AND3",
    visibility = ["//tensorflow:internal"],
    deps = [
        ":core",
        "//tensorflow/python:client_testlib",
        "//tensorflow/python:framework_ops",
    ],
)

py_library(
    name = "execute",
    srcs = ["execute.py"],
    srcs_version = "PY2AND3",
    visibility = ["//tensorflow:internal"],
    deps = [
        ":context",
        ":core",
        "//tensorflow/core:protos_all_py",
        "//tensorflow/python:dtypes",
        "//tensorflow/python:lib",
        "//tensorflow/python:pywrap_tensorflow",
        "//tensorflow/python:tensor_shape",
        "//tensorflow/python:util",
        "@six_archive//:six",
    ],
)

py_library(
    name = "graph_only_ops",
    srcs = ["graph_only_ops.py"],
    srcs_version = "PY2AND3",
    visibility = ["//tensorflow:internal"],
    deps = [
        "//tensorflow/core:protos_all_py",
        "//tensorflow/python:framework_ops",
        "//tensorflow/python:tensor_shape",
    ],
)

cuda_py_test(
    name = "graph_only_ops_test",
    srcs = ["graph_only_ops_test.py"],
    additional_deps = [
        "graph_only_ops",
        "//third_party/py/numpy",
        "//tensorflow/python:client_testlib",
        "//tensorflow/python:dtypes",
        "//tensorflow/python:framework_test_lib",
        "//tensorflow/python:math_ops",
    ],
)

py_library(
    name = "framework_for_generated_wrappers",
    srcs_version = "PY2AND3",
    visibility = ["//visibility:public"],
    deps = [
        ":execute",
        "//tensorflow/python:dtypes",
        "//tensorflow/python:framework_for_generated_wrappers",
        "//tensorflow/python:tensor_shape",
    ],
)

py_library(
    name = "function",
    srcs = ["function.py"],
    srcs_version = "PY2AND3",
    visibility = ["//tensorflow:internal"],
    deps = [
        ":context",
        ":core",
        ":execute",
        ":forwardprop_util",
        ":graph_only_ops",
        ":tape",
        "//tensorflow/python:dtypes",
        "//tensorflow/python:errors",
        "//tensorflow/python:framework_ops",
        "//tensorflow/python:func_graph",
        "//tensorflow/python:gradients_impl",
        "//tensorflow/python:graph_to_function_def",
        "//tensorflow/python:util",
        "//third_party/py/numpy",
        "@six_archive//:six",
    ],
)

py_library(
    name = "backprop",
    srcs = ["backprop.py"],
    srcs_version = "PY2AND3",
    visibility = ["//tensorflow:internal"],
    deps = [
        ":backprop_util",
        ":context",
        ":execute",
        ":imperative_grad",
        ":tape",
        "//tensorflow/python:array_ops",
        "//tensorflow/python:constant_op",
        "//tensorflow/python:dtypes",
        "//tensorflow/python:errors",
        "//tensorflow/python:framework_ops",
        "//tensorflow/python:math_ops",
        "//tensorflow/python:pywrap_tensorflow",
        "//tensorflow/python:tensor_shape",
        "//tensorflow/python:unconnected_gradients",
        "//tensorflow/python:util",
        "//tensorflow/python/ops/parallel_for:control_flow_ops",
        "@six_archive//:six",
    ],
)

py_library(
    name = "backprop_util",
    srcs = ["backprop_util.py"],
    srcs_version = "PY2AND3",
    visibility = ["//tensorflow:internal"],
    deps = [
        "//tensorflow/python:dtypes",
        "//tensorflow/python:tensor_util",
    ],
)

py_library(
    name = "forwardprop",
    srcs = ["forwardprop.py"],
    srcs_version = "PY2AND3",
    visibility = ["//tensorflow:internal"],
    deps = [
        ":forwardprop_util",
        "//tensorflow/python:platform",
        "//tensorflow/python:pywrap_tensorflow",
        "//tensorflow/python:util",
    ],
)

py_library(
    name = "forwardprop_util",
    srcs = ["forwardprop_util.py"],
    srcs_version = "PY2AND3",
    visibility = ["//tensorflow:internal"],
    deps = [
        "//tensorflow/python:pywrap_tensorflow",
    ],
)

cuda_py_test(
    name = "benchmarks_test",
    srcs = ["benchmarks_test.py"],
    additional_deps = [
        ":backprop",
        ":context",
        ":forwardprop",
        ":function",
        ":test",
        ":profiler",
        ":remote",
        "//third_party/py/numpy",
        "//tensorflow/python:math_ops",
        "//tensorflow/python:pywrap_tensorflow",
        "//tensorflow/python:random_ops",
        "//tensorflow/python/keras",
    ],
)

cuda_py_test(
    name = "remote_benchmarks_test",
    srcs = ["remote_benchmarks_test.py"],
    additional_deps = [
        ":backprop",
        ":context",
        ":forwardprop",
        ":function",
        ":test",
        ":profiler",
        ":remote",
        "//tensorflow/python:math_ops",
        "//tensorflow/python:pywrap_tensorflow",
        "//tensorflow/python:random_ops",
    ],
)

tf_py_logged_benchmark(
    name = "benchmarks",
    target = "//tensorflow/python/eager:benchmarks_test",
)

tf_py_test(
    name = "tape_test",
    srcs = ["tape_test.py"],
    additional_deps = [
        ":backprop",
        ":context",
        ":test",
        "//tensorflow/python:array_ops",
        "//tensorflow/python:constant_op",
        "//tensorflow/python:dtypes",
        "//tensorflow/python:gradients",
        "//tensorflow/python:math_ops",
        "//tensorflow/python:nn_grad",
        "//tensorflow/python:nn_ops",
    ],
)

cuda_py_test(
    name = "ops_test",
    srcs = ["ops_test.py"],
    additional_deps = [
        ":context",
        ":execute",
        ":test",
        "//third_party/py/numpy",
        "//tensorflow/python:array_ops",
        "//tensorflow/python:config",
        "//tensorflow/python:control_flow_ops",
        "//tensorflow/python:dtypes",
        "//tensorflow/python:errors",
        "//tensorflow/python:framework_ops",
        "//tensorflow/python:framework_test_lib",
        "//tensorflow/python:layers",
        "//tensorflow/python:math_ops",
        "//tensorflow/python:random_ops",
        "//tensorflow/python:resource_variable_ops",
        "//tensorflow/python:sparse_ops",
        "//tensorflow/python:tensor_shape",
    ],
)

tf_py_test(
    name = "pywrap_tfe_test",
    srcs = ["pywrap_tfe_test.py"],
    additional_deps = [
        ":backprop",
        ":context",
        ":core",
        ":test",
        "//third_party/py/numpy",
        "//tensorflow/python:framework_test_lib",
        "//tensorflow/python:math_ops",
        "//tensorflow/python:pywrap_tensorflow",
        "//tensorflow/python:random_ops",
    ],
)

py_library(
    name = "imperative_grad",
    srcs = ["imperative_grad.py"],
    srcs_version = "PY2AND3",
    deps = [
        "//tensorflow/python:pywrap_tensorflow",
        "//tensorflow/python:unconnected_gradients",
        "//tensorflow/python:util",
    ],
)

py_library(
    name = "def_function",
    srcs = ["def_function.py"],
    srcs_version = "PY2AND3",
    visibility = ["//tensorflow:internal"],
    deps = [
        ":context",
        ":function",
        ":lift_to_graph",
        "//tensorflow/python:cond_v2",  # TODO(b/118513001): Imported via control_flow_ops; remove.
        "//tensorflow/python:control_flow_ops",
        "//tensorflow/python:framework_ops",
        "//tensorflow/python:resource_variable_ops",
        "//tensorflow/python:util",
        "//tensorflow/python:variable_scope",
        "//tensorflow/python:while_v2",  # TODO(b/118513001): Imported via control_flow_ops; remove.
        "//tensorflow/python/training/tracking:base",
    ],
)

py_library(
    name = "lift_to_graph",
    srcs = ["lift_to_graph.py"],
    srcs_version = "PY2AND3",
    visibility = ["//tensorflow:internal"],
    deps = [
        "//tensorflow/python:framework_ops",
        "//tensorflow/python:op_selector",
        "@six_archive//:six",
    ],
)

tf_py_test(
    name = "lift_to_graph_test",
    size = "medium",
    srcs = ["lift_to_graph_test.py"],
    additional_deps = [
        "lift_to_graph",
        "//tensorflow/python/eager:test",
        "//tensorflow/python:framework_ops",
        "//tensorflow/python:math_ops",
        "//tensorflow/python:util",
    ],
)

cuda_py_test(
    name = "def_function_test",
    srcs = ["def_function_test.py"],
    additional_deps = [
        ":def_function",
        "//tensorflow/python/autograph/core",
        "@absl_py//absl/testing:parameterized",
        "//tensorflow/python:client_testlib",
        "//tensorflow/python:constant_op",
        "//tensorflow/python:framework_ops",
    ],
)

cuda_py_test(
    name = "def_function_xla_jit_test",
    srcs = ["def_function_xla_jit_test.py"],
    additional_deps = [
        ":backprop",
        ":def_function",
        "//tensorflow/python:client_testlib",
        "//tensorflow/python:constant_op",
        "//tensorflow/python:framework_ops",
        "//tensorflow/python:resource_variable_ops",
    ],
    tags = [
        "no_mac",
        "no_windows",
    ],
    xla_enabled = True,
)

tf_xla_py_test(
    name = "def_function_xla_test",
    srcs = ["def_function_xla_test.py"],
    tags = [
        "no_pip",
        "no_windows",
        "nomac",
    ],
    deps = [
        ":def_function",
        "//tensorflow/compiler/tests:xla_test",
        "//tensorflow/python:client_testlib",
        "//tensorflow/python:constant_op",
        "//tensorflow/python:control_flow_ops",
        "//tensorflow/python:control_flow_util",
        "//tensorflow/python:framework_ops",
    ],
)

py_library(
    name = "wrap_function",
    srcs = ["wrap_function.py"],
    srcs_version = "PY2AND3",
    visibility = ["//tensorflow:internal"],
    deps = [
        ":context",
        ":function",
        ":lift_to_graph",
        "//tensorflow/python:framework_ops",
        "//tensorflow/python:template",
        "//tensorflow/python:variable_scope",
        "//tensorflow/python/saved_model:nested_structure_coder",
        "//tensorflow/python/training/tracking:base",
    ],
)

tf_py_test(
    name = "wrap_function_test",
    srcs = ["wrap_function_test.py"],
    additional_deps = [
        ":wrap_function",
        "//tensorflow/python:client_testlib",
        "//tensorflow/python:framework_ops",
    ],
)

py_library(
    name = "remote",
    srcs = ["remote.py"],
    srcs_version = "PY2AND3",
    visibility = ["//tensorflow:internal"],
    deps = [
        ":context",
        "//tensorflow/core:protos_all_py",
        "//tensorflow/python:platform",
    ],
)

cuda_py_test(
    name = "remote_test",
    size = "medium",
    srcs = ["remote_test.py"],
    additional_deps = [
        ":context",
        ":def_function",
        ":test",
        ":remote",
        "@absl_py//absl/testing:parameterized",
        "//tensorflow/python:resource_variable_ops",
    ],
    grpc_enabled = True,
    shard_count = 2,
    tags = [
        "no_oss",  # This test launches local server.
        "optonly",  # times out
    ],
)

tpu_py_test(
    name = "remote_cloud_tpu_test",
    srcs = ["remote_cloud_tpu_test.py"],
    tags = [
        "notap",
    ],
    deps = [
        ":context",
        ":remote",
        "//tensorflow/python/distribute/cluster_resolver:cluster_resolver_lib",
        "//tensorflow/python/tpu:tpu_strategy_util",
    ],
)

cuda_py_test(
    name = "device_placement_test",
    size = "small",
    srcs = ["device_placement_test.py"],
    additional_deps = [
        ":context",
        ":def_function",
        ":test",
        ":remote",
        "//tensorflow/python:resource_variable_ops",
    ],
)<|MERGE_RESOLUTION|>--- conflicted
+++ resolved
@@ -260,10 +260,6 @@
         "no_rocm",
         "no_windows",  #TODO(b/139745667)
     ],
-<<<<<<< HEAD
-    xla_enable_strict_auto_jit = True,
-=======
->>>>>>> f2e4407a
 )
 
 cuda_py_test(
