# Copyright 2017 The TensorFlow Authors. All Rights Reserved.
#
# Licensed under the Apache License, Version 2.0 (the "License");
# you may not use this file except in compliance with the License.
# You may obtain a copy of the License at
#
#     http://www.apache.org/licenses/LICENSE-2.0
#
# Unless required by applicable law or agreed to in writing, software
# distributed under the License is distributed on an "AS IS" BASIS,
# WITHOUT WARRANTIES OR CONDITIONS OF ANY KIND, either express or implied.
# See the License for the specific language governing permissions and
# limitations under the License.
# ==============================================================================
"""Tests for core."""

from __future__ import absolute_import
from __future__ import division
from __future__ import print_function

import collections
import os
import pickle
import threading

import numpy as np

from tensorflow.core.protobuf import config_pb2
from tensorflow.python import pywrap_tensorflow
from tensorflow.python.compat import compat
from tensorflow.python.eager import context
from tensorflow.python.eager import core
from tensorflow.python.eager import def_function
from tensorflow.python.eager import execute as execute_lib
from tensorflow.python.eager import executor
from tensorflow.python.eager import test
from tensorflow.python.framework import config
from tensorflow.python.framework import constant_op
from tensorflow.python.framework import device as pydev
from tensorflow.python.framework import dtypes
from tensorflow.python.framework import errors
from tensorflow.python.framework import ops
from tensorflow.python.framework import test_util
from tensorflow.python.ops import array_ops
from tensorflow.python.ops import gen_resource_variable_ops
from tensorflow.python.ops import nn_ops
from tensorflow.python.ops import resource_variable_ops
from tensorflow.python.ops import script_ops
from tensorflow.python.ops import variables


def execute(op_name, num_outputs, inputs, attrs=None):
  return execute_lib.execute(
      op_name, num_outputs, inputs, attrs, context.context())


def truncated_normal(shape):
  return execute(
      b'TruncatedNormal',
      1,
      inputs=[shape],
      attrs=('dtype', dtypes.float32.as_datatype_enum, 'T',
             shape.dtype.as_datatype_enum, 'seed', 0, 'seed2', 0))[0]


def current_device():
  return constant_op.constant(1.).device


def configure_virtual_cpus():
  cpus = config.list_physical_devices('CPU')
  # Set 2 virtual CPUs
  config.set_logical_device_configuration(cpus[0], [
      context.LogicalDeviceConfiguration(),
      context.LogicalDeviceConfiguration()
  ])


class TFETest(test_util.TensorFlowTestCase):

  def setUp(self):
    super(TFETest, self).setUp()
    configure_virtual_cpus()

  def _test_hashable(self, a, b, hashable):
    if hashable:
      self.assertIsInstance(b, collections.Hashable)
      self.assertLen(set([a, b]), 2)
    else:
      # TODO(gjn): Figure out how to make this work for tf.Tensor
      # self.assertNotIsInstance(b, collections.Hashable)
      with self.assertRaisesRegexp(TypeError, 'unhashable'):
        set([a, b])

  def testEquality(self):
    default = ops.Tensor._USE_EQUALITY

    try:
      def _v1_check(a, b):
        self.assertEqual(a, a)
        self.assertIs(a, a)
        self.assertNotEqual(a, 1.0)
        self.assertIsNot(a, 1.0)
        self.assertNotEqual(a, b)
        self.assertIsNot(a, b)

      def _v2_check(a, b):
        self.assertEqual(a, a)
        self.assertIs(a, a)
        self.assertEqual(a, 1.0)
        self.assertIsNot(a, 1.0)
        self.assertEqual(a, b)
        self.assertIsNot(a, b)

      constant_a = constant_op.constant(1.0)
      constant_b = constant_op.constant(1.0)

      ops.disable_tensor_equality()
      self._test_hashable(constant_a, constant_b, True)
      _v1_check(constant_a, constant_b)
      ops.enable_tensor_equality()
      _v2_check(constant_a, constant_b)
      self._test_hashable(constant_a, constant_b, False)

      variable_a = variables.Variable(1.0)
      variable_b = variables.Variable(1.0)

      ops.disable_tensor_equality()
      _v1_check(variable_a, variable_b)
      self._test_hashable(variable_a, variable_b, True)
      ops.enable_tensor_equality()
      _v2_check(variable_a, variable_b)
      self._test_hashable(variable_a, variable_b, False)

      # We only test numpy behaviour in v2 mode since we'd like to match that.
      numpy_a = np.array(1.0)
      numpy_b = np.array(1.0)
      _v2_check(numpy_a, numpy_b)
      self._test_hashable(numpy_a, numpy_b, False)
    finally:
      if default:
        ops.enable_tensor_equality()
      else:
        ops.disable_tensor_equality()

  def testEqualityNan(self):
    default = ops.Tensor._USE_EQUALITY

    try:
      def _v1_check(a, b):
        self.assertEqual(a, a)
        self.assertIs(a, a)
        self.assertNotEqual(a, float('nan'))
        self.assertIsNot(a, float('nan'))
        self.assertNotEqual(a, b)
        self.assertIsNot(a, b)

      def _v2_check(a, b):
        self.assertNotEqual(a, a)
        self.assertIs(a, a)
        self.assertNotEqual(a, float('nan'))
        self.assertIsNot(a, float('nan'))
        self.assertNotEqual(a, b)
        self.assertIsNot(a, b)

      constant_a = constant_op.constant(float('nan'))
      constant_b = constant_op.constant(float('nan'))

      ops.disable_tensor_equality()
      self._test_hashable(constant_a, constant_b, True)
      _v1_check(constant_a, constant_b)
      ops.enable_tensor_equality()
      _v2_check(constant_a, constant_b)
      self._test_hashable(constant_a, constant_b, False)

      variable_a = variables.Variable(float('nan'))
      variable_b = variables.Variable(float('nan'))

      ops.disable_tensor_equality()
      _v1_check(variable_a, variable_b)
      self._test_hashable(variable_a, variable_b, True)
      ops.enable_tensor_equality()
      _v2_check(variable_a, variable_b)
      self._test_hashable(variable_a, variable_b, False)

      numpy_a = np.array(float('nan'))
      numpy_b = np.array(float('nan'))
      _v2_check(numpy_a, numpy_b)
      self._test_hashable(numpy_a, numpy_b, False)
    finally:
      if default:
        ops.enable_tensor_equality()
      else:
        ops.disable_tensor_equality()

  def testEqualityCompare(self):
    default = ops.Tensor._USE_EQUALITY

    try:
      tf_a = constant_op.constant([1, 2])
      tf_b = constant_op.constant([1, 2])
      tf_c = constant_op.constant([1, 1])
      np_a = np.array([1, 2])
      np_b = np.array([1, 2])
      np_c = np.array([1, 1])

      ops.disable_tensor_equality()
      # We don't do element-wise comparison
      self.assertNotEqual(tf_a, tf_b)
      self.assertNotEqual(tf_a, tf_c)

      # We can compare list of tensors
      self.assertEqual([tf_a, tf_b], [tf_a, tf_b])
      self.assertNotEqual([tf_a, tf_b], [tf_b, tf_b])

      # We can compare existence in a list
      self.assertIn(tf_a, [tf_a, tf_b])
      self.assertIn(tf_a, [tf_b, tf_a])
      self.assertNotIn(tf_a, [tf_b, tf_c])

      ops.enable_tensor_equality()
      # We do element-wise comparison but can't convert results array to bool
      with self.assertRaises(ValueError):
        bool(tf_a == tf_b)
      self.assertAllEqual(tf_a == tf_b, [True, True])
      with self.assertRaises(ValueError):
        bool(tf_a == tf_c)
      self.assertAllEqual(tf_a == tf_c, [True, False])
      self.assertNotAllEqual(tf_a, tf_c)
      with self.assertRaises(ValueError):
        bool(np_a == np_b)
      self.assertAllEqual(np_a == np_b, [True, True])
      with self.assertRaises(ValueError):
        bool(np_a == np_c)
      self.assertAllEqual(np_a == np_c, [True, False])
      self.assertNotAllEqual(np_a, np_c)

      # Warning even though we technically shouldn't be able to compare here,
      # since the id is the same both TF & numpy will handle lists with the same
      # value without raising an error
      self.assertEqual([tf_a, tf_b], [tf_a, tf_b])
      with self.assertRaises(ValueError):
        bool([tf_a, tf_b] == [tf_b, tf_b])
      self.assertEqual([np_a, np_b], [np_a, np_b])
      with self.assertRaises(ValueError):
        bool([np_a, np_b] == [np_b, np_b])

      # Similar to lists we shouldn't be able to do a `in` check such as
      # `if a in [a,b]`. However if `a` is the first element, it works due to
      # short circuiting
      self.assertIn(tf_a, [tf_a, tf_b])
      with self.assertRaises(ValueError):
        bool(tf_a in [tf_b, tf_a])
      with self.assertRaises(ValueError):
        bool(tf_a in [tf_b, tf_c])
      self.assertIn(np_a, [np_a, np_b])
      with self.assertRaises(ValueError):
        bool(np_a in [np_b, np_a])
      with self.assertRaises(ValueError):
        bool(np_a in [np_b, np_c])

      # rank 0
      self.assertAllEqual(
          constant_op.constant(1) == constant_op.constant(1), True)
      self.assertAllEqual(
          constant_op.constant(1) == constant_op.constant(2), False)
      self.assertAllEqual(np.array(1) == np.array(1), True)
      self.assertAllEqual(np.array(1) == np.array(2), False)
    finally:
      if default:
        ops.enable_tensor_equality()
      else:
        ops.disable_tensor_equality()

  def testEqualityBroadcast(self):
    default = ops.Tensor._USE_EQUALITY

    try:
      tf_a = constant_op.constant([1, 1])
      tf_b = constant_op.constant([1, 1])
      tf_c = constant_op.constant([[1, 1], [1, 1]])
      tf_d = constant_op.constant([[1, 2], [1, 2]])
      tf_e = constant_op.constant([1, 1, 1])
      np_a = np.array([1, 1])
      np_b = np.array([1, 1])
      np_c = np.array([[1, 1], [1, 1]])
      np_d = np.array([[1, 2], [1, 2]])
      np_e = np.array([1, 1, 1])

      ops.disable_tensor_equality()
      # We don't do element-wise comparison
      self.assertNotEqual(tf_a, tf_b)
      self.assertNotEqual(tf_a, tf_c)
      self.assertNotEqual(tf_a, tf_d)

      ops.enable_tensor_equality()
      # We do element-wise comparison but can't convert results array to bool
      with self.assertRaises(ValueError):
        bool(tf_a == tf_b)
      self.assertAllEqual(tf_a == tf_b, [True, True])
      with self.assertRaises(ValueError):
        bool(tf_a == tf_c)
      self.assertAllEqual(tf_a == tf_c, [[True, True], [True, True]])
      with self.assertRaises(ValueError):
        bool(tf_a == tf_d)
      self.assertAllEqual(tf_a == tf_d, [[True, False], [True, False]])
<<<<<<< HEAD
      if compat.forward_compatible(2019, 9, 25):
        self.assertFalse(bool(tf_a == tf_e))
        self.assertTrue(bool(tf_a != tf_e))
        self.assertNotAllEqual(tf_a, tf_e)
      else:
        with self.assertRaises(errors.InvalidArgumentError):
          bool(tf_a != tf_e)
=======
      self.assertFalse(bool(tf_a == tf_e))
      self.assertTrue(bool(tf_a != tf_e))
      self.assertNotAllEqual(tf_a, tf_e)
>>>>>>> f2e4407a

      with self.assertRaises(ValueError):
        bool(np_a == np_b)
      self.assertAllEqual(np_a == np_b, [True, True])
      with self.assertRaises(ValueError):
        bool(np_a == np_c)
      self.assertAllEqual(np_a == np_c, [[True, True], [True, True]])
      self.assertAllEqual(np_a == np_d, [[True, False], [True, False]])
      self.assertFalse(bool(np_a == np_e))
      self.assertTrue(bool(np_a != np_e))
      self.assertNotAllEqual(np_a, np_e)
    finally:
      if default:
        ops.enable_tensor_equality()
      else:
        ops.disable_tensor_equality()

  def testContext(self):
    ctx = context.Context()
    self.assertTrue(ctx.executing_eagerly())

    self.assertEqual('', ctx.scope_name)
    ctx.scope_name = 'foo'
    self.assertEqual('foo', ctx.scope_name)

    self.assertEqual(context.SYNC, ctx.execution_mode)
    ctx.execution_mode = context.ASYNC
    self.assertEqual(context.ASYNC, ctx.execution_mode)
    ctx.execution_mode = context.SYNC
    self.assertEqual(context.SYNC, ctx.execution_mode)

    self.assertEqual('', ctx.device_name)
    self.assertEqual(ctx.device_name, ctx.device_spec.to_string())
    with ctx.device('GPU:0'):
      self.assertEqual('/job:localhost/replica:0/task:0/device:GPU:0',
                       ctx.device_name)
      self.assertEqual(ctx.device_name, ctx.device_spec.to_string())
      with ctx.device(None):
        self.assertEqual('', ctx.device_name)
        self.assertEqual(ctx.device_name, ctx.device_spec.to_string())
        with ctx.device('CPU:0'):
          self.assertEqual('/job:localhost/replica:0/task:0/device:CPU:0',
                           ctx.device_name)
          self.assertEqual(ctx.device_name, ctx.device_spec.to_string())
        with ctx.device(ctx.list_logical_devices('CPU')[0]):
          self.assertEqual('/job:localhost/replica:0/task:0/device:CPU:0',
                           ctx.device_name)
          self.assertEqual(ctx.device_name, ctx.device_spec.to_string())

    gpus = ctx.list_logical_devices('GPU')
    if gpus:
      with ctx.device(gpus[0]):
        self.assertEqual('/job:localhost/replica:0/task:0/device:GPU:0',
                         ctx.device_name)
        self.assertEqual(ctx.device_name, ctx.device_spec.to_string())

    has_cpu_device = False
    for x in ctx.devices():
      has_cpu_device = has_cpu_device or 'CPU' in x
    self.assertTrue(has_cpu_device)
    del ctx

  def testDevice_supportsLogicalDevice(self):
    ctx = context.Context()
    cpus = ctx.list_logical_devices('CPU')
    with ctx.device(cpus[0]):
      self.assertEqual('/job:localhost/replica:0/task:0/device:CPU:0',
                       ctx.device_name)

  def testDevice_supportsDeviceSpec(self):
    ctx = context.Context()
    device_name = '/job:localhost/replica:0/task:0/device:CPU:0'
    device_spec = pydev.DeviceSpec.from_string(device_name)
    with ctx.device(device_spec):
      self.assertEqual(device_name, ctx.device_name)

  def testAsyncBasic(self):
    ctx = context.Context(execution_mode=context.ASYNC)
    ctx.ensure_initialized()
    has_cpu_device = False
    for x in ctx.devices():
      has_cpu_device = has_cpu_device or 'CPU' in x
    self.assertTrue(has_cpu_device)
    del ctx

  def testMultiCpuPlacement(self):
    with ops.device('cpu:1'):
      x = constant_op.constant(1.0)
    y = array_ops.identity(x)
    self.assertEqual(x.device, '/job:localhost/replica:0/task:0/device:CPU:1')
    self.assertEqual(y.device, '/job:localhost/replica:0/task:0/device:CPU:0')

  @test_util.run_gpu_only
  def testShouldCopy(self):
    with ops.device('gpu:0'):
      x = constant_op.constant(1.0)
    y = array_ops.identity(x)
    # The value we're testing y.device against will depend on what the behavior
    # of not explicitly specifying a device in the context is.  This behavior is
    # subject to change (for example, in the future we may want to use GPUs, if
    # available, when no device is explicitly provided)
    self.assertEqual(y.device, '/job:localhost/replica:0/task:0/device:CPU:0')

  def testContextSwitchStackContainsEagerMode(self):
    # Eager execution has been enabled, and no other context switch has
    # occurred, so `context_switches` should contain exactly one entry.
    self.assertEqual(len(context.context().context_switches.stack), 1)
    switch = context.context().context_switches.stack[0]

    # The entry should log that eager mode was entered.
    self.assertIs(switch.enter_context_fn, context.eager_mode)

    # It is not possible to build a graph function when eager execution
    # is enabled; the stack entry should reflect this fact.
    self.assertFalse(switch.is_building_function)

  @test_util.run_gpu_only
  def testInt32GPU(self):
    with ops.device('gpu:0'):
      xent = nn_ops.sparse_softmax_cross_entropy_with_logits(
          logits=[[0.0, 0.0]], labels=[0])
    self.assertAllClose(xent, [0.69314718])

  def _runInThread(self, target, args):
    t = threading.Thread(target=target, args=args)
    try:
      t.start()
      t.join()
    except Exception as e:
      raise e

  # Test that different thread local values are initialized to the same values
  # in different threads.
  def testContextThreadLocalMembers(self):

    def get_context_values(ctx):
      return [
          ctx.executing_eagerly(),
          ctx.scope_name,
          ctx.device_name,
          ctx.num_gpus()
      ]

    def get_values(ctx, values):
      values.extend(get_context_values(ctx))

    context_values = []
    ctx = context.Context()
    self._runInThread(get_values, (ctx, context_values))
    self.assertAllEqual(context_values, get_context_values(ctx))

  @test_util.run_gpu_only
  def testContextConfig(self):
    ctx = context.Context(config=config_pb2.ConfigProto(
        device_count={'GPU': 0}))
    self.assertEquals(0, ctx.num_gpus())

  def testPickle(self):
    tmp_dir = self.get_temp_dir()
    fname = os.path.join(tmp_dir, 't.pickle')
    with open(fname, 'wb') as f:
      t = constant_op.constant(10.0)
      pickle.dump(t, f)

    with open(fname, 'rb') as f:
      t = pickle.load(f)
      self.assertAllEqual(t.numpy(), 10.0)

  @test_util.run_gpu_only
  def testDevicePlacementEnforcesConsistency(self):
    cpu = context.device('cpu:0')
    gpu = context.device('gpu:0')
    cpu.__enter__()
    self.assertEndsWith(current_device(), 'CPU:0')
    gpu.__enter__()
    self.assertEndsWith(current_device(), 'GPU:0')
    with self.assertRaisesRegexp(
        RuntimeError, 'Exiting device scope without proper scope nesting'):
      cpu.__exit__()
      self.assertEndsWith(current_device(), 'GPU:0')
    gpu.__exit__()
    self.assertEndsWith(current_device(), 'CPU:0')

  @test_util.run_gpu_only
  def testReEntrant(self):
    cpu = context.device('cpu:0')
    gpu = context.device('gpu:0')
    with cpu:
      with gpu:
        with gpu:
          self.assertEndsWith(current_device(), 'GPU:0')
        self.assertEndsWith(current_device(), 'GPU:0')
      self.assertEndsWith(current_device(), 'CPU:0')
      with gpu:
        self.assertEndsWith(current_device(), 'GPU:0')

  @test_util.run_gpu_only
  def testTensorPlacement(self):
    x = constant_op.constant(1.).gpu()
    with context.device('gpu:0'):
      y = constant_op.constant(2.)
    # Add would fail if t2 were not on GPU
    result = execute(
        b'Add', 1, inputs=[x, y],
        attrs=('T', x.dtype.as_datatype_enum))[0].cpu().numpy()
    self.assertEqual(3, result)

  @test_util.run_gpu_only
  def testResourceTensorPlacement(self):
    with context.device('gpu:0'):
      v = resource_variable_ops.ResourceVariable(1.0)
    with context.device('cpu:0'):
      # Check that even though we specified the cpu device we'll run the read op
      # in the device where the handle is.
      self.assertAllEqual(
          gen_resource_variable_ops.read_variable_op(v.handle, v.dtype), 1.0)

  @test_util.run_gpu_only
  def testCopyBetweenDevices(self):
    x = constant_op.constant([[1., 2.], [3., 4.]])
    x = x.cpu()
    x = x.gpu()
    x = x.gpu()
    x = x.cpu()

    # Invalid device
    with self.assertRaises(RuntimeError):
      x.gpu(context.context().num_gpus() + 1)

  @test_util.run_gpu_only
  def testCopyBetweenDevicesAsync(self):
    with context.execution_mode(context.ASYNC):
      x = constant_op.constant([[1., 2.], [3., 4.]])
      x = x.cpu()
      x = x.gpu()
      x = x.gpu()
      x = x.cpu()
      context.context().executor.wait()

    # Invalid device
    with self.assertRaises(RuntimeError):
      x.gpu(context.context().num_gpus() + 1)
      context.context().executor.wait()
    context.context().executor.clear_error()

  @test_util.run_gpu_only
  def testCopyScope(self):
    constant = constant_op.constant(1.0)
    with ops.device('gpu:0'):
      with context.device_policy(context.DEVICE_PLACEMENT_SILENT):
        c = constant + 1.0
    self.assertAllEqual(c, 2.0)

  def testPyFunctionNullContext(self):
    def simple_fn(unused_handle):
      return 1.

    @def_function.function
    def test_fn(v):
      script_ops.eager_py_func(simple_fn, [v.handle], dtypes.float32)
      return 1.

    test_var = variables.Variable([2., 3.])
    self.assertAllEqual(test_fn(test_var), 1.0)

  def testPyFunctionAsync(self):

    def simple_fn(v):
      one = constant_op.constant(1.)
      return v + one

    @def_function.function
    def test_fn(v):
      return script_ops.eager_py_func(simple_fn, [v], dtypes.float32)

    async_executor = executor.new_executor(enable_async=True)
    with context.executor_scope(async_executor):
      test_var = variables.Variable(2.)
      self.assertAllEqual(test_fn(test_var), 3.0)
    async_executor.wait()

  @test_util.run_gpu_only
  def testNumpyForceCPU(self):
    cpu = constant_op.constant([[1., 2.], [3., 4.]])
    c2g = cpu.gpu()
    self.assertAllEqual(c2g, cpu.numpy())

  def testCopyFromCPUToCPU(self):
    ta = constant_op.constant([[1, 2], [3, 4]])
    tb = ta.cpu()

    self.assertNotEqual(id(ta), id(tb))
    self.assertAllEqual(ta, tb.numpy())

  def testRegisterExceptionClass(self):
    with self.assertRaises(TypeError):
      pywrap_tensorflow.TFE_Py_RegisterExceptionClass(str)
    pywrap_tensorflow.TFE_Py_RegisterExceptionClass(core._NotOkStatusException)  # pylint: disable=protected-access

  # TODO(agarwal): add tests passing incorrect typed values to attrs.
  def testExecuteBasic(self):
    three = constant_op.constant(3)
    five = constant_op.constant(5)
    product = execute(
        b'Mul',
        num_outputs=1,
        inputs=[three, five],
        attrs=('T', three.dtype.as_datatype_enum))[0]
    self.assertAllEqual(15, product)

  def testExecuteBasicAsync(self):
    with context.execution_mode(context.ASYNC):
      three = constant_op.constant(3)
      five = constant_op.constant(5)
      product = execute(
          b'Mul',
          num_outputs=1,
          inputs=[three, five],
          attrs=('T', three.dtype.as_datatype_enum))[0]
      self.assertAllEqual(15, product)
    # Error: Invalid arguments
    context.set_execution_mode(context.ASYNC)
    with self.assertRaises(errors.InvalidArgumentError):
      execute(
          b'MatMul',
          num_outputs=1,
          inputs=[three, five],
          attrs=('transpose_a', False, 'transpose_b', False, 'T',
                 three.dtype.as_datatype_enum))
      context.context().executor.wait()
    context.context().executor.clear_error()
    context.context().execution_mode = context.SYNC

  def testExecuteTooManyNumOutputs(self):
    # num_outputs provided is 50, but only one output is produced.
    product = execute(
        b'Mul',
        num_outputs=50,
        inputs=[constant_op.constant(3),
                constant_op.constant(5)],
        attrs=('T', dtypes.int32.as_datatype_enum))[0]
    self.assertAllEqual(15, product)

  def testExecuteTooFewNumOutputs(self):
    # num_outputs provided is 0, but one output is produced.
    with self.assertRaises(errors.InvalidArgumentError):
      _ = execute(
          b'Mul',
          num_outputs=0,
          inputs=[constant_op.constant(3),
                  constant_op.constant(5)],
          attrs=('T', dtypes.int32.as_datatype_enum))[0]

  @test_util.run_gpu_only
  def testMatMulGPU(self):
    three = constant_op.constant([[3.]]).gpu()
    five = constant_op.constant([[5.]]).gpu()
    product = execute(
        b'MatMul',
        num_outputs=1,
        inputs=[three, five],
        attrs=('transpose_a', False, 'transpose_b', False, 'T',
               three.dtype.as_datatype_enum))[0]
    self.assertAllEqual([[15.0]], product)

  def testExecuteStringAttr(self):
    checked_three = execute(
        b'CheckNumerics',
        num_outputs=1,
        inputs=[constant_op.constant(3.)],
        attrs=('message', 'just checking', 'T',
               dtypes.float32.as_datatype_enum))[0]
    self.assertEqual([[3]], checked_three.numpy())

  def testExecuteStringAttrBadValue(self):
    with self.assertRaises(errors.InvalidArgumentError):
      _ = execute(
          b'CheckNumerics',
          num_outputs=1,
          inputs=[constant_op.constant(3.)],
          attrs=('message', 1, 'T', dtypes.float32.as_datatype_enum))

  def testExecuteFloatAttr(self):
    almost_equal = execute(
        b'ApproximateEqual',
        num_outputs=1,
        inputs=[constant_op.constant(3.0), constant_op.constant(2.9)],
        attrs=('tolerance', 0.3, 'T', dtypes.float32.as_datatype_enum))[0]
    self.assertTrue(almost_equal)

  def testExecuteFloatAttrBadValue(self):
    with self.assertRaises(errors.InvalidArgumentError):
      _ = execute(
          b'ApproximateEqual',
          num_outputs=1,
          inputs=[constant_op.constant(3.0), constant_op.constant(2.9)],
          attrs=('tolerance', '0.3', 'T', dtypes.float32.as_datatype_enum))

  def testExecuteIntAttr(self):
    total = execute(
        b'AddN',
        num_outputs=1,
        inputs=[constant_op.constant(3), constant_op.constant(4)],
        attrs=('T', dtypes.int32.as_datatype_enum, 'N', 2))[0]
    self.assertAllEqual(7, total)

  def testExecuteIntAttrBadValue(self):
    with self.assertRaises(errors.InvalidArgumentError):
      _ = execute(
          b'AddN',
          num_outputs=1,
          inputs=[constant_op.constant(3), constant_op.constant(4)],
          attrs=('T', dtypes.int32.as_datatype_enum, 'N', '2'))

  # Looks like we don't have an existing op with list(bool) attrs.
  def testExecuteBoolAttr(self):
    product = execute(
        b'MatMul',
        num_outputs=1,
        inputs=[constant_op.constant([[3]]),
                constant_op.constant([[5]])],
        attrs=('transpose_a', True, 'transpose_b', False, 'T',
               dtypes.int32.as_datatype_enum))[0]
    self.assertAllEqual([[15]], product)

  def testExecuteShapeAttr(self):
    execute(
        b'VarHandleOp',
        num_outputs=1,
        inputs=[],
        attrs=('shape', [1, 2], 'dtype', dtypes.int32.as_datatype_enum,
               'container', '', 'shared_name', ''))

  def testExecuteShapeAttrBadValue(self):
    with self.assertRaisesRegex(
        errors.InvalidArgumentError,
        'Expecting a Dimension for attr shape, got object'):
      execute(
          b'VarHandleOp',
          num_outputs=1,
          inputs=[],
          attrs=('shape', [object()], 'dtype', dtypes.int32.as_datatype_enum,
                 'container', '', 'shared_name', ''))

  def testExecuteListStringAttr(self):
    execute(
        b'TensorSummary',
        num_outputs=1,
        inputs=[constant_op.constant(3.0)],
        attrs=('T', dtypes.float32.as_datatype_enum, 'description',
               'tensor_summary', 'labels', ['3',
                                            'summary'], 'display_name', 'test'))

  def testExecuteListStringAttrBadValue(self):
    with self.assertRaises(errors.InvalidArgumentError):
      execute(
          b'TensorSummary',
          num_outputs=1,
          inputs=[constant_op.constant(3.0)],
          attrs=('T', dtypes.float32.as_datatype_enum, 'description', '',
                 'labels', 3, 'display_name', 'test'))

  def testExecuteListStringAttrBadListValue(self):
    with self.assertRaises(errors.InvalidArgumentError):
      execute(
          b'TensorSummary',
          num_outputs=1,
          inputs=[constant_op.constant(3.0)],
          attrs=('T', dtypes.float32.as_datatype_enum, 'description', '',
                 'labels', [3], 'display_name', 'test'))

  def testExecuteListFloatAttr(self):
    b = execute(
        b'Bucketize',
        num_outputs=1,
        inputs=[constant_op.constant([3.0, 5.0, 7.0])],
        attrs=('T', dtypes.float32.as_datatype_enum, 'boundaries', [4.0,
                                                                    6.0]))[0]
    self.assertAllEqual([0, 1, 2], b)

  def testExecuteListFloatAttrBadValue(self):
    with self.assertRaises(errors.InvalidArgumentError):
      execute(
          b'Bucketize',
          num_outputs=1,
          inputs=[constant_op.constant([3.0, 5.0, 7.0])],
          attrs=('T', dtypes.float32.as_datatype_enum, 'boundaries', 4.0))

  def testExecuteListFloatAttrBadListValue(self):
    with self.assertRaises(errors.InvalidArgumentError):
      execute(
          b'Bucketize',
          num_outputs=1,
          inputs=[constant_op.constant([3.0, 5.0, 7.0])],
          attrs=('T', dtypes.float32.as_datatype_enum, 'boundaries',
                 ['4.0', '6.0']))

  def testExecuteListIntAttr(self):
    b = execute(
        b'Squeeze',
        num_outputs=1,
        inputs=[constant_op.constant([[[3.0]]])],
        attrs=('T', dtypes.float32.as_datatype_enum, 'squeeze_dims', [0, 2]))[0]
    self.assertAllEqual([3], b)

  def testExecuteListIntAttrBadValue(self):
    with self.assertRaises(errors.InvalidArgumentError):
      execute(
          b'Squeeze',
          num_outputs=1,
          inputs=[constant_op.constant([[[3.0]]])],
          attrs=('T', dtypes.float32.as_datatype_enum, 'squeeze_dims', 0))

  def testExecuteListIntAttrBadListValue(self):
    with self.assertRaises(errors.InvalidArgumentError):
      execute(
          b'Squeeze',
          num_outputs=1,
          inputs=[constant_op.constant([[[3.0]]])],
          attrs=('T', dtypes.float32.as_datatype_enum, 'squeeze_dims',
                 ['0', '2']))

  def testExecuteListTypeListShapeAttr(self):
    execute(
        b'Barrier',
        num_outputs=1,
        inputs=[],
        attrs=('component_types', [dtypes.float64.as_datatype_enum], 'shapes',
               [[1, 2]], 'capacity', -1, 'container', '', 'shared_name', ''))

  def testExecuteListTypeAttrBadValue(self):
    with self.assertRaises(errors.InvalidArgumentError):
      execute(
          b'Barrier',
          num_outputs=1,
          inputs=[],
          attrs=('component_types', dtypes.float64.as_datatype_enum, 'shapes',
                 [[1, 2]], 'capacity', -1, 'container', '', 'shared_name', ''))

  def testExecuteListTypeAttrBadListValue(self):
    with self.assertRaises(errors.InvalidArgumentError):
      execute(
          b'Barrier',
          num_outputs=1,
          inputs=[],
          attrs=('component_types', '1', 'shapes', [[1, 2]], 'capacity', -1,
                 'container', '', 'shared_name', ''))

  def testExecuteListShapeAttrBadValue(self):
    with self.assertRaises(errors.InvalidArgumentError):
      execute(
          b'Barrier',
          num_outputs=1,
          inputs=[],
          attrs=('component_types', [dtypes.float64.as_datatype_enum], 'shapes',
                 [1, 2], 'capacity', -1, 'container', '', 'shared_name', ''))

  def testExecuteListShapeAttrBadListValue(self):
    with self.assertRaises(errors.InvalidArgumentError):
      execute(
          b'Barrier',
          num_outputs=1,
          inputs=[],
          attrs=('component_types', [dtypes.float64.as_datatype_enum], 'shapes',
                 [1], 'capacity', -1, 'container', '', 'shared_name', ''))

  def testExecuteMultipleOutputs(self):
    split_dim = 1
    value = [[0, 1, 2], [3, 4, 5]]
    x1, x2, x3 = execute(
        b'Split',
        num_outputs=3,
        inputs=[constant_op.constant(split_dim),
                constant_op.constant(value)],
        attrs=('num_split', 3, 'T', dtypes.int32.as_datatype_enum))
    self.assertAllEqual([[0], [3]], x1)
    self.assertAllEqual([[1], [4]], x2)
    self.assertAllEqual([[2], [5]], x3)

  def testExecuteBadNumOutputsArgument(self):
    with self.assertRaises(TypeError):
      execute(
          b'Relu', [],
          inputs=[constant_op.constant(3.0)],
          attrs=('T', dtypes.float32.as_datatype_enum))

  def testExecuteUnknownOp(self):
    with self.assertRaises(errors.NotFoundError):
      execute(b'BlahBlahBlah', num_outputs=1, inputs=[], attrs=None)

  def testExecuteUnknownAttr(self):
    with self.assertRaises(errors.InvalidArgumentError):
      execute(
          b'Identity',
          num_outputs=1,
          inputs=[constant_op.constant(3)],
          attrs=('T', dtypes.int32.as_datatype_enum, 'unknown_attr', 'blah'))

  def testComposition(self):

    def add(x, y):
      return execute(
          b'Add',
          num_outputs=1,
          inputs=[x, y],
          attrs=('T', dtypes.int32.as_datatype_enum))[0]

    x = constant_op.constant(1)
    three_x = add(add(x, x), x)
    self.assertEquals(dtypes.int32, three_x.dtype)
    self.assertAllEqual(3, three_x)

  @test_util.run_gpu_only
  def testOperationWithNoInputsRunsOnDevice(self):
    shape = constant_op.constant([], dtype=dtypes.int32)

    # x: Run the "TruncatedNormal" op CPU and copy result to GPU.
    x = truncated_normal(shape).gpu()
    # y: Explicitly run the "TruncatedNormal" op on GPU.
    with context.device('gpu:0'):
      y = truncated_normal(shape)
    # Add would fail if x and y were not on the same device.
    execute(
        b'Add', 1, inputs=[x, y], attrs=('T', x.dtype.as_datatype_enum))

  def testInvalidDevice(self):
    with self.assertRaises(ValueError):
      with context.device('pu:0'):
        _ = constant_op.constant(1)

  def testConvertMixedEagerTensors(self):
    array = np.zeros((), dtype=np.float32)
    tensor = constant_op.constant(0., dtype=dtypes.float32)
    types, tensors = execute_lib.convert_to_mixed_eager_tensors(
        [array, tensor], context.context())
    for typ, t in zip(types, tensors):
      self.assertEquals(typ, dtypes.float32)
      self.assertIsInstance(t, ops.EagerTensor)

  def testConvertMixedEagerTensorsWithVariables(self):
    var = resource_variable_ops.ResourceVariable(1.0)
    types, tensors = execute_lib.convert_to_mixed_eager_tensors(
        ['foo', var], context.context())
    self.assertAllEqual([dtypes.string, dtypes.float32], types)
    for t in tensors:
      self.assertIsInstance(t, ops.EagerTensor)

  # TODO(b/123637108): re-enable
  @test_util.run_gpu_only
  def disabled_testSmallIntegerOpsForcedToCPU(self):
    a = constant_op.constant((1, 2, 3, 4, 5), dtype=dtypes.int64)
    b = constant_op.constant((2, 3, 4, 5, 6), dtype=dtypes.int64)
    with context.device('gpu:0'):
      c = a + b

    # Op forced to CPU since all constants are integers and small.
    self.assertEqual(c.device, '/job:localhost/replica:0/task:0/device:CPU:0')

    a = array_ops.zeros((8, 10), dtype=dtypes.int64)
    b = array_ops.ones((8, 10), dtype=dtypes.int64)

    with context.device('gpu:0'):
      c = a + b

    # Op not forced to CPU since the tensors are larger than 64 elements.
    self.assertEqual(c.device, '/job:localhost/replica:0/task:0/device:GPU:0')

    a = constant_op.constant((1, 2, 3, 4, 5), dtype=dtypes.float32)
    b = constant_op.constant((2, 3, 4, 5, 6), dtype=dtypes.float32)
    with context.device('gpu:0'):
      c = a + b

    # Op not forced to CPU since the constants are not integers.
    self.assertEqual(c.device, '/job:localhost/replica:0/task:0/device:GPU:0')

  def testExecutionModeIsStoredThreadLocal(self):
    cv = threading.Condition()
    count = [0]
    num_threads = 10

    def execution_mode_test(cond, count, num_threads, ctx, mode):
      cond.acquire()
      # Ensure that all threads set their mode simultaneously
      # Note that this is not a simple assignment, as the execution_mode is an
      # @property with a custom setter.
      ctx.execution_mode = mode
      count[0] = count[0] + 1
      if count[0] < num_threads:
        cond.wait()
      else:
        cond.notify_all()
      cond.release()
      self.assertEqual(ctx.execution_mode, mode)

    ctx = context.Context()
    threads = []
    for i in range(num_threads):
      t = threading.Thread(
          target=execution_mode_test,
          args=(cv, count, num_threads, ctx,
                context.SYNC if i % 2 == 0 else context.ASYNC))
      t.start()
      threads.append(t)

    for t in threads:
      t.join()


class SendRecvTest(test_util.TensorFlowTestCase):

  cpu_device = '/job:localhost/replica:0/task:0/device:CPU:0'

  def _send(self, tensor, tensor_name, to_device):
    return execute(
        b'_Send', num_outputs=0, inputs=[tensor],
        attrs=('T', tensor.dtype.as_datatype_enum,
               'tensor_name', tensor_name,
               'send_device', tensor.device,
               'send_device_incarnation', 0,
               'recv_device', to_device,
               'client_terminated', True))

  def _recv(self, dtype, tensor_name, from_device):
    device_name = context.context().device_name
    if not device_name:
      device_name = self.cpu_device
    return execute(
        b'_Recv', num_outputs=1, inputs=[],
        attrs=('tensor_type', dtype.as_datatype_enum,
               'tensor_name', tensor_name,
               'send_device', from_device,
               'send_device_incarnation', 0,
               'recv_device', device_name,
               'client_terminated', False))[0]

  def setUp(self):
    super(SendRecvTest, self).setUp()
    configure_virtual_cpus()

  def testBasic(self):
    t0 = constant_op.constant(1.0)
    t1 = constant_op.constant(2.0)
    self._send(t0, 't0', self.cpu_device)
    self._send(t1, 't1', self.cpu_device)
    self.assertAllEqual(
        self._recv(dtypes.float32, 't0', self.cpu_device),
        1.0)
    self.assertAllEqual(
        self._recv(dtypes.float32, 't1', self.cpu_device),
        2.0)

  @test_util.run_gpu_only
  def testLocalCrossDevice(self):
    gpu_device_name = '/job:localhost/replica:0/task:0/device:GPU:0'
    with ops.device('GPU:0'):
      t0 = constant_op.constant(1.0)
      self._send(t0, 't0', self.cpu_device)
    with ops.device('cpu:0'):
      self.assertAllEqual(
          self._recv(dtypes.float32, 't0', gpu_device_name),
          1.0)
      self._send(constant_op.constant(2.0), 't1', gpu_device_name)
    with ops.device('GPU:0'):
      self.assertAllEqual(
          self._recv(dtypes.float32, 't1', self.cpu_device),
          2.0)


class EagerTensorCacheTest(test_util.TensorFlowTestCase):

  def setUp(self):
    super(EagerTensorCacheTest, self).setUp()
    configure_virtual_cpus()

  def testCacheSkipsTensorsTooLarge(self):
    cache = context._EagerTensorCache(max_items=100, max_tensor_size=3)
    cache.put('1', array_ops.zeros((2, 2)))
    self.assertIsNone(cache.get('1'))

    cache.put('2', array_ops.zeros((2)))
    self.assertIsNotNone(cache.get('2'))


if __name__ == '__main__':
  test.main()<|MERGE_RESOLUTION|>--- conflicted
+++ resolved
@@ -27,7 +27,6 @@
 
 from tensorflow.core.protobuf import config_pb2
 from tensorflow.python import pywrap_tensorflow
-from tensorflow.python.compat import compat
 from tensorflow.python.eager import context
 from tensorflow.python.eager import core
 from tensorflow.python.eager import def_function
@@ -304,19 +303,9 @@
       with self.assertRaises(ValueError):
         bool(tf_a == tf_d)
       self.assertAllEqual(tf_a == tf_d, [[True, False], [True, False]])
-<<<<<<< HEAD
-      if compat.forward_compatible(2019, 9, 25):
-        self.assertFalse(bool(tf_a == tf_e))
-        self.assertTrue(bool(tf_a != tf_e))
-        self.assertNotAllEqual(tf_a, tf_e)
-      else:
-        with self.assertRaises(errors.InvalidArgumentError):
-          bool(tf_a != tf_e)
-=======
       self.assertFalse(bool(tf_a == tf_e))
       self.assertTrue(bool(tf_a != tf_e))
       self.assertNotAllEqual(tf_a, tf_e)
->>>>>>> f2e4407a
 
       with self.assertRaises(ValueError):
         bool(np_a == np_b)
