--- conflicted
+++ resolved
@@ -64,19 +64,10 @@
         break
 
   def called_without_tracing(self):
-<<<<<<< HEAD
-    # TODO(kkimlabs): This is an unnecessary defensive check. Since this is last
-    # minute CL before 2.0 release, I've decided to be very defensive here to
-    # avoid a potential crash. Remove once we release 2.0.
-    if not self._calls_per_tracings:
-      return
-
-=======
     # We don't count tracing when users load a concrete function dicretly or
     # call get_concrete_function, so the first call can be not a tracing call.
     if not self._calls_per_tracings:
       self._calls_per_tracings = [0]
->>>>>>> f2e4407a
     self._calls_per_tracings[-1] += 1
     self.call_count += 1
 
@@ -349,7 +340,8 @@
                autograph=True,
                experimental_implements=None,
                experimental_autograph_options=None,
-               experimental_relax_shapes=False):
+               experimental_relax_shapes=False,
+               experimental_compile=None):
     """Initializes a `Function`.
 
     Args:
@@ -388,6 +380,19 @@
         conversion options when autograph is set to True.
       experimental_relax_shapes: When true, argument shapes may be relaxed to
         avoid unecessary retracing.
+      experimental_compile: If false, execute the function in a regular way. The
+        function is optimized by some graph rewrite passes (some ops might be
+        clustered into a single op) and interpreted by the standard TensorFlow
+        executor, which dispatches op kernels one by one as they become
+        executable. Set it to false when directly running a multi-device
+        function on TPUs (e.g. two TPU cores, one TPU core and its
+        host CPU). If True, the function is compiled directly by XLA. XLA would
+        fuse all the ops and emit more efficient code to run for some devices
+        (e.g. TPU, XLA_GPU) and some use cases (e.g. dense tensor computation).
+        It requires that the whole function is compilable by XLA. If None
+        (default), compile the function with XLA when running on TPU and go
+        through the regular function execution path when running on other
+        devices.
 
     Raises:
       ValueError: if `input_signature` is not None and the `python_function`'s
@@ -400,21 +405,14 @@
     self._implements = experimental_implements
     self._autograph = autograph
     self._experimental_autograph_options = experimental_autograph_options
-<<<<<<< HEAD
-    self.experimental_relax_shapes = experimental_relax_shapes
-=======
     self._experimental_relax_shapes = experimental_relax_shapes
     self._experimental_compile = experimental_compile
->>>>>>> f2e4407a
     self._created_variables = None  # GUARDED_BY(self._lock)
     self._stateful_fn = None  # GUARDED_BY(self._lock)
     self._stateless_fn = None  # GUARDED_BY(self._lock)
     self._descriptor_cache = weakref.WeakKeyDictionary()
     self._name = name
-<<<<<<< HEAD
-=======
     self._input_signature = input_signature
->>>>>>> f2e4407a
     self._call_counter = _CallCounter(FREQUENT_TRACING_WARNING_MAX_CALL_HISTORY)
 
   def _defun_with_scope(self, scope):
@@ -447,9 +445,6 @@
 
   def _defun(self, fn):
     """Returns a defun generated from the input function."""
-<<<<<<< HEAD
-    return function_lib.defun(
-=======
     attributes = {}
     if self._implements is not None:
       attributes[function_lib.IMPLEMENTS_ATTRIBUTE_NAME] = self._implements
@@ -458,9 +453,9 @@
     if not attributes:
       attributes = None
     return function_lib.defun_with_attributes(
->>>>>>> f2e4407a
         fn,
         input_signature=self.input_signature,
+        attributes=attributes,
         autograph=self._autograph,
         experimental_autograph_options=self._experimental_autograph_options,
         experimental_relax_shapes=self._experimental_relax_shapes)
@@ -560,9 +555,6 @@
       return self._python_function(*args, **kwds)
 
     tracing_count = self._get_tracing_count()
-<<<<<<< HEAD
-    result = self._call(*args, **kwds)
-=======
     if self._experimental_compile:
       # V2 control flow relies on XLAControlFlowContext to generate a
       # XLA-compatible function graph.
@@ -575,7 +567,6 @@
     else:
       result = self._call(*args, **kwds)
 
->>>>>>> f2e4407a
     if tracing_count == self._get_tracing_count():
       self._call_counter.called_without_tracing()
       return result
@@ -589,11 +580,7 @@
           "due to passing python objects instead of tensors. Also, tf.function "
           "has experimental_relax_shapes=True option that relaxes argument "
           "shapes that can avoid unnecessary retracing. Please refer to "
-<<<<<<< HEAD
-          "https://www.tensorflow.org/beta/tutorials/eager/tf_function#python_or_tensor_args"
-=======
           "https://www.tensorflow.org/tutorials/customization/performance#python_or_tensor_args"
->>>>>>> f2e4407a
           " and https://www.tensorflow.org/api_docs/python/tf/function for more "
           "details.".format(recent_tracing_count, self._call_counter.call_count,
                             self._python_function))
@@ -624,13 +611,8 @@
 
     try:
       # This is the first call of __call__, so we have to initialize.
-<<<<<<< HEAD
-      initializer_map = object_identity.ObjectIdentityDictionary()
-      self._initialize(args, kwds, add_initializers_to=initializer_map)
-=======
       initializers = []
       self._initialize(args, kwds, add_initializers_to=initializers)
->>>>>>> f2e4407a
     finally:
       # At this point we know that the initialization is complete (or less
       # interestingly an exception was raised) so we no longer need a lock.
@@ -794,13 +776,8 @@
             "has been used")
       # Here we trace the function, collect the initializers, and attempt to
       # extract them and run them eagerly. Fail only if we cannot do so.
-<<<<<<< HEAD
-      initializer_map = object_identity.ObjectIdentityDictionary()
-      self._initialize(args, kwargs, add_initializers_to=initializer_map)
-=======
       initializers = []
       self._initialize(args, kwargs, add_initializers_to=initializers)
->>>>>>> f2e4407a
 
     # Note: using defun here avoids an infinite recursion.
     @function_lib.defun
@@ -928,15 +905,9 @@
     """
     with self._lock:
       if self._stateful_fn is None:
-<<<<<<< HEAD
-        initializer_map = object_identity.ObjectIdentityDictionary()
-        self._initialize(args, kwargs, add_initializers_to=initializer_map)
-        self._initialize_uninitialized_variables(initializer_map)
-=======
         initializers = []
         self._initialize(args, kwargs, add_initializers_to=initializers)
         self._initialize_uninitialized_variables(initializers)
->>>>>>> f2e4407a
 
     if self._created_variables:
       # In this case we have created variables on the first call, so we run the
@@ -985,160 +956,6 @@
              autograph=True,
              experimental_implements=None,
              experimental_autograph_options=None,
-<<<<<<< HEAD
-             experimental_relax_shapes=False):
-  """Creates a callable TensorFlow graph from a Python function.
-
-  `function` constructs a callable that executes a TensorFlow graph
-  (`tf.Graph`) created by tracing the TensorFlow operations in `func`.
-  This allows the TensorFlow runtime to apply optimizations and exploit
-  parallelism in the computation defined by `func`.
-
-  _Example Usage_
-
-  ```python
-  def f(x, y):
-    return tf.reduce_mean(tf.multiply(x ** 2, 3) + y)
-
-  g = tf.function(f)
-
-  x = tf.constant([[2.0, 3.0]])
-  y = tf.constant([[3.0, -2.0]])
-
-  # `f` and `g` will return the same value, but `g` will be executed as a
-  # TensorFlow graph.
-  assert f(x, y).numpy() == g(x, y).numpy()
-
-  # Tensors and tf.Variables used by the Python function are captured in the
-  # graph.
-  @tf.function
-  def h():
-    return f(x, y)
-
-  assert (h().numpy() == f(x, y).numpy()).all()
-
-  # Data-dependent control flow is also captured in the graph. Supported
-  # control flow statements include `if`, `for`, `while`, `break`, `continue`,
-  # `return`.
-  @tf.function
-  def g(x):
-    if tf.reduce_sum(x) > 0:
-      return x * x
-    else:
-      return -x // 2
-
-  # print and TensorFlow side effects are supported, but exercise caution when
-  # using Python side effects like mutating objects, saving to files, etc.
-  l = []
-
-  @tf.function
-  def g(x):
-    for i in x:
-      print(i)                              # Works
-      tf.compat.v1.assign(v, i)                       # Works
-      tf.compat.v1.py_func(lambda i: l.append(i))(i)  # Works
-      l.append(i)                           # Caution! Doesn't work.
-  ```
-
-  Note that unlike other TensorFlow operations, we don't convert python
-  numerical inputs to tensors. Moreover, a new graph is generated for each
-  distinct python numerical value, for example calling `g(2)` and `g(3)` will
-  generate two new graphs (while only one is generated if you call
-  `g(tf.constant(2))` and `g(tf.constant(3))`). Therefore, python numerical
-  inputs should be restricted to arguments that will have few distinct values,
-  such as hyperparameters like the number of layers in a neural network. This
-  allows TensorFlow to optimize each variant of the neural network.
-
-  _Referencing `tf.Variable`s_
-
-  The Python function `func` may reference stateful objects (such as
-  `tf.Variable`).
-  These are captured as implicit inputs to the callable returned by `function`.
-  For example:
-
-  ```python
-  c = tf.Variable(0)
-
-  @tf.function
-  def f(x):
-    c.assign_add(1)
-    return x + tf.compat.v1.to_float(c)
-
-  assert int(c) == 0
-  assert f(1.0) == 2.0
-  assert int(c) == 1
-  assert f(1.0) == 3.0
-  assert int(c) == 2
-  ```
-
-  `function` can be applied to methods of an object. For example:
-
-  ```python
-  class Dense(object):
-    def __init__(self):
-      self.W = tf.Variable(tf.compat.v1.glorot_uniform_initializer()((10, 10)))
-      self.b = tf.Variable(tf.zeros(10))
-
-    @tf.function
-    def compute(self, x):
-      return tf.matmul(x, self.W) + self.b
-
-  d1 = Dense()
-  d2 = Dense()
-  x = tf.random.uniform((10, 10))
-  # d1 and d2 are using distinct variables
-  assert not (d1.compute(x).numpy() == d2.compute(x).numpy()).all()
-  ```
-
-  _Usage with `tf.keras`_
-
-  The `call` methods of a `tf.keras.Model` subclass can be decorated with
-  `function` in order to apply graph execution optimizations on it.
-  For example:
-
-  ```python
-  class MyModel(tf.keras.Model):
-    def __init__(self, keep_probability=0.2):
-      super(MyModel, self).__init__()
-      self.dense1 = tf.keras.layers.Dense(4)
-      self.dense2 = tf.keras.layers.Dense(5)
-      self.keep_probability = keep_probability
-
-    @tf.function
-    def call(self, inputs, training=True):
-      y = self.dense2(self.dense1(inputs))
-      if training:
-        return tf.nn.dropout(y, self.keep_probability)
-      else:
-        return y
-
-  model = MyModel()
-  model(x, training=True)  # executes a graph, with dropout
-  model(x, training=False) # executes a graph, without dropout
-  ```
-
-  _Input Signatures_
-
-  `function` instantiates a separate graph for every unique set of input
-  shapes and datatypes. For example, the following code snippet will result
-  in three distinct graphs being traced, as each input has a different
-  shape.
-
-  ```python
-  @tf.function
-  def f(x): return tf.add(x, 1.)
-
-  scalar = tf.constant(1.0)
-  vector = tf.constant([1.0, 1.0])
-  matrix = tf.constant([[3.0]])
-
-  f(scalar)
-  f(vector)
-  f(matrix)
-  ```
-
-  An "input signature" can be optionally provided to `function` to control
-=======
              experimental_relax_shapes=False,
              experimental_compile=None):
   """Compiles a function into a callable TensorFlow graph.
@@ -1270,7 +1087,6 @@
   False
 
   An "input signature" can be optionally provided to `tf.function` to control
->>>>>>> f2e4407a
   the graphs traced. The input signature specifies the shape and type of each
   Tensor argument to the function using a `tf.TensorSpec` object. More general
   shapes can be used. This is useful to avoid creating multiple graphs when
@@ -1316,16 +1132,6 @@
       inferred input signature.  If input_signature is specified, every input to
       `func` must be a `Tensor`, and `func` cannot accept `**kwargs`.
     autograph: Whether autograph should be applied on `func` before tracing a
-<<<<<<< HEAD
-      graph. This allows for dynamic control flow (Python if's, loops etc.)
-      in the traced graph. See https://www.tensorflow.org/guide/autograph for
-        more information.
-    experimental_autograph_options: Experimental knobs (in the form of a tuple
-      of tensorflow.autograph.Feature values) to control behavior when
-      autograph=True.
-    experimental_relax_shapes: When true, argument shapes may be relaxed to
-      avoid unecessary retracing.
-=======
       graph. Data-dependent control flow requires `autograph=True`. For more
       information, see the [tf.function and AutoGraph guide](
       https://www.tensorflow.org/guide/function).
@@ -1357,7 +1163,6 @@
     experimental_compile: If True, the function is always compiled by
       [XLA](https://www.tensorflow.org/xla). XLA may be more efficient in some
       cases (e.g. TPU, XLA_GPU, dense tensor computations).
->>>>>>> f2e4407a
 
   Returns:
      If `func` is not None, returns a callable that will execute the compiled
@@ -1381,13 +1186,9 @@
             input_signature=input_signature,
             autograph=autograph,
             experimental_autograph_options=experimental_autograph_options,
-<<<<<<< HEAD
-            experimental_relax_shapes=experimental_relax_shapes))
-=======
             experimental_relax_shapes=experimental_relax_shapes,
             experimental_compile=experimental_compile,
             experimental_implements=experimental_implements))
->>>>>>> f2e4407a
 
   # This code path is for the `foo = tf.function(foo, ...)` use case
   if func is not None:
