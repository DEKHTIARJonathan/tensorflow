# Copyright 2018 The TensorFlow Authors. All Rights Reserved.
#
# Licensed under the Apache License, Version 2.0 (the "License");
# you may not use this file except in compliance with the License.
# You may obtain a copy of the License at
#
#     http://www.apache.org/licenses/LICENSE-2.0
#
# Unless required by applicable law or agreed to in writing, software
# distributed under the License is distributed on an "AS IS" BASIS,
# WITHOUT WARRANTIES OR CONDITIONS OF ANY KIND, either express or implied.
# See the License for the specific language governing permissions and
# limitations under the License.
# ==============================================================================
# pylint: disable=unidiomatic-typecheck
"""Utility to lift subgraphs."""

from __future__ import absolute_import
from __future__ import division
from __future__ import print_function

import collections

from tensorflow.python.framework import func_graph
from tensorflow.python.framework import ops
from tensorflow.python.ops import array_ops
from tensorflow.python.ops import op_selector
from tensorflow.python.ops import resource_variable_ops
from tensorflow.python.util import compat
from tensorflow.python.util import object_identity


UnliftableError = op_selector.UnliftableError


def _as_operation(op_or_tensor):
  if isinstance(op_or_tensor, ops.Tensor):
    return op_or_tensor.op
  return op_or_tensor


<<<<<<< HEAD
class UnliftableError(Exception):
  """Raised if a Tensor cannot be lifted from the graph."""

  # Prevent autograph from rewriting this error.
  ag_pass_through = True


=======
>>>>>>> 0d6fc414
def _constant_inputs(op_or_tensor):
  return all(_as_operation(i).type == u"Const"
             and not _as_operation(i).control_inputs
             for i in op_selector.graph_inputs(_as_operation(op_or_tensor)))


# Represents an input to `copied_op` which must be updated once
# `old_graph_tensor` has been copied.
_InputMutation = collections.namedtuple(
    "_InputMutation",
    ["copied_op", "input_index", "old_graph_tensor"])


# Represents a control input to `copied_op` which must be added once
# `old_graph_op` has been copied.
_ControlMutation = collections.namedtuple(
    "_ControlMutation",
    ["copied_op", "old_graph_op"])


def _copy_non_source(op, graph, op_map, base_graph):
  """Copy an op directly to a given graph.

  Generally `op`'s inputs should already have been copied. If this is not the
  case, for example with v1 while_loops, then `_copy_non_source` inserts
  placeholders for the unavailable Tensors and returns a list of required
  mutations.

  Args:
    op: The op to be copied.
    graph: The destination graph.
    op_map: A dict mapping ops and tensors in the old graph to the new one.
    base_graph: The graph we're copying from, for any necessary functions.
  Returns:
    A tuple of (required_inputs, required_control_inputs):
      required_inputs:
        A list of `_InputMutation` tuples containing inputs to `copied_op` which
        must be updated once `old_graph_tensor` has been copied.
      required_control_inputs:
        A list of `_ControlMutation` tuples containing control inputs to
        `copied_op` which must be added once `old_graph_op` has been copied.
  """
  input_mutations = []
  control_mutations = []
  copied_inputs = []
  for input_index, original_input in enumerate(op.inputs):
    copied_input = op_map.get(original_input, None)
    if copied_input is None:
      # An input for this op is missing due to a loop in the graph. We'll insert
      # a placeholder for now and return information about the required post-hoc
      # mutation.
      copied_input = array_ops.placeholder(
          name="unused_control_flow_input",
          shape=original_input.shape,
          dtype=original_input.dtype)
      input_mutations.append(
          # `copied_op` is filled in below, after we've created it.
          _InputMutation(copied_op=None,
                         input_index=input_index,
                         old_graph_tensor=original_input))
    copied_inputs.append(copied_input)

  copied_control_inputs = []
  for original_control_input in op.control_inputs:
    copied_control_input = op_map.get(original_control_input, None)
    if copied_control_input is None:
      control_mutations.append(
          _ControlMutation(copied_op=None,
                           old_graph_op=original_control_input))
    else:
      copied_control_inputs.append(copied_control_input)

  # Don't copy over nodes with _tpu_replicate attribute. This attributed is used
  # to signal that the op was built inside a tpu_replicate context; if we're
  # lifting it to another graph we're similarly lifting it into another context.
  with ops.control_dependencies(copied_control_inputs), ops.device(op.device):
    # pylint: disable=protected-access
    f = base_graph._functions.get(op.type, None)
    if f is not None and compat.as_str(f.name) not in graph._functions:
      f.add_to_graph(graph)
    # pylint: enable=protected-access

    # Create a new op in the destination graph if it doesn't exist before.
    copied_op = graph.create_op(
        op_type=op.type,
        inputs=copied_inputs,
        dtypes=[x.dtype for x in op.outputs],
        attrs={
            key: value for key, value in op.node_def.attr.items()
            if not key.startswith("_class") and
            not key.startswith("_tpu_replicate")
        },  # b/128981532.
        name=op.name)
  op_map[op] = copied_op
  for i, o in enumerate(op.outputs):
    op_map[o] = copied_op.outputs[i]

  return ([mutation._replace(copied_op=copied_op)
           for mutation in input_mutations],
          [mutation._replace(copied_op=copied_op)
           for mutation in control_mutations])


def _copy_source(s, graph, op_map, handle_captures, inverse_captures,
                 base_graph):
  """Create a source in a graph based on a Tensor from a different graph.

  This function creates a placeholder analog of `s` in a graph with the
  following behavior:

  1) If s is a captured Tensor or Variable and handle_captures is set to True,
     simply capture it in the new graph as well.

  2) If s is a PlaceholderWithDefault whose default is a constant, preserve
     said default in the new graph.

  3) When applicable, copy resource variable metadata from `s` to the newly
     created placeholder.

  Args:
    s: The source of interest.
    graph: The destination graph.
    op_map: A dict mapping ops and tensors in the old graph to the new one.
    handle_captures: A boolean indicating whether to re-capture s in the new
      graph or simply create a vanilla placeholder.
    inverse_captures: A dict mapping s back to the Tensor or Variable that it
      captures.
    base_graph: The graph being copied from.
  """
  if handle_captures and s in inverse_captures:
    copied_placeholder = graph.capture(inverse_captures[s], name=s.op.name)
  elif s.op.type == "PlaceholderWithDefault" and _constant_inputs(s):
    # Copy the default value to the graph.
    default_value = s.op.inputs[0]
    unavailable_inputs, unavailable_control_inputs = _copy_non_source(
        op=default_value.op, graph=graph, op_map=op_map,
        base_graph=base_graph)
    if unavailable_inputs or unavailable_control_inputs:
      raise AssertionError(
          "Could not copy source node {} because it has inputs."
          .format(default_value))

    with ops.device(s.op.device):
      copied_placeholder = array_ops.placeholder_with_default(
          input=op_map[default_value], shape=s.shape, name=s.op.name)
  else:
    with ops.device(s.op.device):
      copied_placeholder = array_ops.placeholder(
          dtype=s.dtype, shape=s.shape, name=s.op.name)

  base_handle = resource_variable_ops.get_resource_handle_data(s)
  if base_handle.shape_and_type:
    resource_variable_ops._set_handle_shapes_and_types(  # pylint: disable=protected-access
        copied_placeholder,
        base_handle,
        graph_mode=True)

  op_map[s] = copied_placeholder
  # Add an entry for the op of the source tensor so that if there are any nodes
  # depending on that op via control dependencies it can work correctly.
  op_map[s.op] = copied_placeholder.op


def lift_to_graph(tensors,
                  graph,
                  sources=None,
                  disallowed_placeholders=None,
                  add_sources=False,
                  handle_captures=False,
                  base_graph=None,
                  op_map=None):
  """Copies the tensor and all its inputs recursively to the outer graph.

  Args:
    tensors: The Tensors to lift.
    graph: The graph to lift to.
    sources: Optional sequence of nodes to start from. If omitted the whole
      subgraph which feeds into `init_tensor` is lifted.
    disallowed_placeholders: An optional set of ops which may not appear in the
      lifted graph. Defaults to all placeholders.
    add_sources: A boolean indicating whether placeholders which are not in
      sources should be allowed.
    handle_captures: A boolean indicating whether to re-capture s in the new
      graph or simply create a vanilla placeholder.
    base_graph: The graph from which to lift ops. This will be inferred if not
      specified.
    op_map: A map contains all the existing nodes that have been lifted to the
      destination graph, so they won't be lifted and copied again.

  Returns:
    A mapping from ops in the current default graph to ops in `graph`.

  Raises:
    UnliftableError: If a placeholder blocks lifting.
  """
  variable_init_tensors = []
  init_tensors = []
  for tensor in tensors:
    if isinstance(tensor, resource_variable_ops.ResourceVariable):
      variable_init_tensors.append(tensor)
    else:
      init_tensors.append(tensor)
  base_graph = base_graph or init_tensors[0].graph
  op_map = op_map or object_identity.ObjectIdentityDictionary()

  # Check that the initializer does not depend on any placeholders.
  sources = object_identity.ObjectIdentitySet(sources or [])
  visited_ops = set([x.op for x in sources])
  op_outputs = collections.defaultdict(set)

  # First we extract the subgraph between init_tensors and sources.
  for init_tensor in init_tensors:
    sources.update(op_selector.map_subgraph(
        init_tensor=init_tensor,
        sources=sources,
        disallowed_placeholders=disallowed_placeholders,
        visited_ops=visited_ops,
        op_outputs=op_outputs,
        add_sources=add_sources))

  # Try to topologically sort the nodes we've extracted. Now we know how many of
  # their outputs are part of this subgraph.
  ops_to_copy = []
  marked_ops = set([])
  ops_to_visit = [_as_operation(t) for t in init_tensors
                  if not op_outputs[_as_operation(t)]]
  unvisited_ops = set(ops_to_visit)
  while unvisited_ops:
    while ops_to_visit:
      op = ops_to_visit.pop()
      if op in marked_ops:
        continue
      marked_ops.add(op)
      ops_to_copy.append(op)
      for inp in op_selector.graph_inputs(op):
        # Don't lift the TPUReplicateMetadata nodes out of the function, because
        # it has no registered kernels.
        if inp.name == "TPUReplicateMetadata":
          continue
        unvisited_ops.add(inp)
        if (all(x in marked_ops for x in op_outputs[inp]) and
            inp not in sources):
          ops_to_visit.append(inp)
    unvisited_ops.difference_update(marked_ops)
    if unvisited_ops:
      # `unvisited_ops` should only have elements if the graph has a loop. In
      # this case we want to keep copying and there's no topological ordering;
      # we'll do ugly post-hoc mutations instead.
      ops_to_visit.append(next(iter(unvisited_ops)))

  # When lifting from one FuncGraph to another, we will need to capture the
  # relevant tensors as well.
  captures = []
  inverse_captures = object_identity.ObjectIdentityDictionary()
  internal_captures = []
  if (isinstance(base_graph, func_graph.FuncGraph) and
      isinstance(graph, func_graph.FuncGraph)):
    captures = base_graph.captures
    for external_capture, internal_capture in captures:
      inverse_captures[internal_capture] = external_capture
    internal_captures = base_graph.internal_captures

  # ops_to_copy now holds a reverse topologically sorted list of ops which
  # ends in the initializer. We copy those to the outermost graph and
  # build the initialization op there.
  with graph.as_default():
    for i in variable_init_tensors:
      op_map[i] = i
    source_ops = set()
    # Add the sources in the same order as the original graph.
    for s in internal_captures:
      if s in sources:
        sources.remove(s)
        source_ops.add(s.op)
        _copy_source(
            s=s,
            graph=graph,
            op_map=op_map,
            handle_captures=handle_captures,
            inverse_captures=inverse_captures,
            base_graph=base_graph)
    for s in sources:
      source_ops.add(s.op)
      _copy_source(
          s=s,
          graph=graph,
          op_map=op_map,
          handle_captures=handle_captures,
          inverse_captures=inverse_captures,
          base_graph=base_graph)

    input_mutations = []
    control_mutations = []
    for op in reversed(ops_to_copy):
      if op in source_ops or op in op_map:
        continue
      new_input_mutations, new_control_mutations = _copy_non_source(
          op=op, graph=graph, op_map=op_map, base_graph=base_graph)
      input_mutations.extend(new_input_mutations)
      control_mutations.extend(new_control_mutations)

    # Mutate the new graph to insert any loops which existed in the source
    # graph due to v1 while_loops.
    #
    # pylint: disable=protected-access
    with graph._mutation_lock():
      for mutation in input_mutations:
        mutation.copied_op._update_input(
            mutation.input_index, op_map[mutation.old_graph_tensor])
      for mutation in control_mutations:
        # Don't lift the TPUReplicateMetadata nodes out of the function, because
        # it has no registered kernels.
        if mutation.old_graph_op.name == "TPUReplicateMetadata":
          continue
        mutation.copied_op._add_control_input(op_map[mutation.old_graph_op])
    # pylint: enable=protected-access

    return op_map<|MERGE_RESOLUTION|>--- conflicted
+++ resolved
@@ -39,16 +39,6 @@
   return op_or_tensor
 
 
-<<<<<<< HEAD
-class UnliftableError(Exception):
-  """Raised if a Tensor cannot be lifted from the graph."""
-
-  # Prevent autograph from rewriting this error.
-  ag_pass_through = True
-
-
-=======
->>>>>>> 0d6fc414
 def _constant_inputs(op_or_tensor):
   return all(_as_operation(i).type == u"Const"
              and not _as_operation(i).control_inputs
