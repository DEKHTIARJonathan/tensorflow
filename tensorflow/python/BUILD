#
# Public targets:
#  ":platform" - Low-level and platform-specific Python code.

load("//tensorflow:tensorflow.bzl", "py_strict_library")
load("//tensorflow:tensorflow.bzl", "cc_header_only_library", "if_mlir", "if_not_windows", "if_xla_available", "py_test", "py_tests", "tf_cc_shared_object", "tf_cc_test", "tf_cuda_library", "tf_gen_op_wrapper_py")

# buildifier: disable=same-origin-load
load("//tensorflow:tensorflow.bzl", "tf_monitoring_python_deps")

# buildifier: disable=same-origin-load
load("//tensorflow:tensorflow.bzl", "tf_python_pybind_extension")

# buildifier: disable=same-origin-load
load("//tensorflow:tensorflow.bzl", "pybind_extension")

# buildifier: disable=same-origin-load
load("//tensorflow:tensorflow.bzl", "pywrap_tensorflow_macro")

# buildifier: disable=same-origin-load
load("//tensorflow:tensorflow.bzl", "cuda_py_test")

# buildifier: disable=same-origin-load
load("//tensorflow:tensorflow.bzl", "cuda_py_tests")

# buildifier: disable=same-origin-load
load("//tensorflow:tensorflow.bzl", "tf_external_workspace_visible")

# buildifier: disable=same-origin-load
load("//tensorflow:tensorflow.bzl", "tf_pybind_cc_library_wrapper")

# buildifier: disable=same-origin-load
load("//tensorflow:tensorflow.bzl", "tf_py_test")

# buildifier: disable=same-origin-load
load("//tensorflow:tensorflow.bzl", "tf_py_build_info_genrule")
load("//tensorflow/core/platform:build_config.bzl", "pyx_library", "tf_additional_all_protos", "tf_additional_lib_deps", "tf_proto_library", "tf_proto_library_py", "tf_protos_grappler")  # @unused
load("//tensorflow/core/platform:build_config_root.bzl", "if_static", "tf_additional_plugin_deps", "tf_additional_profiler_deps", "tf_additional_xla_deps_py")
load("//tensorflow/python:build_defs.bzl", "tf_gen_op_wrapper_private_py")
load(
    "//third_party/ngraph:build_defs.bzl",
    "if_ngraph",
)

# TODO(mdan): Break into per-directory files.

visibility = [
    "//engedu/ml/tf_from_scratch:__pkg__",
    "//third_party/cloud_tpu/convergence_tools:__subpackages__",
    "//third_party/mlperf:__subpackages__",
    "//tensorflow:internal",
    "//tensorflow/lite/toco/python:__pkg__",
    "//tensorflow_models:__subpackages__",
    "//tensorflow_model_optimization:__subpackages__",
    "//third_party/py/cleverhans:__subpackages__",
    "//third_party/py/reverb:__subpackages__",
    "//third_party/py/neural_structured_learning:__subpackages__",
    "//third_party/py/tensorflow_examples:__subpackages__",
    "//third_party/py/tf_slim:__subpackages__",
    # TODO(aselle): to pass open source test.
    "//bazel_pip/tensorflow/lite/toco/python:__pkg__",
    "//third_party/py/tensorflow_docs:__subpackages__",
]

package(
    default_visibility = visibility,
    licenses = ["notice"],  # Apache 2.0
)

exports_files(["LICENSE"])

# Description:

py_library(
    name = "python",
    srcs = ["__init__.py"],
    srcs_version = "PY2AND3",
    visibility = [
        "//tensorflow:__pkg__",
        "//tensorflow/compiler/aot/tests:__pkg__",  # TODO(b/34059704): remove when fixed
        "//tensorflow/lite/toco/python:__pkg__",  # TODO(b/34059704): remove when fixed
        "//tensorflow/python/debug:__pkg__",  # TODO(b/34059704): remove when fixed
        "//tensorflow/python/tools:__pkg__",  # TODO(b/34059704): remove when fixed
        "//tensorflow/tools/quantization:__pkg__",  # TODO(b/34059704): remove when fixed
    ],
    deps = [
        ":no_contrib",
        "//tensorflow/python/estimator:estimator_py",
        "//tensorflow/python/tpu:tpu_estimator",
    ],
)

py_library(
    name = "keras_lib",
    srcs_version = "PY2AND3",
    visibility = [
        "//tensorflow:__pkg__",
        "//tensorflow:internal",
        "//tensorflow/python/estimator:__subpackages__",
        "//tensorflow/python/keras:__subpackages__",
        "//tensorflow/python/tools:__pkg__",
        "//tensorflow/python/tools/api/generator:__pkg__",
        "//tensorflow/tools/api/tests:__pkg__",
        "//tensorflow/tools/compatibility/update:__pkg__",
        "//tensorflow_estimator:__subpackages__",
    ],
    deps = [
        ":layers",
        ":rnn",
        "//tensorflow/python/feature_column:feature_column_py",
        "//tensorflow/python/keras",
    ],
)

py_library(
    name = "no_contrib",
    srcs = ["__init__.py"],
    srcs_version = "PY2AND3",
    visibility = [
        "//tensorflow:__pkg__",
        "//tensorflow/python/estimator:__subpackages__",
        "//tensorflow/python/keras:__subpackages__",
        "//tensorflow/python/tools:__pkg__",
        "//tensorflow/python/tools/api/generator:__pkg__",
        "//tensorflow/tools/api/tests:__pkg__",
        "//tensorflow/tools/compatibility/update:__pkg__",
        "//third_party/py/tensorflow_core:__subpackages__",
    ],
    deps = [
        ":_pywrap_checkpoint_reader",
        ":_pywrap_events_writer",
        ":_pywrap_kernel_registry",
        ":_pywrap_py_exception_registry",
        ":_pywrap_python_op_gen",
        ":_pywrap_quantize_training",
        ":_pywrap_stacktrace_handler",
        ":_pywrap_stat_summarizer",
        ":_pywrap_tfprof",
        ":_pywrap_transform_graph",
        ":_pywrap_util_port",
        ":_pywrap_utils",
        ":array_ops",
        ":audio_ops_gen",
        ":bincount_ops",
        ":bitwise_ops",
        ":boosted_trees_ops",
        ":check_ops",
        ":client",
        ":client_testlib",
        ":clustering_ops",
        ":collective_ops",
        ":cond_v2",
        ":config",
        ":confusion_matrix",
        ":control_flow_ops",
        ":cudnn_rnn_ops_gen",
        ":distributed_framework_test_lib",
        ":errors",
        ":framework",
        ":framework_combinations",
        ":framework_for_generated_wrappers",
        ":functional_ops",
        ":gradient_checker",
        ":gradient_checker_v2",
        ":graph_util",
        ":histogram_ops",
        ":image_ops",
        ":initializers_ns",
        ":io_ops",
        ":keras_lib",
        ":kernels",
        ":lib",
        ":list_ops",
        ":manip_ops",
        ":map_fn",
        ":math_ops",
        ":metrics",
        ":nccl_ops",
        ":nn",
        ":ops",
        ":platform",
        ":proto_ops",
        ":pywrap_tensorflow",
        ":pywrap_tf_session",
        ":pywrap_tfe",
        ":rnn_ops_gen",
        ":saver_test_utils",
        ":script_ops",
        ":sendrecv_ops_gen",
        ":session_ops",
        ":sets",
        ":sparse_ops",
        ":standard_ops",
        ":state_ops",
        ":string_ops",
        ":subscribe",
        ":summary",
        ":tensor_array_ops",
        ":tensor_forest_ops",
        ":test_ops",  # TODO: Break testing code out into separate rule.
        ":tf_cluster",
        ":tf_item",
        ":tf_optimizer",
        ":training",
        ":util",
        ":weights_broadcast_ops",
        ":while_v2",
        "//tensorflow/core:protos_all_py",
        "//tensorflow/lite/python:lite",
        "//tensorflow/python/compat",
        "//tensorflow/python/compat:v2_compat",
        "//tensorflow/python/compiler",
        "//tensorflow/python/data",
        "//tensorflow/python/debug:debug_py",
        "//tensorflow/python/distribute",
        "//tensorflow/python/distribute:distribute_config",
        "//tensorflow/python/distribute:estimator_training",
        "//tensorflow/python/dlpack",
        "//tensorflow/python/eager:def_function",
        "//tensorflow/python/eager:monitoring",
        "//tensorflow/python/eager:profiler",
        "//tensorflow/python/eager:profiler_client",
        "//tensorflow/python/eager:remote",
        "//tensorflow/python/module",
        "//tensorflow/python/ops/distributions",
        "//tensorflow/python/ops/linalg",
        "//tensorflow/python/ops/linalg/sparse",
        "//tensorflow/python/ops/losses",
        "//tensorflow/python/ops/numpy_ops:numpy",
        "//tensorflow/python/ops/parallel_for",
        "//tensorflow/python/ops/ragged",
        "//tensorflow/python/ops/signal",
        "//tensorflow/python/profiler",
        "//tensorflow/python/profiler:profiler_client",
        "//tensorflow/python/profiler:profiler_v2",
        "//tensorflow/python/profiler:trace",
        "//tensorflow/python/saved_model",
        "//tensorflow/python/tools:module_util",
        "//tensorflow/python/tools/api/generator:create_python_api",
        "//tensorflow/python/tpu:tpu_noestimator",
        "//tensorflow/python/types",
        "//third_party/py/numpy",
    ],
)

# This target should only be used for API generation.
py_library(
    name = "modules_with_exports",
    srcs = ["modules_with_exports.py"],
    srcs_version = "PY2AND3",
    visibility = [
        "//tensorflow:__pkg__",
        "//tensorflow/python/tools/api/generator:__pkg__",
        "//third_party/py/tensorflow_core:__subpackages__",
    ],
    deps = [
        ":no_contrib",
    ],
)

# TODO(gunan): Investigate making this action hermetic so we do not need
# to run it locally.
tf_py_build_info_genrule(
    name = "py_build_info_gen",
    out = "platform/build_info.py",
)

py_library(
    name = "platform_build_info",
    srcs = ["platform/build_info.py"],
)

py_library(
    name = "platform",
    srcs = glob(
        [
            "platform/*.py",
        ],
        exclude = [
            "**/*test.py",
            "**/benchmark.py",  # In platform_benchmark.
            "**/analytics.py",  # In platform_analytics.
            "**/device_context.py",  # In platform_device_context.
        ],
    ) + ["platform/build_info.py"],
    srcs_version = "PY2AND3",
    visibility = ["//visibility:public"],
    deps = [
        ":_pywrap_util_port",
        ":lib",
        ":platform_build_info",
        ":pywrap_tfe",
        ":util",
        "//tensorflow/core:protos_all_py",
        "@absl_py//absl/flags",
        "@rules_python//python/runfiles",
        "@six_archive//:six",
    ],
)

py_library(
    name = "platform_benchmark",
    srcs = ["platform/benchmark.py"],
    srcs_version = "PY2AND3",
    deps = [
        ":client",
        ":platform",
        "@six_archive//:six",
    ],
)

py_library(
    name = "platform_analytics",
    srcs = ["platform/analytics.py"],
    srcs_version = "PY2AND3",
)

py_library(
    name = "platform_device_context",
    srcs = ["platform/device_context.py"],
    srcs_version = "PY2AND3",
    deps = [
        ":control_flow_ops",
        ":framework",
    ],
)

py_library(
    name = "platform_test",
    srcs = ["platform/googletest.py"],
    srcs_version = "PY2AND3",
    deps = [
        ":platform_benchmark",
        "@absl_py//absl/testing:absltest",
    ],
)

tf_py_test(
    name = "resource_loader_test",
    size = "small",
    srcs = ["platform/resource_loader_test.py"],
    data = [
        "platform/resource_loader.py",
    ],
    python_version = "PY3",
    tags = [
        "no_pip",
        "no_windows",
    ],
    deps = [
        ":platform",
        ":platform_test",
    ],
)

tf_py_test(
    name = "sysconfig_test",
    size = "small",
    srcs = ["platform/sysconfig_test.py"],
    data = [
        "platform/sysconfig.py",
    ],
    python_version = "PY3",
    tags = [
        "no_pip",
        "no_windows",
    ],
    deps = [
        ":platform",
        ":platform_test",
    ],
)

tf_py_test(
    name = "flags_test",
    size = "small",
    srcs = ["platform/flags_test.py"],
    python_version = "PY3",
    deps = [
        ":client_testlib",
        ":platform",
    ],
)

tf_py_test(
    name = "stacktrace_handler_test",
    size = "small",
    srcs = ["platform/stacktrace_handler_test.py"],
    python_version = "PY3",
    tags = [
        "no_windows",
        "nomac",
        "notap",  # TODO(b/137133525): enable after this is fixed.
    ],
    deps = [
        ":client_testlib",
        ":platform",
    ],
)

tf_py_test(
    name = "app_test",
    size = "small",
    srcs = ["platform/app_test.py"],
    python_version = "PY3",
    tags = ["notap"],
    deps = [":platform"],
)

cc_library(
    name = "cost_analyzer_lib",
    srcs = ["grappler/cost_analyzer.cc"],
    hdrs = ["grappler/cost_analyzer.h"],
    deps = [
        "//tensorflow/core:lib",
        "//tensorflow/core/grappler/costs:analytical_cost_estimator",
        "//tensorflow/core/grappler/costs:measuring_cost_estimator",
        "//tensorflow/core:protos_all_cc",
        "//tensorflow/core/grappler:grappler_item",
        "//tensorflow/core/grappler/clusters:cluster",
        "//tensorflow/core/grappler/costs:cost_estimator",
        "//tensorflow/core/grappler/costs:utils",
    ] + tf_protos_grappler(),
    alwayslink = 1,
)

# Necessary for the pywrap inclusion below. Combining targets does not work
# properly.
tf_pybind_cc_library_wrapper(
    name = "cost_analyzer_headers",
    deps = [
        ":cost_analyzer_lib",
    ],
)

tf_python_pybind_extension(
    name = "_pywrap_cost_analyzer",
    srcs = ["grappler/cost_analyzer_wrapper.cc"],
    hdrs = [
        "grappler/cost_analyzer.h",
        "//tensorflow/cc:pywrap_required_hdrs",
        "//tensorflow/core/grappler:pywrap_required_hdrs",
        "//tensorflow/core/grappler/clusters:pywrap_required_hdrs",
        "//tensorflow/core/grappler/costs:pywrap_required_hdrs",
        "//tensorflow/core/public:session.h",
        "//tensorflow/core/public:session_options.h",
    ],
    module_name = "_pywrap_cost_analyzer",
    deps = [
        ":cost_analyzer_headers",
        ":pybind11_status",
        "//tensorflow/core:framework_headers_lib",
        "//tensorflow/core:lib_headers_for_pybind",
        "//tensorflow/core:protos_all_cc",
        "//tensorflow/core/common_runtime:core_cpu_headers_lib",
        "//tensorflow/core/common_runtime/gpu:gpu_id",
        "@pybind11",
    ],
)

cc_library(
    name = "model_analyzer_lib",
    srcs = ["grappler/model_analyzer.cc"],
    hdrs = ["grappler/model_analyzer.h"],
    deps = [
        "//tensorflow/core:framework",
        "//tensorflow/core:lib",
        "//tensorflow/core:protos_all_cc",
        "//tensorflow/core/grappler:grappler_item",
        "//tensorflow/core/grappler/costs:graph_properties",
    ],
)

tf_python_pybind_extension(
    name = "_pywrap_model_analyzer",
    srcs = ["grappler/model_analyzer_wrapper.cc"],
    hdrs = [
        "grappler/model_analyzer.h",
        "//tensorflow/core/grappler:pywrap_required_hdrs",
    ],
    module_name = "_pywrap_model_analyzer",
    deps = [
        ":pybind11_status",
        "//tensorflow/core:framework_headers_lib",
        "//tensorflow/core:lib_headers_for_pybind",
        "//tensorflow/core:protos_all_cc",
        "@pybind11",
    ],
)

cc_library(
    name = "numpy_lib",
    srcs = ["lib/core/numpy.cc"],
    hdrs = ["lib/core/numpy.h"],
    deps = [
        "//third_party/py/numpy:headers",
        "//third_party/python_runtime:headers",
    ],
)

cc_library(
    name = "bfloat16_lib",
    srcs = ["lib/core/bfloat16.cc"],
    hdrs = ["lib/core/bfloat16.h"],
    deps = [
        ":numpy_lib",
        ":safe_ptr",
        "//tensorflow/core:framework",
        "//tensorflow/core:lib",
        "//third_party/python_runtime:headers",
    ],
)

tf_python_pybind_extension(
    name = "_pywrap_bfloat16",
    srcs = ["lib/core/bfloat16_wrapper.cc"],
    hdrs = ["lib/core/bfloat16.h"],
    module_name = "_pywrap_bfloat16",
    deps = [
        "//third_party/python_runtime:headers",
        "@pybind11",
    ],
)

# Necessary for the pywrap inclusion below.
tf_pybind_cc_library_wrapper(
    name = "tfcompile_headers_lib",
    deps = [
        "//tensorflow/compiler/aot:tfcompile_lib",
    ],
)

tf_python_pybind_extension(
    name = "_pywrap_tfcompile",
    srcs = ["tfcompile_wrapper.cc"],
    features = ["-layering_check"],
    module_name = "_pywrap_tfcompile",
    deps = [
        ":tfcompile_headers_lib",
        "@pybind11",
        "//third_party/python_runtime:headers",
        ":pybind11_lib",
        ":pybind11_status",
        # The headers here cannot be brought in via cc_header_only_library
        "//tensorflow/compiler/aot:llvm_targets",
    ],
)

cc_library(
    name = "ndarray_tensor_bridge",
    srcs = ["lib/core/ndarray_tensor_bridge.cc"],
    hdrs = ["lib/core/ndarray_tensor_bridge.h"],
    visibility = tf_external_workspace_visible(
        visibility + [
            "//tensorflow:ndarray_tensor_allow_list",
        ],
    ),
    deps = [
        ":bfloat16_lib",
        ":numpy_lib",
        "//tensorflow/c:c_api",
        "//tensorflow/core:lib",
        "//tensorflow/core:protos_all_cc",
    ],
)

cc_library(
    name = "py_exception_registry",
    srcs = ["lib/core/py_exception_registry.cc"],
    hdrs = ["lib/core/py_exception_registry.h"],
    deps = [
        "//tensorflow/c:tf_status_headers",
        "//tensorflow/core:lib",
        "//tensorflow/core:protos_all_cc",
        "//third_party/python_runtime:headers",
    ],
    alwayslink = 1,
)

cc_library(
    name = "pybind11_absl",
    hdrs = ["lib/core/pybind11_absl.h"],
    features = ["-parse_headers"],
    visibility = tf_external_workspace_visible(visibility),
    deps = [
        "//tensorflow/core/platform:stringpiece",
        "@pybind11",
    ],
)

cc_library(
    name = "pybind11_lib",
    hdrs = ["lib/core/pybind11_lib.h"],
    features = ["-parse_headers"],
    visibility = tf_external_workspace_visible(visibility),
    deps = [
        "@pybind11",
    ],
)

cc_library(
    name = "pybind11_status_headers",
    hdrs = [
        "lib/core/py_exception_registry.h",
        "lib/core/pybind11_status.h",
        "//tensorflow/c:headers",
        "//tensorflow/c/eager:headers",
    ],
    features = [
        "-parse_headers",
    ],
    visibility = tf_external_workspace_visible(visibility),
    deps = [
        "//tensorflow/c:tf_status_headers",
        "//tensorflow/core:protos_all_cc",
        "//tensorflow/core/common_runtime:core_cpu_headers_lib",
        "//third_party/python_runtime:headers",
        "@pybind11",
    ],
)

cc_library(
    name = "pybind11_status",
    hdrs = [
        "lib/core/py_exception_registry.h",
        "lib/core/pybind11_status.h",
        "//tensorflow/c:headers",
    ],
    features = ["-parse_headers"],
    visibility = tf_external_workspace_visible(visibility),
    deps = [
        ":pybind11_status_headers",
        "//tensorflow/core:lib",
    ],
)

cc_library(
    name = "pybind11_proto",
    hdrs = ["lib/core/pybind11_proto.h"],
    features = ["-parse_headers"],
    visibility = tf_external_workspace_visible(visibility),
    deps = [
        "@com_google_absl//absl/strings",
        "@pybind11",
    ],
)

cc_library(
    name = "kernel_registry",
    srcs = ["util/kernel_registry.cc"],
    hdrs = ["util/kernel_registry.h"],
    deps = [
        "//tensorflow/core:framework",
        "//tensorflow/core:lib",
        "//tensorflow/core:protos_all_cc",
    ],
    alwayslink = 1,
)

py_library(
    name = "pywrap_tf_session",
    srcs = ["client/pywrap_tf_session.py"],
    visibility = ["//visibility:public"],
    deps = [
        ":_pywrap_tf_session",
        ":pywrap_tensorflow",
    ],
)

tf_python_pybind_extension(
    name = "_pywrap_tf_session",
    srcs = ["client/tf_session_wrapper.cc"],
    hdrs = [
        "client/tf_session_helper.h",
        "lib/core/numpy.h",
        "lib/core/safe_ptr.h",
        "//tensorflow/c:headers",
        "//tensorflow/c:pywrap_required_hdrs",
        "//tensorflow/c/eager:headers",
        "//tensorflow/c/eager:pywrap_required_hdrs",
        "//tensorflow/core/common_runtime/eager:pywrap_required_hdrs",
        "//tensorflow/core/distributed_runtime:pywrap_required_hdrs",
        "//tensorflow/core/distributed_runtime/eager:pywrap_required_hdrs",
        "//tensorflow/core/framework:pywrap_required_hdrs",
    ],
    module_name = "_pywrap_tf_session",
    deps = [
        ":pybind11_lib",
        ":pybind11_status",
        "//third_party/py/numpy:headers",
        "@pybind11",
        "//third_party/python_runtime:headers",
        "//tensorflow/core:protos_all_cc",
        "//tensorflow/c/experimental/saved_model/core:pywrap_required_hdrs",
        "//tensorflow/core:framework_headers_lib",
        "//tensorflow/core/common_runtime:core_cpu_headers_lib",
        "//tensorflow/core:lib_headers_for_pybind",
        "@com_google_absl//absl/types:optional",
    ] + if_static(
        extra_deps = [
<<<<<<< HEAD
            "//tensorflow/core:eager_service_proto_cc",
            "//tensorflow/core:master_proto_cc",
            "//tensorflow/core:worker_proto_cc",
=======
            "//tensorflow/core/protobuf:eager_service_proto_cc",
            "//tensorflow/core/protobuf:master_proto_cc",
            "//tensorflow/core/protobuf:worker_proto_cc",
>>>>>>> ca046652
            "//tensorflow/core:version_lib",
        ],
        otherwise = [
            "//tensorflow/core/protobuf:eager_service_proto_cc_headers_only",
            "//tensorflow/core/protobuf:master_proto_cc_headers_only",
            "//tensorflow/core/protobuf:worker_proto_cc_headers_only",
        ],
    ),
)

tf_python_pybind_extension(
    name = "_pywrap_tfprof",
    srcs = ["util/tfprof_wrapper.cc"],
    module_name = "_pywrap_tfprof",
    deps = [
        "//tensorflow/core:framework_headers_lib",
        "//tensorflow/core:lib_headers_for_pybind",
        "//tensorflow/core/profiler/internal:print_model_analysis_hdr",
        "//third_party/eigen3",
        "//third_party/python_runtime:headers",
        "@com_google_absl//absl/strings",
        "@pybind11",
    ],
)

tf_python_pybind_extension(
    name = "_pywrap_utils",
    srcs = ["util/util_wrapper.cc"],
    hdrs = ["util/util.h"],
    module_name = "_pywrap_utils",
    deps = [
        ":pybind11_lib",
        "//third_party/python_runtime:headers",
        "@pybind11",
    ],
)

tf_python_pybind_extension(
    name = "_pywrap_kernel_registry",
    srcs = ["util/kernel_registry_wrapper.cc"],
    hdrs = ["util/kernel_registry.h"],
    module_name = "_pywrap_kernel_registry",
    deps = [
        ":pybind11_lib",
        "//tensorflow/core:framework_headers_lib",
        "//tensorflow/core:lib_headers_for_pybind",
        "//tensorflow/core:protos_all_cc",
        "//third_party/python_runtime:headers",
        "@pybind11",
    ],
)

tf_python_pybind_extension(
    name = "_pywrap_quantize_training",
    srcs = [
        "training/quantize_training_wrapper.cc",
    ],
    hdrs = ["//tensorflow/core/common_runtime:quantize_training_hdrs"],
    module_name = "_pywrap_quantize_training",
    deps = [
        ":pybind11_lib",
        ":pybind11_proto",
        ":pybind11_status",
        "//tensorflow/core:framework_headers_lib",
        "//tensorflow/core:lib_headers_for_pybind",
        "//tensorflow/core:protos_all_cc",
        "//tensorflow/core/common_runtime:core_cpu_headers_lib",
        "//third_party/python_runtime:headers",
        "@com_google_absl//absl/strings",
        "@pybind11",
    ],
)

tf_python_pybind_extension(
    name = "_pywrap_stat_summarizer",
    srcs = ["util/stat_summarizer_wrapper.cc"],
    module_name = "_pywrap_stat_summarizer",
    deps = [
        "//tensorflow/core:framework_headers_lib",
        "//tensorflow/core:protos_all_cc",
        "//third_party/eigen3",
        "//third_party/python_runtime:headers",
        "@com_google_absl//absl/memory",
        "@pybind11",
    ],
)

tf_python_pybind_extension(
    name = "_pywrap_tf32_execution",
    srcs = ["util/tf32.cc"],
    hdrs = ["//tensorflow/core/platform:tf32_hdr"],
    module_name = "_pywrap_tf32_execution",
    deps = [
        "@pybind11",
    ],
)

tf_python_pybind_extension(
    name = "_pywrap_util_port",
    srcs = ["util/port_wrapper.cc"],
    hdrs = ["//tensorflow/core/util:port_hdrs"],
    module_name = "_pywrap_util_port",
    deps = [
        "//tensorflow/core/util:port",
        "//third_party/python_runtime:headers",
        "@pybind11",
    ],
)

tf_python_pybind_extension(
    name = "_pywrap_debug_events_writer",
    srcs = ["client/debug_events_writer_wrapper.cc"],
    module_name = "_pywrap_debug_events_writer",
    deps = [
        ":pybind11_absl",
        ":pybind11_proto",
        ":pybind11_status",
        "//tensorflow/core:framework_headers_lib",
        "//tensorflow/core:lib_headers_for_pybind",
        "//tensorflow/core:protos_all_cc",
        "//third_party/python_runtime:headers",
        "@com_google_absl//absl/strings",
        "@pybind11",
    ],
)

tf_python_pybind_extension(
    name = "_pywrap_events_writer",
    srcs = ["client/events_writer_wrapper.cc"],
    module_name = "_pywrap_events_writer",
    deps = [
        ":pybind11_absl",
        ":pybind11_proto",
        ":pybind11_status",
        "//tensorflow/core:framework_headers_lib",
        "//tensorflow/core:lib_headers_for_pybind",
        "//tensorflow/core:protos_all_cc",
        "//third_party/python_runtime:headers",
        "@com_google_absl//absl/strings",
        "@pybind11",
    ],
)

tf_python_pybind_extension(
    name = "_pywrap_stacktrace_handler",
    srcs = ["platform/stacktrace_handler_wrapper.cc"],
    hdrs = ["//tensorflow/core/platform:stacktrace_handler_hdrs"],
    module_name = "_pywrap_stacktrace_handler",
    deps = [
        "//third_party/python_runtime:headers",
        "@pybind11",
    ],
)

tf_python_pybind_extension(
    name = "_pywrap_transform_graph",
    srcs = ["util/transform_graph_wrapper.cc"],
    hdrs = ["//tensorflow/tools/graph_transforms:transform_graph_hdrs"],
    module_name = "_pywrap_transform_graph",
    deps = [
        ":pybind11_status",
        "//tensorflow/core:framework_headers_lib",
        "//tensorflow/core:lib_headers_for_pybind",
        "//tensorflow/core:protos_all_cc",
        "//third_party/python_runtime:headers",
        "@pybind11",
    ],
)

tf_python_pybind_extension(
    name = "_pywrap_checkpoint_reader",
    srcs = ["util/py_checkpoint_reader_wrapper.cc"],
    hdrs = [
        "lib/core/ndarray_tensor.h",
        "lib/core/safe_ptr.h",
        ":py_exception_registry_hdr",
        "//tensorflow/c:checkpoint_reader_hdrs",
        "//tensorflow/c:headers",
        "//tensorflow/c/eager:headers",
    ],
    module_name = "_pywrap_checkpoint_reader",
    deps = [
        ":pybind11_lib",
        ":pybind11_status",
        "//tensorflow/core:lib_headers_for_pybind",
        "//tensorflow/core:op_gen_lib",
        "//tensorflow/core:protos_all_cc",
        "//tensorflow/core/util/tensor_bundle:tensor_bundle_headers_lib",
        "//third_party/py/numpy:headers",
        "//third_party/python_runtime:headers",
        "@com_google_absl//absl/strings",
        "@pybind11",
    ],
)

filegroup(
    name = "py_exception_registry_hdr",
    srcs = [
        "lib/core/py_exception_registry.h",
    ],
    visibility = ["//visibility:public"],
)

tf_python_pybind_extension(
    name = "_pywrap_py_exception_registry",
    srcs = ["lib/core/py_exception_registry_wrapper.cc"],
    hdrs = [
        ":py_exception_registry_hdr",
        "//tensorflow/c:headers",
        "//tensorflow/c/eager:headers",
    ],
    module_name = "_pywrap_py_exception_registry",
    deps = [
        "//tensorflow/core:protos_all_cc",
        "//tensorflow/core/platform:status",
        "//third_party/python_runtime:headers",
        "@com_google_absl//absl/container:fixed_array",
        "@pybind11",
    ],
)

tf_python_pybind_extension(
    name = "_pywrap_toco_api",
    srcs = [
        "lite/toco_python_api_wrapper.cc",
    ],
    hdrs = ["//tensorflow/lite/toco/python:toco_python_api_hdrs"],
    module_name = "_pywrap_toco_api",
    deps = [
        ":pybind11_lib",
        "//third_party/python_runtime:headers",
        "@pybind11",
    ],
)

cc_library(
    name = "cpp_python_util",
    srcs = ["util/util.cc"],
    hdrs = ["util/util.h"],
    deps = [
        ":safe_ptr",
        "//tensorflow/core:lib",
        "//tensorflow/core:lib_internal",
        "//third_party/python_runtime:headers",
        "@com_google_absl//absl/memory",
    ],
)

cc_library(
    name = "py_func_lib",
    srcs = ["lib/core/py_func.cc"],
    hdrs = ["lib/core/py_func.h"],
    deps = [
        ":ndarray_tensor",
        ":ndarray_tensor_bridge",
        ":numpy_lib",
        ":py_util",
        ":safe_ptr",
        "//tensorflow/c:tf_status_helper",
        "//tensorflow/c/eager:c_api",
        "//tensorflow/c/eager:tfe_context_internal",
        "//tensorflow/c/eager:tfe_tensorhandle_internal",
        "//tensorflow/core:framework",
        "//tensorflow/core:lib",
        "//tensorflow/core:protos_all_cc",
        "//tensorflow/core:script_ops_op_lib",
        "//tensorflow/core/common_runtime/eager:context",
        "//tensorflow/core/common_runtime/eager:tensor_handle",
        "//tensorflow/python/eager:pywrap_tfe_lib",
        "//third_party/py/numpy:headers",
        "//third_party/python_runtime:headers",
    ],
    alwayslink = 1,
)

cc_header_only_library(
    name = "py_func_headers_lib",
    tags = ["no-ide"],
    deps = [
        ":py_func_lib",
    ],
)

tf_python_pybind_extension(
    name = "_pywrap_py_func",
    srcs = ["lib/core/py_func_wrapper.cc"],
    module_name = "_pywrap_py_func",
    deps = [
        ":py_func_headers_lib",
        "//third_party/python_runtime:headers",
        "@pybind11",
    ],
)

cc_library(
    name = "safe_ptr",
    srcs = ["lib/core/safe_ptr.cc"],
    hdrs = ["lib/core/safe_ptr.h"],
    deps = [
        "//tensorflow/c:c_api",
        "//tensorflow/c/eager:c_api",
        "//third_party/python_runtime:headers",
    ],
)

cc_library(
    name = "ndarray_tensor_headers",
    hdrs = [
        "lib/core/bfloat16.h",
        "lib/core/ndarray_tensor.h",
        "lib/core/ndarray_tensor_bridge.h",
        "lib/core/numpy.h",
        "lib/core/safe_ptr.h",
        "//tensorflow/c:headers",
        "//tensorflow/c:pywrap_required_hdrs",
        "//tensorflow/c/eager:headers",
    ],
    features = [
        "-parse_headers",
    ],
    visibility = tf_external_workspace_visible(visibility + [
        "//learning/deepmind/courier:__subpackages__",
    ]),
    deps = [
        ":numpy_lib",
        "//tensorflow/c:tf_status_headers",
        "//tensorflow/core:framework_internal_headers_lib",
        "//tensorflow/core/common_runtime:core_cpu_headers_lib",
        "//third_party/py/numpy:headers",
        "//third_party/python_runtime:headers",
    ],
)

cc_library(
    name = "ndarray_tensor",
    srcs = ["lib/core/ndarray_tensor.cc"],
    hdrs = ["lib/core/ndarray_tensor.h"],
    visibility = tf_external_workspace_visible(visibility + [
        "//tensorflow:ndarray_tensor_allow_list",
    ]),
    deps = [
        ":bfloat16_lib",
        ":ndarray_tensor_bridge",
        ":numpy_lib",
        ":safe_ptr",
        "//tensorflow/c:c_api",
        "//tensorflow/c:c_api_internal",
        "//tensorflow/c:tf_status_helper",
        "//tensorflow/c:tf_tensor_internal",
        "//tensorflow/c/eager:tfe_context_internal",
        "//tensorflow/core:framework",
        "//tensorflow/core:lib",
    ],
)

cc_library(
    name = "py_seq_tensor",
    srcs = ["lib/core/py_seq_tensor.cc"],
    hdrs = ["lib/core/py_seq_tensor.h"],
    deps = [
        ":ndarray_tensor",
        ":ndarray_tensor_bridge",
        ":numpy_lib",
        ":py_util",
        ":safe_ptr",
        "//tensorflow/c:tensor_interface",
        "//tensorflow/c:tf_tensor_internal",
        "//tensorflow/c/eager:c_api_internal",
        "//tensorflow/c/eager:tfe_context_internal",
        "//tensorflow/c/eager:tfe_tensorhandle_internal",
        "//tensorflow/core:framework",
        "//tensorflow/core:lib",
        "//third_party/python_runtime:headers",  # build_cleaner: keep; DNR: b/35864863
    ],
)

cc_library(
    name = "py_util",
    srcs = ["lib/core/py_util.cc"],
    hdrs = ["lib/core/py_util.h"],
    deps = [
        "//tensorflow/core:lib",
        "//tensorflow/core:script_ops_op_lib",
        "//tensorflow/core/platform:logging",
        "//third_party/python_runtime:headers",
    ],
)

cc_library(
    name = "py_record_reader_lib",
    srcs = ["lib/io/py_record_reader.cc"],
    hdrs = ["lib/io/py_record_reader.h"],
    deps = [
        "//tensorflow/c:c_api",
        "//tensorflow/c:tf_status_helper",
        "//tensorflow/core:lib",
        "//tensorflow/core:lib_internal",
    ],
)

tf_cc_shared_object(
    name = "framework/test_file_system.so",
    srcs = ["framework/test_file_system.cc"],
    copts = if_not_windows(["-Wno-sign-compare"]),
    linkopts = select({
        "//conditions:default": [
            "-lm",
        ],
        "//tensorflow:macos": [],
        "//tensorflow:windows": [],
    }),
    deps = [
        "//tensorflow/core:framework_headers_lib",
        "//third_party/eigen3",
        "@com_google_protobuf//:protobuf_headers",
    ],
)

tf_py_test(
    name = "file_system_test",
    size = "small",
    srcs = ["framework/file_system_test.py"],
    data = [":framework/test_file_system.so"],
    main = "framework/file_system_test.py",
    python_version = "PY3",
    tags = [
        "no_pip",  # Path issues due to test environment
        "no_windows",
        "notap",
    ],
    deps = [
        ":client_testlib",
        ":data_flow_ops",
        ":framework",
        ":framework_for_generated_wrappers",
        ":io_ops",
        ":platform",
        ":util",
    ],
)

tf_py_test(
    name = "decorator_utils_test",
    srcs = ["util/decorator_utils_test.py"],
    python_version = "PY3",
    deps = [
        ":client_testlib",
        ":platform",
        ":util",
    ],
)

tf_py_test(
    name = "deprecation_test",
    srcs = ["util/deprecation_test.py"],
    python_version = "PY3",
    deps = [
        ":client_testlib",
        ":platform",
        ":util",
    ],
)

tf_py_test(
    name = "dispatch_test",
    srcs = ["util/dispatch_test.py"],
    python_version = "PY3",
    deps = [
        ":client_testlib",
        ":platform",
        ":util",
    ],
)

tf_py_test(
    name = "keyword_args_test",
    srcs = ["util/keyword_args_test.py"],
    python_version = "PY3",
    deps = [
        ":client_testlib",
        ":util",
    ],
)

cc_library(
    name = "python_op_gen",
    srcs = [
        "framework/python_op_gen.cc",
        "framework/python_op_gen_internal.cc",
    ],
    hdrs = [
        "framework/python_op_gen.h",
        "framework/python_op_gen_internal.h",
    ],
    visibility = ["//visibility:public"],
    deps = [
        "//tensorflow/core:framework",
        "//tensorflow/core:lib",
        "//tensorflow/core:lib_internal",
        "//tensorflow/core:op_gen_lib",
        "//tensorflow/core:protos_all_cc",
        "@com_google_absl//absl/strings",
    ],
    alwayslink = 1,
)

cc_header_only_library(
    name = "python_op_gen_headers_lib",
    extra_deps = [
        "//tensorflow/core:protos_all_cc",
    ],
    tags = ["no-ide"],
    deps = [
        ":python_op_gen",
    ],
)

tf_python_pybind_extension(
    name = "_pywrap_python_op_gen",
    srcs = ["framework/python_op_gen_wrapper.cc"],
    module_name = "_pywrap_python_op_gen",
    deps = [
        ":pybind11_absl",
        ":pybind11_lib",
        ":python_op_gen_headers_lib",
        "//third_party/python_runtime:headers",
        "@pybind11",
    ],
)

cc_library(
    name = "python_op_gen_main",
    srcs = ["framework/python_op_gen_main.cc"],
    visibility = ["//visibility:public"],
    deps = [
        ":python_op_gen",
        "//tensorflow/core:framework",
        "//tensorflow/core:lib",
        "//tensorflow/core:lib_internal",
        "//tensorflow/core:op_gen_lib",
        "//tensorflow/core:protos_all_cc",
    ],
    alwayslink = 1,
)

tf_cc_test(
    name = "python_op_gen_test",
    srcs = ["framework/python_op_gen_test.cc"],
    deps = [
        ":python_op_gen",
        "//tensorflow/core:framework",
        "//tensorflow/core:op_gen_lib",
        "//tensorflow/core:protos_all_cc",
        "//tensorflow/core:test",
        "//tensorflow/core:test_main",
    ],
)

py_library(
    name = "framework_for_generated_wrappers",
    srcs_version = "PY2AND3",
    visibility = ["//visibility:public"],
    deps = [
        ":constant_op",
        ":device",
        ":device_spec",
        ":dtypes",
        ":framework_ops",
        ":function",
        ":op_def_library",
        ":op_def_registry",
        ":registry",
        ":tensor_shape",
        ":versions",
    ],
)

# What is needed for tf_gen_op_wrapper_py. This is the same as
# "framework_for_generated_wrappers" minus the "function" dep. This is to avoid
# circular dependencies, as "function" uses generated op wrappers.
py_library(
    name = "framework_for_generated_wrappers_v2",
    srcs_version = "PY2AND3",
    visibility = ["//visibility:public"],
    deps = [
        ":constant_op",
        ":device",
        ":device_spec",
        ":dtypes",
        ":framework_ops",
        ":op_def_library",
        ":op_def_registry",
        ":registry",
        ":tensor_shape",
        ":versions",
        "//tensorflow/python/eager:context",
        "//tensorflow/python/eager:core",
        "//tensorflow/python/eager:execute",
        "//tensorflow/tools/docs:doc_controls",
    ],
)

py_library(
    name = "subscribe",
    srcs = ["framework/subscribe.py"],
    srcs_version = "PY2AND3",
    deps = [
        ":array_ops",
        ":framework_ops",
        ":platform",
        ":variables",
    ],
)

py_library(
    name = "framework",
    srcs = [
        "framework/framework_lib.py",
        "framework/graph_io.py",
        "framework/importer.py",
        "framework/load_library.py",
        "framework/meta_graph.py",
    ],
    srcs_version = "PY2AND3",
    deps = [
        ":_pywrap_checkpoint_reader",
        ":_pywrap_debug_events_writer",
        ":_pywrap_events_writer",
        ":_pywrap_kernel_registry",
        ":_pywrap_py_exception_registry",
        ":_pywrap_py_func",  # TODO(b/142001480): remove once the bug is fixed.
        ":_pywrap_python_op_gen",
        ":_pywrap_quantize_training",
        ":_pywrap_stacktrace_handler",
        ":_pywrap_stat_summarizer",
        ":_pywrap_tfprof",
        ":_pywrap_transform_graph",
        ":_pywrap_util_port",
        ":_pywrap_utils",
        ":composite_tensor",
        ":convert_to_constants",
        ":cpp_shape_inference_proto_py",
        ":errors",
        ":framework_fast_tensor_util",
        ":framework_for_generated_wrappers",
        ":function",
        ":graph_util",
        ":lib",
        ":platform",
        ":pywrap_tensorflow",
        ":pywrap_tf_session",
        ":pywrap_tfe",
        ":pywrap_mlir",
        ":random_seed",
        ":sparse_tensor",
        ":tensor_spec",
        ":tensor_util",
        ":type_spec",
        ":util",
        "//third_party/py/numpy",
        "@six_archive//:six",
        "//tensorflow/python/eager:context",
    ] + if_xla_available([
        ":_pywrap_tfcompile",
    ]),
)

py_library(
    name = "c_api_util",
    srcs = ["framework/c_api_util.py"],
    srcs_version = "PY2AND3",
    deps = [
        ":pywrap_tf_session",
        "//tensorflow/core:protos_all_py",
    ],
)

py_library(
    name = "common_shapes",
    srcs = ["framework/common_shapes.py"],
    srcs_version = "PY2AND3",
    deps = [
        ":tensor_shape",
    ],
)

py_library(
    name = "constant_op",
    srcs = ["framework/constant_op.py"],
    srcs_version = "PY2AND3",
    deps = [
        ":dtypes",
        ":framework_ops",
        ":tensor_shape",
        "//tensorflow/core:protos_all_py",
        "//tensorflow/python/eager:execute",
        "//tensorflow/python/profiler:traceme",
    ],
)

py_library(
    name = "device_spec",
    srcs = ["framework/device_spec.py"],
    srcs_version = "PY2AND3",
    deps = [
        ":util",
    ],
)

py_library(
    name = "device",
    srcs = ["framework/device.py"],
    srcs_version = "PY2AND3",
)

tf_python_pybind_extension(
    name = "_dtypes",
    srcs = ["framework/dtypes.cc"],
    module_name = "_dtypes",
    deps = [
        "//tensorflow/core:framework_headers_lib",
        "//tensorflow/core:protos_all_cc",
        "//third_party/eigen3",
        "@pybind11",
    ],
)

py_library(
    name = "dtypes",
    srcs = ["framework/dtypes.py"],
    srcs_version = "PY2AND3",
    deps = [
        ":_dtypes",
        ":_pywrap_bfloat16",
        ":pywrap_tensorflow",
        "//tensorflow/core:protos_all_py",
    ],
)

py_library(
    name = "errors",
    srcs = [
        "framework/errors.py",
        "framework/errors_impl.py",
    ],
    srcs_version = "PY2AND3",
    deps = [
        ":_pywrap_py_exception_registry",
        ":c_api_util",
        ":error_interpolation",
        ":pywrap_tf_session",
        ":util",
    ],
)

py_library(
    name = "error_interpolation",
    srcs = [
        "framework/error_interpolation.py",
    ],
    srcs_version = "PY2AND3",
    deps = [
        "//tensorflow/core:protos_all_py",
    ],
)

py_library(
    name = "function",
    srcs = ["framework/function.py"],
    srcs_version = "PY2AND3",
    deps = [
        ":array_ops",
        ":dtypes",
        ":framework_ops",
        ":graph_to_function_def",
        ":op_def_registry",
        ":pywrap_tf_session",
        ":util",
        ":variable_scope",
        "//tensorflow/core:protos_all_py",
        "//tensorflow/python/eager:context",
    ],
)

py_library(
    name = "graph_to_function_def",
    srcs = ["framework/graph_to_function_def.py"],
    srcs_version = "PY2AND3",
    deps = [
        ":op_def_registry",
        "//tensorflow/core:protos_all_py",
    ],
)

py_library(
    name = "function_def_to_graph",
    srcs = ["framework/function_def_to_graph.py"],
    srcs_version = "PY2AND3",
    deps = [
        ":framework",
        ":framework_ops",
        ":function",
        ":tensor_shape",
        ":versions",
        "//tensorflow/core:protos_all_py",
    ],
)

tf_py_test(
    name = "function_def_to_graph_test",
    size = "small",
    srcs = ["framework/function_def_to_graph_test.py"],
    python_version = "PY3",
    tags = ["no_pip"],
    deps = [
        ":array_ops",
        ":client_testlib",
        ":constant_op",
        ":dtypes",
        ":framework_ops",
        ":function",
        ":function_def_to_graph",
        ":graph_to_function_def",
        ":math_ops",
        ":op_def_library",
        ":test_ops",
    ],
)

py_library(
    name = "graph_util",
    srcs = [
        "framework/graph_util.py",
        "framework/graph_util_impl.py",
    ],
    srcs_version = "PY2AND3",
    deps = [
        ":dtypes",
        ":framework_ops",
        ":platform",
        ":tensor_util",
        "//tensorflow/core:protos_all_py",
    ],
)

py_library(
    name = "convert_to_constants",
    srcs = [
        "framework/convert_to_constants.py",
    ],
    srcs_version = "PY2AND3",
    deps = [
        ":dtypes",
        ":framework_ops",
        ":platform",
        ":tensor_util",
        ":tf_optimizer",
        "//tensorflow/core:protos_all_py",
    ],
)

py_library(
    name = "kernels",
    srcs = [
        "framework/kernels.py",
    ],
    srcs_version = "PY2AND3",
    deps = [
        ":pywrap_tf_session",
        ":util",
        "//tensorflow/core:protos_all_py",
    ],
)

py_library(
    name = "op_def_library",
    srcs = ["framework/op_def_library.py"],
    srcs_version = "PY2AND3",
    deps = [
        ":dtypes",
        ":framework_ops",
        ":op_callbacks",
        ":op_def_registry",
        ":platform",
        ":tensor_shape",
        ":util",
        "//tensorflow/core:protos_all_py",
        "@six_archive//:six",
    ],
)

tf_python_pybind_extension(
    name = "_op_def_registry",
    srcs = ["framework/op_def_registry.cc"],
    module_name = "_op_def_registry",
    deps = [
        ":pybind11_status",
        "//tensorflow/core:framework_headers_lib",
        "//tensorflow/core:protos_all_cc",
        "@pybind11",
    ],
)

py_library(
    name = "op_def_registry",
    srcs = ["framework/op_def_registry.py"],
    srcs_version = "PY2AND3",
    deps = [
        ":_op_def_registry",
        "//tensorflow/core:protos_all_py",
    ],
)

py_library(
    name = "framework_ops",  # "ops" is already the name of a deprecated target
    srcs = ["framework/ops.py"],
    srcs_version = "PY2AND3",
    deps = [
        ":c_api_util",
        ":control_flow_util",
        ":device",
        ":dtypes",
        ":error_interpolation",
        ":indexed_slices",
        ":op_def_registry",
        ":platform",
        ":registry",
        ":tensor_conversion_registry",
        ":tensor_shape",
        ":tf2",
        ":traceable_stack",
        ":type_spec",
        ":util",
        ":versions",
        "//tensorflow/core:protos_all_py",
        "//tensorflow/python/eager:context",
        "//tensorflow/python/eager:core",
        "//tensorflow/python/eager:monitoring",
        "//tensorflow/python/eager:tape",
        "@six_archive//:six",
    ],
)

py_library(
    name = "op_callbacks",
    srcs = ["framework/op_callbacks.py"],
    srcs_version = "PY2AND3",
)

cuda_py_test(
    name = "op_callbacks_test",
    srcs = ["framework/op_callbacks_test.py"],
    python_version = "PY3",
    deps = [
        ":client_testlib",
        ":control_flow_ops",
        ":framework_test_lib",
        ":script_ops",
        ":sparse_ops",
        ":sparse_tensor",
        "//tensorflow/python/eager:execute",
        "//tensorflow/python/eager:test",
        "//third_party/py/numpy",
    ],
)

py_library(
    name = "indexed_slices",
    srcs = ["framework/indexed_slices.py"],
    srcs_version = "PY2AND3",
    deps = [
        ":composite_tensor",
        ":dtypes",
        ":tensor_conversion_registry",
        ":tensor_shape",
        ":type_spec",
        ":util",
        "//tensorflow/python/eager:context",
        "//tensorflow/python/types",
    ],
)

py_library(
    name = "tensor_conversion_registry",
    srcs = ["framework/tensor_conversion_registry.py"],
    srcs_version = "PY2AND3",
    deps = [
        "//tensorflow/python/eager:context",
    ],
)

py_library(
    name = "map_fn",
    srcs = ["ops/map_fn.py"],
    srcs_version = "PY2AND3",
    deps = [
        ":array_ops",
        ":constant_op",
        ":control_flow_ops",
        ":framework_ops",
        ":sparse_tensor",
        ":tensor_array_ops",
        ":tensor_shape",
        ":util",
        ":variable_scope",
        "//tensorflow/python/eager:context",
    ],
)

py_library(
    name = "func_graph",
    srcs = ["framework/func_graph.py"],
    srcs_version = "PY2AND3",
    deps = [
        ":auto_control_deps",
        ":framework_ops",
        ":sparse_tensor",
        ":tensor_array_ops",
        "//tensorflow/python/autograph",
        "//tensorflow/python/eager:context",
        "//tensorflow/python/eager:graph_only_ops",
        "//tensorflow/python/eager:tape",
    ],
)

py_library(
    name = "auto_control_deps",
    srcs = ["framework/auto_control_deps.py"],
    srcs_version = "PY2AND3",
    deps = [
        ":auto_control_deps_utils",
        ":control_flow_ops",
        ":framework_ops",
        ":sparse_tensor",
        ":tensor_array_ops",
        ":util",
    ],
)

py_library(
    name = "auto_control_deps_utils",
    srcs = ["framework/auto_control_deps_utils.py"],
    srcs_version = "PY2AND3",
    deps = [
        ":dtypes",
    ],
)

tf_py_test(
    name = "auto_control_deps_test",
    size = "small",
    srcs = ["framework/auto_control_deps_test.py"],
    python_version = "PY3",
    deps = [
        ":auto_control_deps",
        ":client_testlib",
        ":sendrecv_ops_gen",
    ],
)

py_library(
    name = "config",
    srcs = ["framework/config.py"],
    srcs_version = "PY2AND3",
    deps = [
        ":framework_ops",
        ":util",
        "//tensorflow/python/eager:context",
    ],
)

cuda_py_test(
    name = "config_test",
    size = "small",
    srcs = ["framework/config_test.py"],
    python_version = "PY3",
    tags = ["no_pip"],  # test_ops are not available in pip.
    deps = [
        ":client_testlib",
        ":config",
        ":constant_op",
        ":platform",
        ":test_ops",
        ":util",
    ] + tf_additional_xla_deps_py(),
)

py_library(
    name = "random_seed",
    srcs = ["framework/random_seed.py"],
    srcs_version = "PY2AND3",
    deps = [
        ":framework_ops",
    ],
)

py_library(
    name = "registry",
    srcs = ["framework/registry.py"],
    srcs_version = "PY2AND3",
    deps = [
        ":platform",
        ":util",
    ],
)

py_library(
    name = "smart_cond",
    srcs = ["framework/smart_cond.py"],
    srcs_version = "PY2AND3",
    deps = [
        ":control_flow_ops",
        ":pywrap_tf_session",
        ":tensor_util",
    ],
)

tf_py_test(
    name = "smart_cond_test",
    size = "small",
    srcs = ["framework/smart_cond_test.py"],
    python_version = "PY3",
    deps = [
        ":client_testlib",
        ":constant_op",
        ":framework_ops",
        ":math_ops",
        ":session",
        ":smart_cond",
    ],
)

py_library(
    name = "sparse_tensor",
    srcs = ["framework/sparse_tensor.py"],
    srcs_version = "PY2AND3",
    deps = [
        ":composite_tensor",
        ":dtypes",
        ":framework_ops",
        ":tensor_util",
        ":type_spec",
        "//tensorflow/python/types",
    ],
)

py_library(
    name = "composite_tensor",
    srcs = ["framework/composite_tensor.py"],
    srcs_version = "PY2AND3",
    visibility = visibility + ["//tensorflow:composite_tensor_whitelist"],
    deps = [
        ":dtypes",
        ":tensor_util",
    ],
)

py_library(
    name = "composite_tensor_utils",
    srcs = ["framework/composite_tensor_utils.py"],
    srcs_version = "PY2AND3",
    deps = [
        ":array_ops",
        ":composite_tensor",
        ":sparse_ops",
        ":sparse_tensor",
        "//tensorflow/python/ops/ragged:ragged_concat_ops",
        "//tensorflow/python/ops/ragged:ragged_tensor",
        "//tensorflow/python/ops/ragged:ragged_tensor_value",
        "//third_party/py/numpy",
    ],
)

py_test(
    name = "framework_composite_tensor_test",
    srcs = ["framework/composite_tensor_test.py"],
    main = "framework/composite_tensor_test.py",
    python_version = "PY3",
    srcs_version = "PY2AND3",
    deps = [
        ":composite_tensor",
        ":framework",
        ":framework_for_generated_wrappers",
        ":framework_test_lib",
        ":platform_test",
        "//tensorflow/core:protos_all_py",
    ],
)

tf_py_test(
    name = "framework_composite_tensor_utils_test",
    srcs = ["framework/composite_tensor_utils_test.py"],
    main = "framework/composite_tensor_utils_test.py",
    python_version = "PY3",
    deps = [
        ":array_ops",
        ":composite_tensor",
        ":composite_tensor_utils",
        ":framework_test_lib",
        ":sparse_ops",
        ":sparse_tensor",
        "//tensorflow/python/ops/ragged:ragged_tensor",
        "//tensorflow/python/ops/ragged:ragged_tensor_value",
        "//third_party/py/numpy",
    ],
)

py_library(
    name = "tensor_shape",
    srcs = ["framework/tensor_shape.py"],
    srcs_version = "PY2AND3",
    deps = [
        ":dtypes",
        ":tf2",
        ":util",
        "//tensorflow/core:protos_all_py",
        "//tensorflow/python/eager:monitoring",
    ],
)

py_library(
    name = "type_spec",
    srcs = ["framework/type_spec.py"],
    srcs_version = "PY2AND3",
    visibility = visibility + ["//tensorflow:composite_tensor_whitelist"],
    deps = [
        ":dtypes",
        ":tensor_shape",
        ":util",
        "//third_party/py/numpy",
    ],
)

py_library(
    name = "tensor_spec",
    srcs = ["framework/tensor_spec.py"],
    srcs_version = "PY2AND3",
    deps = [
        ":common_shapes",
        ":dtypes",
        ":tensor_shape",
        ":type_spec",
        ":util",
        "//third_party/py/numpy",
    ],
)

py_library(
    name = "tensor_util",
    srcs = ["framework/tensor_util.py"],
    srcs_version = "PY2AND3",
    deps = [
        ":tensor_shape",
        ":util",
        "//tensorflow/core:protos_all_py",
        "//tensorflow/python/types",
    ],
)

py_library(
    name = "traceable_stack",
    srcs = ["framework/traceable_stack.py"],
    srcs_version = "PY2AND3",
    visibility = ["//visibility:public"],
    deps = [
        ":util",
    ],
)

py_library(
    name = "versions",
    srcs = ["framework/versions.py"],
    srcs_version = "PY2AND3",
    deps = [
        ":pywrap_tf_session",
    ],
)

py_library(
    name = "extra_py_tests_deps",
    srcs_version = "PY2AND3",
    deps = [
        ":keras_lib",
        "//third_party/py/numpy",
        "@six_archive//:six",
    ],
)

py_library(
    name = "gpu_util",
    srcs = ["framework/gpu_util.py"],
    deps = [],
)

py_library(
    name = "framework_test_lib",
    srcs = ["framework/test_util.py"],
    srcs_version = "PY2AND3",
    visibility = visibility + [
        "//tensorflow_estimator/python/estimator:__subpackages__",
    ],
    deps = [
        ":_pywrap_stacktrace_handler",
        ":array_ops",
        ":client",
        ":errors",
        ":framework_for_generated_wrappers",
        ":gpu_util",
        ":platform",
        ":platform_test",
        ":pywrap_tf_session",
        ":random_seed",
        ":resource_variable_ops",
        ":session",
        ":tensor_array_ops",
        ":training",
        ":util",
        ":variables",
        "//tensorflow/core:protos_all_py",
        "//tensorflow/python/eager:backprop",
        "//tensorflow/python/eager:context",
        "//tensorflow/python/eager:tape",
        "//tensorflow/python/ops/ragged:ragged_tensor",
        "//tensorflow/python/ops/ragged:ragged_tensor_value",
        "//third_party/py/numpy",
        "@absl_py//absl/testing:parameterized",
        "@six_archive//:six",
    ],
)

# Including this as a dependency will result in tests using
# :framework_test_lib to use XLA.
py_library(
    name = "is_xla_test_true",
    srcs = ["framework/is_xla_test_true.py"],
    srcs_version = "PY2AND3",
)

# Including this as a dependency will result in tests using
# :framework_test_lib to use MLIR.
py_library(
    name = "is_mlir_bridge_test_true",
    srcs = ["framework/is_mlir_bridge_test_true.py"],
    srcs_version = "PY2AND3",
)

# Including this as a dependency will result in tests to use TFRT.
# TODO(b/153582383): Move tf_ops_alwayslink dependency to c_api_tfrt instead.
py_library(
    name = "is_tfrt_test_true",
    srcs = ["framework/is_tfrt_test_true.py"],
    srcs_version = "PY2AND3",
)

py_library(
    name = "distributed_framework_test_lib",
    srcs_version = "PY2AND3",
    deps = [":framework_test_lib"],
)

py_library(
    name = "framework_combinations",
    srcs = ["framework/combinations.py"],
    srcs_version = "PY2AND3",
    deps = [
        ":framework_ops",
        ":framework_test_combinations_lib",
        ":tf2",
        ":util",
        "//tensorflow/python/eager:context",
    ],
)

py_library(
    name = "framework_test_combinations_lib",
    srcs = ["framework/test_combinations.py"],
    srcs_version = "PY2AND3",
    deps = [
        ":util",
        "@absl_py//absl/testing:parameterized",
    ],
)

py_test(
    name = "test_combinations_test",
    srcs = ["framework/test_combinations_test.py"],
    python_version = "PY3",
    srcs_version = "PY2AND3",
    deps = [
        ":framework_test_combinations_lib",
        "//tensorflow/python/eager:test",
    ],
)

py_library(
    name = "client_testlib",
    srcs = ["platform/test.py"],
    srcs_version = "PY2AND3",
    deps = [
        ":client",
        ":cond_v2",
        ":framework_test_lib",
        ":gradient_checker",
        ":gradient_checker_v2",
        ":platform_test",
        ":util",
        ":while_v2",
    ],
)

py_library(
    name = "memory_checker",
    srcs = [
        "framework/memory_checker.py",
        "framework/python_memory_checker.py",
    ],
    srcs_version = "PY2AND3",
    deps = [
        ":_python_memory_checker_helper",
        "//tensorflow/python/profiler:traceme",
    ],
)

tf_python_pybind_extension(
    name = "_python_memory_checker_helper",
    srcs = ["framework/python_memory_checker_helper.cc"],
    module_name = "_python_memory_checker_helper",
    deps = [
        "@pybind11",
    ],
)

tf_py_test(
    name = "framework_constant_op_test",
    size = "small",
    srcs = ["framework/constant_op_test.py"],
    main = "framework/constant_op_test.py",
    python_version = "PY3",
    tfrt_enabled = True,
    deps = [
        ":constant_op",
    ],
)

tf_py_test(
    name = "framework_registry_test",
    size = "small",
    srcs = ["framework/registry_test.py"],
    main = "framework/registry_test.py",
    python_version = "PY3",
    deps = [
        ":client_testlib",
        ":framework_for_generated_wrappers",
        "@absl_py//absl/testing:parameterized",
    ],
)

tf_py_test(
    name = "framework_errors_test",
    size = "small",
    srcs = ["framework/errors_test.py"],
    main = "framework/errors_test.py",
    python_version = "PY3",
    deps = [
        ":client_testlib",
        ":errors",
        "//tensorflow/core:protos_all_py",
    ],
)

tf_py_test(
    name = "framework_error_interpolation_test",
    size = "small",
    srcs = ["framework/error_interpolation_test.py"],
    main = "framework/error_interpolation_test.py",
    python_version = "PY3",
    deps = [
        ":client_testlib",
        ":constant_op",
        ":error_interpolation",
        ":traceable_stack",
    ],
)

tf_py_test(
    name = "framework_subscribe_test",
    size = "small",
    srcs = ["framework/subscribe_test.py"],
    main = "framework/subscribe_test.py",
    python_version = "PY3",
    deps = [
        ":framework",
        ":framework_for_generated_wrappers",
        ":framework_test_lib",
        ":math_ops",
        ":platform_test",
        ":script_ops",
        ":subscribe",
    ],
)

tf_py_test(
    name = "build_info_test",
    size = "small",
    srcs = [
        "platform/build_info.py",
        "platform/build_info_test.py",
    ],
    main = "platform/build_info_test.py",
    python_version = "PY3",
    tags = [
        "no_pip",
        "notap",
    ],
    deps = [
        ":client_testlib",
        ":platform",
    ],
)

tf_py_test(
    name = "benchmark_test",
    size = "small",
    srcs = [
        "platform/benchmark.py",
        "platform/benchmark_test.py",
    ],
    main = "platform/benchmark_test.py",
    python_version = "PY3",
    tags = [
        "no_pip",
    ],
    deps = [
        ":client_testlib",
        ":platform",
    ],
)

tf_py_test(
    name = "proto_test",
    size = "small",
    srcs = ["framework/proto_test.py"],
    main = "framework/proto_test.py",
    python_version = "PY3",
    deps = [
        ":client_testlib",
        ":framework_for_generated_wrappers",
        "//third_party/py/numpy",
    ],
)

tf_gen_op_wrapper_private_py(
    name = "functional_ops_gen",
    visibility = ["//learning/brain/python/ops:__pkg__"],
)

py_library(
    name = "functional_ops",
    srcs = ["ops/functional_ops.py"],
    srcs_version = "PY2AND3",
    deps = [
        ":array_ops",
        ":auto_control_deps_utils",
        ":constant_op",
        ":control_flow_ops",
        ":framework_ops",
        ":functional_ops_gen",
        ":sparse_tensor",
        ":tensor_array_ops",
        ":tensor_shape",
        ":util",
        ":variable_scope",
        "//tensorflow/core:protos_all_py",
        "//tensorflow/python/eager:context",
    ],
)

py_test(
    name = "ops/functional_ops_test",
    srcs = ["ops/functional_ops_test.py"],
    python_version = "PY3",
    srcs_version = "PY2AND3",
    deps = [
        ":client_testlib",
        ":dtypes",
        ":function",
        ":functional_ops",
        ":tensor_spec",
        "//tensorflow/python/eager:def_function",
    ],
)

cuda_py_test(
    name = "function_test",
    size = "medium",
    srcs = ["framework/function_test.py"],
    python_version = "PY3",
    shard_count = 10,
    tags = [
        "noasan",
        "optonly",
    ],
    deps = [
        ":array_ops",
        ":client",
        ":client_testlib",
        ":clip_ops",
        ":control_flow_ops",
        ":errors",
        ":framework_for_generated_wrappers",
        ":functional_ops",
        ":gradients",
        ":init_ops",
        ":logging_ops",
        ":logging_ops_gen",
        ":math_ops",
        ":nn_ops",
        ":platform",
        ":random_ops",
        ":variable_scope",
        ":variables",
        "//tensorflow/core:protos_all_py",
        "//third_party/py/numpy",
    ],
)

tf_py_test(
    name = "framework_versions_test",
    size = "small",
    srcs = ["framework/versions_test.py"],
    main = "framework/versions_test.py",
    python_version = "PY3",
    deps = [
        ":client_testlib",
        ":framework_for_generated_wrappers",
    ],
)

tf_py_test(
    name = "framework_importer_test",
    size = "large",
    srcs = ["framework/importer_test.py"],
    main = "framework/importer_test.py",
    python_version = "PY3",
    deps = [
        ":array_ops",
        ":client_testlib",
        ":framework",
        ":framework_for_generated_wrappers",
        ":gradients",
        ":math_ops",
        ":nn_grad",
        ":nn_ops",
        ":random_ops",
        ":test_ops",
        ":variables",
        "//tensorflow/core:protos_all_py",
        "//third_party/py/numpy",
    ],
)

filegroup(
    name = "meta_graph_testdata",
    srcs = [
        "framework/testdata/metrics_export_meta_graph.pb",
    ],
    visibility = ["//visibility:public"],
)

tf_py_test(
    name = "framework_meta_graph_test",
    size = "small",
    srcs = ["framework/meta_graph_test.py"],
    data = [":meta_graph_testdata"],
    main = "framework/meta_graph_test.py",
    python_version = "PY3",
    tags = [
        "no_pip",
        "no_windows",
    ],
    deps = [
        ":array_ops",
        ":client_testlib",
        ":control_flow_ops",
        ":data_flow_ops",
        ":framework",
        ":framework_for_generated_wrappers",
        ":math_ops",
        ":metrics",
        ":nn_ops",
        ":platform",
        ":random_ops",
        ":training",
        ":variables",
    ],
)

tf_py_test(
    name = "framework_traceable_stack_test",
    size = "small",
    srcs = ["framework/traceable_stack_test.py"],
    main = "framework/traceable_stack_test.py",
    python_version = "PY3",
    deps = [
        ":framework_test_lib",
        ":platform_test",
        ":test_ops",
        ":traceable_stack",
        ":util",
    ],
)

tf_gen_op_wrapper_py(
    name = "test_ops",
    out = "framework/test_ops.py",
    deps = [":test_ops_kernels"],
)

tf_gen_op_wrapper_private_py(
    name = "debug_ops_gen",
    out = "ops/gen_debug_ops.py",
    visibility = ["//tensorflow/python/debug:__pkg__"],
    deps = ["//tensorflow/core:debug_ops_op_lib"],
)

cc_library(
    name = "test_ops_kernels",
    srcs = ["framework/test_ops.cc"],
    linkstatic = 1,
    deps = [
        "//tensorflow/core:framework",
        "//tensorflow/core:lib",
        "//tensorflow/core:protos_all_cc",
    ],
    alwayslink = 1,
)

tf_gen_op_wrapper_py(
    name = "test_ops_2",
    out = "framework/test_ops_2.py",
    deps = [":test_ops_2_kernels"],
)

cc_library(
    name = "test_ops_2_kernels",
    srcs = ["framework/test_ops_2.cc"],
    linkstatic = 1,
    deps = ["//tensorflow/core:framework"],
    alwayslink = 1,
)

tf_py_test(
    name = "framework_common_shapes_test",
    size = "small",
    srcs = ["framework/common_shapes_test.py"],
    main = "framework/common_shapes_test.py",
    python_version = "PY3",
    deps = [
        ":framework",
        ":framework_for_generated_wrappers",
        ":framework_test_lib",
        ":platform_test",
        "//tensorflow/core:protos_all_py",
    ],
)

tf_py_test(
    name = "framework_ops_test",
    size = "small",
    srcs = ["framework/ops_test.py"],
    main = "framework/ops_test.py",
    python_version = "PY3",
    tags = ["no_pip"],  # test_ops_2 is not available in pip.
    tfrt_enabled = True,
    deps = [
        ":cond_v2",
        ":control_flow_ops",
        ":errors",
        ":framework",
        ":framework_for_generated_wrappers",
        ":framework_test_lib",
        ":gradients",
        ":math_ops",
        ":platform_test",
        ":resources",
        ":test_ops",
        ":test_ops_2",
        ":util",
        ":variable_scope",
        ":variables",
        ":while_v2",
        "//tensorflow/core:protos_all_py",
        "//tensorflow/python/eager:context",
        "//tensorflow/python/eager:function",
    ],
)

tf_py_test(
    name = "framework_ops_enable_eager_test",
    size = "small",
    srcs = ["framework/ops_enable_eager_test.py"],
    main = "framework/ops_enable_eager_test.py",
    python_version = "PY3",
    deps = [
        ":framework",
        ":platform_test",
        "//tensorflow/python/eager:context",
    ],
)

tf_py_test(
    name = "framework_tensor_shape_test",
    size = "small",
    srcs = ["framework/tensor_shape_test.py"],
    main = "framework/tensor_shape_test.py",
    python_version = "PY3",
    deps = [
        ":framework_for_generated_wrappers",
        ":framework_test_lib",
        ":platform_test",
        "//tensorflow/core:protos_all_py",
        "@absl_py//absl/testing:parameterized",
    ],
)

tf_py_test(
    name = "framework_type_spec_test",
    size = "small",
    srcs = ["framework/type_spec_test.py"],
    main = "framework/type_spec_test.py",
    python_version = "PY3",
    deps = [
        ":framework_for_generated_wrappers",
        ":framework_test_lib",
        ":platform_test",
        ":type_spec",
        "//third_party/py/numpy",
    ],
)

tf_py_test(
    name = "framework_tensor_spec_test",
    size = "small",
    srcs = ["framework/tensor_spec_test.py"],
    main = "framework/tensor_spec_test.py",
    python_version = "PY3",
    deps = [
        ":framework_for_generated_wrappers",
        ":framework_test_lib",
        ":platform_test",
        ":tensor_spec",
        "//third_party/py/numpy",
    ],
)

tf_py_test(
    name = "framework_sparse_tensor_test",
    size = "small",
    srcs = ["framework/sparse_tensor_test.py"],
    main = "framework/sparse_tensor_test.py",
    python_version = "PY3",
    deps = [
        ":array_ops",
        ":framework",
        ":framework_for_generated_wrappers",
        ":framework_test_lib",
        ":math_ops",
        ":platform_test",
        "//tensorflow/core:protos_all_py",
    ],
)

tf_py_test(
    name = "framework_device_spec_test",
    size = "small",
    srcs = ["framework/device_spec_test.py"],
    main = "framework/device_spec_test.py",
    python_version = "PY3",
    deps = [
        ":framework_for_generated_wrappers",
        ":framework_test_lib",
        ":platform_test",
        "//tensorflow/core:protos_all_py",
    ],
)

tf_py_test(
    name = "framework_device_test",
    size = "small",
    srcs = ["framework/device_test.py"],
    main = "framework/device_test.py",
    python_version = "PY3",
    deps = [
        ":framework_for_generated_wrappers",
        ":framework_test_lib",
        ":platform_test",
        "//tensorflow/core:protos_all_py",
    ],
)

tf_py_test(
    name = "framework_random_seed_test",
    size = "small",
    srcs = ["framework/random_seed_test.py"],
    main = "framework/random_seed_test.py",
    python_version = "PY3",
    deps = [
        ":client_testlib",
        ":framework",
    ],
)

tf_py_test(
    name = "framework_tensor_shape_div_test",
    size = "small",
    srcs = ["framework/tensor_shape_div_test.py"],
    main = "framework/tensor_shape_div_test.py",
    python_version = "PY3",
    deps = [
        ":framework_for_generated_wrappers",
        ":framework_test_lib",
        ":platform_test",
        "//tensorflow/core:protos_all_py",
        "@six_archive//:six",
    ],
)

tf_py_test(
    name = "framework_tensor_util_test",
    size = "small",
    srcs = ["framework/tensor_util_test.py"],
    main = "framework/tensor_util_test.py",
    python_version = "PY3",
    tags = ["no_windows"],
    deps = [
        ":array_ops",
        ":client_testlib",
        ":framework",
        ":framework_for_generated_wrappers",
        ":framework_test_lib",
        ":math_ops",
        ":state_ops_gen",
        "//third_party/py/numpy",
    ],
)

tf_py_test(
    name = "framework_test_util_test",
    size = "small",
    srcs = ["framework/test_util_test.py"],
    main = "framework/test_util_test.py",
    python_version = "PY3",
    tags = ["no_windows"],
    deps = [
        ":control_flow_ops",
        ":errors",
        ":framework_combinations",
        ":framework_for_generated_wrappers",
        ":framework_test_lib",
        ":platform_test",
        ":random_ops",
        ":resource_variable_ops",
        ":session",
        ":test_ops",
        ":variables",
        "//tensorflow/core:protos_all_py",
        "//tensorflow/python/eager:context",
        "//third_party/py/numpy",
        "@absl_py//absl/testing:parameterized",
    ],
)

tf_py_test(
    name = "framework_memory_checker_test",
    size = "medium",
    srcs = ["framework/memory_checker_test.py"],
    main = "framework/memory_checker_test.py",
    python_version = "PY3",
    shard_count = 8,
    tags = [
        "no_oss",
        "no_pip",
        "no_windows",
        "noasan",  # TODO(b/149948895): Re-enable.
        "nomsan",  # TODO(b/149948895): Re-enable.
        "notsan",  # TODO(b/149948895): Re-enable.
    ],
    deps = [
        ":framework_test_lib",
        # TODO(kkb): Find more appropriate place to add `memory_checker` as deps
        # Adding directly to `framework_test_lib` caused a Colab binary size
        # regression b/149433910 .
        ":memory_checker",
        ":_memory_checker_test_helper",
    ],
)

tf_python_pybind_extension(
    name = "_memory_checker_test_helper",
    srcs = ["framework/memory_checker_test_helper.cc"],
    module_name = "_memory_checker_test_helper",
    deps = [
        "@pybind11",
    ],
)

tf_py_test(
    name = "framework_dtypes_test",
    size = "small",
    srcs = ["framework/dtypes_test.py"],
    main = "framework/dtypes_test.py",
    python_version = "PY3",
    deps = [
        ":framework_for_generated_wrappers",
        ":framework_test_lib",
        ":platform_test",
        "//tensorflow:tensorflow_py",
        "//tensorflow/core:protos_all_py",
        "//third_party/py/numpy",
    ],
)

tf_py_test(
    name = "op_def_library_test",
    size = "small",
    srcs = ["framework/op_def_library_test.py"],
    python_version = "PY3",
    deps = [
        ":framework_for_generated_wrappers",
        ":framework_test_lib",
        ":platform_test",
    ],
)

tf_py_test(
    name = "framework_kernels_test",
    size = "small",
    srcs = ["framework/kernels_test.py"],
    main = "framework/kernels_test.py",
    python_version = "PY3",
    deps = [
        ":framework_test_lib",
        ":kernels",
        ":platform_test",
        ":test_ops",
    ],
)

tf_gen_op_wrapper_private_py(
    name = "array_ops_gen",
    visibility = [
        # To pass open source testing in the pip Kokoros.
        "//bazel_pip/tensorflow/compiler/tests:__pkg__",
        "//learning/brain/python/ops:__pkg__",
        "//tensorflow/compiler/tests:__pkg__",
        "//tensorflow/python/kernel_tests:__pkg__",
    ],
    deps = [
        "//tensorflow/c/kernels:bitcast_op_lib",
        "//tensorflow/core:array_ops_op_lib",
    ],
)

tf_gen_op_wrapper_private_py(
    name = "bitwise_ops_gen",
    visibility = [
        # To pass open source testing in the pip Kokoros.
        "//bazel_pip/tensorflow/compiler/tests:__pkg__",
        "//learning/brain/python/ops:__pkg__",
        "//tensorflow/compiler/tests:__pkg__",
        "//tensorflow/contrib/quantization:__pkg__",
        "//tensorflow/python/kernel_tests:__pkg__",
    ],
)

tf_gen_op_wrapper_private_py(
    name = "boosted_trees_ops_gen",
    visibility = ["//tensorflow:internal"],
    deps = [
        "//tensorflow/core:boosted_trees_ops_op_lib",
    ],
)

tf_gen_op_wrapper_private_py(
    name = "tensor_forest_ops_gen",
    visibility = ["//tensorflow:internal"],
    deps = [
        "//tensorflow/core:tensor_forest_ops_op_lib",
    ],
)

tf_gen_op_wrapper_private_py(
    name = "summary_ops_gen",
    visibility = ["//tensorflow:__subpackages__"],
    deps = ["//tensorflow/core:summary_ops_op_lib"],
)

tf_gen_op_wrapper_private_py(
    name = "audio_ops_gen",
    visibility = ["//learning/brain/python/ops:__pkg__"],
)

tf_gen_op_wrapper_private_py(
    name = "cudnn_rnn_ops_gen",
    visibility = [
        "//tensorflow:__subpackages__",
    ],
)

tf_gen_op_wrapper_private_py(
    name = "candidate_sampling_ops_gen",
    visibility = ["//learning/brain/python/ops:__pkg__"],
)

tf_gen_op_wrapper_private_py(
    name = "checkpoint_ops_gen",
    visibility = ["//tensorflow/python/kernel_tests:__pkg__"],
)

tf_gen_op_wrapper_private_py(
    name = "clustering_ops_gen",
    visibility = ["//tensorflow:internal"],
    deps = [
        "//tensorflow/core:clustering_ops_op_lib",
    ],
)

tf_gen_op_wrapper_private_py(
    name = "collective_ops_gen",
    visibility = ["//tensorflow:internal"],
    deps = [
        "//tensorflow/core:collective_ops_op_lib",
    ],
)

tf_gen_op_wrapper_private_py(
    name = "control_flow_ops_gen",
    visibility = [
        "//learning/brain/python/ops:__pkg__",
        "//tensorflow/python/kernel_tests:__pkg__",
    ],
    deps = [
        "//tensorflow/core:control_flow_ops_op_lib",
        "//tensorflow/core:no_op_op_lib",
    ],
)

tf_gen_op_wrapper_private_py(
    name = "ctc_ops_gen",
)

tf_gen_op_wrapper_private_py(
    name = "data_flow_ops_gen",
    visibility = [
        "//learning/brain/python/ops:__pkg__",
        "//tensorflow/python/kernel_tests:__pkg__",
    ],
)

tf_gen_op_wrapper_private_py(
    name = "dataset_ops_gen",
    visibility = [
        "//learning/brain/python/ops:__pkg__",
        "//tensorflow:__subpackages__",
        "//tensorflow/python/kernel_tests:__pkg__",
    ],
)

tf_gen_op_wrapper_private_py(
    name = "experimental_dataset_ops_gen",
    visibility = [
        "//learning/brain/python/ops:__pkg__",
        "//tensorflow:__subpackages__",
        "//tensorflow/python/kernel_tests:__pkg__",
    ],
)

tf_gen_op_wrapper_private_py(
    name = "image_ops_gen",
    visibility = ["//learning/brain/python/ops:__pkg__"],
)

tf_gen_op_wrapper_private_py(
    name = "io_ops_gen",
    visibility = [
        "//learning/brain/python/ops:__pkg__",
        "//tensorflow/python/kernel_tests:__pkg__",
        "//tensorflow/python/training/tracking:__pkg__",
    ],
)

tf_gen_op_wrapper_private_py(
    name = "linalg_ops_gen",
    visibility = ["//learning/brain/python/ops:__pkg__"],
)

tf_gen_op_wrapper_private_py(
    name = "logging_ops_gen",
    visibility = [
        "//learning/brain/python/ops:__pkg__",
        "//tensorflow/python/kernel_tests:__pkg__",
    ],
)

tf_gen_op_wrapper_private_py(
    name = "lookup_ops_gen",
    visibility = [
        "//learning/brain/python/ops:__pkg__",
        "//tensorflow/python/kernel_tests:__pkg__",
    ],
)

tf_gen_op_wrapper_private_py(
    name = "batch_ops_gen",
    visibility = [
        "//tensorflow:__subpackages__",
    ],
)

py_library(
    name = "batch_ops",
    srcs = [
        "ops/batch_ops.py",
    ],
    srcs_version = "PY2AND3",
    deps = [
        ":batch_ops_gen",
    ],
)

py_test(
    name = "batch_ops_test",
    size = "small",
    srcs = ["ops/batch_ops_test.py"],
    python_version = "PY3",
    srcs_version = "PY2AND3",
    tags = [
        "manual",
        "no_pip",
        "nomac",
    ],
    deps = [
        ":array_ops",
        ":batch_ops",
        ":client_testlib",
        ":dtypes",
        ":framework",
        ":gradients",
        ":script_ops",
    ],
)

tf_gen_op_wrapper_private_py(
    name = "manip_ops_gen",
    visibility = [
        "//learning/brain/python/ops:__pkg__",
        "//tensorflow/python/kernel_tests:__pkg__",
    ],
)

tf_gen_op_wrapper_private_py(
    name = "math_ops_gen",
    visibility = [
        # To pass open source testing in the pip Kokoros.
        "//bazel_pip/tensorflow/compiler/tests:__pkg__",
        "//learning/brain/google/python/ops:__pkg__",
        "//learning/brain/python/ops:__pkg__",
        "//tensorflow/compiler/tests:__pkg__",
        "//tensorflow/python/kernel_tests:__pkg__",
    ],
)

tf_gen_op_wrapper_private_py(
    name = "nn_ops_gen",
    visibility = [
        # To pass open source testing in the pip Kokoros.
        "//bazel_pip/tensorflow/compiler/tests:__pkg__",
        "//learning/brain/python/ops:__pkg__",
        "//tensorflow/compiler/tests:__pkg__",
        "//tensorflow/python/kernel_tests:__pkg__",
        "//tensorflow/python/tools:__pkg__",
    ],
)

tf_gen_op_wrapper_private_py(
    name = "count_ops_gen",
    visibility = ["//learning/brain/python/ops:__pkg__"],
)

tf_gen_op_wrapper_private_py(
    name = "parsing_ops_gen",
    visibility = ["//learning/brain/python/ops:__pkg__"],
)

tf_gen_op_wrapper_private_py(
    name = "random_ops_gen",
    visibility = ["//learning/brain/python/ops:__pkg__"],
)

tf_gen_op_wrapper_private_py(
    name = "special_math_ops_gen",
    visibility = ["//learning/brain/python/ops:__pkg__"],
)

tf_gen_op_wrapper_private_py(
    name = "stateful_random_ops_gen",
    visibility = ["//learning/brain/python/ops:__pkg__"],
)

tf_gen_op_wrapper_private_py(
    name = "resource_variable_ops_gen",
    visibility = [
        "//tensorflow/compiler/tf2xla:internal",
        "//tensorflow/python/distribute:__pkg__",
    ],
)

tf_gen_op_wrapper_private_py(
    name = "stateless_random_ops_gen",
    visibility = [
        "//tensorflow/python/data/experimental/ops:__pkg__",
    ],
)

tf_gen_op_wrapper_private_py(
    name = "list_ops_gen",
)

tf_gen_op_wrapper_private_py(
    name = "script_ops_gen",
)

tf_gen_op_wrapper_private_py(
    name = "sdca_ops_gen",
    visibility = ["//tensorflow_estimator/python/estimator/canned/linear_optimizer:__pkg__"],
)

tf_gen_op_wrapper_private_py(
    name = "set_ops_gen",
)

tf_gen_op_wrapper_private_py(
    name = "state_ops_gen",
    visibility = [
        "//learning/brain/python/ops:__pkg__",
        "//tensorflow/python/kernel_tests:__pkg__",
    ],
)

tf_gen_op_wrapper_private_py(
    name = "sparse_ops_gen",
)

tf_gen_op_wrapper_private_py(
    name = "spectral_ops_gen",
    visibility = ["//tensorflow/python/ops/signal:__pkg__"],
)

tf_gen_op_wrapper_private_py(
    name = "string_ops_gen",
)

tf_gen_op_wrapper_private_py(
    name = "user_ops_gen",
)

tf_gen_op_wrapper_private_py(
    name = "training_ops_gen",
    out = "training/gen_training_ops.py",
)

tf_gen_op_wrapper_private_py(
    name = "ragged_array_ops_gen",
    visibility = ["//tensorflow/python/ops/ragged:__pkg__"],
)

tf_gen_op_wrapper_private_py(
    name = "ragged_math_ops_gen",
    visibility = ["//tensorflow/python/ops/ragged:__pkg__"],
)

tf_gen_op_wrapper_private_py(
    name = "ragged_conversion_ops_gen",
    visibility = ["//tensorflow/python/ops/ragged:__pkg__"],
)

tf_gen_op_wrapper_private_py(name = "rnn_ops_gen")

tf_gen_op_wrapper_private_py(
    name = "sendrecv_ops_gen",
    visibility = ["//tensorflow:internal"],
    deps = [
        "//tensorflow/core:sendrecv_ops_op_lib",
    ],
)

tf_gen_op_wrapper_private_py(
    name = "tpu_ops_gen",
    visibility = [
        "//smartass/brain/configure/python:__pkg__",
        "//tensorflow/python/tpu:__pkg__",
    ],
    deps = [
        "//tensorflow/core:tpu_configuration_ops_op_lib",
        "//tensorflow/core:tpu_cross_replica_ops_op_lib",
        "//tensorflow/core:tpu_embedding_load_retrieve_ops_op_lib",
        "//tensorflow/core:tpu_embedding_ops_op_lib",
        "//tensorflow/core:tpu_functional_ops_op_lib",
        "//tensorflow/core:tpu_heartbeat_ops_op_lib",
        "//tensorflow/core:tpu_host_compute_ops_op_lib",
        "//tensorflow/core:tpu_infeed_ops_op_lib",
        "//tensorflow/core:tpu_ordinal_selector_ops_op_lib",
        "//tensorflow/core:tpu_outfeed_ops_op_lib",
        "//tensorflow/core:tpu_replication_ops_op_lib",
    ],
)

py_library(
    name = "array_grad",
    srcs = ["ops/array_grad.py"],
    srcs_version = "PY2AND3",
    deps = [
        ":array_ops",
        ":array_ops_gen",
        ":framework",
        ":framework_for_generated_wrappers",
        ":math_ops",
        ":sparse_ops",
        "//tensorflow/compiler/tf2xla/ops:gen_xla_ops",
    ],
)

py_library(
    name = "array_ops",
    srcs = [
        "ops/array_ops.py",
        "ops/inplace_ops.py",
    ],
    srcs_version = "PY2AND3",
    deps = [
        ":array_ops_gen",
        ":common_shapes",
        ":constant_op",
        ":dtypes",
        ":framework_ops",
        ":math_ops_gen",
        ":sparse_tensor",
        ":tensor_shape",
        ":tensor_util",
        ":util",
        "//third_party/py/numpy",
        "@six_archive//:six",
    ],
)

py_library(
    name = "bitwise_ops",
    srcs = ["ops/bitwise_ops.py"],
    srcs_version = "PY2AND3",
    deps = [
        ":bitwise_ops_gen",
        ":framework",
        ":util",
    ],
)

py_library(
    name = "boosted_trees_ops",
    srcs = ["ops/boosted_trees_ops.py"],
    srcs_version = "PY2AND3",
    deps = [
        ":boosted_trees_ops_gen",
        ":framework",
        ":ops",
        ":training",
        "//tensorflow/core/kernels/boosted_trees:boosted_trees_proto_py",
    ],
)

py_library(
    name = "tensor_forest_ops",
    srcs = ["ops/tensor_forest_ops.py"],
    srcs_version = "PY2AND3",
    deps = [
        ":framework",
        ":ops",
        ":tensor_forest_ops_gen",
        ":training",
        "//tensorflow/core/kernels/boosted_trees:boosted_trees_proto_py",
    ],
)

py_library(
    name = "optional_grad",
    srcs = ["ops/optional_grad.py"],
    srcs_version = "PY2AND3",
    deps = [
        ":framework_ops",
    ],
)

py_library(
    name = "sets",
    srcs = [
        "ops/sets.py",
        "ops/sets_impl.py",
    ],
    srcs_version = "PY2AND3",
    deps = [
        ":framework",
        ":framework_for_generated_wrappers",
        ":set_ops_gen",
        ":util",
    ],
)

py_library(
    name = "candidate_sampling_ops",
    srcs = ["ops/candidate_sampling_ops.py"],
    srcs_version = "PY2AND3",
    deps = [
        ":array_ops",
        ":candidate_sampling_ops_gen",
        ":framework",
        ":math_ops",
    ],
)

py_library(
    name = "check_ops",
    srcs = ["ops/check_ops.py"],
    srcs_version = "PY2AND3",
    deps = [
        ":array_ops",
        ":control_flow_ops",
        ":framework_for_generated_wrappers",
        ":math_ops",
        ":sparse_tensor",
        ":tensor_util",
        ":util",
        "//third_party/py/numpy",
    ],
)

py_library(
    name = "clip_ops",
    srcs = ["ops/clip_ops.py"],
    srcs_version = "PY2AND3",
    deps = [
        ":array_ops",
        ":framework_for_generated_wrappers",
        ":math_ops",
        ":nn_ops_gen",
        ":numerics",
        "@six_archive//:six",
    ],
)

tf_py_test(
    name = "clip_ops_test",
    size = "small",
    srcs = ["ops/clip_ops_test.py"],
    python_version = "PY3",
    deps = [
        ":client_testlib",
        ":clip_ops",
        ":framework_for_generated_wrappers",
        "//third_party/py/numpy",
    ],
)

py_library(
    name = "clustering_ops",
    srcs = ["ops/clustering_ops.py"],
    srcs_version = "PY2AND3",
    deps = [
        ":clustering_ops_gen",
        ":framework",
        ":ops",
        ":training",
    ],
)

tf_py_test(
    name = "clustering_ops_test",
    size = "medium",
    srcs = ["ops/clustering_ops_test.py"],
    python_version = "PY3",
    deps = [
        ":client_testlib",
        ":clustering_ops",
        ":framework_for_generated_wrappers",
        "//third_party/py/numpy",
    ],
)

py_library(
    name = "collective_ops",
    srcs = ["ops/collective_ops.py"],
    srcs_version = "PY2AND3",
    deps = [
        ":collective_ops_gen",
        ":framework_for_generated_wrappers",
    ],
)

tf_py_test(
    name = "collective_ops_test",
    size = "small",
    srcs = ["ops/collective_ops_test.py"],
    python_version = "PY3",
    tags = ["no_rocm"],
    deps = [
        ":client_testlib",
        ":collective_ops",
        ":framework_for_generated_wrappers",
        ":kernels",
        "//third_party/py/numpy",
    ],
)

tf_py_test(
    name = "collective_ops_xla_test",
    size = "small",
    srcs = ["ops/collective_ops_xla_test.py"],
    python_version = "PY3",
    tags = [
        "no_pip",
        "no_rocm",
        "no_windows",
        "nomac",
    ],
    xla_enable_strict_auto_jit = True,
    deps = [
        ":client_testlib",
        ":collective_ops",
        ":framework_for_generated_wrappers",
        ":kernels",
        "//third_party/py/numpy",
    ],
)

cuda_py_test(
    name = "collective_ops_gpu_test",
    size = "small",
    srcs = ["ops/collective_ops_gpu_test.py"],
    python_version = "PY3",
    tags = [
        "guitar",
        "manual",
        "multi_gpu",
        "no_oss",
        "no_rocm",
        "notap",
    ],
    deps = [
        ":client_testlib",
        ":collective_ops",
        ":framework_for_generated_wrappers",
        "//third_party/py/numpy",
    ],
)

py_library(
    name = "control_flow_grad",
    srcs =
        ["ops/control_flow_grad.py"],
    srcs_version = "PY2AND3",
    deps = [
        ":control_flow_ops",
        ":control_flow_ops_gen",
        ":control_flow_util",
        ":framework",
        ":framework_for_generated_wrappers",
        ":math_ops",
    ],
)

# Note: targets depending on this should also depend on ":cond_v2" and ":while_v2".
# See b/118513001.
py_library(
    name = "control_flow_ops",
    srcs = ["ops/control_flow_ops.py"],
    srcs_version = "PY2AND3",
    deps = [
        ":array_ops",
        ":array_ops_gen",
        ":constant_op",
        ":control_flow_ops_gen",
        ":control_flow_util",
        ":dtypes",
        ":framework_ops",
        ":logging_ops_gen",
        ":math_ops",
        ":platform",
        ":sparse_tensor",
        ":tensor_array_ops",
        ":tensor_shape",
        ":tf2",
        ":tf_should_use",
        ":util",
        "//tensorflow/core:protos_all_py",
        "@six_archive//:six",
    ],
)

py_library(
    name = "control_flow_util",
    srcs = ["ops/control_flow_util.py"],
    srcs_version = "PY2AND3",
    deps = [
        ":platform",
    ],
)

py_library(
    name = "control_flow_util_v2",
    srcs = ["ops/control_flow_util_v2.py"],
    srcs_version = "PY2AND3",
    deps = [
        ":control_flow_util",
        ":control_flow_v2_func_graphs",
        ":framework_ops",
        ":util",
        "//tensorflow/core:protos_all_py",
        "//tensorflow/python/distribute:distribute_lib",
        "//tensorflow/python/eager:context",
        "//tensorflow/python/eager:function",
        "//tensorflow/python/keras/engine:base_layer_utils",
    ],
)

py_library(
    name = "control_flow_v2_func_graphs",
    srcs = ["ops/control_flow_v2_func_graphs.py"],
    srcs_version = "PY2AND3",
    deps = [
        ":func_graph",
    ],
)

py_library(
    name = "control_flow_v2_toggles",
    srcs = ["ops/control_flow_v2_toggles.py"],
    srcs_version = "PY2AND3",
    deps = [
        ":control_flow_util",
        ":control_flow_util_v2",
        ":framework_ops",
        ":util",
    ],
)

tf_py_test(
    name = "control_flow_v2_toggles_test",
    size = "small",
    srcs = ["ops/control_flow_v2_toggles_test.py"],
    python_version = "PY3",
    deps = [
        ":client_testlib",
        ":control_flow_util_v2",
        ":control_flow_v2_toggles",
        ":platform_test",
    ],
)

tf_py_test(
    name = "control_flow_v2_enable_test",
    size = "small",
    srcs = ["ops/control_flow_v2_enable_test.py"],
    python_version = "PY3",
    deps = [
        ":client_testlib",
        ":control_flow_util",
        ":platform_test",
        ":tf2",
    ],
)

tf_py_test(
    name = "control_flow_v2_disable_test",
    size = "small",
    srcs = ["ops/control_flow_v2_disable_test.py"],
    python_version = "PY3",
    # This tests that it is possible to disable cfv2 using env vars.
    # This does not apply to TF 2.0 nightly builds which enable
    # v2 behavior using `tf.compat.v1.enable_v2_behavior()` in which case
    # `tf.compat.v1.disable_control_flow_v2()` needs to be used.
    tags = [
        "no_oss",
        "no_pip",
    ],
    deps = [
        ":client_testlib",
        ":control_flow_util",
        ":platform_test",
        ":tf2",
    ],
)

py_library(
    name = "cond_v2",
    srcs = [
        "ops/cond_v2.py",
    ],
    srcs_version = "PY2AND3",
    deps = [
        ":array_ops",
        ":auto_control_deps_utils",
        ":c_api_util",
        ":control_flow_util_v2",
        ":framework_ops",
        ":function",
        ":function_def_to_graph",
        ":functional_ops_gen",
        ":gradients",
        ":gradients_util",
        ":graph_to_function_def",
        ":pywrap_tensorflow",
        ":util",
        "//tensorflow/python/compat",
        "//tensorflow/python/data/ops:dataset_ops",
        "//tensorflow/python/eager:function",
    ],
)

py_library(
    name = "while_v2",
    srcs = [
        "ops/while_v2.py",
        "ops/while_v2_indexed_slices_rewriter.py",
    ],
    srcs_version = "PY2AND3",
    deps = [
        ":array_ops",
        ":auto_control_deps_utils",
        ":constant_op",
        ":control_flow_ops",
        ":control_flow_util",
        ":control_flow_util_v2",
        ":dtypes",
        ":framework_ops",
        ":function_def_to_graph",
        ":functional_ops_gen",
        ":gradients_util",
        ":list_ops",
        ":pywrap_tf_session",
        ":tensor_array_ops",
        ":tensor_shape",
        ":tensor_util",
        ":util",
        "//tensorflow/python/eager:function",
    ],
)

py_library(
    name = "bincount_ops",
    srcs = ["ops/bincount_ops.py"],
    srcs_version = "PY2AND3",
    deps = [
        ":count_ops_gen",
        ":framework",
        ":framework_for_generated_wrappers",
        "//tensorflow/python/compat",
    ],
)

tf_py_test(
    name = "bincount_ops_test",
    size = "small",
    srcs = ["ops/bincount_ops_test.py"],
    python_version = "PY3",
    deps = [
        ":bincount_ops",
        ":platform_test",
    ],
)

py_library(
    name = "ctc_ops",
    srcs = ["ops/ctc_ops.py"],
    srcs_version = "PY2AND3",
    deps = [
        ":array_ops",
        ":ctc_ops_gen",
        ":framework",
        ":framework_for_generated_wrappers",
        ":nn_grad",
    ],
)

py_library(
    name = "cudnn_rnn_grad",
    srcs = ["ops/cudnn_rnn_grad.py"],
    srcs_version = "PY2AND3",
    deps = [
        ":cudnn_rnn_ops_gen",
        ":framework_for_generated_wrappers",
    ],
)

py_library(
    name = "data_flow_grad",
    srcs = ["ops/data_flow_grad.py"],
    srcs_version = "PY2AND3",
    deps = [
        ":array_ops",
        ":data_flow_ops",
        ":framework_for_generated_wrappers",
        ":math_ops",
    ],
)

py_library(
    name = "data_flow_ops",
    srcs = ["ops/data_flow_ops.py"],
    srcs_version = "PY2AND3",
    deps = [
        ":array_ops",
        ":control_flow_ops",
        ":data_flow_ops_gen",
        ":framework_for_generated_wrappers",
        ":math_ops",
        ":random_seed",
        ":tensor_util",
        "//tensorflow/python/eager:context",
        "@six_archive//:six",
    ],
)

py_library(
    name = "embedding_ops",
    srcs = ["ops/embedding_ops.py"],
    srcs_version = "PY2AND3",
    deps = [
        ":array_ops",
        ":clip_ops",
        ":data_flow_grad",
        ":data_flow_ops",
        ":framework",
        ":framework_for_generated_wrappers",
        ":math_ops",
        ":platform",
        ":resource_variable_ops",
        ":sparse_ops",
        ":tensor_shape",
        ":variables",
    ],
)

py_library(
    name = "gradients",
    srcs = [
        "ops/custom_gradient.py",
        "ops/gradients.py",
    ],
    srcs_version = "PY2AND3",
    deps = [
        ":gradients_impl",
        ":gradients_util",
        ":pywrap_tf_session",
        ":unconnected_gradients",
        "//tensorflow/python/eager:forwardprop",
        "//tensorflow/python/eager:function",
        "//tensorflow/python/eager:tape",
    ],
)

py_library(
    name = "gradients_impl",
    srcs = [
        "ops/gradients_impl.py",
    ],
    srcs_version = "PY2AND3",
    deps = [
        ":array_grad",
        ":array_ops",
        ":bitwise_ops",
        ":check_ops",
        ":control_flow_grad",
        ":control_flow_ops",
        ":control_flow_util",
        ":framework",
        ":framework_for_generated_wrappers",
        ":framework_ops",
        ":image_grad",
        ":linalg_grad",
        ":linalg_ops",
        ":logging_ops",
        ":manip_grad",
        ":manip_ops",
        ":math_grad",
        ":math_ops",
        ":optional_grad",
        ":platform",
        ":random_grad",
        ":tensor_array_ops",
        ":unconnected_gradients",
        ":util",
        "//tensorflow/python/ops/linalg/sparse",
    ],
)

py_library(
    name = "gradients_util",
    srcs = [
        "ops/gradients_util.py",
    ],
    srcs_version = "PY2AND3",
    deps = [
        ":array_ops",
        ":control_flow_ops",
        ":control_flow_state",
        ":control_flow_util",
        ":default_gradient",
        ":framework",
        ":framework_for_generated_wrappers",
        ":framework_ops",
        ":functional_ops",
        ":math_ops",
        ":platform",
        ":resource_variable_ops",
        ":tensor_util",
        ":unconnected_gradients",
        ":util",
        "//tensorflow/core:protos_all_py",
        "//tensorflow/python/eager:backprop",
        "//tensorflow/python/eager:backprop_util",
        "//tensorflow/python/eager:context",
        "//third_party/py/numpy",
        "@six_archive//:six",
    ],
)

py_library(
    name = "default_gradient",
    srcs = [
        "ops/default_gradient.py",
    ],
    srcs_version = "PY2AND3",
    deps = [
        ":dtypes",
        ":resource_variable_ops",
    ],
)

py_library(
    name = "control_flow_state",
    srcs = [
        "ops/control_flow_state.py",
    ],
    srcs_version = "PY2AND3",
    deps = [
        ":array_ops",
        ":constant_op",
        ":control_flow_ops",
        ":control_flow_util",
        ":data_flow_ops_gen",
        ":dtypes",
        ":framework_ops",
        ":resource_variable_ops_gen",
        ":tensor_util",
    ],
)

py_library(
    name = "unconnected_gradients",
    srcs = ["ops/unconnected_gradients.py"],
    srcs_version = "PY2AND3",
    deps = [
        ":util",
    ],
)

py_library(
    name = "histogram_ops",
    srcs = ["ops/histogram_ops.py"],
    srcs_version = "PY2AND3",
    deps = [
        ":array_ops",
        ":clip_ops",
        ":framework_for_generated_wrappers",
        ":math_ops",
    ],
)

py_library(
    name = "image_grad",
    srcs = ["ops/image_grad.py"],
    srcs_version = "PY2AND3",
    deps = [
        ":array_ops",
        ":framework_for_generated_wrappers",
        ":image_ops_gen",
    ],
)

py_library(
    name = "image_ops",
    srcs = [
        "ops/image_ops.py",
        "ops/image_ops_impl.py",
    ],
    srcs_version = "PY2AND3",
    deps = [
        ":array_ops",
        ":check_ops",
        ":clip_ops",
        ":control_flow_ops",
        ":framework",
        ":framework_for_generated_wrappers",
        ":gradients",
        ":image_ops_gen",
        ":math_ops",
        ":nn",
        ":nn_ops_gen",
        ":random_ops",
        ":string_ops",
        ":util",
        ":variables",
        "//third_party/py/numpy",
    ],
)

py_library(
    name = "init_ops",
    srcs = ["ops/init_ops.py"],
    srcs_version = "PY2AND3",
    deps = [
        ":array_ops",
        ":constant_op",
        ":dtypes",
        ":linalg_ops_gen",
        ":linalg_ops_impl",
        ":math_ops",
        ":random_ops",
        ":util",
        "//third_party/py/numpy",
    ],
)

py_library(
    name = "init_ops_v2",
    srcs = ["ops/init_ops_v2.py"],
    srcs_version = "PY2AND3",
    deps = [
        ":array_ops",
        ":constant_op",
        ":dtypes",
        ":linalg_ops_gen",
        ":linalg_ops_impl",
        ":math_ops",
        ":random_ops",
        ":stateless_random_ops",
        ":util",
        "//third_party/py/numpy",
    ],
)

py_library(
    name = "initializers_ns",
    srcs = ["ops/initializers_ns.py"],
    srcs_version = "PY2AND3",
    deps = [
        ":init_ops",
        ":variables",
    ],
)

py_library(
    name = "io_ops",
    srcs = ["ops/io_ops.py"],
    srcs_version = "PY2AND3",
    deps = [
        ":framework_for_generated_wrappers",
        ":io_ops_gen",
        ":lib",
    ],
)

py_library(
    name = "linalg_grad",
    srcs = ["ops/linalg_grad.py"],
    srcs_version = "PY2AND3",
    deps = [
        ":array_ops",
        ":control_flow_ops",
        ":framework_for_generated_wrappers",
        ":linalg_ops",
        ":math_ops",
        "//tensorflow/python/ops/linalg:linalg_impl",
    ],
)

py_library(
    name = "linalg_ops",
    srcs = ["ops/linalg_ops.py"],
    srcs_version = "PY2AND3",
    deps = [
        ":array_ops",
        ":dtypes",
        ":framework_ops",
        ":linalg_ops_gen",
        ":linalg_ops_impl",
        ":map_fn",
        ":math_ops",
        "//third_party/py/numpy",
    ],
)

py_library(
    name = "linalg_ops_impl",
    srcs = ["ops/linalg_ops_impl.py"],
    srcs_version = "PY2AND3",
    deps = [
        ":array_ops",
        ":dtypes",
        ":framework_ops",
        ":math_ops",
        "//third_party/py/numpy",
    ],
)

py_library(
    name = "manip_grad",
    srcs = ["ops/manip_grad.py"],
    srcs_version = "PY2AND3",
    deps = [
        ":control_flow_ops",
        ":framework_for_generated_wrappers",
        ":manip_ops",
    ],
)

py_library(
    name = "manip_ops",
    srcs = ["ops/manip_ops.py"],
    srcs_version = "PY2AND3",
    deps = [
        ":dtypes",
        ":framework_ops",
        ":manip_ops_gen",
        "//third_party/py/numpy",
    ],
)

py_library(
    name = "logging_ops",
    srcs = ["ops/logging_ops.py"],
    srcs_version = "PY2AND3",
    deps = [
        ":framework_for_generated_wrappers",
        ":logging_ops_gen",
        ":platform",
        ":string_ops",
        ":util",
        "//tensorflow/python/compat",
    ],
)

py_library(
    name = "lookup_ops",
    srcs = ["ops/lookup_ops.py"],
    srcs_version = "PY2AND3",
    deps = [
        ":array_ops",
        ":constant_op",
        ":control_flow_ops",
        ":framework_for_generated_wrappers",
        ":lookup_ops_gen",
        ":math_ops",
        ":sparse_tensor",
        ":string_ops",
        ":util",
        "//tensorflow/python/eager:context",
        "@six_archive//:six",
    ],
)

py_library(
    name = "loss_scale",
    srcs = ["training/experimental/loss_scale.py"],
    srcs_version = "PY2AND3",
    deps = [
        ":framework",
        "@absl_py//absl/testing:parameterized",
    ],
)

py_library(
    name = "loss_scale_optimizer",
    srcs = ["training/experimental/loss_scale_optimizer.py"],
    srcs_version = "PY2AND3",
    deps = [
        ":loss_scale",
        "//tensorflow/python/distribute:distribute_lib",
        "@absl_py//absl/testing:parameterized",
    ],
)

py_test(
    name = "loss_scale_optimizer_test",
    size = "small",
    srcs = ["training/experimental/loss_scale_optimizer_test.py"],
    python_version = "PY3",
    deps = [
        ":client_testlib",
        ":loss_scale_optimizer",
        "//tensorflow/python/distribute:mirrored_strategy",
        "//tensorflow/python/distribute:one_device_strategy",
        "//tensorflow/python/keras/mixed_precision/experimental:test_util",
        "@absl_py//absl/testing:parameterized",
    ],
)

py_test(
    name = "loss_scale_test",
    size = "medium",
    srcs = ["training/experimental/loss_scale_test.py"],
    python_version = "PY3",
    deps = [
        ":client_testlib",
        ":loss_scale",
        "//tensorflow/python/distribute:mirrored_strategy",
        "//tensorflow/python/distribute:one_device_strategy",
        "@absl_py//absl/testing:parameterized",
    ],
)

py_library(
    name = "mixed_precision_global_state",
    srcs = ["training/experimental/mixed_precision_global_state.py"],
    srcs_version = "PY2AND3",
)

py_library(
    name = "mixed_precision",
    srcs = ["training/experimental/mixed_precision.py"],
    srcs_version = "PY2AND3",
    deps = [
        ":config",
        ":loss_scale",
        ":loss_scale_optimizer",
        ":mixed_precision_global_state",
        ":util",
    ],
)

cuda_py_test(
    name = "mixed_precision_test",
    size = "small",
    srcs = ["training/experimental/mixed_precision_test.py"],
    python_version = "PY3",
    deps = [
        ":client_testlib",
        ":mixed_precision",
        "@absl_py//absl/testing:parameterized",
    ],
)

py_library(
    name = "loss_scaling_gradient_tape",
    srcs = ["training/experimental/loss_scaling_gradient_tape.py"],
    srcs_version = "PY2AND3",
    deps = [
        ":array_ops",
        ":loss_scale",
        ":unconnected_gradients",
        ":util",
        "//tensorflow/python/distribute:distribute_lib",
        "//tensorflow/python/eager:backprop",
    ],
)

cuda_py_test(
    name = "loss_scaling_gradient_tape_test",
    size = "medium",
    srcs = ["training/experimental/loss_scaling_gradient_tape_test.py"],
    shard_count = 2,
    deps = [
        ":client_testlib",
        ":constant_op",
        ":framework_test_combinations_lib",
        ":loss_scale",
        ":loss_scaling_gradient_tape",
        "//tensorflow/python/compat:v2_compat",
        "//tensorflow/python/distribute:mirrored_strategy",
        "//tensorflow/python/eager:def_function",
        "//third_party/py/numpy",
        "@absl_py//absl/testing:parameterized",
    ],
)

py_library(
    name = "math_grad",
    srcs = ["ops/math_grad.py"],
    srcs_version = "PY2AND3",
    deps = [
        ":array_ops",
        ":array_ops_gen",
        ":framework_for_generated_wrappers",
        ":math_ops",
        ":math_ops_gen",
        ":pywrap_tf_session",
        ":tensor_util",
        "//tensorflow/python/eager:context",
        "//third_party/py/numpy",
    ],
)

py_library(
    name = "op_selector",
    srcs = ["ops/op_selector.py"],
    srcs_version = "PY2AND3",
    deps = [":framework_ops"],
)

py_library(
    name = "math_ops",
    srcs = ["ops/math_ops.py"],
    srcs_version = "PY2AND3",
    deps = [
        ":array_ops",
        ":common_shapes",
        ":constant_op",
        ":control_flow_ops_gen",
        ":data_flow_ops_gen",
        ":dtypes",
        ":framework_ops",
        ":graph_util",
        ":math_ops_gen",
        ":nn_ops_gen",
        ":sparse_ops_gen",
        ":sparse_tensor",
        ":state_ops",
        ":state_ops_gen",
        ":tensor_shape",
        ":util",
        "//tensorflow/python/compat",
        "//tensorflow/python/eager:context",
        "//third_party/py/numpy",
    ],
)

py_library(
    name = "resources",
    srcs = ["ops/resources.py"],
    srcs_version = "PY2AND3",
    deps = [
        ":array_ops",
        ":control_flow_ops",
        ":framework_for_generated_wrappers",
        ":math_ops",
        ":tf_should_use",
    ],
)

py_library(
    name = "resource_variable_ops",
    srcs = ["ops/resource_variable_ops.py"],
    srcs_version = "PY2AND3",
    deps = [
        ":array_ops",
        ":array_ops_gen",
        ":auto_control_deps_utils",
        ":dtypes",
        ":framework_ops",
        ":pywrap_tf_session",
        ":resource_variable_ops_gen",
        ":tensor_shape",
        ":util",
        ":variables",
        "//tensorflow/core:protos_all_py",
        "//tensorflow/python/eager:context",
        "//tensorflow/python/eager:tape",
    ],
)

py_library(
    name = "critical_section_ops",
    srcs = ["ops/critical_section_ops.py"],
    srcs_version = "PY2AND3",
    deps = [
        ":array_ops",
        ":control_flow_ops",
        ":dtypes",
        ":framework_ops",
        ":resource_variable_ops_gen",
        ":tensor_array_ops",
        ":util",
        "//tensorflow/python/eager:context",
    ],
)

py_library(
    name = "list_ops",
    srcs = ["ops/list_ops.py"],
    srcs_version = "PY2AND3",
    deps = [
        ":array_ops",
        ":list_ops_gen",
    ],
)

py_library(
    name = "nn",
    srcs = [
        "ops/nn.py",
        "ops/nn_impl.py",
    ],
    srcs_version = "PY2AND3",
    deps = [
        ":array_ops",
        ":candidate_sampling_ops",
        ":ctc_ops",
        ":embedding_ops",
        ":framework_for_generated_wrappers",
        ":math_ops",
        ":nn_grad",
        ":nn_ops",
        ":nn_ops_gen",
        ":platform_device_context",
        ":sparse_ops",
        ":util",
        ":variables",
    ],
)

py_library(
    name = "nn_grad",
    srcs = ["ops/nn_grad.py"],
    srcs_version = "PY2AND3",
    deps = [
        ":array_ops",
        ":framework_for_generated_wrappers",
        ":gradients",
        ":math_ops",
        ":nn_ops",
        ":nn_ops_gen",
        ":sparse_ops",
        ":tensor_util",
        "//tensorflow/python/eager:context",
    ],
)

py_library(
    name = "nn_ops",
    srcs = ["ops/nn_ops.py"],
    srcs_version = "PY2AND3",
    deps = [
        ":array_ops",
        ":dtypes",
        ":framework_ops",
        ":graph_util",
        ":math_ops",
        ":nn_ops_gen",
        ":platform",
        ":random_ops",
        ":tensor_shape",
        ":tensor_util",
        ":variables",
        "//third_party/py/numpy",
    ],
)

py_library(
    name = "numerics",
    srcs = ["ops/numerics.py"],
    srcs_version = "PY2AND3",
    deps = [
        ":array_ops",
        ":control_flow_ops",
        ":framework_for_generated_wrappers",
        "//tensorflow/python/eager:context",
    ],
)

py_library(
    name = "parsing_config",
    srcs = ["ops/parsing_config.py"],
    srcs_version = "PY2AND3",
    deps = [
        ":framework",
    ],
)

py_library(
    name = "parsing_ops",
    srcs = ["ops/parsing_ops.py"],
    srcs_version = "PY2AND3",
    deps = [
        ":array_ops",
        ":control_flow_ops",
        ":framework",
        ":framework_for_generated_wrappers",
        ":math_ops",
        ":parsing_config",
        ":parsing_ops_gen",
        ":sparse_ops",
    ],
)

py_library(
    name = "partitioned_variables",
    srcs = ["ops/partitioned_variables.py"],
    srcs_version = "PY2AND3",
    deps = [
        ":framework_for_generated_wrappers",
        ":platform",
        ":variable_scope",
    ],
)

py_library(
    name = "random_grad",
    srcs = ["ops/random_grad.py"],
    srcs_version = "PY2AND3",
    deps = [
        ":array_ops",
        ":dtypes",
        ":framework_ops",
        ":math_ops",
        ":random_ops_gen",
    ],
)

py_library(
    name = "random_ops",
    srcs = ["ops/random_ops.py"],
    srcs_version = "PY2AND3",
    deps = [
        ":array_ops",
        ":control_flow_ops",
        ":dtypes",
        ":framework_ops",
        ":math_ops",
        ":random_ops_gen",
        ":random_seed",
    ],
)

py_library(
    name = "stateful_random_ops",
    srcs = ["ops/stateful_random_ops.py"],
    srcs_version = "PY2AND3",
    deps = [
        ":dtypes",
        ":framework_ops",
        ":math_ops",
        ":stateful_random_ops_gen",
        ":variables",
        "//third_party/py/numpy",
    ],
)

cuda_py_test(
    name = "stateful_random_ops_test",
    size = "medium",
    srcs = ["ops/stateful_random_ops_test.py"],
    python_version = "PY3",
    xla_enable_strict_auto_jit = False,
    xla_enabled = True,
    deps = [
        ":client_testlib",
        ":config",
        ":logging_ops",
        ":random_ops_gen",
        ":stateful_random_ops",
        "//tensorflow/python/distribute:mirrored_strategy",
        "//tensorflow/python/kernel_tests/random:util",
    ],
)

py_library(
    name = "stateless_random_ops",
    srcs = ["ops/stateless_random_ops.py"],
    srcs_version = "PY2AND3",
    deps = [
        ":dtypes",
        ":framework_ops",
        ":math_ops",
        ":random_ops",
        ":stateless_random_ops_gen",
    ],
)

py_library(
    name = "rnn",
    srcs = ["ops/rnn.py"],
    srcs_version = "PY2AND3",
    deps = [
        ":array_ops",
        ":control_flow_ops",
        ":control_flow_util",
        ":control_flow_util_v2",
        ":framework_for_generated_wrappers",
        ":math_ops",
        ":rnn_cell",
        ":tensor_array_ops",
        ":util",
        ":variable_scope",
        "//tensorflow/python/eager:context",
    ],
)

py_library(
    name = "rnn_cell",
    srcs = [
        "ops/rnn_cell.py",
        "ops/rnn_cell_impl.py",
        "ops/rnn_cell_wrapper_impl.py",
    ],
    srcs_version = "PY2AND3",
    deps = [
        ":array_ops",
        ":clip_ops",
        ":framework_for_generated_wrappers",
        ":init_ops",
        ":math_ops",
        ":nn_ops",
        ":partitioned_variables",
        ":random_ops",
        ":util",
        ":variable_scope",
        ":variables",
        "//tensorflow/python/keras/layers/legacy_rnn:rnn_cell_impl",
        "//tensorflow/python/keras/layers/legacy_rnn:rnn_cell_wrapper_impl",
    ],
)

py_library(
    name = "script_ops",
    srcs = ["ops/script_ops.py"],
    srcs_version = "PY2AND3",
    deps = [
        ":_pywrap_py_func",
        ":array_ops",
        ":framework_for_generated_wrappers",
        ":script_ops_gen",
        "//third_party/py/numpy",
    ],
)

py_library(
    name = "sdca_ops",
    srcs = ["ops/sdca_ops.py"],
    srcs_version = "PY2AND3",
    deps = [
        ":framework_for_generated_wrappers",
        ":sdca_ops_gen",
        "//third_party/py/numpy",
    ],
)

py_library(
    name = "session_ops",
    srcs = ["ops/session_ops.py"],
    srcs_version = "PY2AND3",
    deps = [
        ":array_ops",
        ":data_flow_ops_gen",
        ":framework_for_generated_wrappers",
        ":util",
    ],
)

py_library(
    name = "sparse_grad",
    srcs = ["ops/sparse_grad.py"],
    srcs_version = "PY2AND3",
    deps = [
        ":array_ops",
        ":framework",
        ":framework_for_generated_wrappers",
        ":math_ops",
        ":sparse_ops",
        ":sparse_ops_gen",
    ],
)

py_library(
    name = "sparse_ops",
    srcs = ["ops/sparse_ops.py"],
    srcs_version = "PY2AND3",
    deps = [
        ":array_ops",
        ":check_ops",
        ":control_flow_ops",
        ":framework",
        ":framework_for_generated_wrappers",
        ":math_ops",
        ":sparse_ops_gen",
        ":util",
        "//third_party/py/numpy",
    ],
)

tf_py_test(
    name = "sparse_ops_test",
    srcs = ["ops/sparse_ops_test.py"],
    python_version = "PY3",
    deps = [
        ":array_grad",
        ":constant_op",
        ":dtypes",
        ":framework_test_lib",
        ":gradient_checker_v2",
        ":sparse_grad",
        ":sparse_ops",
        ":sparse_tensor",
        "@absl_py//absl/testing:parameterized",
    ],
)

py_library(
    name = "sort_ops",
    srcs = ["ops/sort_ops.py"],
    srcs_version = "PY2AND3",
    deps = [
        ":array_ops",
        ":framework",
        ":math_ops",
        ":nn_ops",
        "//third_party/py/numpy",
    ],
)

tf_py_test(
    name = "sort_ops_test",
    srcs = ["ops/sort_ops_test.py"],
    python_version = "PY3",
    deps = [
        ":array_ops",
        ":client_testlib",
        ":framework",
        ":random_ops",
        ":sort_ops",
        "//third_party/py/numpy",
    ],
)

py_library(
    name = "confusion_matrix",
    srcs = ["ops/confusion_matrix.py"],
    srcs_version = "PY2AND3",
    deps = [
        ":array_ops",
        ":check_ops",
        ":control_flow_ops",
        ":framework",
        ":framework_for_generated_wrappers",
        ":math_ops",
        ":sparse_ops",
    ],
)

py_library(
    name = "weights_broadcast_ops",
    srcs = [
        "ops/weights_broadcast_ops.py",
    ],
    srcs_version = "PY2AND3",
    deps = [
        ":array_ops",
        ":control_flow_ops",
        ":framework",
        ":math_ops",
        ":sets",
    ],
)

py_library(
    name = "metrics",
    srcs = [
        "ops/metrics.py",
        "ops/metrics_impl.py",
    ],
    srcs_version = "PY2AND3",
    deps = [
        ":array_ops",
        ":check_ops",
        ":confusion_matrix",
        ":control_flow_ops",
        ":framework",
        ":framework_for_generated_wrappers",
        ":math_ops",
        ":nn",
        ":sets",
        ":sparse_ops",
        ":state_ops",
        ":util",
        ":variable_scope",
        ":variables",
        ":weights_broadcast_ops",
        "//tensorflow/python/distribute:distribute_lib",
    ],
)

py_library(
    name = "special_math_ops",
    srcs = ["ops/special_math_ops.py"],
    srcs_version = "PY2AND3",
    deps = [
        ":array_ops",
        ":check_ops",
        ":control_flow_ops",
        ":framework_for_generated_wrappers",
        ":math_ops",
        ":platform",
        ":special_math_ops_gen",
        "//tensorflow/compiler/tf2xla/ops:gen_xla_ops",
        "@functools32_archive//:functools32",
        "@opt_einsum_archive//:opt_einsum",
    ],
)

py_library(
    name = "rnn_grad",
    srcs = ["ops/rnn_grad.py"],
    srcs_version = "PY2AND3",
    deps = [
        ":framework_for_generated_wrappers",
        ":rnn_ops_gen",
    ],
)

cuda_py_test(
    name = "rnn_grad_test",
    srcs = ["ops/rnn_grad_test.py"],
    python_version = "PY3",
    deps = [
        ":array_ops",
        ":client_testlib",
        ":dtypes",
        ":framework_ops",
        ":framework_test_lib",
        ":gradients",
        ":math_ops",
        ":rnn_grad",
        ":rnn_ops_gen",
        "//third_party/py/numpy",
    ],
)

py_test(
    name = "script_ops_test",
    srcs = ["ops/script_ops_test.py"],
    python_version = "PY3",
    deps = [
        ":client_testlib",
        ":dtypes",
        ":framework_ops",
        ":framework_test_lib",
        ":script_ops",
        "//third_party/py/numpy",
    ],
)

py_library(
    name = "standard_ops",
    srcs = ["ops/standard_ops.py"],
    srcs_version = "PY2AND3",
    deps = [
        ":array_grad",
        ":array_ops",
        ":batch_ops",
        ":check_ops",
        ":clip_ops",
        ":confusion_matrix",
        ":control_flow_ops",
        ":critical_section_ops",
        ":cudnn_rnn_grad",
        ":data_flow_grad",
        ":data_flow_ops",
        ":framework_for_generated_wrappers",
        ":functional_ops",
        ":gradients",
        ":histogram_ops",
        ":init_ops",
        ":io_ops",
        ":linalg_ops",
        ":logging_ops",
        ":lookup_ops",
        ":loss_scaling_gradient_tape",
        ":manip_grad",
        ":manip_ops",
        ":math_grad",
        ":math_ops",
        ":numerics",
        ":parsing_ops",
        ":partitioned_variables",
        ":proto_ops",
        ":random_ops",
        ":rnn_grad",
        ":script_ops",
        ":session_ops",
        ":sort_ops",
        ":sparse_grad",
        ":sparse_ops",
        ":special_math_ops",
        ":state_grad",
        ":state_ops",
        ":stateful_random_ops",
        ":stateless_random_ops",
        ":string_ops",
        ":template",
        ":tensor_array_grad",
        ":tensor_array_ops",
        ":util",
        ":variable_scope",
        ":variables",
        "//tensorflow/python/compiler",
        "//tensorflow/python/eager:wrap_function",
        "//tensorflow/python/ops/distributions",
        "//tensorflow/python/ops/linalg",
        "//tensorflow/python/ops/linalg/sparse",
        "//tensorflow/python/ops/ragged",
        "//tensorflow/python/ops/structured",
    ],
)

py_library(
    name = "state_grad",
    srcs = ["ops/state_grad.py"],
    srcs_version = "PY2AND3",
    deps = [":framework_for_generated_wrappers"],
)

py_library(
    name = "state_ops",
    srcs = ["ops/state_ops.py"],
    srcs_version = "PY2AND3",
    deps = [
        ":array_ops",
        ":framework_ops",
        ":math_ops_gen",
        ":resource_variable_ops_gen",
        ":state_ops_gen",
        ":tensor_shape",
        ":util",
    ],
)

py_library(
    name = "string_ops",
    srcs = ["ops/string_ops.py"],
    srcs_version = "PY2AND3",
    deps = [
        ":framework",
        ":framework_for_generated_wrappers",
        ":string_ops_gen",
        ":util",
    ],
)

py_library(
    name = "summary_ops_v2",
    srcs = ["ops/summary_ops_v2.py"],
    srcs_version = "PY2AND3",
    visibility = ["//tensorflow:internal"],
    deps = [
        ":array_ops",
        ":constant_op",
        ":control_flow_ops",
        ":dtypes",
        ":framework_ops",
        ":math_ops",
        ":resource_variable_ops",
        ":smart_cond",
        ":summary_op_util",
        ":summary_ops_gen",
        ":tensor_util",
        ":training_util",
        ":util",
        "//tensorflow/core:protos_all_py",
        "//tensorflow/python/eager:context",
        "//tensorflow/python/eager:profiler",
        "@six_archive//:six",
    ],
)

py_library(
    name = "template",
    srcs = ["ops/template.py"],
    srcs_version = "PY2AND3",
    deps = [
        ":framework_for_generated_wrappers",
        ":platform",
        ":util",
        ":variable_scope",
        "//tensorflow/python/eager:context",
        "//tensorflow/python/eager:function",
    ],
)

py_library(
    name = "tensor_array_grad",
    srcs = ["ops/tensor_array_grad.py"],
    srcs_version = "PY2AND3",
    deps = [
        ":framework_for_generated_wrappers",
        ":tensor_array_ops",
    ],
)

py_library(
    name = "tensor_array_ops",
    srcs = ["ops/tensor_array_ops.py"],
    srcs_version = "PY2AND3",
    deps = [
        ":array_ops",
        ":constant_op",
        ":control_flow_ops_gen",
        ":data_flow_ops_gen",
        ":dtypes",
        ":errors",
        ":framework_ops",
        ":list_ops",
        ":math_ops",
        ":tensor_shape",
        ":tensor_util",
        ":tf2",
        ":tf_should_use",
        "//tensorflow/python/eager:context",
    ],
)

py_library(
    name = "variable_scope",
    srcs = ["ops/variable_scope.py"],
    srcs_version = "PY2AND3",
    deps = [
        ":array_ops",
        ":dtypes",
        ":framework_ops",
        ":init_ops",
        ":platform",
        ":resource_variable_ops",
        ":tensor_shape",
        ":tf2",
        ":util",
        ":variables",
        "//tensorflow/python/eager:context",
        "//tensorflow/python/eager:monitoring",
        "@six_archive//:six",
    ],
)

py_library(
    name = "variables",
    srcs = ["ops/variables.py"],
    srcs_version = "PY2AND3",
    deps = [
        ":array_ops",
        ":control_flow_ops",
        ":dtypes",
        ":framework_ops",
        ":math_ops",
        ":state_ops",
        ":tensor_shape",
        ":tf_should_use",
        ":util",
        "//tensorflow/core:protos_all_py",
        "//tensorflow/python/eager:context",
        "//tensorflow/python/training/tracking:base",
    ],
)

py_library(
    name = "gradient_checker",
    srcs = ["ops/gradient_checker.py"],
    srcs_version = "PY2AND3",
    deps = [
        ":array_ops",
        ":framework_for_generated_wrappers",
        ":gradients",
        ":platform",
        "//third_party/py/numpy",
    ],
)

py_library(
    name = "gradient_checker_v2",
    srcs = ["ops/gradient_checker_v2.py"],
    srcs_version = "PY2AND3",
    deps = [
        ":array_ops",
        ":framework_for_generated_wrappers",
        ":gradients",
        ":platform",
        "//third_party/py/numpy",
    ],
)

# This target is deprecated.
py_library(
    name = "ops",
    srcs = ["user_ops/user_ops.py"],
    srcs_version = "PY2AND3",
    deps = [
        ":user_ops_gen",
        ":util",
        "@six_archive//:six",
    ],
)

cuda_py_test(
    name = "bitwise_ops_test",
    size = "small",
    srcs = ["ops/bitwise_ops_test.py"],
    python_version = "PY3",
    tags = ["no_windows"],
    deps = [
        ":bitwise_ops",
        ":constant_op",
        ":dtypes",
        ":framework_test_lib",
    ],
)

cuda_py_test(
    name = "control_flow_ops_test",
    size = "small",
    srcs = ["ops/control_flow_ops_test.py"],
    python_version = "PY3",
    shard_count = 2,
    deps = [
        ":array_ops",
        ":cond_v2",
        ":control_flow_ops",
        ":control_flow_v2_toggles",
        ":embedding_ops",
        ":framework_for_generated_wrappers",
        ":framework_test_lib",
        ":gradients",
        ":init_ops",
        ":math_ops",
        ":platform_test",
        ":state_ops",
        ":tensor_array_grad",
        ":tensor_array_ops",
        ":training",
        ":util",
        ":variable_scope",
        ":variables",
        ":while_v2",
        "//tensorflow/python/eager:def_function",
    ],
)

cuda_py_test(
    name = "gradient_checker_test",
    size = "medium",
    srcs = ["ops/gradient_checker_test.py"],
    python_version = "PY3",
    deps = [
        ":array_ops",
        ":client_testlib",
        ":framework_for_generated_wrappers",
        ":math_ops",
        ":nn_grad",
        ":nn_ops",
        ":platform",
        "//third_party/py/numpy",
    ],
)

py_test(
    name = "op_selector_test",
    srcs = ["ops/op_selector_test.py"],
    python_version = "PY3",
    srcs_version = "PY2AND3",
    deps = [
        ":client_testlib",
        ":constant_op",
        ":framework_ops",
        ":math_ops",
        ":op_selector",
    ],
)

cuda_py_test(
    name = "gradient_checker_v2_test",
    size = "medium",
    srcs = ["ops/gradient_checker_v2_test.py"],
    python_version = "PY3",
    deps = [
        ":array_ops",
        ":client_testlib",
        ":framework_for_generated_wrappers",
        ":math_ops",
        ":nn_grad",
        ":nn_ops",
        ":platform",
        "//third_party/py/numpy",
    ],
)

cuda_py_test(
    name = "gradients_test",
    size = "medium",
    srcs = ["ops/gradients_test.py"],
    python_version = "PY3",
    tags = ["no_oss"],  # b/118709825
    deps = [
        ":array_grad",
        ":array_ops",
        ":control_flow_grad",
        ":control_flow_ops",
        ":data_flow_grad",
        ":data_flow_ops",
        ":framework_for_generated_wrappers",
        ":framework_test_lib",
        ":functional_ops",
        ":gradients",
        ":init_ops",
        ":list_ops",
        ":math_grad",
        ":math_ops",
        ":nn_grad",
        ":nn_ops",
        ":platform_test",
        ":state_grad",
        ":state_ops",
        ":tensor_array_grad",
        ":tensor_array_ops",
        ":test_ops",
        ":unconnected_gradients",
        ":variable_scope",
        "//third_party/py/numpy",
        "@absl_py//absl/testing:parameterized",
    ],
)

cuda_py_test(
    name = "histogram_ops_test",
    size = "small",
    srcs = ["ops/histogram_ops_test.py"],
    python_version = "PY3",
    deps = [
        ":array_ops",
        ":client_testlib",
        ":framework_for_generated_wrappers",
        ":histogram_ops",
        ":init_ops",
        ":variables",
        "//third_party/py/numpy",
    ],
)

cuda_py_test(
    name = "image_grad_deterministic_test",
    size = "medium",
    srcs = ["ops/image_grad_deterministic_test.py"],
    python_version = "PY3",
    deps = [
        ":image_grad_test_base",
    ],
)

cuda_py_test(
    name = "image_grad_test",
    size = "medium",
    srcs = ["ops/image_grad_test.py"],
    python_version = "PY3",
    deps = [
        ":image_grad_test_base",
    ],
)

py_library(
    name = "image_grad_test_base",
    srcs = ["ops/image_grad_test_base.py"],
    deps = [
        ":client_testlib",
        ":framework_for_generated_wrappers",
        ":gradients",
        ":image_ops",
        "//third_party/py/numpy",
    ],
)

cuda_py_test(
    name = "image_ops_test",
    size = "medium",
    srcs = ["ops/image_ops_test.py"],
    data = ["//tensorflow/core:image_testdata"],
    python_version = "PY3",
    shard_count = 5,
    deps = [
        ":array_ops",
        ":client",
        ":client_testlib",
        ":control_flow_ops",
        ":errors",
        ":framework_for_generated_wrappers",
        ":framework_test_lib",
        ":image_ops",
        ":io_ops",
        ":math_ops",
        ":platform_test",
        ":random_ops",
        ":variables",
        "//tensorflow/core:protos_all_py",
        "//third_party/py/numpy",
    ],
)

cuda_py_test(
    name = "init_ops_test",
    size = "small",
    srcs = ["ops/init_ops_test.py"],
    python_version = "PY3",
    deps = [
        ":client_testlib",
        ":framework_ops",
        ":init_ops",
        ":resource_variable_ops",
        "//tensorflow/python/eager:context",
        "//third_party/py/numpy",
    ],
)

cuda_py_test(
    name = "init_ops_v2_test",
    size = "medium",
    srcs = ["ops/init_ops_v2_test.py"],
    python_version = "PY3",
    deps = [
        ":array_ops",
        ":client_testlib",
        ":framework_ops",
        ":init_ops_v2",
        ":random_ops",
        "//tensorflow/python/eager:context",
        "//third_party/py/numpy",
    ],
)

cuda_py_test(
    name = "math_grad_test",
    size = "small",
    srcs = ["ops/math_grad_test.py"],
    python_version = "PY3",
    tags = ["no_windows_gpu"],
    deps = [
        ":array_ops",
        ":client_testlib",
        ":framework_for_generated_wrappers",
        ":math_ops",
        "//tensorflow/python/debug:check_numerics_callback",
        "//tensorflow/python/eager:backprop",
        "//tensorflow/python/eager:context",
        "//third_party/py/numpy",
    ],
)

cuda_py_test(
    name = "math_ops_test",
    size = "medium",
    srcs = ["ops/math_ops_test.py"],
    python_version = "PY3",
    tags = ["no_windows_gpu"],
    deps = [
        ":array_ops",
        ":errors",
        ":framework_for_generated_wrappers",
        ":framework_test_lib",
        ":gradients",
        ":math_ops",
        ":platform_test",
        ":variables",
        "//third_party/py/numpy",
    ],
)

cuda_py_test(
    name = "math_ops_linspace_test",
    size = "medium",
    srcs = ["ops/math_ops_linspace_test.py"],
    python_version = "PY3",
    tags = ["no_windows_gpu"],
    deps = [
        ":framework_for_generated_wrappers",
        ":framework_test_lib",
        ":math_ops",
        ":platform_test",
        "//third_party/py/numpy",
    ],
)

cuda_py_test(
    name = "nn_batchnorm_test",
    size = "medium",
    srcs = ["ops/nn_batchnorm_test.py"],
    python_version = "PY3",
    shard_count = 4,
    tags = ["no_windows"],
    deps = [
        ":array_ops",
        ":client_testlib",
        ":framework_for_generated_wrappers",
        ":gradients",
        ":math_ops",
        ":nn",
        ":nn_grad",
        ":nn_ops_gen",
        "//third_party/py/numpy",
    ],
)

cuda_py_test(
    name = "nn_fused_batchnorm_test",
    size = "large",
    srcs = ["ops/nn_fused_batchnorm_test.py"],
    python_version = "PY3",
    shard_count = 24,
    deps = [
        ":array_ops",
        ":client_testlib",
        ":framework_for_generated_wrappers",
        ":gradients",
        ":nn",
        ":nn_grad",
        "//third_party/py/numpy",
    ],
)

cuda_py_test(
    name = "nn_test",
    size = "medium",
    srcs = ["ops/nn_test.py"],
    python_version = "PY3",
    tags = ["no_windows"],
    deps = [
        ":array_ops",
        ":client_testlib",
        ":framework_for_generated_wrappers",
        ":nn",
        ":nn_grad",
        ":nn_ops",
        ":partitioned_variables",
        ":variable_scope",
        ":variables",
        "//third_party/py/numpy",
        "@absl_py//absl/testing:parameterized",
    ],
)

py_test(
    name = "nn_loss_scaling_utilities_test",
    size = "small",
    srcs = ["ops/nn_loss_scaling_utilities_test.py"],
    python_version = "PY3",
    deps = [
        ":client_testlib",
        "//tensorflow/python/distribute:combinations",
        "//tensorflow/python/distribute:strategy_combinations",
        "@absl_py//absl/testing:parameterized",
    ],
)

cuda_py_test(
    name = "nn_xent_test",
    size = "medium",
    srcs = ["ops/nn_xent_test.py"],
    python_version = "PY3",
    deps = [
        ":client_testlib",
        ":framework_for_generated_wrappers",
        ":gradients",
        ":nn",
        ":nn_grad",
        "//third_party/py/numpy",
    ],
)

py_test(
    name = "tensor_array_ops_test",
    size = "small",
    srcs = ["ops/tensor_array_ops_test.py"],
    python_version = "PY3",
    deps = [
        ":array_ops",
        ":client",
        ":client_testlib",
    ],
)

cuda_py_test(
    name = "sobol_ops_test",
    size = "small",
    srcs = ["ops/sobol_ops_test.py"],
    kernels = [
        "//tensorflow/core/kernels:libtfkernel_sobol_op.so",
    ],
    tags = [
        "no_oss",  # TODO(b/149565560)
        "no_windows_gpu",
    ],
    deps = [
        ":framework_for_generated_wrappers",
        ":framework_test_lib",
        ":math_ops",
        ":platform_test",
        "//third_party/py/numpy",
    ],
)

cuda_py_test(
    name = "special_math_ops_test",
    size = "medium",
    srcs = ["ops/special_math_ops_test.py"],
    python_version = "PY3",
    shard_count = 10,
    tags = [
        "no_windows_gpu",
        "noasan",  # b/159332048
        "nomsan",  # b/148630708
    ],
    deps = [
        ":array_ops",
        ":client",
        ":client_testlib",
        ":framework_for_generated_wrappers",
        ":math_ops",
        ":special_math_ops",
        "//third_party/py/numpy",
    ],
)

tf_py_test(
    name = "variable_spec_test",
    size = "small",
    srcs = ["ops/variable_spec_test.py"],
    python_version = "PY3",
    deps = [
        ":framework_for_generated_wrappers",
        ":framework_test_lib",
        ":platform_test",
        "//third_party/py/numpy",
    ],
)

py_library(
    name = "training_lib",
    srcs = glob(
        ["training/**/*.py"],
        exclude = [
            "**/*test*",
            "training/tracking/**/*.py",
            "training/saving/**/*.py",
            # The following targets have their own build rules (same name as the
            # file):
            "training/basic_session_run_hooks.py",
            "training/checkpoint_management.py",
            "training/distribute.py",
            "training/distribution_strategy_context.py",
            "training/saver.py",
            "training/session_run_hook.py",
            "training/training_util.py",
        ],
    ),
    srcs_version = "PY2AND3",
    deps = [
        ":array_ops",
        ":array_ops_gen",
        ":basic_session_run_hooks",
        ":checkpoint_management",
        ":checkpoint_ops_gen",
        ":client",
        ":control_flow_ops",
        ":data_flow_ops",
        ":device",
        ":device_spec",
        ":distribute",
        ":errors",
        ":framework",
        ":framework_for_generated_wrappers",
        ":framework_ops",
        ":gradients",
        ":init_ops",
        ":io_ops",
        ":layers_util",
        ":lookup_ops",
        ":loss_scale",
        ":loss_scale_optimizer",
        ":math_ops",
        ":mixed_precision",
        ":platform",
        ":py_checkpoint_reader",
        ":pywrap_tensorflow",
        ":random_ops",
        ":resource_variable_ops",
        ":resources",
        ":saver",
        ":sdca_ops",
        ":session",
        ":session_run_hook",
        ":sparse_ops",
        ":sparse_tensor",
        ":state_ops",
        ":summary",
        ":training_ops_gen",
        ":training_util",
        ":util",
        ":variable_scope",
        ":variables",
        "//tensorflow/core:protos_all_py",
        "//tensorflow/python/data/experimental/service:server_lib",
        "//tensorflow/python/data/ops:dataset_ops",
        "//tensorflow/python/distribute:distribute_coordinator_context",
        "//tensorflow/python/distribute:distribute_lib",
        "//tensorflow/python/distribute:reduce_util",
        "//tensorflow/python/eager:backprop",
        "//tensorflow/python/eager:context",
        "//tensorflow/python/keras/optimizer_v2:legacy_learning_rate_decay",
        "//tensorflow/python/ops/losses",
        "//third_party/py/numpy",
        "@six_archive//:six",
    ],
)

py_library(
    name = "training",
    srcs_version = "PY2AND3",
    deps = [
        ":training_lib",
        "//tensorflow/python/training/tracking:base",
        "//tensorflow/python/training/tracking:python_state",
        "//tensorflow/python/training/tracking:util",
    ],
)

# Dependency added and used by ClusterResolvers to avoid circular dependency between keras, distribute, and training.
py_library(
    name = "training_server_lib",
    srcs = ["training/server_lib.py"],
    srcs_version = "PY2AND3",
    deps = [
        ":framework",
        ":pywrap_tf_session",
        ":util",
        "//tensorflow/core:protos_all_py",
    ],
)

py_library(
    name = "py_checkpoint_reader",
    srcs = ["training/py_checkpoint_reader.py"],
    deps = [
        ":_pywrap_checkpoint_reader",
        ":dtypes",
        ":errors",
        ":util",
    ],
)

py_library(
    name = "checkpoint_management",
    srcs = ["training/checkpoint_management.py"],
    deps = [
        ":errors",
        ":lib",
        ":platform",
        ":protos_all_py",
        ":util",
        "//tensorflow/core:protos_all_py",
    ],
)

py_library(
    name = "session_run_hook",
    srcs = ["training/session_run_hook.py"],
    srcs_version = "PY2AND3",
    deps = [":util"],
)

py_library(
    name = "basic_session_run_hooks",
    srcs = ["training/basic_session_run_hooks.py"],
    srcs_version = "PY2AND3",
    deps = [
        ":client",
        ":framework",
        ":platform",
        ":protos_all_py",
        ":session_run_hook",
        ":training_util",
        ":util",
    ],
)

py_library(
    name = "saver",
    srcs = ["training/saver.py"],
    srcs_version = "PY2AND3",
    deps = [
        ":array_ops",
        ":checkpoint_management",
        ":constant_op",
        ":control_flow_ops",
        ":device",
        ":errors",
        ":framework",
        ":framework_ops",
        ":io_ops",
        ":io_ops_gen",
        ":platform",
        ":py_checkpoint_reader",
        ":resource_variable_ops",
        ":session",
        ":state_ops",
        ":string_ops",
        ":training_util",
        ":util",
        ":variables",
        "//tensorflow/core:protos_all_py",
        "//tensorflow/python/eager:context",
        "//tensorflow/python/training/saving:saveable_object",
        "//tensorflow/python/training/saving:saveable_object_util",
        "//tensorflow/python/training/tracking:base",
        "//third_party/py/numpy",
        "@six_archive//:six",
    ],
)

py_library(
    name = "distribute",
    srcs = [
        "training/distribute.py",
        "training/distribution_strategy_context.py",
    ],
    srcs_version = "PY2AND3",
    deps = [
        "//tensorflow/python/distribute:distribute_lib",
    ],
)

tf_py_test(
    name = "evaluation_test",
    size = "small",
    srcs = ["training/evaluation_test.py"],
    python_version = "PY3",
    shard_count = 3,
    tags = [
        "manual",
        "notap",  # Disabling until b/33000128 and b/33040312 are fixed.
    ],
    deps = [
        ":array_ops",
        ":client",
        ":client_testlib",
        ":framework",
        ":framework_for_generated_wrappers",
        ":framework_test_lib",
        ":math_ops",
        ":metrics",
        ":platform",
        ":state_ops",
        ":summary",
        ":training",
        ":variables",
        "//tensorflow/core:protos_all_py",
        "//tensorflow/python/ops/losses",
        "//third_party/py/numpy",
    ],
)

py_library(
    name = "client",
    srcs = [
        "client/client_lib.py",
        "client/device_lib.py",
        "client/timeline.py",
    ],
    srcs_version = "PY2AND3",
    deps = [
        ":_pywrap_device_lib",
        ":errors",
        ":framework",
        ":framework_for_generated_wrappers",
        ":platform",
        ":session",
        ":session_ops",
        ":util",
        "//third_party/py/numpy",
        "@six_archive//:six",
    ],
)

# Leaf library: may not depend on anything else inside TensorFlow.
py_strict_library(
    name = "tf_export",
    srcs = ["util/tf_export.py"],
    srcs_version = "PY2AND3",
    visibility = ["//tensorflow:__subpackages__"],
    deps = [
        ":tf_decorator",
    ],
)

tf_py_test(
    name = "tf_export_test",
    srcs = ["util/tf_export_test.py"],
    python_version = "PY3",
    deps = [
        ":client_testlib",
        ":platform",
        ":util",
    ],
)

# Leaf library: may not depend on anything else inside TensorFlow.
# TODO(mdan): Move this utility outside of TF.
py_strict_library(
    name = "tf_decorator",
    srcs = [
        "util/tf_contextlib.py",
        "util/tf_decorator.py",
        "util/tf_inspect.py",
    ],
    srcs_version = "PY2AND3",
    visibility = [
        "//tensorflow:__subpackages__",
        # TODO(mdan): Remove these dependencies.
        "//third_party/py/tf_slim:__subpackages__",
        "//learning/deepmind/research/language/translation/lm:__subpackages__",
    ],
    deps = [
        ":tf_stack",
        "@six_archive//:six",
    ],
)

# Leaf library: may not depend on anything else inside TensorFlow.
py_strict_library(
    name = "tf_stack",
    srcs = ["util/tf_stack.py"],
    srcs_version = "PY2AND3",
    # TODO(mdan): Remove public visibility.
    visibility = ["//visibility:public"],
    deps = [
        ":_tf_stack",
        "@six_archive//:six",
    ],
)

pybind_extension(
    name = "_tf_stack",
    srcs = ["util/tf_stack.cc"],
    # TODO(b/138203821): change to "util._tf_stack" once the bug is fixed.
    module_name = "_tf_stack",
    deps = [
        "//third_party/python_runtime:headers",  # buildcleaner: keep
        "@pybind11",
    ],
)

tf_py_test(
    name = "tf_stack_test",
    srcs = ["util/tf_stack_test.py"],
    python_version = "PY3",
    deps = [
        ":client_testlib",
        ":tf_export",
        ":tf_stack",
    ],
)

cc_library(
    name = "stack_trace",
    srcs = ["util/stack_trace.cc"],
    hdrs = ["util/stack_trace.h"],
    deps = [
        ":py_util",
        "//third_party/python_runtime:headers",  # buildcleaner: keep
        "@com_google_absl//absl/base:core_headers",
        "@com_google_absl//absl/synchronization",
        "@com_google_absl//absl/types:optional",
    ],
)

py_library(
    name = "util",
    srcs = glob(
        ["util/**/*.py"],
        exclude = [
            "util/example_parser*",
            "util/tf_contextlib.py",
            "util/tf_should_use.py",
            "util/tf_export.py",
            "util/tf_stack.py",
            "util/tf_decorator.py",
            "util/**/*_test.py",
        ],
    ),
    srcs_version = "PY2AND3",
    visibility = visibility + [
        "//tensorflow:__pkg__",
        "//third_party/py/tensorflow_core:__subpackages__",
        "//third_party/py/tf_agents:__subpackages__",
        "//tensorflow:composite_tensor_whitelist",
    ],
    deps = [
        ":_pywrap_tf32_execution",
        ":tf_decorator",
        ":tf_export",
        ":tf_stack",
        "@org_python_pypi_backports_weakref",
        "@com_google_protobuf//:protobuf_python",
        "//third_party/py/numpy",
        "@six_archive//:six",
        "@wrapt",
        "//tensorflow/tools/compatibility:all_renames_v2",
    ] + if_mlir(["//tensorflow/compiler/mlir/tensorflow:mlir_roundtrip_pass_registration"]),
)

tf_py_test(
    name = "object_identity_test",
    size = "small",
    srcs = ["util/object_identity_test.py"],
    python_version = "PY3",
)

# Placeholder for intenal nest_test comments.
tf_py_test(
    name = "util_nest_test",
    size = "small",
    srcs = ["util/nest_test.py"],
    main = "util/nest_test.py",
    python_version = "PY3",
    deps = [":util_nest_test_main_lib"],
)

py_library(
    name = "util_nest_test_main_lib",
    testonly = True,
    srcs = ["util/nest_test.py"],
    deps = [
        ":array_ops",
        ":client_testlib",
        ":framework",
        ":framework_for_generated_wrappers",
        ":math_ops",
        ":util",
        "//third_party/py/numpy",
        "@absl_py//absl/testing:parameterized",
    ],
)

tf_py_test(
    name = "util_serialization_test",
    size = "small",
    srcs = ["util/serialization_test.py"],
    main = "util/serialization_test.py",
    python_version = "PY3",
    deps = [
        ":client_testlib",
        ":util",
    ],
)

tf_py_test(
    name = "function_utils_test",
    srcs = ["util/function_utils_test.py"],
    python_version = "PY3",
    deps = [
        ":client_testlib",
        ":util",
    ],
)

tf_py_test(
    name = "tf_contextlib_test",
    size = "small",
    srcs = ["util/tf_contextlib_test.py"],
    python_version = "PY3",
    deps = [
        ":client_testlib",
        ":util",
    ],
)

tf_py_test(
    name = "tf_decorator_test",
    size = "small",
    srcs = ["util/tf_decorator_test.py"],
    python_version = "PY3",
    deps = [
        ":client_testlib",
        ":util",
    ],
)

py_library(
    name = "tf_should_use",
    srcs = ["util/tf_should_use.py"],
    srcs_version = "PY2AND3",
    deps = [
        ":framework_ops",
        ":util",
        "//tensorflow/python/eager:context",
        "@six_archive//:six",
    ],
)

tf_py_test(
    name = "tf_should_use_test",
    size = "small",
    srcs = ["util/tf_should_use_test.py"],
    python_version = "PY3",
    deps = [
        ":client_testlib",
        ":tf_should_use",
    ],
)

tf_py_test(
    name = "tf_inspect_test",
    size = "small",
    srcs = ["util/tf_inspect_test.py"],
    python_version = "PY3",
    deps = [
        ":client_testlib",
        ":util",
    ],
)

py_library(
    name = "util_example_parser_configuration",
    srcs = ["util/example_parser_configuration.py"],
    srcs_version = "PY2AND3",
    visibility = ["//visibility:public"],
    deps = [
        ":framework",
        ":framework_for_generated_wrappers",
        "//tensorflow/core:protos_all_py",
    ],
)

tf_py_test(
    name = "lock_util_test",
    size = "small",
    srcs = ["util/lock_util_test.py"],
    main = "util/lock_util_test.py",
    python_version = "PY3",
    deps = [
        ":client_testlib",
        ":util",
        "@absl_py//absl/testing:parameterized",
    ],
)

tf_py_test(
    name = "module_wrapper_test",
    size = "small",
    srcs = ["util/module_wrapper_test.py"],
    python_version = "PY3",
    deps = [
        ":client_testlib",
        ":util",
        "//tensorflow/tools/compatibility:all_renames_v2",
        "@six_archive//:six",
    ],
)

tf_proto_library(
    name = "protos_all",
    srcs = glob(
        ["**/*.proto"],
        exclude = [
            "util/protobuf/compare_test.proto",
            "framework/cpp_shape_inference.proto",
        ],
    ),
    visibility = visibility,
)

tf_proto_library_py(
    name = "compare_test_proto",
    testonly = 1,
    srcs = ["util/protobuf/compare_test.proto"],
)

tf_proto_library(
    name = "cpp_shape_inference_proto",
    srcs = ["framework/cpp_shape_inference.proto"],
    cc_api_version = 2,
    protodeps = tf_additional_all_protos(),
    # TODO(b/74620627): remove when _USE_C_SHAPES is removed
    visibility = ["//tensorflow:internal"],
)

tf_py_test(
    name = "protobuf_compare_test",
    size = "small",
    srcs = ["util/protobuf/compare_test.py"],
    main = "util/protobuf/compare_test.py",
    python_version = "PY3",
    tags = ["no_pip"],  # compare_test_pb2 proto is not available in pip.
    deps = [
        ":compare_test_proto_py",
        ":platform_test",
        ":util",
        "@six_archive//:six",
    ],
)

tf_py_test(
    name = "util_example_parser_configuration_test",
    size = "small",
    srcs = ["util/example_parser_configuration_test.py"],
    main = "util/example_parser_configuration_test.py",
    python_version = "PY3",
    deps = [
        ":array_ops",
        ":client",
        ":client_testlib",
        ":framework_for_generated_wrappers",
        ":parsing_ops",
        ":util_example_parser_configuration",
    ],
)

tf_py_test(
    name = "events_writer_test",
    size = "small",
    srcs = ["client/events_writer_test.py"],
    python_version = "PY3",
    deps = [
        ":errors",
        ":framework_test_lib",
        ":lib",
        ":platform_test",
        ":util",
    ],
)

py_library(
    name = "device_lib",
    srcs = ["client/device_lib.py"],
    srcs_version = "PY2AND3",
    deps = [
        ":_pywrap_device_lib",
        "//tensorflow/core:protos_all_py",
    ],
)

tf_python_pybind_extension(
    name = "_pywrap_device_lib",
    srcs = ["client/device_lib_wrapper.cc"],
    module_name = "_pywrap_device_lib",
    deps = [
        ":pybind11_proto",
        ":pybind11_status",
        "//tensorflow/core:framework_internal_headers_lib",
        "//tensorflow/core:protos_all_cc",
        "//tensorflow/core/common_runtime:core_cpu_headers_lib",
        "//third_party/python_runtime:headers",
        "@pybind11",
    ],
)

cuda_py_tests(
    name = "device_lib_test",
    size = "small",
    srcs = [
        "client/device_lib_test.py",
    ],
    python_version = "PY3",
    deps = [
        ":client",
        ":client_testlib",
        ":framework_test_lib",
        ":platform_test",
        "//tensorflow/core:protos_all_py",
    ],
)

cc_library(
    name = "session_ref",
    srcs = ["client/session_ref.cc"],
    hdrs = ["client/session_ref.h"],
    deps = [
        "//tensorflow/core:core_cpu",
        "//tensorflow/core:lib",
        "//tensorflow/core:master_proto_cc",
        "//tensorflow/core:protos_all_cc",
        "//tensorflow/core:replay_log_proto_cc",
    ],
)

tf_cuda_library(
    name = "tf_session_helper",
    srcs = ["client/tf_session_helper.cc"],
    hdrs = ["client/tf_session_helper.h"],
    deps = [
        ":construction_fails_op",
        ":ndarray_tensor",
        ":ndarray_tensor_bridge",
        ":numpy_lib",
        ":safe_ptr",
        ":session_ref",
        ":test_ops_kernels",
        "//tensorflow/c:c_api",
        "//tensorflow/c:c_api_internal",
        "//tensorflow/c:tf_status_helper",
        "//tensorflow/core",
        "//tensorflow/core:all_kernels",
        "//tensorflow/core:direct_session",
        "//tensorflow/core:framework",
        "//tensorflow/core:framework_internal",
        "//tensorflow/core:graph",
        "//tensorflow/core:lib",
        "//tensorflow/core:protos_all_cc",
        "//third_party/py/numpy:headers",
        "//third_party/python_runtime:headers",
    ],
    alwayslink = 1,
)

py_library(
    name = "pywrap_tensorflow",
    srcs = [
        "pywrap_tensorflow.py",
    ] + if_static(
        ["pywrap_dlopen_global_flags.py"],
        # Import will fail, indicating no global dlopen flags
        otherwise = [],
    ),  # b/153585257
    srcs_version = "PY2AND3",
    deps = [":pywrap_tensorflow_internal"],
)

pywrap_tensorflow_macro(
    name = "pywrap_tensorflow_internal",
    srcs = ["pywrap_tensorflow_internal.cc"],
    # add win_def_file for pywrap_tensorflow
    win_def_file = select({
        "//tensorflow:windows": ":pywrap_tensorflow_filtered_def_file",
        "//conditions:default": None,
    }),
    deps = [
        ":bfloat16_lib",
        ":cost_analyzer_lib",
        ":model_analyzer_lib",
        ":cpp_python_util",
        ":kernel_registry",
        ":numpy_lib",
        ":safe_ptr",
        ":py_exception_registry",
        ":py_func_lib",
        ":py_record_reader_lib",
        ":pybind11_absl",
        ":pybind11_lib",
        ":pybind11_status",
        ":pybind11_proto",
        ":python_op_gen",
        ":tf_session_helper",
        "//third_party/python_runtime:headers",
        "//tensorflow/c:c_api",
        "//tensorflow/c:c_api_experimental",
        "//tensorflow/c:checkpoint_reader",
        "//tensorflow/c:python_api",
        "//tensorflow/c:tf_status_helper",
        "//tensorflow/c/eager:c_api",
        "//tensorflow/c/eager:c_api_experimental",
        "//tensorflow/core/data/service:server_lib",
        "//tensorflow/core/distributed_runtime/rpc:grpc_rpc_factory_registration",
        "//tensorflow/core/distributed_runtime/rpc:grpc_server_lib",
        "//tensorflow/core/distributed_runtime/rpc:grpc_session",
        "//tensorflow/core/grappler:grappler_item",
        "//tensorflow/core/grappler:grappler_item_builder",
        "//tensorflow/core/grappler/clusters:cluster",
        "//tensorflow/core/grappler/clusters:single_machine",
        "//tensorflow/core/grappler/clusters:virtual_cluster",
        "//tensorflow/core/grappler/costs:graph_memory",
        "//tensorflow/core/grappler/graph_analyzer:graph_analyzer_tool",
        "//tensorflow/core/grappler/optimizers:meta_optimizer",
        "//tensorflow/core:lib",
        "//tensorflow/core:reader_base",
        "//tensorflow/core/kernels:data_service_ops",
        "//tensorflow/core/debug",
        "//tensorflow/core/distributed_runtime:server_lib",
        "//tensorflow/core/platform:stacktrace_handler",
        "//tensorflow/core/profiler/internal:print_model_analysis",
        "//tensorflow/core/profiler/internal/cpu:python_tracer",
        "//tensorflow/tools/graph_transforms:transform_graph_lib",
        "//tensorflow/lite/toco/python:toco_python_api",
        "//tensorflow/python/eager:pywrap_tfe_lib",
        "//tensorflow/core/util/tensor_bundle",
        "//tensorflow/compiler/mlir/python:mlir",
    ] + (tf_additional_lib_deps() +
         tf_monitoring_python_deps() +
         tf_additional_plugin_deps() +
         tf_additional_profiler_deps()) + if_ngraph([
        "@ngraph_tf//:ngraph_tf",
    ]) + if_xla_available([
        "//tensorflow/compiler/aot:tfcompile_lib",
    ]) + select({
        "//tensorflow:windows": [],  # TODO(b/159077703): Enable Flex on Windows
        "//conditions:default": [
            "//tensorflow/lite/delegates/flex:delegate",
        ],
    }) + if_static(extra_deps = ["//tensorflow/core/platform:tf32_utils"]),
)

# ** Targets for Windows build (start) **
# We need the following targets to expose symbols from _pywrap_tensorflow.dll

filegroup(
    name = "win_lib_files_for_exported_symbols",
    srcs = [
        ":bfloat16_lib",  # bfloat16
        ":cost_analyzer_lib",  # cost_analyzer
        ":cpp_python_util",  # util
        ":kernel_registry",  # kernel_registry
        ":model_analyzer_lib",  # model_analyzer
        ":ndarray_tensor",  # checkpoint_reader
        ":numpy_lib",  # checkpoint_reader
        ":py_exception_registry",  # py_exception_registry
        ":py_func_lib",  # py_func
        ":python_op_gen",  # python_op_gen
        ":safe_ptr",  # checkpoint_reader
        "//tensorflow/c:checkpoint_reader",  # checkpoint_reader
        "//tensorflow/c:python_api",  # tf_session
        "//tensorflow/c:tf_status_helper",  # tfe
        "//tensorflow/compiler/jit:flags",  #tfe
        "//tensorflow/compiler/mlir/python:mlir",  # mlir
        "//tensorflow/core/common_runtime:device",  # device_lib, tfe, tf_session
        "//tensorflow/core/common_runtime:device_factory",  # device_lib, tfe, tf_session
        "//tensorflow/core/common_runtime:graph_constructor",  # tf_session
        "//tensorflow/core/common_runtime:quantize_training",  # quantize_training
        "//tensorflow/core/common_runtime:session_options",  # device_lib, tfe, tf_session
        "//tensorflow/core/common_runtime:session_state",  # tf_session
        "//tensorflow/core/data/service:server_lib",  # server_lib
        "//tensorflow/core:framework_internal_impl",  # op_def_registry
        "//tensorflow/core:lib_internal_impl",  # device_lib
        "//tensorflow/core:op_gen_lib",  # tf_session
        "//tensorflow/core/common_runtime/eager:context",  # tfe
        "//tensorflow/core/common_runtime/eager:eager_executor",  # tfe
        "//tensorflow/core/grappler:devices",  # tf_cluster
        "//tensorflow/core/grappler:grappler_item",  # tf_item
        "//tensorflow/core/grappler:grappler_item_builder",  # tf_item
        "//tensorflow/core/grappler/clusters:cluster",  # tf_cluster
        "//tensorflow/core/grappler/clusters:single_machine",  # tf_cluster
        "//tensorflow/core/grappler/clusters:utils",  # tf_optimizer
        "//tensorflow/core/grappler/clusters:virtual_cluster",  # tf_cluster
        "//tensorflow/core/grappler/costs:analytical_cost_estimator",  # cost analyzer
        "//tensorflow/core/grappler/costs:graph_memory",  # tf_cluster
        "//tensorflow/core/grappler/costs:graph_properties",  # tf_item
        "//tensorflow/core/grappler/costs:measuring_cost_estimator",  # tf_cluster
        "//tensorflow/core/grappler/costs:op_level_cost_estimator",  # tf_cluster
        "//tensorflow/core/grappler/costs:utils",  # tf_cluster
        "//tensorflow/core/grappler/graph_analyzer:graph_analyzer_tool",  # graph_analyzer
        "//tensorflow/core/grappler/optimizers:meta_optimizer",  # tf_optimizer
        "//tensorflow/core/grappler/utils:topological_sort",  # tf_item
        "//tensorflow/core/platform:tf32_utils",  # tf32
        "//tensorflow/core/profiler/internal:annotation_stack_impl",  # profiler
        "//tensorflow/core/profiler/internal:print_model_analysis",  # tfprof
        "//tensorflow/core/profiler/internal:traceme_recorder_impl",  # profiler
        "//tensorflow/core/profiler/lib:profiler_session_impl",  # profiler
        "//tensorflow/core/util:port",  # util_port
        "//tensorflow/core/util/tensor_bundle",  # checkpoint_reader
        "//tensorflow/lite/toco/python:toco_python_api",  # toco
        ":tf_session_helper",  # tf_session
        "//tensorflow/python/eager:pywrap_tfe_lib",  # pywrap_tfe_lib
        "//tensorflow/stream_executor:stream_executor_pimpl",  # stat_summarizer
        "//tensorflow/tools/graph_transforms:transform_graph_lib",  # transform_graph
    ] + if_xla_available([
        "//tensorflow/compiler/aot:tfcompile_lib",  # tfcompile
        "//tensorflow/compiler/xla:status_macros",  # tfcompile
        "//tensorflow/compiler/xla/service:hlo",  # tfcompile
    ]),
    visibility = ["//visibility:private"],
)

# Filter the DEF file to reduce the number of symbols to 64K or less.
# Note that we also write the name of the pyd file into DEF file so that
# the dynamic libraries of custom ops can find it at runtime.
genrule(
    name = "pywrap_tensorflow_filtered_def_file",
    srcs = select({
        "//tensorflow:windows": [
            ":pybind_symbol_target_libs_file",
            ":win_lib_files_for_exported_symbols",
            "//tensorflow:tensorflow_def_file",
            "//tensorflow/tools/def_file_filter:symbols_pybind",
        ],
        "//conditions:default": [],
    }),
    outs = ["pywrap_tensorflow_filtered_def_file.def"],
    cmd = select({
        "//tensorflow:windows": """
              $(location @local_config_def_file_filter//:def_file_filter) \\
              --input $(location //tensorflow:tensorflow_def_file) \\
              --output $@ \\
              --target _pywrap_tensorflow_internal.pyd \\
              --symbols $(location //tensorflow/tools/def_file_filter:symbols_pybind) \\
              --lib_paths_file $(location :pybind_symbol_target_libs_file)
          """,
        "//conditions:default": "touch $@",  # Just a placeholder for Unix platforms
    }),
    tools = ["@local_config_def_file_filter//:def_file_filter"],
    visibility = ["//visibility:public"],
)

# Write to a file a list of all cc_library targets that we need for exporting symbols on Windows.
genrule(
    name = "pybind_symbol_target_libs_file",
    srcs = [":win_lib_files_for_exported_symbols"],
    outs = ["pybind_symbol_target_libs_file.txt"],
    cmd = select({
        "//tensorflow:windows": """
            for SRC in $(SRCS); do
              echo $$SRC | sed 's/third_party\\///g' >> $@
            done
          """,
        "//conditions:default": "touch $@",  # Just a placeholder for Unix platforms
    }),
    visibility = ["//visibility:public"],
)

# Get the import library of _pywrap_tensorflow_internal.pyd
filegroup(
    name = "get_pywrap_tensorflow_import_lib_file",
    srcs = [":_pywrap_tensorflow_internal.so"],
    output_group = "interface_library",
)

cc_import(
    name = "_pywrap_tensorflow_internal_linux",
    shared_library = "//tensorflow/python:lib_pywrap_tensorflow_internal.so",
    visibility = tf_external_workspace_visible(visibility),
)

cc_import(
    name = "_pywrap_tensorflow_internal_macos",
    shared_library = "//tensorflow/python:lib_pywrap_tensorflow_internal.dylib",
    visibility = tf_external_workspace_visible(visibility),
)

cc_import(
    name = "_pywrap_tensorflow_internal_windows",
    interface_library = "//tensorflow/python:pywrap_tensorflow_import_lib_file",
    shared_library = "//tensorflow/python:_pywrap_tensorflow_internal.dll",
    visibility = tf_external_workspace_visible(visibility),
)

# Rename the import library for _pywrap_tensorflow_internal.pyd to _pywrap_tensorflow_internal.lib
# (It was _pywrap_tensorflow_internal.so.if.lib).
genrule(
    name = "pywrap_tensorflow_import_lib_file",
    srcs = [":get_pywrap_tensorflow_import_lib_file"],
    outs = ["_pywrap_tensorflow_internal.lib"],
    cmd = select({
        "//tensorflow:windows": "cp -f $< $@",
        "//conditions:default": "touch $@",  # Just a placeholder for Unix platforms
    }),
    visibility = ["//visibility:public"],
)

# Create a cc_import rule for the import library of _pywrap_tensorflow_internal.dll
# so that custom ops' dynamic libraries can link against it.
cc_import(
    name = "pywrap_tensorflow_import_lib",
    interface_library = select({
        "//tensorflow:windows": ":pywrap_tensorflow_import_lib_file",
        "//conditions:default": "not_existing_on_unix.lib",  # Just a placeholder for Unix platforms
    }),
    system_provided = 1,
)

# ** Targets for Windows build (end) **

tf_python_pybind_extension(
    name = "_pywrap_file_io",
    srcs = ["lib/io/file_io_wrapper.cc"],
    module_name = "_pywrap_file_io",
    deps = [
        ":pybind11_absl",
        ":pybind11_status",
        "//tensorflow/core:framework_headers_lib",
        "//tensorflow/core:protos_all_cc",
        "@pybind11",
    ],
)

py_library(
    name = "lib",
    srcs = [
        "lib/io/file_io.py",
        "lib/io/python_io.py",
        "lib/io/tf_record.py",
    ],
    srcs_version = "PY2AND3",
    deps = [
        ":_pywrap_file_io",
        ":_pywrap_record_io",
        ":errors",
        ":pywrap_tensorflow",
        ":util",
        "@six_archive//:six",
    ],
)

tf_python_pybind_extension(
    name = "_pywrap_record_io",
    srcs = ["lib/io/record_io_wrapper.cc"],
    module_name = "_pywrap_record_io",
    deps = [
        ":pybind11_absl",
        ":pybind11_status",
        "//tensorflow/core:framework_headers_lib",
        "//tensorflow/core:lib_headers_for_pybind",
        "//tensorflow/core/platform:types",
        "@com_google_absl//absl/memory",
        "@pybind11",
    ],
)

py_library(
    name = "session",
    srcs = ["client/session.py"],
    srcs_version = "PY2AND3",
    deps = [
        ":c_api_util",
        ":error_interpolation",
        ":errors",
        ":framework",
        ":framework_for_generated_wrappers",
        ":mixed_precision_global_state",
        ":platform",
        ":pywrap_tensorflow",
        ":session_ops",
        ":util",
        "//third_party/py/numpy",
        "@wrapt",
    ],
)

tf_py_test(
    name = "server_lib_test",
    size = "small",
    srcs = ["training/server_lib_test.py"],
    grpc_enabled = True,
    python_version = "PY3",
    deps = [
        ":array_ops",
        ":client",
        ":client_testlib",
        ":data_flow_ops",
        ":errors",
        ":framework_for_generated_wrappers",
        ":math_ops",
        ":training",
        ":variables",
        "//tensorflow/core:protos_all_py",
        "//third_party/py/numpy",
    ],
)

tf_py_test(
    name = "server_lib_multiple_containers_test",
    size = "small",
    srcs = ["training/server_lib_multiple_containers_test.py"],
    grpc_enabled = True,
    python_version = "PY3",
    deps = [
        ":array_ops",
        ":client",
        ":client_testlib",
        ":data_flow_ops",
        ":errors",
        ":framework_for_generated_wrappers",
        ":math_ops",
        ":training",
        ":variables",
        "//tensorflow/core:protos_all_py",
        "//third_party/py/numpy",
    ],
)

tf_py_test(
    name = "server_lib_same_variables_clear_container_test",
    size = "small",
    srcs = ["training/server_lib_same_variables_clear_container_test.py"],
    grpc_enabled = True,
    python_version = "PY3",
    deps = [
        ":array_ops",
        ":client",
        ":client_testlib",
        ":data_flow_ops",
        ":errors",
        ":framework_for_generated_wrappers",
        ":math_ops",
        ":training",
        ":variables",
        "//tensorflow/core:protos_all_py",
        "//third_party/py/numpy",
    ],
)

tf_py_test(
    name = "server_lib_same_variables_clear_test",
    size = "small",
    srcs = ["training/server_lib_same_variables_clear_test.py"],
    grpc_enabled = True,
    python_version = "PY3",
    deps = [
        ":array_ops",
        ":client",
        ":client_testlib",
        ":data_flow_ops",
        ":errors",
        ":framework_for_generated_wrappers",
        ":math_ops",
        ":training",
        ":variables",
        "//tensorflow/core:protos_all_py",
        "//third_party/py/numpy",
    ],
)

tf_py_test(
    name = "server_lib_same_variables_no_clear_test",
    size = "small",
    srcs = ["training/server_lib_same_variables_no_clear_test.py"],
    grpc_enabled = True,
    python_version = "PY3",
    deps = [
        ":array_ops",
        ":client",
        ":client_testlib",
        ":data_flow_ops",
        ":errors",
        ":framework_for_generated_wrappers",
        ":math_ops",
        ":training",
        ":variables",
        "//tensorflow/core:protos_all_py",
        "//third_party/py/numpy",
    ],
)

tf_py_test(
    name = "server_lib_sparse_job_test",
    size = "small",
    srcs = ["training/server_lib_sparse_job_test.py"],
    grpc_enabled = True,
    python_version = "PY3",
    deps = [
        ":array_ops",
        ":client",
        ":client_testlib",
        ":data_flow_ops",
        ":errors",
        ":framework_for_generated_wrappers",
        ":math_ops",
        ":training",
        ":variables",
        "//tensorflow/core:protos_all_py",
        "//third_party/py/numpy",
    ],
)

cuda_py_test(
    name = "localhost_cluster_performance_test",
    size = "medium",
    srcs = [
        "training/localhost_cluster_performance_test.py",
    ],
    grpc_enabled = True,
    python_version = "PY3",
    tags = [
        "no_oss",  # Test flaky due to port collisions.
        "oss_serial",
    ],
    deps = [
        ":client",
        ":client_testlib",
        ":distributed_framework_test_lib",
        ":framework_for_generated_wrappers",
        ":partitioned_variables",
        ":training",
        ":variable_scope",
        ":variables",
        "//third_party/py/numpy",
    ],
)

tf_py_test(
    name = "sync_replicas_optimizer_test",
    size = "medium",
    srcs = [
        "training/sync_replicas_optimizer_test.py",
    ],
    grpc_enabled = True,
    python_version = "PY3",
    tags = [
        "no_oss",  # Test flaky due to port collisions.
        "notsan",  # data race due to b/62910646
        "oss_serial",
    ],
    deps = [
        ":client_testlib",
        ":framework_for_generated_wrappers",
        ":training",
        ":variables",
    ],
)

py_library(
    name = "timeline",
    srcs = ["client/timeline.py"],
    srcs_version = "PY2AND3",
    visibility = ["//visibility:public"],
    deps = [
        ":platform",
    ],
)

# Just used by tests.
tf_cuda_library(
    name = "construction_fails_op",
    srcs = ["client/test_construction_fails_op.cc"],
    deps = [
        "//tensorflow/core",
        "//tensorflow/core:framework",
        "//tensorflow/core:lib",
        "//tensorflow/core:protos_all_cc",
    ],
    alwayslink = 1,
)

tf_py_test(
    name = "session_test",
    size = "medium",
    srcs = ["client/session_test.py"],
    grpc_enabled = True,
    python_version = "PY3",
    tags = [
        "no_gpu",  # b/127001953
        "no_pip_gpu",  # testInteractivePlacePrunedGraph fails on invalid assumption about GPU ops.
        "no_windows",
    ],
    deps = [
        ":array_ops",
        ":client",
        ":config",
        ":control_flow_ops",
        ":data_flow_ops",
        ":errors",
        ":framework",
        ":framework_for_generated_wrappers",
        ":framework_test_lib",
        ":math_ops",
        ":platform_test",
        ":state_ops",
        ":training",
        ":util",
        ":variables",
        "//third_party/py/numpy",
        "@six_archive//:six",
    ],
)

tf_py_test(
    name = "session_clusterspec_prop_test",
    size = "small",
    srcs = ["client/session_clusterspec_prop_test.py"],
    grpc_enabled = True,
    python_version = "PY3",
    tags = [
        "no_gpu",
        "no_oss",
        "no_pip",
        "no_pip_gpu",
        "notap",
    ],
    deps = [
        ":array_ops",
        ":client",
        ":client_testlib",
        ":framework",
        ":framework_for_generated_wrappers",
        ":framework_test_lib",
        ":math_ops",
        ":platform_test",
        ":state_ops",
        ":training",
        ":util",
        ":variables",
        "//third_party/py/numpy",
    ],
)

tf_py_test(
    name = "session_list_devices_test",
    size = "small",
    srcs = ["client/session_list_devices_test.py"],
    grpc_enabled = True,
    python_version = "PY3",
    tags = [
        "no_gpu",
        "no_pip_gpu",
        "notsan",  # data race due to b/62910646
    ],
    deps = [
        ":client",
        ":framework",
        ":framework_test_lib",
        ":platform_test",
        ":training",
    ],
)

tf_py_test(
    name = "session_partial_run_test",
    size = "small",
    srcs = ["client/session_partial_run_test.py"],
    grpc_enabled = True,
    python_version = "PY3",
    tags = [
        "no_gpu",
        "no_windows",
    ],
    deps = [
        ":array_ops",
        ":client",
        ":errors",
        ":framework",
        ":framework_for_generated_wrappers",
        ":framework_test_lib",
        ":math_ops",
        ":platform_test",
        ":training",
        ":util",
        "@six_archive//:six",
    ],
)

cuda_py_test(
    name = "timeline_test",
    size = "small",
    srcs = ["client/timeline_test.py"],
    python_version = "PY3",
    tags = [
        "gpu_cupti",
        "no_gpu",  # b/154742661
    ],
    xla_enable_strict_auto_jit = False,  # Graph structure is different with autojit
    deps = [
        ":client",
        ":client_testlib",
        ":framework_for_generated_wrappers",
        ":math_ops",
        "//tensorflow/core:protos_all_py",
    ],
)

cuda_py_test(
    name = "virtual_gpu_test",
    size = "small",
    srcs = ["client/virtual_gpu_test.py"],
    python_version = "PY3",
    tags = [
        "no_gpu",  # b/127386241
        "no_windows_gpu",
    ],
    deps = [
        ":client",
        ":client_testlib",
        ":framework_for_generated_wrappers",
        ":math_ops",
        "//tensorflow/core:protos_all_py",
    ],
)

tf_py_test(
    name = "c_api_util_test",
    size = "small",
    srcs = ["framework/c_api_util_test.py"],
    python_version = "PY3",
    deps = [
        ":c_api_util",
        ":framework_test_lib",
        ":platform_test",
    ],
)

tf_py_test(
    name = "graph_util_test",
    size = "small",
    srcs = ["framework/graph_util_test.py"],
    python_version = "PY3",
    deps = [
        ":client",
        ":client_testlib",
        ":control_flow_v2_toggles",
        ":framework",
        ":framework_for_generated_wrappers",
        ":math_ops",
        ":state_ops_gen",
        ":variable_scope",
        ":variables",
        "//tensorflow/core:protos_all_py",
    ],
)

tf_py_test(
    name = "convert_to_constants_test",
    size = "small",
    srcs = ["framework/convert_to_constants_test.py"],
    python_version = "PY3",
    tags = ["no_rocm"],
    deps = [
        ":client_testlib",
        ":control_flow_v2_toggles",
        ":convert_to_constants",
        ":framework_test_lib",
        ":math_ops",
    ],
)

tf_py_test(
    name = "bfloat16_test",
    size = "small",
    srcs = ["lib/core/bfloat16_test.py"],
    python_version = "PY3",
    deps = [
        ":client_testlib",
        ":lib",
        ":pywrap_tensorflow",
    ],
)

tf_py_test(
    name = "file_io_test",
    size = "small",
    srcs = ["lib/io/file_io_test.py"],
    python_version = "PY3",
    tags = [
        "no_rocm",
        "no_windows",
    ],
    deps = [
        ":client_testlib",
        ":errors",
        ":lib",
    ],
)

tf_py_test(
    name = "tf_record_test",
    size = "small",
    srcs = ["lib/io/tf_record_test.py"],
    python_version = "PY3",
    deps = [
        ":client_testlib",
        ":errors",
        ":lib",
        ":util",
    ],
)

<<<<<<< HEAD
tf_py_test(
    name = "tf_record_multiprocessing_test",
    size = "small",
    srcs = ["lib/io/tf_record_multiprocessing_test.py"],
    python_version = "PY3",
    tags = [
        # multiprocessing can be flaky in the internal google
        # environment, so we disable it there.
        "notap",
        "no_oss_py38",
        # The multiprocessing module behaves differently on
        # windows, so we disable this test on windows.
        "no_windows",
    ],
    deps = [
        ":client_testlib",
        ":errors",
        ":lib",
        ":util",
    ],
)

=======
>>>>>>> ca046652
cuda_py_test(
    name = "adam_test",
    size = "medium",
    srcs = ["training/adam_test.py"],
    python_version = "PY3",
    deps = [
        ":array_ops",
        ":client_testlib",
        ":framework",
        ":math_ops",
        ":platform",
        ":platform_test",
        ":training",
        "//third_party/py/numpy",
    ],
)

cuda_py_test(
    name = "moving_averages_test",
    size = "small",
    srcs = [
        "training/moving_averages_test.py",
    ],
    python_version = "PY3",
    tags = [
        "no_windows",  # b/139083295: bfloat16 tests fail on Windows
        "notsan",
    ],
    deps = [
        ":array_ops",
        ":client_testlib",
        ":constant_op",
        ":dtypes",
        ":framework_for_generated_wrappers",
        ":framework_ops",
        ":training",
        ":variable_scope",
        ":variables",
    ],
)

cuda_py_tests(
    name = "training_tests",
    size = "medium",
    srcs = [
        "training/adadelta_test.py",
        "training/adagrad_da_test.py",
        "training/adagrad_test.py",
        "training/basic_loops_test.py",
        "training/coordinator_test.py",
        "training/device_setter_test.py",
        "training/ftrl_test.py",
        "training/gradient_descent_test.py",
        "training/momentum_test.py",
        "training/optimizer_test.py",
        "training/proximal_adagrad_test.py",
        "training/proximal_gradient_descent_test.py",
        "training/quantize_training_test.py",
        "training/queue_runner_test.py",
        "training/rmsprop_test.py",
        "training/slot_creator_test.py",
        "training/tensorboard_logging_test.py",
        "training/training_ops_test.py",
    ],
    python_version = "PY3",
    deps = [
        ":array_ops",
        ":client",
        ":client_testlib",
        ":control_flow_ops",
        ":data_flow_ops",
        ":data_flow_ops_gen",
        ":embedding_ops",
        ":errors",
        ":framework",
        ":framework_for_generated_wrappers",
        ":framework_test_lib",
        ":gradients",
        ":lookup_ops",
        ":math_ops",
        ":nn_grad",
        ":nn_ops",
        ":partitioned_variables",
        ":platform",
        ":platform_test",
        ":pywrap_tensorflow",
        ":random_ops",
        ":resource_variable_ops",
        ":resources",
        ":sparse_ops",
        ":state_ops",
        ":state_ops_gen",
        ":summary",
        ":training",
        ":util",
        ":variable_scope",
        ":variables",
        "//tensorflow/core:protos_all_py",
        "//third_party/py/numpy",
        "@six_archive//:six",
    ],
)

py_library(
    name = "saver_test_utils",
    srcs = ["training/saver_test_utils.py"],
    srcs_version = "PY2AND3",
    deps = [
        ":lookup_ops_gen",
        ":training",
    ],
)

cuda_py_test(
    name = "saver_test",
    size = "medium",
    srcs = [
        "training/saver_test.py",
    ],
    python_version = "PY3",
    tags = ["multi_gpu"],
    deps = [
        ":array_ops",
        ":client_testlib",
        ":control_flow_ops",
        ":data_flow_ops",
        ":errors",
        ":gradients",
        ":math_ops",
        ":nn_grad",
        ":nn_ops",
        ":partitioned_variables",
        ":platform",
        ":platform_test",
        ":py_checkpoint_reader",
        ":random_ops",
        ":resource_variable_ops",
        ":saver_test_utils",
        ":sparse_ops",
        ":summary",
        ":training",
        ":util",
        ":variable_scope",
        ":variables",
        "//tensorflow/core:protos_all_py",
        "//tensorflow/python/data/ops:dataset_ops",
        "//third_party/py/numpy",
        "@six_archive//:six",
    ],
)

cuda_py_test(
    name = "checkpoint_management_test",
    size = "small",
    srcs = [
        "training/checkpoint_management_test.py",
    ],
    python_version = "PY3",
    deps = [
        ":array_ops",
        ":client_testlib",
        ":control_flow_ops",
        ":data_flow_ops",
        ":errors",
        ":gradients",
        ":math_ops",
        ":nn_grad",
        ":nn_ops",
        ":partitioned_variables",
        ":platform",
        ":platform_test",
        ":pywrap_tensorflow",
        ":random_ops",
        ":resource_variable_ops",
        ":saver_test_utils",
        ":sparse_ops",
        ":summary",
        ":training",
        ":util",
        ":variable_scope",
        ":variables",
        "//tensorflow/core:protos_all_py",
        "//tensorflow/python/data/ops:dataset_ops",
        "//third_party/py/numpy",
        "@six_archive//:six",
    ],
)

tf_py_test(
    name = "saver_large_variable_test",
    size = "medium",
    srcs = ["training/saver_large_variable_test.py"],
    python_version = "PY3",
    tags = [
        "manual",
        "noasan",  # http://b/30379628
        "notsan",  # http://b/30379628
    ],
    deps = [
        ":client",
        ":client_testlib",
        ":errors",
        ":framework_for_generated_wrappers",
        ":training",
        ":variables",
        "//tensorflow/core:protos_all_py",
    ],
)

tf_py_test(
    name = "saver_large_partitioned_variable_test",
    size = "medium",
    srcs = ["training/saver_large_partitioned_variable_test.py"],
    python_version = "PY3",
    tags = [
        "noasan",  # http://b/30782289
        "notsan",  # http://b/30782289
    ],
    deps = [
        ":client",
        ":client_testlib",
        ":framework_for_generated_wrappers",
        ":partitioned_variables",
        ":training",
        ":variables",
    ],
)

cuda_py_test(
    name = "session_manager_test",
    size = "medium",  # TODO(irving): Can this be made small?
    srcs = ["training/session_manager_test.py"],
    grpc_enabled = True,
    main = "training/session_manager_test.py",
    python_version = "PY3",
    deps = [
        ":array_ops",
        ":client",
        ":client_testlib",
        ":control_flow_ops",
        ":errors",
        ":framework_for_generated_wrappers",
        ":platform",
        ":training",
        ":variables",
    ],
)

tf_py_test(
    name = "supervisor_test",
    size = "small",
    srcs = ["training/supervisor_test.py"],
    grpc_enabled = True,
    python_version = "PY3",
    tags = ["no_windows"],
    deps = [
        ":array_ops",
        ":checkpoint_management",
        ":client_testlib",
        ":errors",
        ":framework",
        ":framework_for_generated_wrappers",
        ":io_ops",
        ":parsing_ops",
        ":platform",
        ":saver",
        ":summary",
        ":training",
        ":variables",
        "//tensorflow/core:protos_all_py",
    ],
)

tf_py_test(
    name = "basic_session_run_hooks_test",
    size = "medium",
    srcs = ["training/basic_session_run_hooks_test.py"],
    python_version = "PY3",
    tags = [
        "no_pip",  # Relies on contrib
        "no_windows",
        "notsan",  # intermittent races on a few percent of runs
    ],
    deps = [
        ":client",
        ":client_testlib",
        ":control_flow_ops",
        ":fake_summary_writer",
        ":framework",
        ":framework_for_generated_wrappers",
        ":nn_grad",
        ":platform",
        ":state_ops",
        ":summary",
        ":training",
        ":variable_scope",
        ":variables",
        "//tensorflow/core:protos_all_py",
    ],
)

tf_py_test(
    name = "checkpoint_utils_test",
    size = "small",
    srcs = ["training/checkpoint_utils_test.py"],
    python_version = "PY3",
    tags = [
        "manual",
        "no_cuda_on_cpu_tap",
        "no_oss",
        "no_windows",
        "notap",
    ],
    deps = [
        ":client",
        ":client_testlib",
        ":framework_for_generated_wrappers",
        ":io_ops",
        ":partitioned_variables",
        ":platform",
        ":resource_variable_ops",
        ":state_ops",
        ":training",
        ":variable_scope",
        ":variables",
    ],
)

tf_py_test(
    name = "checkpoint_ops_test",
    size = "small",
    srcs = ["training/checkpoint_ops_test.py"],
    python_version = "PY3",
    deps = [
        ":checkpoint_ops_gen",
        ":client",
        ":client_testlib",
        ":framework_for_generated_wrappers",
        ":io_ops",
        ":partitioned_variables",
        ":platform",
        ":pywrap_tensorflow",
        ":state_ops",
        ":training",
        ":variable_scope",
        ":variables",
    ],
)

tf_py_test(
    name = "warm_starting_util_test",
    size = "medium",
    srcs = ["training/warm_starting_util_test.py"],
    python_version = "PY3",
    deps = [
        ":array_ops",
        ":client_testlib",
        ":dtypes",
        ":framework_ops",
        ":init_ops",
        ":training",
        ":variable_scope",
        ":variables",
        "//third_party/py/numpy",
    ],
)

tf_py_test(
    name = "monitored_session_test",
    size = "medium",
    srcs = ["training/monitored_session_test.py"],
    tags = [
        "no_pip",
        "notsan",  # b/67945581
    ],
    deps = [
        ":array_ops",
        ":checkpoint_management",
        ":client_testlib",
        ":control_flow_ops",
        ":errors",
        ":framework_for_generated_wrappers",
        ":resource_variable_ops",
        ":saver",
        ":session",
        ":state_ops",
        ":summary",
        ":training",
        ":variables",
        "//tensorflow/core:protos_all_py",
        "//tensorflow/python/distribute:collective_all_reduce_strategy",
        "//tensorflow/python/distribute:distribute_coordinator",
    ],
)

py_library(
    name = "training_util",
    srcs = ["training/training_util.py"],
    srcs_version = "PY2AND3",
    deps = [
        ":dtypes",
        ":framework",
        ":framework_ops",
        ":init_ops",
        ":platform",
        ":resource_variable_ops",
        ":state_ops",
        ":util",
        ":variable_scope",
        ":variables",
        "//tensorflow/python/eager:context",
    ],
)

tf_py_test(
    name = "training_util_test",
    size = "small",
    srcs = ["training/training_util_test.py"],
    python_version = "PY3",
    deps = [
        ":client_testlib",
        ":framework",
        ":platform",
        ":training",
        ":training_util",
        ":variables",
    ],
)

tf_py_test(
    name = "input_test",
    size = "medium",
    srcs = ["training/input_test.py"],
    python_version = "PY3",
    deps = [
        ":array_ops",
        ":client_testlib",
        ":errors",
        ":framework",
        ":framework_for_generated_wrappers",
        ":math_ops",
        ":platform",
        ":training",
        ":util",
        ":variables",
        "//third_party/py/numpy",
    ],
)

py_library(
    name = "summary_op_util",
    srcs = ["ops/summary_op_util.py"],
    srcs_version = "PY2AND3",
    visibility = ["//visibility:public"],
    deps = [
        ":framework",
        ":framework_for_generated_wrappers",
        ":platform",
    ],
)

py_library(
    name = "summary",
    srcs = glob(
        ["summary/**/*.py"],
        exclude = [
            "**/fake*",
            "**/*test*",
        ],
    ),
    srcs_version = "PY2AND3",
    visibility = ["//visibility:public"],
    deps = [
        ":client",
        ":constant_op",
        ":framework",
        ":framework_for_generated_wrappers",
        ":lib",
        ":logging_ops_gen",
        ":platform",
        ":protos_all_py",
        ":pywrap_tensorflow",
        ":summary_op_util",
        ":summary_ops_gen",
        ":summary_ops_v2",
        ":util",
        "//tensorflow/python/distribute:summary_op_util",
        "//tensorflow/python/eager:context",
        "@six_archive//:six",
    ],
)

py_library(
    name = "fake_summary_writer",
    testonly = 1,
    srcs = ["summary/writer/fake_summary_writer.py"],
    srcs_version = "PY2AND3",
    visibility = ["//visibility:public"],
    deps = [
        ":framework_test_lib",
        ":protos_all_py",
        ":summary",
    ],
)

py_tests(
    name = "summary_tests",
    size = "small",
    srcs = [
        "summary/plugin_asset_test.py",
        "summary/summary_test.py",
        "summary/writer/writer_test.py",
    ],
    python_version = "PY3",
    deps = [
        ":array_ops",
        ":client_testlib",
        ":framework",
        ":framework_for_generated_wrappers",
        ":framework_test_lib",
        ":platform",
        ":platform_test",
        ":summary",
        ":summary_ops_v2",
        ":variables",
        "//tensorflow/core:protos_all_py",
    ],
)

# TODO(scottzhu): Move all the tf.layer related targets.
py_library(
    name = "layers_base",
    srcs = [
        "layers/__init__.py",
        "layers/base.py",
    ],
    srcs_version = "PY2AND3",
    deps = [
        "//tensorflow/python/keras/legacy_tf_layers:layers_base",
    ],
)

py_library(
    name = "layers_util",
    srcs = [
        "layers/utils.py",
    ],
    srcs_version = "PY2AND3",
    deps = [
        ":control_flow_ops",
        ":smart_cond",
        ":variables",
    ],
)

py_library(
    name = "layers",
    srcs = [
        "layers/convolutional.py",
        "layers/core.py",
        "layers/layers.py",
        "layers/normalization.py",
        "layers/pooling.py",
    ],
    srcs_version = "PY2AND3",
    deps = [
        ":layers_base",
        "//tensorflow/python/keras/legacy_tf_layers:convolutional",
        "//tensorflow/python/keras/legacy_tf_layers:core",
        "//tensorflow/python/keras/legacy_tf_layers:normalization",
        "//tensorflow/python/keras/legacy_tf_layers:pooling",
    ],
)

# -----------------------------------------------------------------------------
# Quantization

tf_py_test(
    name = "dequantize_op_test",
    size = "small",
    srcs = ["ops/dequantize_op_test.py"],
    python_version = "PY3",
    tags = ["no_windows"],
    deps = [
        ":array_ops",
        ":client_testlib",
        ":framework_for_generated_wrappers",
        "//third_party/py/numpy",
    ],
)

tf_py_test(
    name = "quantized_ops_test",
    size = "small",
    srcs = ["ops/quantized_ops_test.py"],
    python_version = "PY3",
    tags = ["no_windows"],
    deps = [
        ":array_ops",
        ":client_testlib",
        ":framework_for_generated_wrappers",
        "//third_party/py/numpy",
    ],
)

tf_py_test(
    name = "quantized_conv_ops_test",
    size = "small",
    srcs = ["ops/quantized_conv_ops_test.py"],
    python_version = "PY3",
    tags = ["no_windows"],
    deps = [
        ":client_testlib",
        ":framework_for_generated_wrappers",
        ":nn_ops",
        "//third_party/py/numpy",
    ],
)

py_test(
    name = "ops/array_ops_test",
    srcs = ["ops/array_ops_test.py"],
    python_version = "PY3",
    srcs_version = "PY2AND3",
    deps = [
        ":array_ops",
        ":client_testlib",
        ":constant_op",
        ":dtypes",
        ":framework_ops",
        ":framework_test_lib",
        ":gradients",
        ":math_ops",
        ":random_ops",
    ],
)

cuda_py_test(
    name = "accumulate_n_benchmark",
    size = "medium",
    srcs = ["ops/accumulate_n_benchmark.py"],
    main = "ops/accumulate_n_benchmark.py",
    python_version = "PY3",
    shard_count = 6,
    deps = [
        ":array_ops",
        ":client",
        ":client_testlib",
        ":control_flow_ops_gen",
        ":data_flow_ops",
        ":framework_for_generated_wrappers",
        ":math_ops",
        ":random_ops",
        ":state_ops",
        ":state_ops_gen",
    ],
)

cuda_py_test(
    name = "batch_norm_benchmark",
    srcs = ["ops/batch_norm_benchmark.py"],
    main = "ops/batch_norm_benchmark.py",
    python_version = "PY3",
    deps = [
        ":array_ops",
        ":client",
        ":client_testlib",
        ":framework_for_generated_wrappers",
        ":gradients",
        ":math_ops",
        ":nn",
        ":nn_grad",
        ":nn_ops_gen",
        ":platform",
        ":random_ops",
        ":variables",
    ],
)

cuda_py_test(
    name = "collective_ops_benchmark",
    srcs = ["ops/collective_ops_benchmark.py"],
    main = "ops/collective_ops_benchmark.py",
    python_version = "PY3",
    deps = [
        ":array_ops",
        ":client",
        ":client_testlib",
        ":collective_ops",
        ":framework_for_generated_wrappers",
        ":platform",
        ":variables",
        "//tensorflow/core:protos_all_py",
    ],
)

cuda_py_test(
    name = "concat_benchmark",
    srcs = ["ops/concat_benchmark.py"],
    main = "ops/concat_benchmark.py",
    python_version = "PY3",
    deps = [
        ":array_ops",
        ":client",
        ":client_testlib",
        ":control_flow_ops",
        ":framework_for_generated_wrappers",
        ":gradients",
        ":platform",
        ":variables",
        "//tensorflow/core:protos_all_py",
    ],
)

cuda_py_test(
    name = "control_flow_ops_benchmark",
    srcs = ["ops/control_flow_ops_benchmark.py"],
    main = "ops/control_flow_ops_benchmark.py",
    python_version = "PY3",
    deps = [
        ":client_testlib",
        ":constant_op",
        ":control_flow_ops",
        ":framework_ops",
        "//tensorflow/python/eager:function",
    ],
)

cuda_py_test(
    name = "conv2d_benchmark",
    size = "large",
    srcs = ["ops/conv2d_benchmark.py"],
    main = "ops/conv2d_benchmark.py",
    python_version = "PY3",
    deps = [
        ":client",
        ":client_testlib",
        ":control_flow_ops",
        ":framework_for_generated_wrappers",
        ":nn_ops",
        ":platform",
        ":platform_benchmark",
        ":random_ops",
        ":variables",
        "//tensorflow/core:protos_all_py",
        "//third_party/py/numpy",
    ],
)

cuda_py_test(
    name = "split_benchmark",
    srcs = ["ops/split_benchmark.py"],
    main = "ops/split_benchmark.py",
    python_version = "PY3",
    deps = [
        ":array_ops",
        ":client",
        ":client_testlib",
        ":control_flow_ops",
        ":framework_for_generated_wrappers",
        ":platform",
        ":platform_benchmark",
        ":variables",
        "//tensorflow/core:protos_all_py",
        "//third_party/py/numpy",
    ],
)

cuda_py_test(
    name = "transpose_benchmark",
    size = "medium",
    srcs = ["ops/transpose_benchmark.py"],
    main = "ops/transpose_benchmark.py",
    python_version = "PY3",
    deps = [
        ":array_ops",
        ":client",
        ":client_testlib",
        ":control_flow_ops",
        ":framework_for_generated_wrappers",
        ":platform",
        ":platform_benchmark",
        ":variables",
        "//tensorflow/core:protos_all_py",
        "//third_party/py/numpy",
    ],
)

cuda_py_test(
    name = "matmul_benchmark",
    size = "medium",
    srcs = ["ops/matmul_benchmark.py"],
    main = "ops/matmul_benchmark.py",
    python_version = "PY3",
    deps = [":matmul_benchmark_main_lib"],
)

py_library(
    name = "matmul_benchmark_main_lib",
    testonly = True,
    srcs = ["ops/matmul_benchmark.py"],
    deps = [
        ":client",
        ":client_testlib",
        ":control_flow_ops",
        ":framework_for_generated_wrappers",
        ":framework_test_lib",
        ":math_ops",
        ":platform",
        ":platform_benchmark",
        ":random_ops",
        ":variables",
        "//tensorflow/core:protos_all_py",
        "//third_party/py/numpy",
    ],
)

cuda_py_test(
    name = "session_benchmark",
    srcs = ["client/session_benchmark.py"],
    grpc_enabled = True,
    main = "client/session_benchmark.py",
    python_version = "PY3",
    deps = [
        ":array_ops",
        ":client",
        ":client_testlib",
        ":framework_for_generated_wrappers",
        ":random_ops",
        ":training",
        ":variables",
        "//third_party/py/numpy",
    ],
)

cuda_py_test(
    name = "graph_building_benchmark",
    size = "medium",
    srcs = ["framework/graph_building_benchmark.py"],
    main = "framework/graph_building_benchmark.py",
    python_version = "PY3",
    deps = [
        ":array_ops",
        ":client_testlib",
        ":dtypes",
        ":math_ops",
        ":platform_benchmark",
        "//tensorflow/python/eager:context",
    ],
)

cuda_py_test(
    name = "nn_grad_test",
    size = "medium",
    srcs = ["ops/nn_grad_test.py"],
    python_version = "PY3",
    deps = [
        ":client_testlib",
        ":framework_for_generated_wrappers",
        ":nn_grad",
        ":nn_ops",
        "//third_party/py/numpy",
    ],
)

py_library(
    name = "tf_item",
    srcs = [
        "grappler/item.py",
    ],
    srcs_version = "PY2AND3",
    visibility = ["//visibility:public"],
    deps = [
        ":_pywrap_tf_item",
        "//tensorflow/core/grappler/costs:op_performance_data_py",
    ],
)

tf_python_pybind_extension(
    name = "_pywrap_tf_item",
    srcs = ["grappler/item_wrapper.cc"],
    hdrs = [
        "//tensorflow/cc:pywrap_required_hdrs",
        "//tensorflow/core/grappler:pywrap_required_hdrs",
        "//tensorflow/core/grappler/clusters:pywrap_required_hdrs",
        "//tensorflow/core/grappler/costs:pywrap_required_hdrs",
        "//tensorflow/core/grappler/utils:pywrap_required_hdrs",
    ],
    module_name = "_pywrap_tf_item",
    deps = [
        ":pybind11_status",
        "@pybind11",
        "//tensorflow/core/common_runtime:core_cpu_headers_lib",
        "//tensorflow/core:framework_headers_lib",
        "//tensorflow/core/common_runtime/gpu:gpu_id",
        "//tensorflow/core:protos_all_cc",
    ] + if_not_windows(["//tensorflow/core/grappler/costs:graph_properties"]),  # b/148556093,
)

tf_py_test(
    name = "item_test",
    size = "small",
    srcs = [
        "grappler/item_test.py",
    ],
    python_version = "PY3",
    tags = [
        "grappler",
        "no_pip",  # tf_optimizer is not available in pip.
    ],
    deps = [
        ":client_testlib",
        ":framework_for_generated_wrappers",
        ":math_ops",
        ":tf_item",
        "//tensorflow/core:protos_all_py",
    ],
)

tf_py_test(
    name = "datasets_test",
    size = "small",
    srcs = [
        "grappler/datasets_test.py",
    ],
    python_version = "PY3",
    tags = [
        "grappler",
        "no_pip",  # tf_optimizer is not available in pip.
    ],
    deps = [
        ":array_ops",
        ":client_testlib",
        ":framework_combinations",
        ":framework_for_generated_wrappers",
        ":tf_item",
        "//tensorflow/core:protos_all_py",
        "//tensorflow/python/data",
    ],
)

py_library(
    name = "tf_cluster",
    srcs = [
        "grappler/cluster.py",
    ],
    srcs_version = "PY2AND3",
    visibility = ["//visibility:public"],
    deps = [
        ":_pywrap_tf_cluster",
        "//tensorflow/core/grappler/costs:op_performance_data_py",
    ],
)

tf_python_pybind_extension(
    name = "_pywrap_tf_cluster",
    srcs = ["grappler/cluster_wrapper.cc"],
    hdrs = [
        "//tensorflow/cc:pywrap_required_hdrs",
        "//tensorflow/core/grappler:pywrap_required_hdrs",
        "//tensorflow/core/grappler/clusters:pywrap_required_hdrs",
        "//tensorflow/core/grappler/costs:pywrap_required_hdrs",
        "//tensorflow/core/grappler/utils:pywrap_required_hdrs",
    ],
    module_name = "_pywrap_tf_cluster",
    deps = [
        ":pybind11_status",
        "//tensorflow/core:framework_headers_lib",
        "//tensorflow/core:lib_headers_for_pybind",
        "//tensorflow/core:protos_all_cc",
        "//tensorflow/core/common_runtime:core_cpu_headers_lib",
        "//tensorflow/core/common_runtime/gpu:gpu_id",
        "@com_google_absl//absl/types:span",
        "@pybind11",
    ],
)

cuda_py_test(
    name = "cluster_test",
    size = "small",
    srcs = [
        "grappler/cluster_test.py",
    ],
    python_version = "PY3",
    shard_count = 10,
    tags = [
        "grappler",
        "no_pip",  # tf_optimizer is not available in pip.
        "notap",  # TODO(b/135924227): Re-enable after fixing flakiness.
    ],
    # This test will not run on XLA because it primarily tests the TF Classic flow.
    xla_enable_strict_auto_jit = False,
    deps = [
        ":client_testlib",
        ":framework_for_generated_wrappers",
        ":tf_cluster",
        ":tf_item",
        "//tensorflow/core:protos_all_py",
    ],
)

py_library(
    name = "tf_optimizer",
    srcs = [
        "grappler/tf_optimizer.py",
    ],
    srcs_version = "PY2AND3",
    visibility = ["//visibility:public"],
    deps = [
        ":_pywrap_tf_optimizer",
        ":tf_cluster",
    ],
)

tf_python_pybind_extension(
    name = "_pywrap_tf_optimizer",
    srcs = ["grappler/tf_optimizer_wrapper.cc"],
    hdrs = [
        "//tensorflow/cc:pywrap_required_hdrs",
        "//tensorflow/core/grappler:pywrap_required_hdrs",
        "//tensorflow/core/grappler/clusters:pywrap_required_hdrs",
        "//tensorflow/core/grappler/costs:pywrap_required_hdrs",
        "//tensorflow/core/grappler/optimizers:pywrap_required_hdrs",
        "//tensorflow/core/grappler/verifiers:pywrap_required_hdrs",
    ],
    module_name = "_pywrap_tf_optimizer",
    deps = [
        ":pybind11_status",
        "//tensorflow/core:framework_headers_lib",
        "//tensorflow/core:lib_headers_for_pybind",
        "//tensorflow/core:protos_all_cc",
        "//tensorflow/core/common_runtime:core_cpu_headers_lib",
        "//tensorflow/core/common_runtime/gpu:gpu_id",
        "@pybind11",
    ],
)

tf_py_test(
    name = "tf_optimizer_test",
    size = "small",
    srcs = [
        "grappler/tf_optimizer_test.py",
    ],
    python_version = "PY3",
    tags = [
        "grappler",
        "no_pip",  # tf_optimizer is not available in pip.
    ],
    deps = [
        ":client_testlib",
        ":framework_for_generated_wrappers",
        ":math_ops",
        ":tf_item",
        ":tf_optimizer",
        "//tensorflow/core:protos_all_py",
        "//third_party/py/numpy",
    ],
)

tf_py_test(
    name = "memory_optimizer_test",
    size = "medium",
    srcs = [
        "grappler/memory_optimizer_test.py",
    ],
    python_version = "PY3",
    tags = [
        "grappler",
    ],
    deps = [
        ":client_testlib",
        ":framework_for_generated_wrappers",
        ":math_ops",
        ":nn",
        ":random_seed",
        ":session",
        ":tf_optimizer",
        ":training",
        ":variable_scope",
        ":variables",
        "//tensorflow/core:protos_all_py",
        "//third_party/py/numpy",
    ],
)

cuda_py_test(
    name = "constant_folding_test",
    size = "medium",
    srcs = [
        "grappler/constant_folding_test.py",
    ],
    python_version = "PY3",
    tags = [
        "grappler",
    ],
    deps = [
        ":array_ops",
        ":client_testlib",
        ":control_flow_ops",
        ":dtypes",
        ":framework_for_generated_wrappers",
        ":functional_ops",
        ":math_ops",
        ":ops",
        "//tensorflow/core:protos_all_py",
        "//third_party/py/numpy",
    ],
)

cuda_py_test(
    name = "arithmetic_optimizer_test",
    size = "small",
    srcs = [
        "grappler/arithmetic_optimizer_test.py",
    ],
    python_version = "PY3",
    tags = [
        "grappler",
    ],
    xla_enable_strict_auto_jit = False,
    deps = [
        ":array_ops",
        ":client_testlib",
        ":framework_for_generated_wrappers",
        ":math_ops",
        "//tensorflow/core:protos_all_py",
        "//third_party/py/numpy",
    ],
)

# TODO(b/131764887) Remove once LayoutOptimizer is swapped out with GenericLayoutOptimizer.
#
# cuda_py_test(
#     name = "layout_optimizer_test",
#     size = "medium",
#     srcs = [
#         "grappler/layout_optimizer_test.py",
#     ],
#     deps = [
#         ":client_testlib",
#         ":framework_for_generated_wrappers",
#         ":array_ops",
#         ":constant_op",
#         ":dtypes",
#         ":functional_ops",
#         ":math_ops",
#         ":nn",
#         ":ops",
#         ":random_ops",
#         ":state_ops",
#         ":tf_cluster",
#         ":tf_optimizer",
#         ":training",
#         "//third_party/py/numpy",
#         "//tensorflow/core:protos_all_py",
#     ],
#     shard_count = 10,
#     tags = [
#         "grappler",
#     ],
#     # This test will not run on XLA because it primarily tests the TF Classic flow.
#     xla_enable_strict_auto_jit = False,
# )

py_library(
    name = "cost_analyzer",
    srcs = [
        "grappler/cost_analyzer.py",
    ],
    srcs_version = "PY2AND3",
    deps = [
        ":_pywrap_cost_analyzer",
        ":tf_cluster",
        ":tf_item",
    ],
)

py_binary(
    name = "cost_analyzer_tool",
    srcs = [
        "grappler/cost_analyzer_tool.py",
    ],
    python_version = "PY3",
    srcs_version = "PY2AND3",
    deps = [
        ":cost_analyzer",
        ":framework_for_generated_wrappers",
        ":tf_optimizer",
        "//tensorflow/core:protos_all_py",
    ],
)

tf_py_test(
    name = "cost_analyzer_test",
    size = "small",
    srcs = ["grappler/cost_analyzer_test.py"],
    python_version = "PY3",
    tags = [
        "grappler",
        "no_cuda_on_cpu_tap",
        "no_mac",
        "no_pip",
        "no_windows",  # TODO(b/151942037)
    ],
    deps = [
        ":array_ops",
        ":client_testlib",
        ":cost_analyzer",
        ":framework_for_generated_wrappers",
        ":math_ops",
        ":nn",
        ":nn_grad",
        ":random_ops",
        ":state_ops",
        ":training",
        ":variables",
        "//tensorflow/core:protos_all_py",
        "//third_party/py/numpy",
    ],
)

py_library(
    name = "model_analyzer",
    srcs = [
        "grappler/model_analyzer.py",
    ],
    srcs_version = "PY2AND3",
    deps = [":_pywrap_model_analyzer"],
)

tf_py_test(
    name = "model_analyzer_test",
    size = "small",
    srcs = ["grappler/model_analyzer_test.py"],
    tags = [
        "grappler",
        "no_pip",
    ],
    deps = [
        ":array_ops",
        ":client_testlib",
        ":framework_for_generated_wrappers",
        ":math_ops",
        ":model_analyzer",
        ":state_ops",
        "//tensorflow/core:protos_all_py",
        "//third_party/py/numpy",
    ],
)

cuda_py_test(
    name = "auto_mixed_precision_test",
    size = "medium",
    srcs = [
        "grappler/auto_mixed_precision_test.py",
    ],
    python_version = "PY3",
    tags = ["grappler"],
    # This test analyzes the graph, but XLA changes the names of nodes.
    xla_enable_strict_auto_jit = False,
    deps = [
        ":array_ops",
        ":client_testlib",
        ":constant_op",
        ":control_flow_ops",
        ":dtypes",
        ":framework_for_generated_wrappers",
        ":math_ops",
        ":mixed_precision",
        ":nn",
        ":ops",
        ":random_ops",
        ":training",
        "//tensorflow/core:protos_all_py",
        "//third_party/py/numpy",
    ],
)


tf_gen_op_wrapper_private_py(
    name = "nccl_ops_gen",
    visibility = ["//tensorflow:internal"],
    deps = [
        "//tensorflow/core:nccl_ops_op_lib",
    ],
)

py_library(
    name = "nccl_ops",
    srcs = ["ops/nccl_ops.py"],
    srcs_version = "PY2AND3",
    visibility = visibility + [
        "//learning/deepmind/tensorflow:__subpackages__",
        "//third_party/car/deep_nets/tensorflow:__subpackages__",
        "//waymo/ml:__subpackages__",
    ],
    deps = [
        ":framework_for_generated_wrappers",
        ":nccl_ops_gen",
        "//tensorflow/python/eager:context",
        "//tensorflow/python/eager:def_function",
    ],
)

cuda_py_test(
    name = "nccl_ops_test",
    size = "small",
    srcs = ["ops/nccl_ops_test.py"],
    python_version = "PY3",
    # Disabled on jenkins until errors finding nvmlShutdown are found.
    tags = [
        "manual",
        "multi_gpu",
        "no_oss",
        "noguitar",
        "notap",
    ],
    deps = [
        ":array_ops",
        ":client_testlib",
        ":framework_test_lib",
        ":nccl_ops",
        ":platform_test",
    ],
)

tf_gen_op_wrapper_private_py(
    name = "decode_proto_ops_gen",
    deps = [
        "//tensorflow/core:decode_proto_ops_op_lib",
    ],
)

tf_gen_op_wrapper_private_py(
    name = "encode_proto_ops_gen",
    deps = [
        "//tensorflow/core:encode_proto_ops_op_lib",
    ],
)

py_library(
    name = "proto_ops",
    srcs = ["ops/proto_ops.py"],
    deps = [
        ":decode_proto_ops_gen",
        ":encode_proto_ops_gen",
        ":framework_ops",
    ],
)

py_library(
    name = "pywrap_mlir",
    srcs = ["pywrap_mlir.py"],
    visibility = ["//visibility:public"],
    deps = [
        ":_pywrap_mlir",
        ":pywrap_tensorflow",
    ],
)

tf_python_pybind_extension(
    name = "_pywrap_mlir",
    srcs = ["mlir_wrapper.cc"],
    hdrs = [
        "lib/core/safe_ptr.h",
        "//tensorflow/c:headers",
        "//tensorflow/c/eager:headers",
        "//tensorflow/compiler/mlir/python:pywrap_mlir_hdrs",
    ],
    module_name = "_pywrap_mlir",
    deps = [
        ":pybind11_lib",
        ":pybind11_status",
        "//tensorflow/core:protos_all_cc",
        "//tensorflow/core/platform:status",
        "//third_party/python_runtime:headers",
        "@com_google_absl//absl/container:fixed_array",
        "@pybind11",
    ],
)

py_library(
    name = "pywrap_tfe",
    srcs = ["pywrap_tfe.py"],
    visibility = ["//visibility:public"],
    deps = [
        ":_pywrap_tfe",
        ":pywrap_tensorflow",
    ],
)

tf_python_pybind_extension(
    name = "_pywrap_tfe",
    srcs = ["tfe_wrapper.cc"],
    hdrs = [
        "lib/core/safe_ptr.h",
        "util/util.h",
        ":py_exception_registry_hdr",
        "//tensorflow/c:headers",
        "//tensorflow/c:pywrap_required_hdrs",
        "//tensorflow/c/eager:headers",
        "//tensorflow/c/eager:pywrap_required_hdrs",
        "//tensorflow/core/common_runtime/eager:pywrap_required_hdrs",
        "//tensorflow/core/distributed_runtime:pywrap_required_hdrs",
        "//tensorflow/core/distributed_runtime/eager:pywrap_required_hdrs",
        "//tensorflow/core/framework:pywrap_required_hdrs",
        "//tensorflow/python/eager:pywrap_required_hdrs",
    ],
    module_name = "_pywrap_tfe",
    deps = [
        ":pybind11_lib",
        ":pybind11_status",
        "@com_google_absl//absl/container:flat_hash_map",
        "@com_google_absl//absl/hash",
        "@com_google_absl//absl/memory",
        "@com_google_absl//absl/strings",
        "@com_google_absl//absl/types:optional",
        "@pybind11",
        "//third_party/python_runtime:headers",
        "//tensorflow/c/experimental/saved_model/core:pywrap_required_hdrs",
        "//tensorflow/compiler/jit:flags_headers_only",
        "//tensorflow/core/common_runtime:core_cpu_headers_lib",
        "//tensorflow/core:framework_headers_lib",
        "//tensorflow/core:lib_headers_for_pybind",
        "//tensorflow/core:protos_all_cc",
        "//tensorflow/core/platform",
    ] + if_static(
        extra_deps = [
            "//tensorflow/core/protobuf:eager_service_proto_cc",
            "//tensorflow/core/protobuf:master_proto_cc",
            "//tensorflow/core/protobuf:worker_proto_cc",
        ],
        otherwise = [
            "//tensorflow/core/protobuf:eager_service_proto_cc_headers_only",
            "//tensorflow/core/protobuf:master_proto_cc_headers_only",
            "//tensorflow/core/protobuf:worker_proto_cc_headers_only",
        ],
    ),
)

tf_python_pybind_extension(
    name = "_pywrap_graph_analyzer",
    srcs = ["grappler/graph_analyzer_tool_wrapper.cc"],
    module_name = "_pywrap_graph_analyzer",
    deps = [
        "//tensorflow/core/grappler/graph_analyzer:graph_analyzer_tool",
        "@pybind11",
    ],
)

py_binary(
    name = "graph_analyzer",
    srcs = [
        "grappler/graph_analyzer.py",
    ],
    python_version = "PY3",
    srcs_version = "PY2AND3",
    deps = [
        ":_pywrap_graph_analyzer",
        ":framework_for_generated_wrappers",
    ],
)

tf_python_pybind_extension(
    name = "_pywrap_parallel_device",
    srcs = [
        "lib/core/safe_ptr.h",
        "//tensorflow/c:headers",
        "//tensorflow/c/eager:headers",
        "//tensorflow/c/eager/parallel_device:headers",
        "//tensorflow/c/eager/parallel_device:sources",
        "//tensorflow/python/distribute/parallel_device:pywrap_parallel_device.cc",
    ],
    module_name = "_pywrap_parallel_device",
    visibility = ["//tensorflow/python/distribute/parallel_device:__pkg__"],
    deps = [
        "//tensorflow/core:framework_headers_lib",
        "//tensorflow/core:lib_headers_for_pybind",
        "//tensorflow/core:protos_all_cc",
        "//tensorflow/python:pybind11_lib",
        "//tensorflow/python:pybind11_status",
        "//third_party/python_runtime:headers",
        "@pybind11",
    ],
)

pyx_library(
    name = "framework_fast_tensor_util",
    srcs = ["framework/fast_tensor_util.pyx"],
    py_deps = ["//tensorflow/python:util"],
    deps = ["//third_party/py/numpy:headers"],
)

py_library(
    name = "tf2",
    srcs = ["tf2.py"],
    srcs_version = "PY2AND3",
)

py_test(
    name = "tf2_test",
    srcs = ["framework/tf2_test.py"],
    python_version = "PY3",
    srcs_version = "PY2AND3",
    deps = [
        ":client_testlib",
        ":framework_combinations",
        ":tf2",
    ],
)

cuda_py_test(
    name = "raw_ops_test",
    srcs = ["ops/raw_ops_test.py"],
    python_version = "PY3",
    deps = [
        ":client_testlib",
    ],
)<|MERGE_RESOLUTION|>--- conflicted
+++ resolved
@@ -698,15 +698,9 @@
         "@com_google_absl//absl/types:optional",
     ] + if_static(
         extra_deps = [
-<<<<<<< HEAD
-            "//tensorflow/core:eager_service_proto_cc",
-            "//tensorflow/core:master_proto_cc",
-            "//tensorflow/core:worker_proto_cc",
-=======
             "//tensorflow/core/protobuf:eager_service_proto_cc",
             "//tensorflow/core/protobuf:master_proto_cc",
             "//tensorflow/core/protobuf:worker_proto_cc",
->>>>>>> ca046652
             "//tensorflow/core:version_lib",
         ],
         otherwise = [
@@ -6775,31 +6769,6 @@
     ],
 )
 
-<<<<<<< HEAD
-tf_py_test(
-    name = "tf_record_multiprocessing_test",
-    size = "small",
-    srcs = ["lib/io/tf_record_multiprocessing_test.py"],
-    python_version = "PY3",
-    tags = [
-        # multiprocessing can be flaky in the internal google
-        # environment, so we disable it there.
-        "notap",
-        "no_oss_py38",
-        # The multiprocessing module behaves differently on
-        # windows, so we disable this test on windows.
-        "no_windows",
-    ],
-    deps = [
-        ":client_testlib",
-        ":errors",
-        ":lib",
-        ":util",
-    ],
-)
-
-=======
->>>>>>> ca046652
 cuda_py_test(
     name = "adam_test",
     size = "medium",
