--- conflicted
+++ resolved
@@ -2053,16 +2053,6 @@
 )
 
 tf_py_test(
-    name = "framework_constant_op_test",
-    size = "small",
-    srcs = ["framework/constant_op_test.py"],
-    additional_deps = [
-        ":constant_op",
-    ],
-    main = "framework/constant_op_test.py",
-)
-
-tf_py_test(
     name = "framework_registry_test",
     size = "small",
     srcs = ["framework/registry_test.py"],
@@ -3926,22 +3916,18 @@
     name = "loss_scaling_gradient_tape_test",
     size = "medium",
     srcs = ["training/experimental/loss_scaling_gradient_tape_test.py"],
-<<<<<<< HEAD
-    additional_deps = [
-=======
     shard_count = 2,
     deps = [
->>>>>>> 4de5de05
         ":client_testlib",
         ":constant_op",
         ":framework_test_combinations_lib",
         ":loss_scale",
         ":loss_scaling_gradient_tape",
-        "@absl_py//absl/testing:parameterized",
-        "//third_party/py/numpy",
         "//tensorflow/python/compat:v2_compat",
         "//tensorflow/python/distribute:mirrored_strategy",
         "//tensorflow/python/eager:def_function",
+        "//third_party/py/numpy",
+        "@absl_py//absl/testing:parameterized",
     ],
 )
 
@@ -4904,12 +4890,8 @@
     name = "image_grad_deterministic_test",
     size = "medium",
     srcs = ["ops/image_grad_deterministic_test.py"],
-<<<<<<< HEAD
-    additional_deps = [
-=======
-    python_version = "PY3",
-    deps = [
->>>>>>> 4de5de05
+    python_version = "PY3",
+    deps = [
         ":image_grad_test_base",
     ],
 )
@@ -4918,12 +4900,8 @@
     name = "image_grad_test",
     size = "medium",
     srcs = ["ops/image_grad_test.py"],
-<<<<<<< HEAD
-    additional_deps = [
-=======
-    python_version = "PY3",
-    deps = [
->>>>>>> 4de5de05
+    python_version = "PY3",
+    deps = [
         ":image_grad_test_base",
     ],
 )
