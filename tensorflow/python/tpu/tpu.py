--- conflicted
+++ resolved
@@ -189,8 +189,6 @@
                    "a bug.")
 
 
-<<<<<<< HEAD
-=======
 def is_tpu_strategy(strategy):
   is_tpu_strat = lambda k: k.__name__.startswith("TPUStrategy")
   clz = strategy.__class__
@@ -206,7 +204,6 @@
   return strategy.extended._device_assignment  # pylint: disable=protected-access
 
 
->>>>>>> f2e4407a
 class TPUReplicateContext(control_flow_ops.XLAControlFlowContext):
   """A `ControlFlowContext` for nodes inside a TPU computation.
 
@@ -314,14 +311,9 @@
       # pylint: disable=protected-access
       saved_context = graph._get_control_flow_context()
       graph._set_control_flow_context(self.outer_context)
-<<<<<<< HEAD
-      handle = tpu_ops.tpu_replicated_input(
-          [v.handle for v in vars_], name=name + "/handle")
-=======
       handle = tpu_ops.tpu_replicated_input([v.handle for v in replicated_vars],
                                             name=name + "/handle",
                                             is_mirrored_variable=is_mirrored)
->>>>>>> f2e4407a
       graph._set_control_flow_context(saved_context)
       # pylint: enable=protected-access
     self._replicated_vars[name] = handle
