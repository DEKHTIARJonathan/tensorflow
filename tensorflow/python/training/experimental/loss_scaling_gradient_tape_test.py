# Copyright 2019 The TensorFlow Authors. All Rights Reserved.
#
# Licensed under the Apache License, Version 2.0 (the "License");
# you may not use this file except in compliance with the License.
# You may obtain a copy of the License at
#
#     http://www.apache.org/licenses/LICENSE-2.0
#
# Unless required by applicable law or agreed to in writing, software
# distributed under the License is distributed on an "AS IS" BASIS,
# WITHOUT WARRANTIES OR CONDITIONS OF ANY KIND, either express or implied.
# See the License for the specific language governing permissions and
# limitations under the License.
# ==============================================================================
"""Tests for lsgt.LossScaleGradientTape."""
from __future__ import absolute_import
from __future__ import division
from __future__ import print_function

from absl.testing import parameterized
import numpy as np
from tensorflow.python.compat import v2_compat
from tensorflow.python.distribute import distribution_strategy_context
from tensorflow.python.distribute import mirrored_strategy
from tensorflow.python.distribute import values
from tensorflow.python.eager import context
from tensorflow.python.eager import def_function
from tensorflow.python.framework import constant_op
from tensorflow.python.framework import test_combinations
<<<<<<< HEAD
=======
from tensorflow.python.keras.mixed_precision.experimental import autocast_variable
from tensorflow.python.ops import array_ops
from tensorflow.python.ops import math_ops
from tensorflow.python.ops import variables
>>>>>>> 4de5de05
from tensorflow.python.platform import test
from tensorflow.python.training.experimental import loss_scale as loss_scale_module
from tensorflow.python.training.experimental import loss_scaling_gradient_tape as lsgt
from tensorflow.python.util import nest


# If called outside any strategy.scope() calls, this will return the default
# strategy.
default_strategy_fn = distribution_strategy_context.get_strategy


def create_mirrored_strategy():
  if context.num_gpus() >= 1:
    return mirrored_strategy.MirroredStrategy(['cpu:0', 'gpu:0'])
  else:
    return mirrored_strategy.MirroredStrategy(['cpu:0'])


class LossScaleGradientTapeTest(test.TestCase, parameterized.TestCase):

  def _run_with_strategy(self, run_fn, strategy, use_tf_function=False):
    """Runs `run_fn` under the DistributionStrategy `strategy`.

<<<<<<< HEAD
    Runs `run_fn` with `strategy.experimental_run_v2`. Returns a list of the
    return values of `run_fn`, one per replica.

    Args:
      run_fn: The function to run.
      strategy: The DistributionStrategy to run `run_fn` with.
      use_tf_function: If True, call `run_fn` under a tf.function.

    Returns:
      A list of tensors, each being the return value of `run_fn` from one
      replica. If a nested structure is returned from `run_fn`, returns a
      nested structure, where each element is a list of tensors.
    """
    strategy_fn = lambda: strategy.experimental_run_v2(run_fn)
    if use_tf_function:
      strategy_fn = def_function.function(strategy_fn)

    results = strategy_fn()

    def convert_tensor_to_list(tensor):
      if isinstance(tensor, values.DistributedValues):
        return tensor.values
=======
    Runs `run_fn` with `strategy.run`. Returns a list of the
    return values of `run_fn`, one per replica.

    Args:
      run_fn: The function to run.
      strategy: The DistributionStrategy to run `run_fn` with.
      use_tf_function: If True, call `run_fn` under a tf.function.

    Returns:
      A list of tensors, each being the return value of `run_fn` from one
      replica. If a nested structure is returned from `run_fn`, returns a
      nested structure, where each element is a list of tensors.
    """
    strategy_fn = lambda: strategy.run(run_fn)
    if use_tf_function:
      strategy_fn = def_function.function(strategy_fn)

    results = strategy_fn()

    def convert_tensor_to_list(tensor):
      if isinstance(tensor, values.DistributedValues):
        return strategy.experimental_local_results(tensor)
>>>>>>> 4de5de05
      else:
        return [tensor]
    return nest.map_structure(convert_tensor_to_list, results)

  @test_combinations.generate(test_combinations.combine(
      loss_scale=[loss_scale_module.FixedLossScale,
                  loss_scale_module.DynamicLossScale],
      strategy_fn=[default_strategy_fn, create_mirrored_strategy],
      use_tf_function=[True, False]
  ))
  def test_basic_tapes(self, loss_scale, strategy_fn, use_tf_function):
    loss_scale = loss_scale(32)
<<<<<<< HEAD
    def run_fn():
      x = constant_op.constant(3.0)
=======
    strategy = strategy_fn()
    with strategy.scope():
      x = variables.Variable(3.0)
    def run_fn():
>>>>>>> 4de5de05
      with lsgt.LossScaleGradientTape(loss_scale) as g:
        y = x * x
      return g.gradient(y, x)
<<<<<<< HEAD
    dy_dx_list = self._run_with_strategy(run_fn, strategy_fn(), use_tf_function)
=======
    dy_dx_list = self._run_with_strategy(run_fn, strategy, use_tf_function)
>>>>>>> 4de5de05
    self.assertEqual(loss_scale(), 32)
    for dy_dx in dy_dx_list:
      self.assertEqual(dy_dx, 6.0)

  @test_combinations.generate(test_combinations.combine(
      loss_scale=[loss_scale_module.FixedLossScale,
                  loss_scale_module.DynamicLossScale],
      strategy_fn=[default_strategy_fn, create_mirrored_strategy],
      use_tf_function=[True, False]
  ))
  def test_output_gradients(self, loss_scale, strategy_fn, use_tf_function):
    loss_scale = loss_scale(32)
<<<<<<< HEAD
    def run_fn():
      x = constant_op.constant(3.0)
      with lsgt.LossScaleGradientTape(loss_scale) as g:
        g.watch(x)
        y = x * x
      return g.gradient(y, x, output_gradients=constant_op.constant(2.0))
    dy_dx_list = self._run_with_strategy(run_fn, strategy_fn(), use_tf_function)
    self.assertEqual(loss_scale(), 32)
    for dy_dx in dy_dx_list:
      self.assertEqual(dy_dx, 12.0)
=======
    strategy = strategy_fn()
    with strategy.scope():
      x = variables.Variable(3.0)
    def run_fn():
      with lsgt.LossScaleGradientTape(loss_scale) as g:
        y = x * x
      return g.gradient(y, x, output_gradients=constant_op.constant(2.0))
    dy_dx_list = self._run_with_strategy(run_fn, strategy_fn(), use_tf_function)
    self.assertEqual(loss_scale(), 32)
    for dy_dx in dy_dx_list:
      self.assertEqual(dy_dx, 12.0)

  @test_combinations.generate(test_combinations.combine(
      loss_scale=[loss_scale_module.FixedLossScale,
                  loss_scale_module.DynamicLossScale],
      strategy_fn=[default_strategy_fn, create_mirrored_strategy],
      use_tf_function=[True, False]
  ))
  def test_multiple_source_types(self, loss_scale, strategy_fn,
                                 use_tf_function):
    loss_scale = loss_scale(32)
    strategy = strategy_fn()
    with strategy.scope():
      x1 = variables.Variable(1.0)  # Distributed variable
      x2 = variables.Variable([1.0, 2.0])  # Distributed non-scalar variable
      # Distributed AutoCastVariable
      x3 = autocast_variable.create_autocast_variable(variables.Variable(2.0))
    x4 = variables.Variable(2.0)  # Non-distributed variable
    x5 = constant_op.constant(2.0)  # Tensor
    def run_fn():
      with lsgt.LossScaleGradientTape(loss_scale) as g:
        g.watch(x5)
        y = x1 * x2 * x3 * x4 * x5
      return g.gradient(y, [x1, x2, x3, x4, x5])
    x1g, x2g, x3g, x4g, x5g = self._run_with_strategy(run_fn, strategy,
                                                      use_tf_function)
    self.assertEqual(loss_scale(), 32)
    for dy_dx1 in x1g:
      self.assertEqual(dy_dx1, 24.0)
    for dy_dx2 in x2g:
      self.assertAllEqual(dy_dx2, [8.0, 8.0])
    for dy_dx3 in x3g:
      self.assertEqual(dy_dx3, 12.0)
    for dy_dx4 in x4g:
      self.assertEqual(dy_dx4, 12.0)
    for dy_dx5 in x5g:
      self.assertEqual(dy_dx5, 12.0)

  @test_combinations.generate(test_combinations.combine(
      loss_scale=[loss_scale_module.FixedLossScale,
                  loss_scale_module.DynamicLossScale],
      strategy_fn=[default_strategy_fn, create_mirrored_strategy],
      use_tf_function=[True, False]
  ))
  def test_loss_scale_of_one(self, loss_scale, strategy_fn,
                             use_tf_function):
    loss_scale = loss_scale(1)
    strategy = strategy_fn()
    with strategy.scope():
      x = variables.Variable(3.0)
    def run_fn():
      with lsgt.LossScaleGradientTape(loss_scale) as g:
        y = x * x
      return g.gradient(y, x)
    dy_dx_list = self._run_with_strategy(run_fn, strategy, use_tf_function)
    self.assertEqual(loss_scale(), 1)
    for dy_dx in dy_dx_list:
      self.assertEqual(dy_dx, 6.0)
>>>>>>> 4de5de05

  @test_combinations.generate(test_combinations.combine(
      loss_scale=[loss_scale_module.FixedLossScale,
                  loss_scale_module.DynamicLossScale],
      strategy_fn=[default_strategy_fn],
<<<<<<< HEAD
      use_tf_function=[True, False]
  ))
  def test_nested_tapes(self, loss_scale, strategy_fn, use_tf_function):
=======
      use_tf_function=[True, False],
      share_loss_scale=[True, False]
  ))
  def test_nested_tapes(self, loss_scale, strategy_fn, use_tf_function,
                        share_loss_scale):
>>>>>>> 4de5de05
    # TODO(reedwm): Support nested tapes with mirrored strategy. Currently this
    # does not work, as the set of active gradient tapes is a thread-local
    # variable. Mirrored strategy spawns new threads, making the outer gradient
    # tape non-active when using the inner gradient tape.
    outer_loss_scale = loss_scale(32)
<<<<<<< HEAD
    inner_loss_scale = loss_scale(32)
    def run_fn():
      x = constant_op.constant(3.0)
      with lsgt.LossScaleGradientTape(outer_loss_scale) as g:
        g.watch(x)
        with lsgt.LossScaleGradientTape(inner_loss_scale) as gg:
          gg.watch(x)
=======
    inner_loss_scale = outer_loss_scale if share_loss_scale else loss_scale(32)
    strategy = strategy_fn()
    with strategy.scope():
      x = variables.Variable(3.0)
    def run_fn():
      with lsgt.LossScaleGradientTape(outer_loss_scale) as g:
        with lsgt.LossScaleGradientTape(inner_loss_scale) as gg:
>>>>>>> 4de5de05
          y = x * x
        dy_dx = gg.gradient(y, x)
      d2y_dx2 = g.gradient(dy_dx, x)
      return dy_dx, d2y_dx2

    dy_dx_list, d2y_dx2_list = self._run_with_strategy(run_fn, strategy_fn(),
                                                       use_tf_function)
    self.assertEqual(outer_loss_scale(), 32)
    self.assertEqual(inner_loss_scale(), 32)
    for dy_dx in dy_dx_list:
      self.assertEqual(dy_dx, 6.0)
    for d2y_dx2 in d2y_dx2_list:
      self.assertEqual(d2y_dx2, 2.0)

  def test_non_persistent_tapes_error(self):
<<<<<<< HEAD
    x = constant_op.constant(3.0)
    with lsgt.LossScaleGradientTape(loss_scale_module.FixedLossScale(32),
                                    persistent=False) as g:
      g.watch(x)
=======
    x = variables.Variable(3.0)
    with lsgt.LossScaleGradientTape(loss_scale_module.FixedLossScale(32),
                                    persistent=False) as g:
>>>>>>> 4de5de05
      y = x * x
      z = y * y
    g.gradient(z, x)
    with self.assertRaisesRegexp(RuntimeError, 'persistent'):
      g.gradient(y, x)

  @test_combinations.generate(test_combinations.combine(
      loss_scale=[loss_scale_module.FixedLossScale,
                  loss_scale_module.DynamicLossScale],
      strategy_fn=[default_strategy_fn, create_mirrored_strategy],
      use_tf_function=[True, False]
  ))
  def test_persistent_tapes(self, loss_scale, strategy_fn, use_tf_function):
<<<<<<< HEAD

    ls = loss_scale(32)
    def run_fn():
      x = constant_op.constant(3.0)
      with lsgt.LossScaleGradientTape(ls, persistent=True) as g:
        g.watch(x)
        y = x * x
        z = y * y
      dz_dx = g.gradient(z, x)
      dy_dx = g.gradient(y, x)
      return dz_dx, dy_dx

    dz_dx_list, dy_dx_list = self._run_with_strategy(run_fn, strategy_fn(),
                                                     use_tf_function)
    for dz_dx in dz_dx_list:
      self.assertEqual(dz_dx, 108.0)
    for dy_dx in dy_dx_list:
      self.assertEqual(dy_dx, 6.0)

=======
    ls = loss_scale(32)
    strategy = strategy_fn()
    with strategy.scope():
      x = variables.Variable(3.0)
    def run_fn():
      with lsgt.LossScaleGradientTape(ls, persistent=True) as g:
        y = x * x
        z = y * y
      dz_dx = g.gradient(z, x)
      dy_dx = g.gradient(y, x)
      return dz_dx, dy_dx

    dz_dx_list, dy_dx_list = self._run_with_strategy(run_fn, strategy_fn(),
                                                     use_tf_function)
    for dz_dx in dz_dx_list:
      self.assertEqual(dz_dx, 108.0)
    for dy_dx in dy_dx_list:
      self.assertEqual(dy_dx, 6.0)

>>>>>>> 4de5de05
  @test_combinations.generate(test_combinations.combine(
      loss_scale=[loss_scale_module.FixedLossScale,
                  loss_scale_module.DynamicLossScale],
  ))
  def test_nested_sources(self, loss_scale):
    x = (variables.Variable(19.0), (variables.Variable(8.),
                                    variables.Variable(9.)))
    with lsgt.LossScaleGradientTape(loss_scale(32)) as g:
      y = x * 13
    dy_dx = g.gradient(y, x)
    self.assertEqual(self.evaluate(dy_dx), (13., (13., 13.)))

  @test_combinations.generate(test_combinations.combine(
      loss_scale=[loss_scale_module.FixedLossScale,
                  loss_scale_module.DynamicLossScale],
  ))
  def test_nested_targets(self, loss_scale):
    w = variables.Variable(3.0)
    with lsgt.LossScaleGradientTape(loss_scale(32)) as g:
      x = w * 5
      y = w * 7
      z = w * 11
    grad = g.gradient([x, (y, z)], w)
    self.assertEqual(self.evaluate(grad), 23)

  @test_combinations.generate(test_combinations.combine(
      loss_scale=[loss_scale_module.FixedLossScale,
                  loss_scale_module.DynamicLossScale],
<<<<<<< HEAD
      strategy_fn=[default_strategy_fn, create_mirrored_strategy],
      non_finite_term=[np.inf, np.nan],
  ))
  def test_scaling_non_finite_gradient(self, loss_scale, strategy_fn,
                                       non_finite_term):
    loss_scale = loss_scale(32)
    def run_fn():
      x = constant_op.constant(1.0)
      with lsgt.LossScaleGradientTape(loss_scale) as g:
        g.watch(x)
        y = x * non_finite_term
      return g.gradient(y, x)

    dy_dx_list = self._run_with_strategy(run_fn, strategy_fn())
    check_fn = np.isposinf if non_finite_term == np.inf else np.isnan
    for dy_dx in dy_dx_list:
      self.assertTrue(check_fn(dy_dx))

  @test_combinations.generate(test_combinations.combine(
=======
      strategy_fn=[default_strategy_fn, create_mirrored_strategy]
  ))
  def test_different_dtypes(self, loss_scale, strategy_fn):
    loss_scale = loss_scale(32)
    strategy = strategy_fn()
    with strategy.scope():
      x1 = variables.Variable(1.0, dtype='float16')
      x2 = variables.Variable(2.0, dtype='float32')
      x3 = variables.Variable(3.0, dtype='float64')
    def run_fn():
      with lsgt.LossScaleGradientTape(loss_scale) as g:
        y1 = x1 * math_ops.cast(x2, 'float16') * math_ops.cast(x3, 'float16')
        y2 = math_ops.cast(x1, 'float32') * x2 * math_ops.cast(x3, 'float32')
        y3 = math_ops.cast(x1, 'float64') * math_ops.cast(x2, 'float64') * x3
      return g.gradient([y1, y2, y3], [x1, x2, x3])
    dy_dx1_list, dy_dx2_list, dy_dx3_list = self._run_with_strategy(
        run_fn, strategy)
    self.assertEqual(loss_scale(), 32)
    for dy_dx1 in dy_dx1_list:
      self.assertEqual(dy_dx1, 18.0)
      self.assertEqual(dy_dx1.dtype, 'float16')
    for dy_dx2 in dy_dx2_list:
      self.assertEqual(dy_dx2, 9.0)
      self.assertEqual(dy_dx2.dtype, 'float32')
    for dy_dx3 in dy_dx3_list:
      self.assertEqual(dy_dx3, 6.0)
      self.assertEqual(dy_dx3.dtype, 'float64')

  @test_combinations.generate(test_combinations.combine(
      loss_scale=[loss_scale_module.FixedLossScale,
                  loss_scale_module.DynamicLossScale],
      strategy_fn=[default_strategy_fn, create_mirrored_strategy],
      use_tf_function=[True, False]
  ))
  def test_none_gradients(self, loss_scale, strategy_fn, use_tf_function):
    loss_scale = loss_scale(32)
    strategy = strategy_fn()
    with strategy.scope():
      x1 = variables.Variable(2.0)
      x2 = variables.Variable(2.0)
      x3 = variables.Variable(2.0)
      x4 = variables.Variable([2.0, 2.0])
      x5 = constant_op.constant(2.0)
      x6 = constant_op.constant(2.0)
    def run_fn():
      with lsgt.LossScaleGradientTape(loss_scale) as g:
        # x6 will have a None gradient because we do not watch it
        g.watch(x5)
        y = x1 * x3 * x5 * x6
      return g.gradient(y, [x1, x2, [x3, [x4], x5], x6])
    [x1g, x2g, [x3g, [x4g], x5g], x6g] = self._run_with_strategy(
        run_fn, strategy, use_tf_function)
    self.assertEqual(loss_scale(), 32)
    for dy_dx1 in x1g:
      self.assertEqual(dy_dx1, 8.0)
    self.assertEqual(x2g, [None])
    for dy_dx3 in x3g:
      self.assertEqual(dy_dx3, 8.0)
    self.assertEqual(x4g, [None])
    for dy_dx5 in x5g:
      self.assertEqual(dy_dx5, 8.0)
    self.assertEqual(x6g, [None])

  @test_combinations.generate(test_combinations.combine(
      loss_scale=[loss_scale_module.FixedLossScale,
                  loss_scale_module.DynamicLossScale],
      strategy_fn=[default_strategy_fn, create_mirrored_strategy],
      use_tf_function=[True, False]
  ))
  def test_zero_gradients(self, loss_scale, strategy_fn, use_tf_function):
    loss_scale = loss_scale(32)
    strategy = strategy_fn()
    with strategy.scope():
      x = variables.Variable(0.0)
    def run_fn():
      with lsgt.LossScaleGradientTape(loss_scale) as g:
        y = x * x
      return g.gradient(y, x)
    dy_dx_list = self._run_with_strategy(run_fn, strategy, use_tf_function)
    self.assertEqual(loss_scale(), 32)
    for dy_dx in dy_dx_list:
      # Assert zero gradients are not turned into Nones
      self.assertEqual(dy_dx, 0.0)

  @test_combinations.generate(test_combinations.combine(
      loss_scale=[loss_scale_module.FixedLossScale,
                  loss_scale_module.DynamicLossScale],
      strategy_fn=[default_strategy_fn, create_mirrored_strategy],
      non_finite_term=[np.inf, np.nan],
  ))
  def test_scaling_non_finite_gradient(self, loss_scale, strategy_fn,
                                       non_finite_term):
    loss_scale = loss_scale(32)
    x = variables.Variable(1.0)
    def run_fn():
      with lsgt.LossScaleGradientTape(loss_scale) as g:
        y = x * non_finite_term
      return g.gradient(y, x)

    dy_dx_list = self._run_with_strategy(run_fn, strategy_fn())
    check_fn = np.isposinf if non_finite_term == np.inf else np.isnan
    for dy_dx in dy_dx_list:
      self.assertTrue(check_fn(dy_dx))

  @test_combinations.generate(test_combinations.combine(
>>>>>>> 4de5de05
      strategy_fn=[default_strategy_fn, create_mirrored_strategy],
      non_finite_term=[np.inf, np.nan],
      use_tf_function=[True, False],
  ))
  def test_dynamic_scale_to_one_on_non_finite_gradient(
      self, strategy_fn, non_finite_term, use_tf_function):
    loss_scale = loss_scale_module.DynamicLossScale(initial_loss_scale=32)
<<<<<<< HEAD
    def run_fn():
      x = constant_op.constant(1.0)
      with lsgt.LossScaleGradientTape(loss_scale) as g:
        g.watch(x)
        y = x * non_finite_term
      g.gradient(y, x)

    self._run_with_strategy(run_fn, strategy_fn(), use_tf_function)
    self.assertEqual(self.evaluate(loss_scale()), 1.0)

  @test_combinations.generate(test_combinations.combine(
      use_tf_function=[True, False],
  ))
  def test_dynamic_scale_to_one_on_non_finite_gradient_on_last_replica(
      self, use_tf_function):
    if context.num_gpus() < 1:
      # Requires the mirrored strategy to have two replicas: one on the CPU and
      # one on the GPU
      self.skipTest('Test requires at least 1 GPU')
    loss_scale = loss_scale_module.DynamicLossScale(initial_loss_scale=32)
    def run_fn():
      x = constant_op.constant(1.0)
      with lsgt.LossScaleGradientTape(loss_scale) as g:
        g.watch(x)
        # The gradient will be finite on the first replica, and infinite on the
        # second
        rep_ctx = distribution_strategy_context.get_replica_context()
        if rep_ctx.replica_id_in_sync_group == rep_ctx.num_replicas_in_sync - 1:
          y = x * np.inf
        else:
          y = x * 2
      return g.gradient(y, x)

    replica0_grad, replica1_grad = self._run_with_strategy(
        run_fn, create_mirrored_strategy(), use_tf_function)
=======
    strategy = strategy_fn()
    with strategy.scope():
      x = variables.Variable(3.0)
    def run_fn():
      with lsgt.LossScaleGradientTape(loss_scale) as g:
        y = x * non_finite_term
      g.gradient(y, x)

    self._run_with_strategy(run_fn, strategy, use_tf_function)
>>>>>>> 4de5de05
    self.assertEqual(self.evaluate(loss_scale()), 1.0)
    self.assertEqual(replica0_grad, 2.0)
    self.assertEqual(replica1_grad, np.inf)

  @test_combinations.generate(test_combinations.combine(
<<<<<<< HEAD
=======
      use_tf_function=[True, False],
  ))
  def test_dynamic_scale_to_one_on_non_finite_gradient_on_last_replica(
      self, use_tf_function):
    if context.num_gpus() < 1:
      # Requires the mirrored strategy to have two replicas: one on the CPU and
      # one on the GPU
      self.skipTest('Test requires at least 1 GPU')
    loss_scale = loss_scale_module.DynamicLossScale(initial_loss_scale=32)
    strategy = create_mirrored_strategy()
    with strategy.scope():
      x = variables.Variable(3.0)
    def run_fn():
      with lsgt.LossScaleGradientTape(loss_scale) as g:
        # The gradient will be finite on the first replica, and infinite on the
        # second
        rep_ctx = distribution_strategy_context.get_replica_context()
        if rep_ctx.replica_id_in_sync_group == rep_ctx.num_replicas_in_sync - 1:
          y = x * np.inf
        else:
          y = x * 2
      return g.gradient(y, x)

    replica0_grad, replica1_grad = self._run_with_strategy(
        run_fn, strategy, use_tf_function)
    self.assertEqual(self.evaluate(loss_scale()), 1.0)
    self.assertEqual(replica0_grad, 2.0)
    self.assertEqual(replica1_grad, np.inf)

  @test_combinations.generate(test_combinations.combine(
>>>>>>> 4de5de05
      strategy_fn=[default_strategy_fn, create_mirrored_strategy],
      non_finite_term=[np.inf, np.nan],
  ))
  def test_fixed_scaling_no_change_non_finite_gradient(self, strategy_fn,
                                                       non_finite_term):
    loss_scale = loss_scale_module.FixedLossScale(32)
<<<<<<< HEAD
    def run_fn():
      x = constant_op.constant(1.0)
      with lsgt.LossScaleGradientTape(loss_scale) as g:
        g.watch(x)
        y = x * non_finite_term
      return g.gradient(y, x)

    dy_dx_list = self._run_with_strategy(run_fn, strategy_fn())
=======
    strategy = strategy_fn()
    with strategy.scope():
      x = variables.Variable(3.0)
    def run_fn():
      with lsgt.LossScaleGradientTape(loss_scale) as g:
        y = x * non_finite_term
      return g.gradient(y, x)

    dy_dx_list = self._run_with_strategy(run_fn, strategy)
>>>>>>> 4de5de05
    check_fn = np.isposinf if non_finite_term == np.inf else np.isnan
    for dy_dx in dy_dx_list:
      self.assertTrue(check_fn(self.evaluate(dy_dx)))
    self.assertEqual(self.evaluate(loss_scale()), 32.0)

  @test_combinations.generate(test_combinations.combine(
      strategy_fn=[default_strategy_fn, create_mirrored_strategy],
      use_tf_function=[True, False]
  ))
  def test_dynamic_loss_scaling_down_loop(self, strategy_fn, use_tf_function):
    loss_scale = loss_scale_module.DynamicLossScale(initial_loss_scale=32)
<<<<<<< HEAD
    def run_fn():
      x = constant_op.constant(1.0)
      with lsgt.LossScaleGradientTape(loss_scale) as g:
        g.watch(x)
        y = x * (3.0 * (10**37))  # grad will be inf after scaling
      return g.gradient(y, x)

    dy_dx_list = self._run_with_strategy(run_fn, strategy_fn(), use_tf_function)
=======
    strategy = strategy_fn()
    with strategy.scope():
      x = variables.Variable(3.0)
    def run_fn():
      with lsgt.LossScaleGradientTape(loss_scale) as g:
        y = x * (3.0 * (10**37))  # grad will be inf after scaling
      return g.gradient(y, x)

    dy_dx_list = self._run_with_strategy(run_fn, strategy, use_tf_function)
>>>>>>> 4de5de05
    self.assertEqual(self.evaluate(loss_scale()), 8.0)
    for dy_dx in dy_dx_list:
      self.assertAllClose(self.evaluate(dy_dx), (3.0 * (10**37)), atol=1e-06)

  @test_combinations.generate(test_combinations.combine(
      strategy_fn=[default_strategy_fn, create_mirrored_strategy],
      use_tf_function=[True, False]
  ))
  def test_dynamic_loss_scaling_inf_target_post_scale(self, strategy_fn,
                                                      use_tf_function):
    loss_scale = loss_scale_module.DynamicLossScale(initial_loss_scale=32.0)
<<<<<<< HEAD
    def run_fn():
      x = constant_op.constant(3.0 * (10**37))
      with lsgt.LossScaleGradientTape(loss_scale) as g:
        g.watch(x)
        y = x * 3.0  # target will be inf after scaling
      return g.gradient(y, x)

    dy_dx_list = self._run_with_strategy(run_fn, strategy_fn(), use_tf_function)
    self.assertEqual(self.evaluate(loss_scale()), 32.0)
    for dy_dx in dy_dx_list:
      self.assertAllClose(self.evaluate(dy_dx), 3.0)
=======
    strategy = strategy_fn()
    with strategy.scope():
      x = variables.Variable(3.0 * (10**37))
    def run_fn():
      with lsgt.LossScaleGradientTape(loss_scale) as g:
        y = x * 3.0  # target will be inf after scaling
      return g.gradient(y, x)

    dy_dx_list = self._run_with_strategy(run_fn, strategy, use_tf_function)
    self.assertEqual(self.evaluate(loss_scale()), 32.0)
    for dy_dx in dy_dx_list:
      self.assertAllClose(self.evaluate(dy_dx), 3.0)

  @test_combinations.generate(
      test_combinations.combine(
          loss_scale=[
              loss_scale_module.FixedLossScale,
              loss_scale_module.DynamicLossScale
          ],
          strategy_fn=[default_strategy_fn, create_mirrored_strategy],
          use_tf_function=[True, False]))
  def test_transpose(self, loss_scale, strategy_fn, use_tf_function):
    # Calling tf.transpose insde a tf.function can cause static shape
    # information to be lost. This tests that LossScaleGradientTape can handle
    # this.
    loss_scale = loss_scale(32)
    strategy = strategy_fn()
    with strategy.scope():
      x = variables.Variable(array_ops.ones((2, 3)))

    def run_fn():
      with lsgt.LossScaleGradientTape(loss_scale) as g:
        y = array_ops.transpose(x) * 2.
      return g.gradient(y, x)

    dy_dx_list = self._run_with_strategy(run_fn, strategy, use_tf_function)
    self.assertEqual(loss_scale(), 32)
    for dy_dx in dy_dx_list:
      self.assertAllEqual(dy_dx, np.full((2, 3), 2.))

  def test_passing_non_loss_scale_raises_error(self):
    with self.assertRaisesRegexp(
        ValueError,
        '`loss_scale` must be an instance of LossScale, but got: 2.0'):
      lsgt.LossScaleGradientTape(2.0)

  def test_jacobian_raises_error(self):
    loss_scale = loss_scale_module.FixedLossScale(2.)
    x = variables.Variable([1.0, 2.0])
    with lsgt.LossScaleGradientTape(loss_scale) as g:
      y = x * 2
    with self.assertRaisesRegexp(
        NotImplementedError,
        'LossScaleGradientTape.jacobian is not yet implemented'):
      g.jacobian(y, x)

    x = variables.Variable([[1.0, 2.0], [3.0, 4.0]])
    with lsgt.LossScaleGradientTape(loss_scale) as g:
      y = x * 2
    with self.assertRaisesRegexp(
        NotImplementedError,
        'LossScaleGradientTape.batch_jacobian is not yet implemented'):
      g.batch_jacobian(y, x)
>>>>>>> 4de5de05


if __name__ == '__main__':
  v2_compat.enable_v2_behavior()
  test.main()<|MERGE_RESOLUTION|>--- conflicted
+++ resolved
@@ -27,13 +27,10 @@
 from tensorflow.python.eager import def_function
 from tensorflow.python.framework import constant_op
 from tensorflow.python.framework import test_combinations
-<<<<<<< HEAD
-=======
 from tensorflow.python.keras.mixed_precision.experimental import autocast_variable
 from tensorflow.python.ops import array_ops
 from tensorflow.python.ops import math_ops
 from tensorflow.python.ops import variables
->>>>>>> 4de5de05
 from tensorflow.python.platform import test
 from tensorflow.python.training.experimental import loss_scale as loss_scale_module
 from tensorflow.python.training.experimental import loss_scaling_gradient_tape as lsgt
@@ -57,30 +54,6 @@
   def _run_with_strategy(self, run_fn, strategy, use_tf_function=False):
     """Runs `run_fn` under the DistributionStrategy `strategy`.
 
-<<<<<<< HEAD
-    Runs `run_fn` with `strategy.experimental_run_v2`. Returns a list of the
-    return values of `run_fn`, one per replica.
-
-    Args:
-      run_fn: The function to run.
-      strategy: The DistributionStrategy to run `run_fn` with.
-      use_tf_function: If True, call `run_fn` under a tf.function.
-
-    Returns:
-      A list of tensors, each being the return value of `run_fn` from one
-      replica. If a nested structure is returned from `run_fn`, returns a
-      nested structure, where each element is a list of tensors.
-    """
-    strategy_fn = lambda: strategy.experimental_run_v2(run_fn)
-    if use_tf_function:
-      strategy_fn = def_function.function(strategy_fn)
-
-    results = strategy_fn()
-
-    def convert_tensor_to_list(tensor):
-      if isinstance(tensor, values.DistributedValues):
-        return tensor.values
-=======
     Runs `run_fn` with `strategy.run`. Returns a list of the
     return values of `run_fn`, one per replica.
 
@@ -103,7 +76,6 @@
     def convert_tensor_to_list(tensor):
       if isinstance(tensor, values.DistributedValues):
         return strategy.experimental_local_results(tensor)
->>>>>>> 4de5de05
       else:
         return [tensor]
     return nest.map_structure(convert_tensor_to_list, results)
@@ -116,23 +88,14 @@
   ))
   def test_basic_tapes(self, loss_scale, strategy_fn, use_tf_function):
     loss_scale = loss_scale(32)
-<<<<<<< HEAD
-    def run_fn():
-      x = constant_op.constant(3.0)
-=======
-    strategy = strategy_fn()
-    with strategy.scope():
-      x = variables.Variable(3.0)
-    def run_fn():
->>>>>>> 4de5de05
+    strategy = strategy_fn()
+    with strategy.scope():
+      x = variables.Variable(3.0)
+    def run_fn():
       with lsgt.LossScaleGradientTape(loss_scale) as g:
         y = x * x
       return g.gradient(y, x)
-<<<<<<< HEAD
-    dy_dx_list = self._run_with_strategy(run_fn, strategy_fn(), use_tf_function)
-=======
     dy_dx_list = self._run_with_strategy(run_fn, strategy, use_tf_function)
->>>>>>> 4de5de05
     self.assertEqual(loss_scale(), 32)
     for dy_dx in dy_dx_list:
       self.assertEqual(dy_dx, 6.0)
@@ -145,18 +108,6 @@
   ))
   def test_output_gradients(self, loss_scale, strategy_fn, use_tf_function):
     loss_scale = loss_scale(32)
-<<<<<<< HEAD
-    def run_fn():
-      x = constant_op.constant(3.0)
-      with lsgt.LossScaleGradientTape(loss_scale) as g:
-        g.watch(x)
-        y = x * x
-      return g.gradient(y, x, output_gradients=constant_op.constant(2.0))
-    dy_dx_list = self._run_with_strategy(run_fn, strategy_fn(), use_tf_function)
-    self.assertEqual(loss_scale(), 32)
-    for dy_dx in dy_dx_list:
-      self.assertEqual(dy_dx, 12.0)
-=======
     strategy = strategy_fn()
     with strategy.scope():
       x = variables.Variable(3.0)
@@ -225,37 +176,21 @@
     self.assertEqual(loss_scale(), 1)
     for dy_dx in dy_dx_list:
       self.assertEqual(dy_dx, 6.0)
->>>>>>> 4de5de05
 
   @test_combinations.generate(test_combinations.combine(
       loss_scale=[loss_scale_module.FixedLossScale,
                   loss_scale_module.DynamicLossScale],
       strategy_fn=[default_strategy_fn],
-<<<<<<< HEAD
-      use_tf_function=[True, False]
-  ))
-  def test_nested_tapes(self, loss_scale, strategy_fn, use_tf_function):
-=======
       use_tf_function=[True, False],
       share_loss_scale=[True, False]
   ))
   def test_nested_tapes(self, loss_scale, strategy_fn, use_tf_function,
                         share_loss_scale):
->>>>>>> 4de5de05
     # TODO(reedwm): Support nested tapes with mirrored strategy. Currently this
     # does not work, as the set of active gradient tapes is a thread-local
     # variable. Mirrored strategy spawns new threads, making the outer gradient
     # tape non-active when using the inner gradient tape.
     outer_loss_scale = loss_scale(32)
-<<<<<<< HEAD
-    inner_loss_scale = loss_scale(32)
-    def run_fn():
-      x = constant_op.constant(3.0)
-      with lsgt.LossScaleGradientTape(outer_loss_scale) as g:
-        g.watch(x)
-        with lsgt.LossScaleGradientTape(inner_loss_scale) as gg:
-          gg.watch(x)
-=======
     inner_loss_scale = outer_loss_scale if share_loss_scale else loss_scale(32)
     strategy = strategy_fn()
     with strategy.scope():
@@ -263,7 +198,6 @@
     def run_fn():
       with lsgt.LossScaleGradientTape(outer_loss_scale) as g:
         with lsgt.LossScaleGradientTape(inner_loss_scale) as gg:
->>>>>>> 4de5de05
           y = x * x
         dy_dx = gg.gradient(y, x)
       d2y_dx2 = g.gradient(dy_dx, x)
@@ -279,16 +213,9 @@
       self.assertEqual(d2y_dx2, 2.0)
 
   def test_non_persistent_tapes_error(self):
-<<<<<<< HEAD
-    x = constant_op.constant(3.0)
-    with lsgt.LossScaleGradientTape(loss_scale_module.FixedLossScale(32),
-                                    persistent=False) as g:
-      g.watch(x)
-=======
     x = variables.Variable(3.0)
     with lsgt.LossScaleGradientTape(loss_scale_module.FixedLossScale(32),
                                     persistent=False) as g:
->>>>>>> 4de5de05
       y = x * x
       z = y * y
     g.gradient(z, x)
@@ -302,27 +229,6 @@
       use_tf_function=[True, False]
   ))
   def test_persistent_tapes(self, loss_scale, strategy_fn, use_tf_function):
-<<<<<<< HEAD
-
-    ls = loss_scale(32)
-    def run_fn():
-      x = constant_op.constant(3.0)
-      with lsgt.LossScaleGradientTape(ls, persistent=True) as g:
-        g.watch(x)
-        y = x * x
-        z = y * y
-      dz_dx = g.gradient(z, x)
-      dy_dx = g.gradient(y, x)
-      return dz_dx, dy_dx
-
-    dz_dx_list, dy_dx_list = self._run_with_strategy(run_fn, strategy_fn(),
-                                                     use_tf_function)
-    for dz_dx in dz_dx_list:
-      self.assertEqual(dz_dx, 108.0)
-    for dy_dx in dy_dx_list:
-      self.assertEqual(dy_dx, 6.0)
-
-=======
     ls = loss_scale(32)
     strategy = strategy_fn()
     with strategy.scope():
@@ -342,7 +248,6 @@
     for dy_dx in dy_dx_list:
       self.assertEqual(dy_dx, 6.0)
 
->>>>>>> 4de5de05
   @test_combinations.generate(test_combinations.combine(
       loss_scale=[loss_scale_module.FixedLossScale,
                   loss_scale_module.DynamicLossScale],
@@ -371,27 +276,6 @@
   @test_combinations.generate(test_combinations.combine(
       loss_scale=[loss_scale_module.FixedLossScale,
                   loss_scale_module.DynamicLossScale],
-<<<<<<< HEAD
-      strategy_fn=[default_strategy_fn, create_mirrored_strategy],
-      non_finite_term=[np.inf, np.nan],
-  ))
-  def test_scaling_non_finite_gradient(self, loss_scale, strategy_fn,
-                                       non_finite_term):
-    loss_scale = loss_scale(32)
-    def run_fn():
-      x = constant_op.constant(1.0)
-      with lsgt.LossScaleGradientTape(loss_scale) as g:
-        g.watch(x)
-        y = x * non_finite_term
-      return g.gradient(y, x)
-
-    dy_dx_list = self._run_with_strategy(run_fn, strategy_fn())
-    check_fn = np.isposinf if non_finite_term == np.inf else np.isnan
-    for dy_dx in dy_dx_list:
-      self.assertTrue(check_fn(dy_dx))
-
-  @test_combinations.generate(test_combinations.combine(
-=======
       strategy_fn=[default_strategy_fn, create_mirrored_strategy]
   ))
   def test_different_dtypes(self, loss_scale, strategy_fn):
@@ -497,7 +381,6 @@
       self.assertTrue(check_fn(dy_dx))
 
   @test_combinations.generate(test_combinations.combine(
->>>>>>> 4de5de05
       strategy_fn=[default_strategy_fn, create_mirrored_strategy],
       non_finite_term=[np.inf, np.nan],
       use_tf_function=[True, False],
@@ -505,60 +388,18 @@
   def test_dynamic_scale_to_one_on_non_finite_gradient(
       self, strategy_fn, non_finite_term, use_tf_function):
     loss_scale = loss_scale_module.DynamicLossScale(initial_loss_scale=32)
-<<<<<<< HEAD
-    def run_fn():
-      x = constant_op.constant(1.0)
-      with lsgt.LossScaleGradientTape(loss_scale) as g:
-        g.watch(x)
+    strategy = strategy_fn()
+    with strategy.scope():
+      x = variables.Variable(3.0)
+    def run_fn():
+      with lsgt.LossScaleGradientTape(loss_scale) as g:
         y = x * non_finite_term
       g.gradient(y, x)
 
-    self._run_with_strategy(run_fn, strategy_fn(), use_tf_function)
+    self._run_with_strategy(run_fn, strategy, use_tf_function)
     self.assertEqual(self.evaluate(loss_scale()), 1.0)
 
   @test_combinations.generate(test_combinations.combine(
-      use_tf_function=[True, False],
-  ))
-  def test_dynamic_scale_to_one_on_non_finite_gradient_on_last_replica(
-      self, use_tf_function):
-    if context.num_gpus() < 1:
-      # Requires the mirrored strategy to have two replicas: one on the CPU and
-      # one on the GPU
-      self.skipTest('Test requires at least 1 GPU')
-    loss_scale = loss_scale_module.DynamicLossScale(initial_loss_scale=32)
-    def run_fn():
-      x = constant_op.constant(1.0)
-      with lsgt.LossScaleGradientTape(loss_scale) as g:
-        g.watch(x)
-        # The gradient will be finite on the first replica, and infinite on the
-        # second
-        rep_ctx = distribution_strategy_context.get_replica_context()
-        if rep_ctx.replica_id_in_sync_group == rep_ctx.num_replicas_in_sync - 1:
-          y = x * np.inf
-        else:
-          y = x * 2
-      return g.gradient(y, x)
-
-    replica0_grad, replica1_grad = self._run_with_strategy(
-        run_fn, create_mirrored_strategy(), use_tf_function)
-=======
-    strategy = strategy_fn()
-    with strategy.scope():
-      x = variables.Variable(3.0)
-    def run_fn():
-      with lsgt.LossScaleGradientTape(loss_scale) as g:
-        y = x * non_finite_term
-      g.gradient(y, x)
-
-    self._run_with_strategy(run_fn, strategy, use_tf_function)
->>>>>>> 4de5de05
-    self.assertEqual(self.evaluate(loss_scale()), 1.0)
-    self.assertEqual(replica0_grad, 2.0)
-    self.assertEqual(replica1_grad, np.inf)
-
-  @test_combinations.generate(test_combinations.combine(
-<<<<<<< HEAD
-=======
       use_tf_function=[True, False],
   ))
   def test_dynamic_scale_to_one_on_non_finite_gradient_on_last_replica(
@@ -589,33 +430,21 @@
     self.assertEqual(replica1_grad, np.inf)
 
   @test_combinations.generate(test_combinations.combine(
->>>>>>> 4de5de05
       strategy_fn=[default_strategy_fn, create_mirrored_strategy],
       non_finite_term=[np.inf, np.nan],
   ))
   def test_fixed_scaling_no_change_non_finite_gradient(self, strategy_fn,
                                                        non_finite_term):
     loss_scale = loss_scale_module.FixedLossScale(32)
-<<<<<<< HEAD
-    def run_fn():
-      x = constant_op.constant(1.0)
-      with lsgt.LossScaleGradientTape(loss_scale) as g:
-        g.watch(x)
+    strategy = strategy_fn()
+    with strategy.scope():
+      x = variables.Variable(3.0)
+    def run_fn():
+      with lsgt.LossScaleGradientTape(loss_scale) as g:
         y = x * non_finite_term
       return g.gradient(y, x)
 
-    dy_dx_list = self._run_with_strategy(run_fn, strategy_fn())
-=======
-    strategy = strategy_fn()
-    with strategy.scope():
-      x = variables.Variable(3.0)
-    def run_fn():
-      with lsgt.LossScaleGradientTape(loss_scale) as g:
-        y = x * non_finite_term
-      return g.gradient(y, x)
-
     dy_dx_list = self._run_with_strategy(run_fn, strategy)
->>>>>>> 4de5de05
     check_fn = np.isposinf if non_finite_term == np.inf else np.isnan
     for dy_dx in dy_dx_list:
       self.assertTrue(check_fn(self.evaluate(dy_dx)))
@@ -627,26 +456,15 @@
   ))
   def test_dynamic_loss_scaling_down_loop(self, strategy_fn, use_tf_function):
     loss_scale = loss_scale_module.DynamicLossScale(initial_loss_scale=32)
-<<<<<<< HEAD
-    def run_fn():
-      x = constant_op.constant(1.0)
-      with lsgt.LossScaleGradientTape(loss_scale) as g:
-        g.watch(x)
+    strategy = strategy_fn()
+    with strategy.scope():
+      x = variables.Variable(3.0)
+    def run_fn():
+      with lsgt.LossScaleGradientTape(loss_scale) as g:
         y = x * (3.0 * (10**37))  # grad will be inf after scaling
       return g.gradient(y, x)
 
-    dy_dx_list = self._run_with_strategy(run_fn, strategy_fn(), use_tf_function)
-=======
-    strategy = strategy_fn()
-    with strategy.scope():
-      x = variables.Variable(3.0)
-    def run_fn():
-      with lsgt.LossScaleGradientTape(loss_scale) as g:
-        y = x * (3.0 * (10**37))  # grad will be inf after scaling
-      return g.gradient(y, x)
-
     dy_dx_list = self._run_with_strategy(run_fn, strategy, use_tf_function)
->>>>>>> 4de5de05
     self.assertEqual(self.evaluate(loss_scale()), 8.0)
     for dy_dx in dy_dx_list:
       self.assertAllClose(self.evaluate(dy_dx), (3.0 * (10**37)), atol=1e-06)
@@ -658,19 +476,6 @@
   def test_dynamic_loss_scaling_inf_target_post_scale(self, strategy_fn,
                                                       use_tf_function):
     loss_scale = loss_scale_module.DynamicLossScale(initial_loss_scale=32.0)
-<<<<<<< HEAD
-    def run_fn():
-      x = constant_op.constant(3.0 * (10**37))
-      with lsgt.LossScaleGradientTape(loss_scale) as g:
-        g.watch(x)
-        y = x * 3.0  # target will be inf after scaling
-      return g.gradient(y, x)
-
-    dy_dx_list = self._run_with_strategy(run_fn, strategy_fn(), use_tf_function)
-    self.assertEqual(self.evaluate(loss_scale()), 32.0)
-    for dy_dx in dy_dx_list:
-      self.assertAllClose(self.evaluate(dy_dx), 3.0)
-=======
     strategy = strategy_fn()
     with strategy.scope():
       x = variables.Variable(3.0 * (10**37))
@@ -734,7 +539,6 @@
         NotImplementedError,
         'LossScaleGradientTape.batch_jacobian is not yet implemented'):
       g.batch_jacobian(y, x)
->>>>>>> 4de5de05
 
 
 if __name__ == '__main__':
