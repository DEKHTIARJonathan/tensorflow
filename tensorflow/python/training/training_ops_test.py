# Copyright 2015 The TensorFlow Authors. All Rights Reserved.
#
# Licensed under the Apache License, Version 2.0 (the "License");
# you may not use this file except in compliance with the License.
# You may obtain a copy of the License at
#
#     http://www.apache.org/licenses/LICENSE-2.0
#
# Unless required by applicable law or agreed to in writing, software
# distributed under the License is distributed on an "AS IS" BASIS,
# WITHOUT WARRANTIES OR CONDITIONS OF ANY KIND, either express or implied.
# See the License for the specific language governing permissions and
# limitations under the License.
# ==============================================================================
"""Tests for tensorflow.learning.training_ops."""

from __future__ import absolute_import
from __future__ import division
from __future__ import print_function

import itertools

import numpy as np

from tensorflow.python.framework import constant_op
from tensorflow.python.framework import dtypes
from tensorflow.python.framework import test_util
from tensorflow.python.framework.test_util import TensorFlowTestCase
# Import resource_variable_ops for the variables-to-tensor implicit conversion.
from tensorflow.python.ops import resource_variable_ops  # pylint: disable=unused-import
from tensorflow.python.ops import variables
from tensorflow.python.platform import googletest
from tensorflow.python.training import training_ops


class TrainingOpsTest(TensorFlowTestCase):

  def _toType(self, dtype):
    if dtype == np.float16:
      return dtypes.float16
    elif dtype == np.float32:
      return dtypes.float32
    elif dtype == np.float64:
      return dtypes.float64
    elif dtype == np.int32:
      return dtypes.int32
    elif dtype == np.int64:
      return dtypes.int64
    else:
      assert False, (dtype)

  def _testTypes(self, x, alpha, delta, use_gpu=None):
    self.setUp()
    with self.session(use_gpu=use_gpu):
      var = variables.VariableV1(x)
      self.evaluate(variables.global_variables_initializer())
      self.assertAllCloseAccordingToType(x, self.evaluate(var))
      apply_sgd = training_ops.apply_gradient_descent(var, alpha, delta)
      out = self.evaluate(apply_sgd)
      self.assertShapeEqual(out, apply_sgd)
      self.assertAllCloseAccordingToType(x - alpha * delta, out)

  @test_util.run_v1_only("b/120545219")
  def testApplyGradientDescent(self):
    for (dtype, use_gpu) in itertools.product(
        [np.float16, np.float32, np.float64], [False, True]):
      x = np.arange(100).astype(dtype)
      alpha = np.array(2.0).astype(dtype)
      delta = np.arange(100).astype(dtype)
      self._testTypes(x, alpha, delta, use_gpu)

  def _testTypesForAdagrad(self, x, y, lr, grad, use_gpu=None):
    self.setUp()
    with self.session(use_gpu=use_gpu):
      var = variables.VariableV1(x)
      accum = variables.VariableV1(y)
      self.evaluate(variables.global_variables_initializer())

      self.assertAllCloseAccordingToType(x, self.evaluate(var))
      apply_adagrad = training_ops.apply_adagrad(var, accum, lr, grad)
      out = self.evaluate(apply_adagrad)
      self.assertShapeEqual(out, apply_adagrad)
      self.assertAllCloseAccordingToType(x - lr * grad * (y + grad * grad)**
                                         (-0.5), out)
      self.assertAllCloseAccordingToType(y + grad * grad, self.evaluate(accum))

  def _testTypesForFtrl(self,
                        x,
                        y,
                        z,
                        lr,
                        grad,
                        use_gpu=None,
                        l1=0.0,
                        l2=0.0,
                        lr_power=-0.5):
    self.setUp()
    with self.session(use_gpu=use_gpu):
      var = variables.VariableV1(x)
      accum = variables.VariableV1(y)
      linear = variables.VariableV1(z)
      self.evaluate(variables.global_variables_initializer())

      self.assertAllCloseAccordingToType(x, self.evaluate(var))
      apply_ftrl = training_ops.apply_ftrl(var, accum, linear, grad, lr, l1, l2,
                                           lr_power)
      out = self.evaluate(apply_ftrl)
      self.assertShapeEqual(out, apply_ftrl)
      accum_update = y + grad * grad
      linear_update = z + grad - (accum_update**(-lr_power) - y**
                                  (-lr_power)) / lr * x
      quadratic = 1.0 / (accum_update**(lr_power) * lr) + 2 * l2
      expected_out = np.array([(
          np.sign(linear_update[i]) * l1 - linear_update[i]) / (quadratic[i]) if
                               np.abs(linear_update[i]) > l1 else 0.0
                               for i in range(linear_update.size)])
      self.assertAllCloseAccordingToType(accum_update, self.evaluate(accum))
      if x.dtype == np.float16:
        # The calculations here really are not very precise in float16.
        self.assertAllClose(
            linear_update, self.evaluate(linear), rtol=2e-2, atol=2e-2)
        self.assertAllClose(expected_out, out, rtol=2e-2, atol=2e-2)
      elif x.dtype == np.float32:
        # The calculations here not sufficiently precise in float32.
        self.assertAllClose(
            linear_update, self.evaluate(linear), rtol=1e-5, atol=1e-5)
        self.assertAllClose(expected_out, out, rtol=1e-5, atol=1e-5)
      else:
        self.assertAllClose(linear_update, self.evaluate(linear), rtol=1e-5, atol=1e-5)
        self.assertAllClose(expected_out, out, rtol=1e-5, atol=1e-5)
<<<<<<< HEAD
=======

  def _testTypesForFtrlMultiplyLinearByLr(self,
                                          x,
                                          y,
                                          z,
                                          lr,
                                          grad,
                                          use_gpu=None,
                                          l1=0.0,
                                          l2=0.0,
                                          lr_power=-0.5):
    self.setUp()
    with self.session(use_gpu=use_gpu):
      var = variables.VariableV1(x)
      accum = variables.VariableV1(y)
      linear = variables.VariableV1(z)
      self.evaluate(variables.global_variables_initializer())

      self.assertAllCloseAccordingToType(x, self.evaluate(var))
      apply_ftrl = (
          training_ops.apply_ftrl(
              var,
              accum,
              linear,
              grad,
              lr,
              l1,
              l2,
              lr_power,
              multiply_linear_by_lr=True))
      out = self.evaluate(apply_ftrl)
      self.assertShapeEqual(out, apply_ftrl)
      accum_update = y + grad * grad
      linear_update = z + grad * lr - (accum_update**(-lr_power) - y**
                                       (-lr_power)) * x
      quadratic = accum_update**(-lr_power) + 2 * l2 * lr
      expected_out = np.array([
          (np.sign(linear_update[i]) * l1 * lr - linear_update[i]) /
          (quadratic[i]) if np.abs(linear_update[i]) > l1 * lr else 0.0
          for i in range(linear_update.size)
      ])
      self.assertAllCloseAccordingToType(accum_update, self.evaluate(accum))
      if x.dtype == np.float16:
        # The calculations here really are not very precise in float16.
        self.assertAllClose(
            linear_update, self.evaluate(linear), rtol=2e-2, atol=2e-2)
        self.assertAllClose(expected_out, out, rtol=2e-2, atol=2e-2)
      elif x.dtype == np.float32:
        # The calculations here not sufficiently precise in float32.
        self.assertAllClose(
            linear_update, self.evaluate(linear), rtol=1e-5, atol=1e-5)
        self.assertAllClose(expected_out, out, rtol=1e-5, atol=1e-5)
      else:
        self.assertAllClose(linear_update, self.evaluate(linear))
        self.assertAllClose(expected_out, out)
>>>>>>> ca046652

  @test_util.run_v1_only("b/120545219")
  def testApplyAdagrad(self):
    for (dtype, use_gpu) in itertools.product(
        [np.float16, np.float32, np.float64], [False, True]):
      x = np.arange(100).astype(dtype)
      y = np.arange(1, 101).astype(dtype)
      lr = np.array(2.0).astype(dtype)
      grad = np.arange(100).astype(dtype)
      self._testTypesForAdagrad(x, y, lr, grad, use_gpu)

  @test_util.run_v1_only("b/120545219")
  def testApplyFtrl(self):
    for dtype in [np.float16, np.float32, np.float64]:
      x = np.arange(100).astype(dtype)
      y = np.arange(1, 101).astype(dtype)
      z = np.arange(102, 202).astype(dtype)
      lr = np.array(2.0).astype(dtype)
      l1 = np.array(3.0).astype(dtype)
      l2 = np.array(4.0).astype(dtype)
      grad = np.arange(100).astype(dtype)
      self._testTypesForFtrl(x, y, z, lr, grad, use_gpu=False, l1=l1, l2=l2)

  @test_util.run_v1_only("b/120545219")
  def testApplyFtrlMultiplyLinearByLr(self):
    for dtype in [np.float16, np.float32, np.float64]:
      x = np.arange(100).astype(dtype)
      y = np.arange(1, 101).astype(dtype)
      z = np.arange(102, 202).astype(dtype)
      lr = np.array(2.0).astype(dtype)
      l1 = np.array(3.0).astype(dtype)
      l2 = np.array(4.0).astype(dtype)
      grad = np.arange(100).astype(dtype)
      self._testTypesForFtrlMultiplyLinearByLr(
          x, y, z, lr, grad, use_gpu=False, l1=l1, l2=l2)

  def _testTypesForSparseAdagrad(self, x, y, lr, grad, indices):
    self.setUp()
    with self.session(use_gpu=False):
      var = variables.VariableV1(x)
      accum = variables.VariableV1(y)
      self.evaluate(variables.global_variables_initializer())

      self.assertAllCloseAccordingToType(x, self.evaluate(var))
      sparse_apply_adagrad = training_ops.sparse_apply_adagrad(
          var, accum, lr, grad,
          constant_op.constant(indices, self._toType(indices.dtype)))
      out = self.evaluate(sparse_apply_adagrad)
      self.assertShapeEqual(out, sparse_apply_adagrad)

      for (i, index) in enumerate(indices):
        self.assertAllCloseAccordingToType(
            x[index] - lr * grad[i] * (y[index] + grad[i] * grad[i])**(-0.5),
            self.evaluate(var)[index])
        self.assertAllCloseAccordingToType(y[index] + grad[i] * grad[i],
                                           self.evaluate(accum)[index])

  def _testTypesForSparseFtrl(self,
                              x,
                              y,
                              z,
                              lr,
                              grad,
                              indices,
                              l1=0.0,
                              l2=0.0,
                              lr_power=-0.5):
    self.setUp()
    with self.session(use_gpu=False):
      var = variables.VariableV1(x)
      accum = variables.VariableV1(y)
      linear = variables.VariableV1(z)
      self.evaluate(variables.global_variables_initializer())

      self.assertAllCloseAccordingToType(x, self.evaluate(var))
      sparse_apply_ftrl = training_ops.sparse_apply_ftrl(
          var,
          accum,
          linear,
          grad,
          constant_op.constant(indices, self._toType(indices.dtype)),
          lr,
          l1,
          l2,
          lr_power=lr_power)
      out = self.evaluate(sparse_apply_ftrl)
      self.assertShapeEqual(out, sparse_apply_ftrl)

      for (i, index) in enumerate(indices):
        self.assertAllCloseAccordingToType(
            x[index] - lr * grad[i] *
            (y[index] + grad[i] * grad[i])**(lr_power),
            self.evaluate(var)[index])
        self.assertAllCloseAccordingToType(y[index] + grad[i] * grad[i],
                                           self.evaluate(accum)[index])

  def _testTypesForSparseFtrlMultiplyLinearByLr(self,
                                                x,
                                                y,
                                                z,
                                                lr,
                                                grad,
                                                indices,
                                                l1=0.0,
                                                l2=0.0,
                                                lr_power=-0.5):
    self.setUp()
    with self.session(use_gpu=False):
      var = variables.VariableV1(x)
      accum = variables.VariableV1(y)
      linear = variables.VariableV1(z)
      self.evaluate(variables.global_variables_initializer())

      self.assertAllCloseAccordingToType(x, self.evaluate(var))
      sparse_apply_ftrl = (
          training_ops.sparse_apply_ftrl(
              var,
              accum,
              linear,
              grad,
              constant_op.constant(indices, self._toType(indices.dtype)),
              lr,
              l1,
              l2,
              lr_power=lr_power,
              multiply_linear_by_lr=True))
      out = self.evaluate(sparse_apply_ftrl)
      self.assertShapeEqual(out, sparse_apply_ftrl)

      for (i, index) in enumerate(indices):
        self.assertAllCloseAccordingToType(
            x[index] - lr * grad[i] * (y[index] + grad[i] * grad[i])**
            (lr_power),
            self.evaluate(var)[index])
        self.assertAllCloseAccordingToType(y[index] + grad[i] * grad[i],
                                           self.evaluate(accum)[index])

  @test_util.run_v1_only("b/120545219")
  def testSparseApplyAdagrad(self):
    for (dtype, index_type) in itertools.product(
        [np.float16, np.float32, np.float64], [np.int32, np.int64]):
      x_val = [np.arange(10), np.arange(10, 20), np.arange(20, 30)]
      y_val = [np.arange(1, 11), np.arange(11, 21), np.arange(21, 31)]
      x = np.array(x_val).astype(dtype)
      y = np.array(y_val).astype(dtype)
      lr = np.array(2.0).astype(dtype)
      grad_val = [np.arange(10), np.arange(10)]
      grad = np.array(grad_val).astype(dtype)
      indices = np.array([0, 2]).astype(index_type)
      self._testTypesForSparseAdagrad(x, y, lr, grad, indices)

  @test_util.run_v1_only("b/120545219")
  def testSparseApplyAdagradDim1(self):
    for (dtype, index_type) in itertools.product(
        [np.float16, np.float32, np.float64], [np.int32, np.int64]):
      x_val = [[1.0], [2.0], [3.0]]
      y_val = [[4.0], [5.0], [6.0]]
      x = np.array(x_val).astype(dtype)
      y = np.array(y_val).astype(dtype)
      lr = np.array(2.0).astype(dtype)
      grad_val = [[1.5], [2.5]]
      grad = np.array(grad_val).astype(dtype)
      indices = np.array([0, 2]).astype(index_type)
      self._testTypesForSparseAdagrad(x, y, lr, grad, indices)

  @test_util.run_v1_only("b/120545219")
  def testSparseApplyFtrlDim1(self):
    for (dtype, index_type) in itertools.product(
        [np.float16, np.float32, np.float64], [np.int32, np.int64]):
      x_val = [[0.0], [0.0], [0.0]]
      y_val = [[4.0], [5.0], [6.0]]
      z_val = [[0.0], [0.0], [0.0]]
      x = np.array(x_val).astype(dtype)
      y = np.array(y_val).astype(dtype)
      z = np.array(z_val).astype(dtype)
      lr = np.array(2.0).astype(dtype)
      grad_val = [[1.5], [2.5]]
      grad = np.array(grad_val).astype(dtype)
      indices = np.array([0, 2]).astype(index_type)
      self._testTypesForSparseFtrl(x, y, z, lr, grad, indices)

  @test_util.run_v1_only("b/120545219")
  def testSparseApplyFtrlMultiplyLinearByLrDim1(self):
    for (dtype,
         index_type) in itertools.product([np.float16, np.float32, np.float64],
                                          [np.int32, np.int64]):
      x_val = [[0.0], [0.0], [0.0]]
      y_val = [[4.0], [5.0], [6.0]]
      z_val = [[0.0], [0.0], [0.0]]
      x = np.array(x_val).astype(dtype)
      y = np.array(y_val).astype(dtype)
      z = np.array(z_val).astype(dtype)
      lr = np.array(2.0).astype(dtype)
      grad_val = [[1.5], [2.5]]
      grad = np.array(grad_val).astype(dtype)
      indices = np.array([0, 2]).astype(index_type)
      self._testTypesForSparseFtrlMultiplyLinearByLr(x, y, z, lr, grad, indices)

  @test_util.run_v1_only("b/120545219")
  def testApplyAdam(self):
    for dtype, use_gpu in itertools.product(
        [np.float16, np.float32, np.float64], [False, True]):
      var = np.arange(100).astype(dtype)
      m = np.arange(1, 101).astype(dtype)
      v = np.arange(101, 201).astype(dtype)
      grad = np.arange(100).astype(dtype)
      self._testTypesForAdam(var, m, v, grad, use_gpu)

  def _testTypesForAdam(self, var, m, v, grad, use_gpu):
    self.setUp()
    with self.session(use_gpu=use_gpu):
      var_t = variables.VariableV1(var)
      m_t = variables.VariableV1(m)
      v_t = variables.VariableV1(v)

      t = 1
      beta1 = np.array(0.9, dtype=var.dtype)
      beta2 = np.array(0.999, dtype=var.dtype)
      beta1_power = beta1**t
      beta2_power = beta2**t
      lr = np.array(0.001, dtype=var.dtype)
      epsilon = np.array(1e-8, dtype=var.dtype)
      beta1_t = constant_op.constant(beta1, self._toType(var.dtype), [])
      beta2_t = constant_op.constant(beta2, self._toType(var.dtype), [])
      beta1_power_t = variables.VariableV1(beta1_power)
      beta2_power_t = variables.VariableV1(beta2_power)
      lr_t = constant_op.constant(lr, self._toType(var.dtype), [])
      epsilon_t = constant_op.constant(epsilon, self._toType(var.dtype), [])
      self.evaluate(variables.global_variables_initializer())

      self.assertAllCloseAccordingToType(var, self.evaluate(var_t))
      new_var, _, _ = self._adamUpdateNumpy(var, grad, t, m, v, lr, beta1,
                                            beta2, epsilon)
      apply_adam = training_ops.apply_adam(var_t, m_t, v_t, beta1_power_t,
                                           beta2_power_t, lr_t, beta1_t,
                                           beta2_t, epsilon_t, grad)
      out = self.evaluate(apply_adam)
      self.assertShapeEqual(out, apply_adam)
      self.assertAllCloseAccordingToType(new_var, out)

  def _adamUpdateNumpy(self, param, g_t, t, m, v, alpha, beta1, beta2, epsilon):
    alpha_t = alpha * np.sqrt(1 - beta2**t) / (1 - beta1**t)

    m_t = beta1 * m + (1 - beta1) * g_t
    v_t = beta2 * v + (1 - beta2) * g_t * g_t

    param_t = param - alpha_t * m_t / (np.sqrt(v_t) + epsilon)
    return param_t, m_t, v_t


if __name__ == '__main__':
  googletest.main()<|MERGE_RESOLUTION|>--- conflicted
+++ resolved
@@ -128,8 +128,6 @@
       else:
         self.assertAllClose(linear_update, self.evaluate(linear), rtol=1e-5, atol=1e-5)
         self.assertAllClose(expected_out, out, rtol=1e-5, atol=1e-5)
-<<<<<<< HEAD
-=======
 
   def _testTypesForFtrlMultiplyLinearByLr(self,
                                           x,
@@ -185,7 +183,6 @@
       else:
         self.assertAllClose(linear_update, self.evaluate(linear))
         self.assertAllClose(expected_out, out)
->>>>>>> ca046652
 
   @test_util.run_v1_only("b/120545219")
   def testApplyAdagrad(self):
