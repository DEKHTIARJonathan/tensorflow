--- conflicted
+++ resolved
@@ -648,11 +648,7 @@
           # on the same device as the variable.
           # TODO(apassos): figure out how to get the variable name here.
           if (context.executing_eagerly() or
-<<<<<<< HEAD
-              isinstance(var, resource_variable_ops.BaseResourceVariable)
-=======
               resource_variable_ops.is_resource_variable(var)
->>>>>>> f2e4407a
               and not var._in_graph_mode):  # pylint: disable=protected-access
             scope_name = ""
           else:
