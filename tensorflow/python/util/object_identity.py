--- conflicted
+++ resolved
@@ -52,15 +52,9 @@
     return id(self._wrapped) > id(other._wrapped)  # pylint: disable=protected-access
 
   def __eq__(self, other):
-<<<<<<< HEAD
-    if not isinstance(other, _ObjectIdentityWrapper):
-      raise TypeError("Cannot compare wrapped object with unwrapped object")
-
-=======
     if other is None:
       return False
     self._assert_type(other)
->>>>>>> f2e4407a
     return self._wrapped is other._wrapped  # pylint: disable=protected-access
 
   def __ne__(self, other):
