--- conflicted
+++ resolved
@@ -579,10 +579,6 @@
     self.assertTrue(np.isnan(batch_mean.squeeze()))
     self.assertTrue(np.isnan(batch_variance.squeeze()))
 
-<<<<<<< HEAD
-  # TODO(cais): Benchmark the slowdown due to callbacks and inserted nodes.
-=======
->>>>>>> 4de5de05
 
 if __name__ == "__main__":
   ops.enable_eager_execution()
