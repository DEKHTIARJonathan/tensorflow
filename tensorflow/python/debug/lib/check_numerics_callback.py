# Copyright 2019 The TensorFlow Authors. All Rights Reserved.
#
# Licensed under the Apache License, Version 2.0 (the "License");
# you may not use this file except in compliance with the License.
# You may obtain a copy of the License at
#
#     http://www.apache.org/licenses/LICENSE-2.0
#
# Unless required by applicable law or agreed to in writing, software
# distributed under the License is distributed on an "AS IS" BASIS,
# WITHOUT WARRANTIES OR CONDITIONS OF ANY KIND, either express or implied.
# See the License for the specific language governing permissions and
# limitations under the License.
# ==============================================================================
"""Eager-graph unified check numerics callback."""

from __future__ import absolute_import
from __future__ import division
from __future__ import print_function

import collections
import threading

import numpy as np

from tensorflow.core.protobuf import debug_event_pb2
from tensorflow.python.debug.lib import op_callbacks_common
from tensorflow.python.debug.lib import source_utils
from tensorflow.python.framework import op_callbacks
from tensorflow.python.framework import ops
from tensorflow.python.ops import array_ops
from tensorflow.python.ops import gen_debug_ops
from tensorflow.python.platform import tf_logging as logging
from tensorflow.python.util import compat
from tensorflow.python.util.tf_export import tf_export


# Many ops have benign NaN outputs, and running them with check_numerics
# on will create unwanted errors
# TODO(b/142497024): Replace this whitelist with function decorators in the ops
IGNORE_OP_OUTPUTS = (
    # For FusedBatchNorm, if the input tensor is empty then batch_mean and
    # batch_variance will be NaN. reserve_space holds intermediate values
    # derived from batch_mean and batch_variance used for gradient calculation
    (b"FusedBatchNorm", 1),  # batch_mean
    (b"FusedBatchNorm", 2),  # batch_variance
    (b"FusedBatchNorm", 3),  # reserve_space_1
    (b"FusedBatchNorm", 4),  # reserve_space_2

    # Same as above
    (b"FusedBatchNormV2", 1),  # batch_mean
    (b"FusedBatchNormV2", 2),  # batch_variance
    (b"FusedBatchNormV2", 3),  # reserve_space_1
    (b"FusedBatchNormV2", 4),  # reserve_space_2

    # Same as above, but reserve_space_3 holds additional intermediate values
    (b"FusedBatchNormV3", 1),  # batch_mean
    (b"FusedBatchNormV3", 2),  # batch_variance
    (b"FusedBatchNormV3", 3),  # reserve_space_1
    (b"FusedBatchNormV3", 4),  # reserve_space_2
    (b"FusedBatchNormV3", 5),  # reserve_space_3
)

# Some frequently used ops are generally safe and we can skip them to reduce
# overhead. NOTE: This list is compiled by observing operations called by
# models in practice and is not a comprehensive list of safe operations.
SAFE_OPS = (
    b"Concat",
    b"ConcatV2",
    b"ExpandDims",
    b"Fill",
    b"Gather",
    b"Maximum",
    b"Minimum",
    b"Reshape",
    b"Slice",
    b"Squeeze",
    b"Stack",
    b"StridedSlice",
    b"StridedSliceGrad",
    b"TensorListConcatV2",
    b"TensorListGather",
    b"TensorListGetItem",
    b"TensorListPopBack",
    b"TensorListStack",
    b"Transpose",
    b"Unpack",
)

_state = threading.local()


def limit_string_length(string, max_len=50):
  """Limit the length of input string.

  Args:
    string: Input string.
    max_len: (int or None) If int, the length limit. If None, no limit.

  Returns:
    Possibly length-limited string.
  """
  if max_len is None or len(string) <= max_len:
    return string
  else:
    return "..." + string[len(string) - max_len:]


# A dictionary that supports looking up the original input tensor names.
_CHECK_NUMERICS_INPUT_LOOKUP = collections.defaultdict(dict)


def _maybe_lookup_original_input_tensor(graph, tensor):
  if (graph and
      graph in _CHECK_NUMERICS_INPUT_LOOKUP and
      tensor.name in _CHECK_NUMERICS_INPUT_LOOKUP[graph]):
    return _CHECK_NUMERICS_INPUT_LOOKUP[graph][tensor.name]
  else:
    return tensor


def get_check_numerics_error_message(slot,
                                     num_outputs,
                                     op_type,
                                     tensor,
                                     inputs,
                                     graph=None,
                                     traceback=None,
                                     stack_height_limit=30,
                                     path_length_limit=50):
  """Create a meaningful and user-friendly error message about offending tensor.

  The error message reveals the following info about the op that outputs
  NaN/Infinity: dtype, shape (to the extent known at graph-construction time),
  input tensors, stack trace for op creation (if is graph mode).

  Args:
    slot: (int) slot index of the tensor output.
    num_outputs: (int) total number of outputs of the op.
    op_type: (str) Type of the that generates `tensor`.
    tensor: (Tensor) the offending tensor, i.e., the tensor that contains
      Infinities or NaNs.
    inputs: (array of Tensor) inputs to the op that generates `tensor`.
    graph: (tf.Graph) the graph object that `tensor` belongs to. Available only
      under graph mode.
    traceback: (list of trace frames) the stack trace of the op's creation.
      Available only under graph model.
    stack_height_limit: (int or None) If int, limit to the height of the stack
      trace printed in the error message. If None, no limit to the height.
    path_length_limit: (int or None) Length limit for file paths included in the
      formatted stack trace.

  Returns:
    (str) A formatted error message.
  """
  eager_vs_graph_qualifier = "graph" if graph else "eagerly-executing"
  message = "\n"
  message += (
      "\n!!! Detected Infinity or NaN in output %d of "
      "%s op \"%s\" (# of outputs: %d) !!!\n" %
      (slot, eager_vs_graph_qualifier, op_type, num_outputs))

  message += "  dtype: %s\n" % tensor.dtype
  message += "  shape: %s\n" % (tensor.shape,)

  if not graph:
    # This is an eager tensor. We can get its numpy value and count
    # NaNs and Infs.
    is_inf = np.isinf(tensor)

    num_neg_inf = np.sum(np.logical_and(np.less(tensor, 0.), is_inf))
    num_pos_inf = np.sum(np.logical_and(np.greater(tensor, 0.), is_inf))
    num_nan = np.sum(np.isnan(tensor))
    if num_neg_inf > 0:
      message += "  # of -Inf elements: %s\n" % num_neg_inf
    if num_pos_inf > 0:
      message += "  # of +Inf elements: %s\n" % num_pos_inf
    if num_nan:
      message += "  # of +NaN elements: %s\n" % num_nan

  if len(inputs) > 1:
    message += "\n  Input tensors (%d):\n" % len(inputs)
    for slot, input_tensor in enumerate(inputs):
      message += "         %d: %s\n" % (
          slot, _maybe_lookup_original_input_tensor(graph, input_tensor))
  elif len(inputs) == 1:
    message += "\n  Input tensor: %s\n" % (
        _maybe_lookup_original_input_tensor(graph, inputs[0]))
  if graph and hasattr(graph, "name") and graph.name:
    message += "  Graph name: \"%s\"\n" % graph.name

  # Format the stack trace for the op's creation. We omit files that
  # belong to tensorflow itself.
  if graph and traceback:
    message += (
        "\n  Stack trace of op's creation (\"->\": inferred user code):\n")
    if stack_height_limit is not None and len(traceback) > stack_height_limit:
      num_omitted_frames = len(traceback) - stack_height_limit
      message += "    + ... (Omitted %d frames)\n" % num_omitted_frames
    for filepath, lineno, function_name, source_line in traceback[
        -stack_height_limit:]:
      user_code_indicator = "    "
      if not source_utils.guess_is_tensorflow_py_library(filepath):
        user_code_indicator = " -> "

      message += "    + %s (L%d) %s\n" % (
          limit_string_length(filepath, path_length_limit), lineno,
          function_name)
      if source_line is not None:
        message += "%s|   %s\n" % (user_code_indicator, source_line)
  message += "\n"
  return message


def _debug_summary(x):
  return gen_debug_ops.debug_numeric_summary_v2(
      x,
      tensor_debug_mode=(
          debug_event_pb2.TensorDebugMode.REDUCE_INF_NAN_THREE_SLOTS))


class CheckNumericsCallback(object):
  """Wrapper for the numerics-checking callback for thread locality."""

  def __init__(self, stack_height_limit, path_length_limit):
    self._stack_height_limit = stack_height_limit
    self._path_length_limit = path_length_limit
<<<<<<< HEAD
=======
    # A dict mapping Placeholder tensors to their instrumenting debug tensors.
    # Used only under V1 graph mode, where we can't rely on auto control
    # dependency to execute the debug tensors and hence need to attach the debug
    # tensors as control dependencies of the ops that consume the Placeholder.
    self._placeholder_to_debug_tensor = dict()
>>>>>>> 4de5de05

  def callback(self,
               op_type,
               inputs,
               attrs,
               outputs,
               op_name=None,
               graph=None):
    """Eager-function unified callback for checking numerics."""
    del attrs, op_name  # Unused
    op_type_bytes = compat.as_bytes(op_type)
    is_v1_graph_mode = not ops.executing_eagerly_outside_functions()
    if (op_type_bytes in op_callbacks_common.OP_CALLBACK_SKIP_OPS or
        op_type_bytes in SAFE_OPS):
      return None
    if graph:
      # Under graph mode. Insert check_numerics op.
      instrumented_outputs = []
<<<<<<< HEAD
      for slot, output in enumerate(outputs):
        if (output.dtype.is_floating and
            (op_type_bytes, slot) not in IGNORE_OP_OUTPUTS):
          checked_output = array_ops.check_numerics(
=======
      if is_v1_graph_mode:
        for input_tensor in inputs:
          if input_tensor in self._placeholder_to_debug_tensor and outputs:
            outputs[0].op._add_control_input(  # pylint: disable=protected-access
                self._placeholder_to_debug_tensor[input_tensor].op)
      for slot, output in enumerate(outputs):
        if (output.dtype.is_floating and
            (op_type_bytes, slot) not in IGNORE_OP_OUTPUTS):
          checked_output = array_ops.check_numerics_v2(
>>>>>>> 4de5de05
              # TF v2 has automatic control dependencies added to stateful async
              # ops, which allows us to run check_numerics asynchronously.
              # In the above case we use debug_summary to reduce all output
              # tensors asynchronously from the op being checked and then
              # process the tensor summary with check_numerics.
              output if is_v1_graph_mode else _debug_summary(output),
              get_check_numerics_error_message(
                  slot,
                  len(outputs),
                  op_type,
                  output,
                  inputs,
                  graph=graph,
                  traceback=output.op.traceback))
          _CHECK_NUMERICS_INPUT_LOOKUP[graph][checked_output.name] = output
<<<<<<< HEAD
          instrumented_outputs.append(
              checked_output if is_v1_graph_mode else output)
=======
          instrumented_outputs.append(self._get_output_tensor(
              op_type_bytes, output, checked_output, is_v1_graph_mode))
>>>>>>> 4de5de05
        else:
          instrumented_outputs.append(output)
      return instrumented_outputs
    else:
<<<<<<< HEAD
      if op_type_bytes == b"CheckNumerics":
=======
      if op_type_bytes == b"CheckNumericsV2":
>>>>>>> 4de5de05
        # TODO(b/140334369): Remove this special casing logic once op_callback.
        # automatically prevents infinite recursion in eager mode.
        return None
      # Under eager mode. Eagerly execute check_numerics op.
      for slot, output in enumerate(outputs):
        if (output.dtype.is_floating and
            (op_type_bytes, slot) not in IGNORE_OP_OUTPUTS):
<<<<<<< HEAD
          array_ops.check_numerics(
=======
          array_ops.check_numerics_v2(
>>>>>>> 4de5de05
              output,
              get_check_numerics_error_message(
                  slot, len(outputs), op_type, output, inputs,
                  stack_height_limit=self._stack_height_limit,
                  path_length_limit=self._path_length_limit))
<<<<<<< HEAD
=======

  def _get_output_tensor(self,
                         op_type,
                         tensor,
                         checked_tensor,
                         is_v1_graph_mode):
    """Determine what tensor to output from callback.

    Args:
      op_type: Type of the op that outputs the original symbolic tensor, as
        `bytes`.
      tensor: The original output symbolic tensor.
      checked_tensor: The debugger-instrumented, numerics-checking tensor.
      is_v1_graph_mode: Whether the debugged proggram is running under V1 graph
        mode.

    Returns:
      A symbolic tensor to be returned by the dumping op_callback.
    """
    if is_v1_graph_mode:
      # Placeholders need special treatment under V1 graph mode. The
      # callback can't simply override the Placeholder tensor to the debug
      # tensor, as that would cause the Placeholder op to lack a value.
      # The debug tensor is remembered and will be attached as control
      # inputs to ops that consumer the Placeholders later.
      if op_type == b"Placeholder":
        self._placeholder_to_debug_tensor[tensor] = checked_tensor
        return tensor
      else:
        return checked_tensor
    else:
      # Under non-v1 graph mode, rely on auto control dependency to run the
      # checked tensor.
      return tensor
>>>>>>> 4de5de05


@tf_export("debugging.enable_check_numerics")
def enable_check_numerics(stack_height_limit=30,
                          path_length_limit=50):
  r"""Enable tensor numerics checking in an eager/graph unified fashion.

  The numerics checking mechanism will cause any TensorFlow eager execution or
  graph execution to error out as soon as an op's output tensor contains
  infinity or NaN.

  This method is idempotent. Calling it multiple times has the same effect
  as calling it once.

  This method takes effect only on the thread in which it is called.

  When a op's float-type output tensor contains any Infinity or NaN, an
  `tf.errors.InvalidArgumentError` will be thrown, with an error message that
  reveals the following information:
    - The type of the op that generated the tensor with bad numerics.
    - Data type (dtype) of the tensor.
    - Shape of the tensor (to the extent known at the time of eager execution
      or graph construction).
    - Name of the containing graph (if available).
    - (Graph mode only): The stack trace of the intra-graph op's creation,
      with a stack-height limit and a path-length limit for visual clarity.
      The stack frames that belong to the user's code (as opposed to
      tensorflow's internal code) are highlighted with a text arrow ("->").
    - (Eager mode only): How many of the offending tensor's elements are
      `Infinity` and `NaN`, respectively.

  Once enabled, the check-numerics mechanism can be disabled by using
  `tf.debugging.disable_check_numerics()`.

  Example usage:

  1. Catching infinity during the execution of a `tf.function` graph:

     ```py
     import tensorflow as tf

     tf.debugging.enable_check_numerics()

     @tf.function
     def square_log_x_plus_1(x):
       v = tf.math.log(x + 1)
       return tf.math.square(v)

     x = -1.0

     # When the following line runs, a function graph will be compiled
     # from the Python function `log_x_plus_1()`. Due to the
     # `enable_check_numerics()` call above, the graph will contain
     # numerics checking ops that will run during the function graph's
     # execution. The function call generates an -infinity when the Log
     # (logarithm) op operates on the output tensor of the Add op.
     # The program errors out at this line, printing an error message.
     y = log_x_plus_1(x)
     z = -y
    ```

  2. Catching NaN during eager execution:

     ```py
     import numpy as np
     import tensorflow as tf

     tf.debugging.enable_check_numerics()

     x = np.array([[0.0, -1.0], [4.0, 3.0]])

     # The following line executes the Sqrt op eagerly. Due to the negative
     # element in the input array, a NaN is generated. Due to the
     # `enable_check_numerics()` call above, the program errors immediately
     # at this line, printing an error message.
     y = tf.math.sqrt(x)
     z = tf.matmul(y, y)
     ```

  Args:
    stack_height_limit: Limit to the height of the printed stack trace.
      Applicable only to ops in `tf.function`s (graphs).
    path_length_limit: Limit to the file path included in the printed stack
      trace. Applicable only to ops in `tf.function`s (graphs).
  """
  if not hasattr(_state, "check_numerics_callback"):
    _state.check_numerics_callback = CheckNumericsCallback(
        stack_height_limit, path_length_limit)
  op_callbacks.add_op_callback(_state.check_numerics_callback.callback)

  logging.info(
      "Enabled check-numerics callback in thread %s",
      threading.current_thread().name)


@tf_export("debugging.disable_check_numerics")
def disable_check_numerics():
  """Disable the eager/graph unified numerics checking mechanism.

  This method can be used after a call to `tf.debugging.enable_check_numerics()`
  to disable the numerics-checking mechanism that catches infinity and NaN
  values output by ops executed eagerly or in tf.function-compiled graphs.

  This method is idempotent. Calling it multiple times has the same effect
  as calling it once.

  This method takes effect only on the thread in which it is called.
  """
  if not hasattr(_state, "check_numerics_callback"):
    return
  try:
    op_callbacks.remove_op_callback(_state.check_numerics_callback.callback)
    delattr(_state, "check_numerics_callback")
    logging.info(
        "Disabled check-numerics callback in thread %s",
        threading.current_thread().name)
  except KeyError:
    # Tolerate disabling the check numerics callback without
    # enable_check_numerics() being called first.
    pass<|MERGE_RESOLUTION|>--- conflicted
+++ resolved
@@ -225,14 +225,11 @@
   def __init__(self, stack_height_limit, path_length_limit):
     self._stack_height_limit = stack_height_limit
     self._path_length_limit = path_length_limit
-<<<<<<< HEAD
-=======
     # A dict mapping Placeholder tensors to their instrumenting debug tensors.
     # Used only under V1 graph mode, where we can't rely on auto control
     # dependency to execute the debug tensors and hence need to attach the debug
     # tensors as control dependencies of the ops that consume the Placeholder.
     self._placeholder_to_debug_tensor = dict()
->>>>>>> 4de5de05
 
   def callback(self,
                op_type,
@@ -251,12 +248,6 @@
     if graph:
       # Under graph mode. Insert check_numerics op.
       instrumented_outputs = []
-<<<<<<< HEAD
-      for slot, output in enumerate(outputs):
-        if (output.dtype.is_floating and
-            (op_type_bytes, slot) not in IGNORE_OP_OUTPUTS):
-          checked_output = array_ops.check_numerics(
-=======
       if is_v1_graph_mode:
         for input_tensor in inputs:
           if input_tensor in self._placeholder_to_debug_tensor and outputs:
@@ -266,7 +257,6 @@
         if (output.dtype.is_floating and
             (op_type_bytes, slot) not in IGNORE_OP_OUTPUTS):
           checked_output = array_ops.check_numerics_v2(
->>>>>>> 4de5de05
               # TF v2 has automatic control dependencies added to stateful async
               # ops, which allows us to run check_numerics asynchronously.
               # In the above case we use debug_summary to reduce all output
@@ -282,22 +272,13 @@
                   graph=graph,
                   traceback=output.op.traceback))
           _CHECK_NUMERICS_INPUT_LOOKUP[graph][checked_output.name] = output
-<<<<<<< HEAD
-          instrumented_outputs.append(
-              checked_output if is_v1_graph_mode else output)
-=======
           instrumented_outputs.append(self._get_output_tensor(
               op_type_bytes, output, checked_output, is_v1_graph_mode))
->>>>>>> 4de5de05
         else:
           instrumented_outputs.append(output)
       return instrumented_outputs
     else:
-<<<<<<< HEAD
-      if op_type_bytes == b"CheckNumerics":
-=======
       if op_type_bytes == b"CheckNumericsV2":
->>>>>>> 4de5de05
         # TODO(b/140334369): Remove this special casing logic once op_callback.
         # automatically prevents infinite recursion in eager mode.
         return None
@@ -305,18 +286,12 @@
       for slot, output in enumerate(outputs):
         if (output.dtype.is_floating and
             (op_type_bytes, slot) not in IGNORE_OP_OUTPUTS):
-<<<<<<< HEAD
-          array_ops.check_numerics(
-=======
           array_ops.check_numerics_v2(
->>>>>>> 4de5de05
               output,
               get_check_numerics_error_message(
                   slot, len(outputs), op_type, output, inputs,
                   stack_height_limit=self._stack_height_limit,
                   path_length_limit=self._path_length_limit))
-<<<<<<< HEAD
-=======
 
   def _get_output_tensor(self,
                          op_type,
@@ -351,7 +326,6 @@
       # Under non-v1 graph mode, rely on auto control dependency to run the
       # checked tensor.
       return tensor
->>>>>>> 4de5de05
 
 
 @tf_export("debugging.enable_check_numerics")
