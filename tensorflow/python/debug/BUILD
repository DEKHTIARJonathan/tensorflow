# Description:
#   Python Client Code of the TensorFlow Debugger (tfdbg).
#
# Public target(s):
#
# ":debug_py": Public Python methods and classes of tfdbg.
#   For API documentation, see https://www.tensorflow.org/api_docs/python/tfdbg
#   For a user interface walkthrough, see https://www.tensorflow.org/guide/debugger
# ":grpc_debug_server": Server interface for grpc:// debug URLs.

load("//tensorflow:tensorflow.bzl", "cuda_py_test")
load("//tensorflow:tensorflow.bzl", "if_not_v2", "if_not_windows", "py_binary", "py_test")

package(
    default_visibility = ["//tensorflow:internal"],
    licenses = ["notice"],  # Apache 2.0
)

exports_files(["LICENSE"])

py_library(
    name = "debug_py",
    srcs = ["__init__.py"],
    srcs_version = "PY2AND3",
    visibility = ["//visibility:public"],
    deps = [
        ":check_numerics_callback",
        ":debug_data",
        ":debug_events_monitors",
        ":debug_events_reader",
        ":debug_events_writer",
        ":debug_gradients",
        ":debug_graphs",
        ":debug_utils",
        ":dumping_callback",
        ":dumping_callback_test_lib",
        ":grpc_debug_server",
        ":grpc_debug_test_server",
        ":hooks",
        ":local_cli_wrapper",
        "//tensorflow/python:debug_ops_gen",
        "//tensorflow/python:util",
    ],
)

# Transitive dependencies of this target will be included in the pip package.
py_library(
    name = "debug_pip",
    data = [":grpc_tensorflow_server"],
    deps = [
        ":cli_test_utils",
        ":debug_py",
        ":grpc_debug_test_server",
        ":grpc_tensorflow_server_lib",
        ":offline_analyzer_lib",
        ":session_debug_testlib",
        ":source_remote",
    ] + if_not_windows([
        ":debug_examples_v1",
        ":debug_examples_v2",
    ]),
)

py_library(
    name = "op_callbacks_common",
    srcs = ["lib/op_callbacks_common.py"],
    srcs_version = "PY2AND3",
)

py_library(
    name = "check_numerics_callback",
    srcs = ["lib/check_numerics_callback.py"],
    srcs_version = "PY2AND3",
    deps = [
        ":op_callbacks_common",
        ":source_utils",
        "//tensorflow/python:array_ops",
        "//tensorflow/python:debug_ops_gen",
        "//tensorflow/python:op_callbacks",
        "//third_party/py/numpy",
    ],
)

py_library(
    name = "dumping_callback",
    srcs = ["lib/dumping_callback.py"],
    srcs_version = "PY2AND3",
    deps = [
        ":debug_events_writer",
        ":op_callbacks_common",
        ":source_utils",
        "//tensorflow/python:array_ops",
        "//tensorflow/python:debug_ops_gen",
        "//tensorflow/python:op_callbacks",
        "//third_party/py/numpy",
    ],
)

py_library(
    name = "dumping_callback_test_lib",
    srcs = ["lib/dumping_callback_test_lib.py"],
    srcs_version = "PY2AND3",
    deps = [
        ":check_numerics_callback",
        ":debug_events_reader",
        ":dumping_callback",
        "//third_party/py/numpy",
    ],
)

py_library(
    name = "common",
    srcs = ["lib/common.py"],
    srcs_version = "PY2AND3",
)

py_library(
    name = "debug_events_reader",
    srcs = ["lib/debug_events_reader.py"],
    srcs_version = "PY2AND3",
    deps = [
        "//tensorflow/core:protos_all_py",
        "//tensorflow/python:framework",
        "//tensorflow/python:lib",
        "@six_archive//:six",
    ],
)

py_library(
    name = "debug_events_monitors",
    srcs = ["lib/debug_events_monitors.py"],
    srcs_version = "PY2AND3",
    deps = [
        "//tensorflow/core:protos_all_py",
        "//tensorflow/python:framework",
        "//tensorflow/python:lib",
        "//third_party/py/numpy",
    ],
)

py_library(
    name = "debug_events_writer",
    srcs = ["lib/debug_events_writer.py"],
    srcs_version = "PY2AND3",
    deps = [
        "//tensorflow/core:protos_all_py",
        "//tensorflow/python:framework",
    ],
)

py_library(
    name = "debug_graphs",
    srcs = ["lib/debug_graphs.py"],
    srcs_version = "PY2AND3",
    deps = [
        "//tensorflow/core:protos_all_py",
        "//tensorflow/python:framework",
        "//tensorflow/python:op_def_registry",
        "//tensorflow/python:platform",
        "//tensorflow/python:tensor_util",
        "@six_archive//:six",
    ],
)

py_library(
    name = "debug_data",
    srcs = ["lib/debug_data.py"],
    srcs_version = "PY2AND3",
    visibility = [
        "//tensorflow:internal",
        "//third_party/py/tf_slim:__subpackages__",
    ],
    deps = [
        ":debug_graphs",
        "//tensorflow/core:protos_all_py",
        "//tensorflow/python:framework",
        "//tensorflow/python:op_def_registry",
        "//tensorflow/python:platform",
        "//tensorflow/python:tensor_util",
        "//third_party/py/numpy",
        "@six_archive//:six",
    ],
)

py_library(
    name = "debug_gradients",
    srcs = ["lib/debug_gradients.py"],
    srcs_version = "PY2AND3",
    deps = [
        ":debug_data",
        ":debug_graphs",
        "//tensorflow/python:array_ops",
        "//tensorflow/python:framework",
        "//tensorflow/python:platform",
        "@six_archive//:six",
    ],
)

py_library(
    name = "debug_utils",
    srcs = ["lib/debug_utils.py"],
    srcs_version = "PY2AND3",
)

py_binary(
    name = "grpc_tensorflow_server",
    srcs = ["lib/grpc_tensorflow_server.py"],
    python_version = "PY3",
    srcs_version = "PY2AND3",
    deps = [":grpc_tensorflow_server_lib"],
)

py_library(
    name = "grpc_tensorflow_server_lib",
    srcs = [
        "lib/grpc_tensorflow_server.py",
    ],
    srcs_version = "PY2AND3",
    deps = [
        "//tensorflow/core:protos_all_py",
        "//tensorflow/python:platform",
        "//tensorflow/python:training",
    ],
)

py_library(
    name = "source_utils",
    srcs = ["lib/source_utils.py"],
    srcs_version = "PY2AND3",
    deps = [
        ":profiling",
        "//third_party/py/numpy",
    ],
)

py_library(
    name = "source_remote",
    srcs = ["lib/source_remote.py"],
    srcs_version = "PY2AND3",
    deps = [
        ":common",
        ":debug_service_pb2_grpc",
        "//tensorflow/core/debug:debug_service_proto_py",
        "//tensorflow/python/profiler:tfprof_logger",
    ],
)

py_library(
    name = "framework",
    srcs = ["wrappers/framework.py"],
    srcs_version = "PY2AND3",
    deps = [
        ":debug_utils",
        "//tensorflow/core:protos_all_py",
        "//tensorflow/python:client",
        "//tensorflow/python:errors",
        "//tensorflow/python:framework_ops",
        "//tensorflow/python:training",
    ],
)

py_library(
    name = "debugger_cli_common",
    srcs = ["cli/debugger_cli_common.py"],
    srcs_version = "PY2AND3",
    deps = [
        "//tensorflow/python:platform",
        "//tensorflow/python:pywrap_tf_session",
        "//third_party/py/numpy",
        "@six_archive//:six",
    ],
)

py_library(
    name = "cli_config",
    srcs = ["cli/cli_config.py"],
    srcs_version = "PY2AND3",
    deps = [":debugger_cli_common"],
)

py_library(
    name = "command_parser",
    srcs = ["cli/command_parser.py"],
    srcs_version = "PY2AND3",
)

py_library(
    name = "tensor_format",
    srcs = ["cli/tensor_format.py"],
    srcs_version = "PY2AND3",
    deps = [
        ":debug_data",
        ":debugger_cli_common",
        "//third_party/py/numpy",
    ],
)

py_library(
    name = "cli_shared",
    srcs = ["cli/cli_shared.py"],
    srcs_version = "PY2AND3",
    deps = [
        ":command_parser",
        ":common",
        ":debugger_cli_common",
        ":tensor_format",
        "//tensorflow/python:framework_for_generated_wrappers",
        "//tensorflow/python:platform",
        "//tensorflow/python:variables",
        "//third_party/py/numpy",
        "@six_archive//:six",
    ],
)

py_library(
    name = "evaluator",
    srcs = ["cli/evaluator.py"],
    srcs_version = "PY2AND3",
    deps = [
        ":debug_data",
        "//third_party/py/numpy",
    ],
)

py_library(
    name = "analyzer_cli",
    srcs = ["cli/analyzer_cli.py"],
    srcs_version = "PY2AND3",
    deps = [
        ":cli_config",
        ":cli_shared",
        ":command_parser",
        ":debug_graphs",
        ":debugger_cli_common",
        ":evaluator",
        ":source_utils",
        ":ui_factory",
        "@six_archive//:six",
    ],
)

py_library(
    name = "profiling",
    srcs = ["lib/profiling.py"],
    srcs_version = "PY2AND3",
)

py_library(
    name = "profile_analyzer_cli",
    srcs = ["cli/profile_analyzer_cli.py"],
    srcs_version = "PY2AND3",
    deps = [
        ":cli_shared",
        ":command_parser",
        ":debugger_cli_common",
        ":profiling",
        ":source_utils",
        ":ui_factory",
        "//third_party/py/numpy",
    ],
)

py_library(
    name = "base_ui",
    srcs = ["cli/base_ui.py"],
    srcs_version = "PY2AND3",
    deps = [
        ":cli_config",
        ":command_parser",
        ":debugger_cli_common",
    ],
)

py_library(
    name = "curses_widgets",
    srcs = ["cli/curses_widgets.py"],
    srcs_version = "PY2AND3",
    deps = [":debugger_cli_common"],
)

py_library(
    name = "curses_ui",
    srcs = ["cli/curses_ui.py"],
    srcs_version = "PY2AND3",
    deps = [
        ":base_ui",
        ":cli_shared",
        ":command_parser",
        ":curses_widgets",
        ":debugger_cli_common",
        ":tensor_format",
        "@six_archive//:six",
    ],
)

py_library(
    name = "readline_ui",
    srcs = ["cli/readline_ui.py"],
    srcs_version = "PY2AND3",
    deps = [
        ":base_ui",
        ":debugger_cli_common",
    ],
)

py_library(
    name = "ui_factory",
    srcs = ["cli/ui_factory.py"],
    srcs_version = "PY2AND3",
    deps = [
        ":curses_ui",
        ":readline_ui",
    ],
)

py_library(
    name = "dumping_wrapper",
    srcs = ["wrappers/dumping_wrapper.py"],
    srcs_version = "PY2AND3",
    visibility = [
        "//tensorflow:internal",
        "//third_party/py/tf_slim:__subpackages__",
    ],
    deps = [
        ":debug_data",
        ":framework",
        "//tensorflow/core:protos_all_py",
        "//tensorflow/python:platform",
    ],
)

py_library(
    name = "grpc_wrapper",
    srcs = ["wrappers/grpc_wrapper.py"],
    srcs_version = "PY2AND3",
    deps = [
        ":common",
        ":framework",
        ":source_remote",
    ],
)

py_library(
    name = "local_cli_wrapper",
    srcs = ["wrappers/local_cli_wrapper.py"],
    srcs_version = "PY2AND3",
    deps = [
        ":analyzer_cli",
        ":cli_shared",
        ":command_parser",
        ":common",
        ":debug_data",
        ":debugger_cli_common",
        ":framework",
        ":profile_analyzer_cli",
        ":tensor_format",
        ":ui_factory",
    ],
)

py_library(
    name = "hooks",
    srcs = ["wrappers/hooks.py"],
    srcs_version = "PY2AND3",
    visibility = [
        "//tensorflow:internal",
        "//third_party/py/tf_slim:__subpackages__",
    ],
    deps = [
        ":debug_utils",
        ":dumping_wrapper",
        ":framework",
        ":grpc_wrapper",
        ":local_cli_wrapper",
        "//tensorflow/core:protos_all_py",
        "//tensorflow/python:training",
    ],
)

py_binary(
    name = "offline_analyzer",
    srcs = ["cli/offline_analyzer.py"],
    python_version = "PY3",
    srcs_version = "PY2AND3",
    deps = [":offline_analyzer_lib"],
)

py_library(
    name = "offline_analyzer_lib",
    srcs = ["cli/offline_analyzer.py"],
    srcs_version = "PY2AND3",
    deps = [
        ":analyzer_cli",
        ":debug_data",
        "//tensorflow/python",  # TODO(b/34059704): remove when fixed
        "//tensorflow/python:platform",
    ],
)

py_library(
    name = "debug_examples_v1",
    deps = [
        ":debug_errors_lib",
        ":debug_fibonacci_lib",
        ":debug_keras_lib",
    ] + if_not_v2([
        ":debug_mnist_lib",
        ":debug_tflearn_iris_lib",
    ]),
)

py_library(
    name = "debug_examples_v2",
    deps = [
        ":debug_fibonacci_lib",
        ":debug_mnist_lib",
    ],
)

py_binary(
    name = "debug_fibonacci",
    srcs = ["examples/v1/debug_fibonacci.py"],
    python_version = "PY3",
    srcs_version = "PY2AND3",
    deps = [":debug_fibonacci_lib"],
)

py_binary(
    name = "debug_fibonacci_v2",
    srcs = ["examples/v2/debug_fibonacci_v2.py"],
    python_version = "PY3",
    srcs_version = "PY2AND3",
    deps = [":debug_fibonacci_lib"],
)

py_library(
    name = "debug_fibonacci_lib",
    srcs = [
        "examples/v1/debug_fibonacci.py",
        "examples/v2/debug_fibonacci_v2.py",
    ],
    srcs_version = "PY2AND3",
    deps = [
        ":debug_py",
        "//tensorflow:tensorflow_py",
        "//third_party/py/numpy",
        "@six_archive//:six",
    ],
)

py_binary(
    name = "debug_errors",
    srcs = ["examples/v1/debug_errors.py"],
    python_version = "PY3",
    srcs_version = "PY2AND3",
    deps = [":debug_errors_lib"],
)

py_library(
    name = "debug_errors_lib",
    srcs = ["examples/v1/debug_errors.py"],
    srcs_version = "PY2AND3",
    deps = [
        ":debug_py",
        "//tensorflow:tensorflow_py",
        "//third_party/py/numpy",
    ],
)

py_binary(
    name = "debug_mnist",
    srcs = ["examples/debug_mnist.py"],
    python_version = "PY3",
    srcs_version = "PY2AND3",
    deps = [":debug_mnist_lib"],
)

py_binary(
    name = "debug_mnist_v1",
    srcs = ["examples/v1/debug_mnist_v1.py"],
    python_version = "PY3",
    srcs_version = "PY2AND3",
    deps = [":debug_mnist_lib"],
)

py_binary(
    name = "debug_mnist_v2",
    srcs = ["examples/v2/debug_mnist_v2.py"],
    python_version = "PY3",
    srcs_version = "PY2AND3",
    deps = [":debug_mnist_lib"],
)

py_library(
    name = "debug_mnist_lib",
    srcs = [
        "examples/debug_mnist.py",
        "examples/v1/debug_mnist_v1.py",
        "examples/v2/debug_mnist_v2.py",
    ],
    srcs_version = "PY2AND3",
    deps = [
        ":debug_py",
        "//tensorflow:tensorflow_py",
    ],
)

py_binary(
    name = "debug_tflearn_iris",
    srcs = ["examples/v1/debug_tflearn_iris.py"],
    python_version = "PY3",
    srcs_version = "PY2AND3",
    deps = [":debug_tflearn_iris_lib"],
)

py_library(
    name = "debug_tflearn_iris_lib",
    srcs = ["examples/v1/debug_tflearn_iris.py"],
    srcs_version = "PY2AND3",
    deps = [
        ":debug_py",
        "//tensorflow:tensorflow_py",
        "@six_archive//:six",
    ],
)

py_binary(
    name = "debug_keras",
    srcs = ["examples/v1/debug_keras.py"],
    python_version = "PY3",
    srcs_version = "PY2AND3",
    deps = [":debug_keras_lib"],
)

py_library(
    name = "debug_keras_lib",
    srcs = ["examples/v1/debug_keras.py"],
    srcs_version = "PY2AND3",
    deps = [
        ":debug_py",
        "//tensorflow:tensorflow_py",
        "//third_party/py/numpy",
    ],
)

py_test(
    name = "common_test",
    size = "small",
    srcs = ["lib/common_test.py"],
    python_version = "PY3",
    srcs_version = "PY2AND3",
    deps = [
        ":common",
        "//tensorflow/python:client",
        "//tensorflow/python:client_testlib",
        "//tensorflow/python:constant_op",
        "//tensorflow/python:platform_test",
    ],
)

py_test(
    name = "debug_events_monitors_test",
    size = "medium",
    srcs = ["lib/debug_events_monitors_test.py"],
    python_version = "PY3",
    srcs_version = "PY2AND3",
    tags = [
        "no_windows",  # b/142475891
    ],
    deps = [
        ":debug_events_monitors",
        ":debug_events_reader",
        ":debug_events_writer",
        ":dumping_callback",
        ":dumping_callback_test_lib",
        "//tensorflow/core:protos_all_py",
        "//tensorflow/python:client_testlib",
        "//tensorflow/python:framework_test_lib",
        "//third_party/py/numpy",
    ],
)

py_test(
    name = "debug_events_writer_test",
    size = "medium",
    srcs = ["lib/debug_events_writer_test.py"],
    python_version = "PY3",
    srcs_version = "PY2AND3",
    tags = [
        "no_windows",  # b/142475891
    ],
    deps = [
        ":debug_events_reader",
        ":debug_events_writer",
        ":dumping_callback_test_lib",
        "//tensorflow/core:protos_all_py",
        "//tensorflow/python:client_testlib",
        "//tensorflow/python:framework_test_lib",
    ],
)

py_test(
    name = "debug_graphs_test",
    size = "small",
    srcs = ["lib/debug_graphs_test.py"],
    python_version = "PY3",
    srcs_version = "PY2AND3",
    deps = [
        ":debug_graphs",
        "//tensorflow/python:client_testlib",
        "//tensorflow/python:framework_test_lib",
    ],
)

py_test(
    name = "debug_data_test",
    size = "small",
    srcs = ["lib/debug_data_test.py"],
    python_version = "PY3",
    srcs_version = "PY2AND3",
    deps = [
        ":debug_data",
        "//tensorflow/core:protos_all_py",
        "//tensorflow/python:client_testlib",
        "//tensorflow/python:framework_test_lib",
        "//tensorflow/python:platform",
        "//tensorflow/python:platform_test",
        "//third_party/py/numpy",
    ],
)

cuda_py_test(
    name = "check_numerics_callback_test",
    size = "medium",
    srcs = ["lib/check_numerics_callback_test.py"],
    python_version = "PY3",
    tags = ["no_windows"],
    deps = [
        ":check_numerics_callback",
        "//tensorflow/python:framework_test_lib",
        "//tensorflow/python:math_ops",
        "//tensorflow/python:platform_test",
        "//tensorflow/python:variables",
        "//third_party/py/numpy",
    ],
)

cuda_py_test(
    name = "distributed_callbacks_test",
<<<<<<< HEAD
    size = "medium",
    srcs = ["lib/distributed_callbacks_test.py"],
    additional_deps = [
        ":check_numerics_callback",
        ":debug_events_writer",
        ":dumping_callback",
        ":dumping_callback_test_lib",
        "//third_party/py/numpy",
        "//tensorflow/python:framework_test_lib",
        "//tensorflow/python:math_ops",
        "//tensorflow/python:platform_test",
        "//tensorflow/python:variables",
        "//tensorflow/python/distribute:combinations",
        "//tensorflow/python/distribute:mirrored_strategy",
        "//tensorflow/python/distribute:strategy_combinations",
        "//tensorflow/python/keras",
    ],
    tags = [
        "guitar",
        "multi_and_single_gpu",
        "no_rocm",
        "no_windows",  # TODO(b/142475891): Enable this test on Windows.
        "no_windows_gpu",  # TODO(b/130551176)
    ],
    xla_enable_strict_auto_jit = False,  # Node names are different with autojit
)

cuda_py_test(
    name = "dumping_callback_test",
=======
>>>>>>> 4de5de05
    size = "medium",
    srcs = ["lib/distributed_callbacks_test.py"],
    python_version = "PY3",
    shard_count = 4,
    tags = [
        "guitar",
        "multi_and_single_gpu",
        "no_windows",  # TODO(b/142475891): Enable this test on Windows.
        "no_windows_gpu",  # TODO(b/130551176)
    ],
    xla_enable_strict_auto_jit = False,  # Node names are different with autojit
    deps = [
        ":check_numerics_callback",
        ":debug_events_reader",
        ":debug_events_writer",
        ":dumping_callback",
        ":dumping_callback_test_lib",
        "//tensorflow/python:framework_test_lib",
        "//tensorflow/python:math_ops",
        "//tensorflow/python:platform_test",
        "//tensorflow/python:variables",
        "//tensorflow/python/distribute:combinations",
        "//tensorflow/python/distribute:mirrored_strategy",
        "//tensorflow/python/distribute:strategy_combinations",
        "//tensorflow/python/keras",
        "//third_party/py/numpy",
    ],
<<<<<<< HEAD
=======
)

cuda_py_test(
    name = "dumping_callback_test",
    size = "medium",
    srcs = ["lib/dumping_callback_test.py"],
    python_version = "PY3",
>>>>>>> 4de5de05
    shard_count = 8,
    tags = [
        "no_windows",  # TODO(b/142475891): Enable this test on Windows.
    ],
    xla_enable_strict_auto_jit = False,  # Node names are different with autojit
    deps = [
        ":debug_events_reader",
        ":debug_events_writer",
        ":dumping_callback",
        ":dumping_callback_test_lib",
        "//tensorflow/python:framework_test_lib",
        "//tensorflow/python:math_ops",
        "//tensorflow/python:platform_test",
        "//tensorflow/python:variables",
        "//tensorflow/python/keras",
        "//third_party/py/numpy",
    ],
)

cuda_py_test(
    name = "debug_v2_ops_test",
    size = "medium",
    srcs = ["lib/debug_v2_ops_test.py"],
    python_version = "PY3",
    tags = [
        "no_windows",  # b/142475891
    ],
    deps = [
        ":debug_events_reader",
        ":debug_events_writer",
        ":dumping_callback_test_lib",
        "//tensorflow/python:debug_ops_gen",
        "//tensorflow/python:framework_test_lib",
        "//tensorflow/python:gradients",
        "//tensorflow/python:math_ops",
        "//tensorflow/python:platform_test",
        "//tensorflow/python:training",
        "//tensorflow/python:variables",
        "//tensorflow/python/data/ops:dataset_ops",
        "//tensorflow/python/keras",
        "//third_party/py/numpy",
    ],
)

cuda_py_test(
    name = "debug_gradients_test",
    size = "small",
    srcs = ["lib/debug_gradients_test.py"],
    python_version = "PY3",
    xla_enable_strict_auto_jit = False,  # Node names are different with autojit
    deps = [
        ":debug_data",
        ":debug_gradients",
        ":debug_utils",
        "//tensorflow/python:client",
        "//tensorflow/python:framework_test_lib",
        "//tensorflow/python:gradients",
        "//tensorflow/python:math_ops",
        "//tensorflow/python:platform_test",
        "//tensorflow/python:training",
        "//tensorflow/python:variables",
    ],
)

py_test(
    name = "debug_utils_test",
    size = "small",
    srcs = ["lib/debug_utils_test.py"],
    python_version = "PY3",
    srcs_version = "PY2AND3",
    deps = [
        ":debug_utils",
        "//tensorflow/core:protos_all_py",
        "//tensorflow/python:client",
        "//tensorflow/python:framework_for_generated_wrappers",
        "//tensorflow/python:framework_test_lib",
        "//tensorflow/python:math_ops",
        "//tensorflow/python:platform_test",
        "//tensorflow/python:resource_variable_ops",
        "//tensorflow/python:variables",
        "//third_party/py/numpy",
    ],
)

py_test(
    name = "source_utils_test",
    size = "small",
    srcs = ["lib/source_utils_test.py"],
    python_version = "PY3",
    srcs_version = "PY2AND3",
    tags = [
        "no_oss_py38",  #TODO(b/151449908)
        "no_windows",
    ],
    deps = [
        ":debug_data",
        ":debug_utils",
        ":source_utils",
        "//tensorflow/core:protos_all_py",
        "//tensorflow/python:client",
        "//tensorflow/python:cond_v2",
        "//tensorflow/python:constant_op",
        "//tensorflow/python:control_flow_ops",
        "//tensorflow/python:framework_ops",
        "//tensorflow/python:framework_test_lib",
        "//tensorflow/python:math_ops",
        "//tensorflow/python:platform_test",
        "//tensorflow/python:resource_variable_ops",
        "//tensorflow/python:util",
        "//tensorflow/python:variables",
        "//tensorflow/python:while_v2",
        "//third_party/py/numpy",
    ],
)

py_test(
    name = "source_remote_test",
    size = "small",
    srcs = ["lib/source_remote_test.py"],
    python_version = "PY3",
    srcs_version = "PY2AND3",
    tags = [
        "no_windows",
        "oss_serial",
    ],
    deps = [
        ":grpc_debug_test_server",
        ":source_remote",
        ":source_utils",
        "//tensorflow/core:protos_all_py",
        "//tensorflow/python:client",
        "//tensorflow/python:client_testlib",
        "//tensorflow/python:framework_ops",
        "//tensorflow/python:framework_test_lib",
        "//tensorflow/python:math_ops",
        "//tensorflow/python:platform_test",
        "//tensorflow/python:resource_variable_ops",
        "//tensorflow/python:util",
        "//tensorflow/python:variables",
    ],
)

py_test(
    name = "framework_test",
    size = "medium",
    srcs = ["wrappers/framework_test.py"],
    python_version = "PY3",
    srcs_version = "PY2AND3",
    deps = [
        ":debug_data",
        ":framework",
        "//tensorflow/core:protos_all_py",
        "//tensorflow/python:array_ops",
        "//tensorflow/python:client",
        "//tensorflow/python:errors",
        "//tensorflow/python:framework_for_generated_wrappers",
        "//tensorflow/python:framework_test_lib",
        "//tensorflow/python:math_ops",
        "//tensorflow/python:platform_test",
        "//tensorflow/python:resource_variable_ops",
        "//tensorflow/python:training",
        "//tensorflow/python:util",
        "//tensorflow/python:variables",
        "//third_party/py/numpy",
    ],
)

py_test(
    name = "profiling_test",
    size = "small",
    srcs = ["lib/profiling_test.py"],
    python_version = "PY3",
    srcs_version = "PY2AND3",
    deps = [
        ":profiling",
        "//tensorflow/core:protos_all_py",
        "//tensorflow/python:framework_test_lib",
        "//tensorflow/python:platform_test",
    ],
)

py_test(
    name = "curses_ui_test",
    size = "small",
    srcs = ["cli/curses_ui_test.py"],
    python_version = "PY3",
    srcs_version = "PY2AND3",
    tags = [
        "no_windows",
    ],
    deps = [
        ":cli_test_utils",
        ":curses_ui",
        ":debugger_cli_common",
        ":tensor_format",
        "//tensorflow/python:framework_test_lib",
        "//tensorflow/python:platform",
        "//tensorflow/python:platform_test",
        "//third_party/py/numpy",
    ],
)

py_test(
    name = "readline_ui_test",
    size = "small",
    srcs = ["cli/readline_ui_test.py"],
    python_version = "PY3",
    srcs_version = "PY2AND3",
    deps = [
        ":cli_config",
        ":debugger_cli_common",
        ":readline_ui",
        ":ui_factory",
        "//tensorflow/python:framework_test_lib",
        "//tensorflow/python:platform",
        "//tensorflow/python:platform_test",
    ],
)

py_library(
    name = "session_debug_testlib",
    srcs = ["lib/session_debug_testlib.py"],
    srcs_version = "PY2AND3",
    deps = [
        ":debug_data",
        ":debug_graphs",
        ":debug_utils",
        "//tensorflow/core:protos_all_py",
        "//tensorflow/python:array_ops",
        "//tensorflow/python:client",
        "//tensorflow/python:client_testlib",
        "//tensorflow/python:control_flow_ops",
        "//tensorflow/python:data_flow_ops",
        "//tensorflow/python:errors",
        "//tensorflow/python:framework_for_generated_wrappers",
        "//tensorflow/python:framework_test_lib",
        "//tensorflow/python:math_ops",
        "//tensorflow/python:parsing_ops",
        "//tensorflow/python:platform_test",
        "//tensorflow/python:rnn",
        "//tensorflow/python:rnn_cell",
        "//tensorflow/python:state_ops",
        "//tensorflow/python:tensor_array_grad",
        "//tensorflow/python:training",
        "//tensorflow/python:variables",
        "//third_party/py/numpy",
        "@six_archive//:six",
    ],
)

py_library(
    name = "debug_service_pb2_grpc",
    srcs = ["lib/debug_service_pb2_grpc.py"],
    srcs_version = "PY2AND3",
    deps = [
        "//tensorflow/core/debug:debug_service_proto_py",
    ],
)

py_library(
    name = "grpc_debug_server",
    srcs = ["lib/grpc_debug_server.py"],
    srcs_version = "PY2AND3",
    visibility = ["//visibility:public"],
    deps = [
        ":debug_graphs",
        ":debug_service_pb2_grpc",
        "//tensorflow/core/debug:debug_service_proto_py",
        "@six_archive//:six",
    ],
)

py_library(
    name = "grpc_debug_test_server",
    srcs = ["lib/grpc_debug_test_server.py"],
    srcs_version = "PY2AND3",
    deps = [
        ":debug_data",
        ":debug_utils",
        ":grpc_debug_server",
        "//tensorflow/core:protos_all_py",
        "//tensorflow/python:client",
        "//tensorflow/python:constant_op",
        "//tensorflow/python:errors",
        "//tensorflow/python:variables",
    ],
)

cuda_py_test(
    name = "debug_grappler_test",
    size = "small",
    srcs = ["lib/debug_grappler_test.py"],
    python_version = "PY3",
    xla_enable_strict_auto_jit = False,  # Tests TF:Classic implementation.
    deps = [
        ":debug_data",
        ":debug_utils",
        "//tensorflow/python:client",
        "//tensorflow/python:framework_for_generated_wrappers",
        "//tensorflow/python:math_ops",
        "//tensorflow/python:platform_test",
        "//tensorflow/python:variables",
    ],
)

cuda_py_test(
    name = "session_debug_file_test",
    size = "small",
    srcs = ["lib/session_debug_file_test.py"],
    python_version = "PY3",
    tags = ["notsan"],
    xla_enable_strict_auto_jit = False,  # Node names are different with autojit
    deps = [
        ":debug_data",
        ":debug_utils",
        ":session_debug_testlib",
        "//tensorflow/python:client",
        "//tensorflow/python:framework_for_generated_wrappers",
        "//tensorflow/python:math_ops",
        "//tensorflow/python:platform_test",
        "//tensorflow/python:variables",
    ],
)

cuda_py_test(
    name = "debug_graph_reconstruction_test",
    size = "small",
    srcs = ["lib/debug_graph_reconstruction_test.py"],
    python_version = "PY3",
    xla_enable_strict_auto_jit = False,  # Node names are different with autojit
    deps = [
        ":debug_data",
        ":debug_utils",
        "//tensorflow/python:client",
        "//tensorflow/python:client_testlib",
        "//tensorflow/python:control_flow_ops",
        "//tensorflow/python:framework_test_lib",
        "//tensorflow/python:math_ops",
        "//tensorflow/python:training",
        "//tensorflow/python:variables",
    ],
)

cuda_py_test(
    name = "session_debug_multi_gpu_test",
    size = "small",
    srcs = ["lib/session_debug_multi_gpu_test.py"],
    python_version = "PY3",
    tags = ["no_windows_gpu"],
    xla_enable_strict_auto_jit = False,  # Node names are different with autojit
    deps = [
        ":debug_data",
        ":debug_utils",
        "//tensorflow/python:client",
        "//tensorflow/python:framework_for_generated_wrappers",
        "//tensorflow/python:framework_test_lib",
        "//tensorflow/python:math_ops",
        "//tensorflow/python:platform_test",
        "//tensorflow/python:variables",
    ],
)

py_test(
    name = "debugger_cli_common_test",
    size = "small",
    srcs = ["cli/debugger_cli_common_test.py"],
    python_version = "PY3",
    srcs_version = "PY2AND3",
    deps = [
        ":debugger_cli_common",
        "//tensorflow/python:framework_test_lib",
        "//tensorflow/python:platform",
        "//tensorflow/python:platform_test",
        "//tensorflow/python:pywrap_tf_session",
        "//third_party/py/numpy",
    ],
)

py_test(
    name = "cli_config_test",
    size = "small",
    srcs = ["cli/cli_config_test.py"],
    python_version = "PY3",
    srcs_version = "PY2AND3",
    deps = [
        ":cli_config",
        "//tensorflow/python:framework_test_lib",
        "//tensorflow/python:platform",
        "//tensorflow/python:platform_test",
    ],
)

py_test(
    name = "command_parser_test",
    size = "small",
    srcs = ["cli/command_parser_test.py"],
    python_version = "PY3",
    srcs_version = "PY2AND3",
    deps = [
        ":command_parser",
        "//tensorflow/python:framework_test_lib",
        "//tensorflow/python:platform_test",
    ],
)

py_test(
    name = "tensor_format_test",
    size = "small",
    srcs = ["cli/tensor_format_test.py"],
    python_version = "PY3",
    srcs_version = "PY2AND3",
    deps = [
        ":cli_test_utils",
        ":debug_data",
        ":tensor_format",
        "//tensorflow/core:protos_all_py",
        "//tensorflow/python:framework_test_lib",
        "//tensorflow/python:platform_test",
        "//third_party/py/numpy",
        "@six_archive//:six",
    ],
)

py_test(
    name = "cli_shared_test",
    size = "small",
    srcs = ["cli/cli_shared_test.py"],
    python_version = "PY3",
    srcs_version = "PY2AND3",
    deps = [
        ":cli_shared",
        ":debugger_cli_common",
        "//tensorflow/python:errors",
        "//tensorflow/python:framework_for_generated_wrappers",
        "//tensorflow/python:framework_test_lib",
        "//tensorflow/python:platform_test",
        "//tensorflow/python:sparse_tensor",
        "//tensorflow/python:variables",
    ],
)

py_test(
    name = "evaluator_test",
    size = "small",
    srcs = [
        "cli/evaluator_test.py",
    ],
    python_version = "PY3",
    srcs_version = "PY2AND3",
    deps = [
        ":debug_data",
        ":evaluator",
        "//tensorflow/python:client_testlib",
        "//tensorflow/python:framework_test_lib",
        "//third_party/py/numpy",
    ],
)

py_library(
    name = "cli_test_utils",
    srcs = ["cli/cli_test_utils.py"],
    srcs_version = "PY2AND3",
)

cuda_py_test(
    name = "analyzer_cli_test",
    size = "small",
    srcs = ["cli/analyzer_cli_test.py"],
    python_version = "PY3",
    tags = ["no_windows"],  # TODO: needs investigation on Windows
    xla_enable_strict_auto_jit = False,  # Node names are different with autojit
    deps = [
        ":analyzer_cli",
        ":cli_config",
        ":cli_test_utils",
        ":command_parser",
        ":debug_data",
        ":debug_utils",
        ":debugger_cli_common",
        ":source_utils",
        "//tensorflow:tensorflow_py",
        "//tensorflow/python:array_ops",
        "//tensorflow/python:client",
        "//tensorflow/python:client_testlib",
        "//tensorflow/python:control_flow_ops",
        "//tensorflow/python:framework_for_generated_wrappers",
        "//tensorflow/python:framework_test_lib",
        "//tensorflow/python:math_ops",
        "//tensorflow/python:platform_test",
        "//tensorflow/python:util",
        "//tensorflow/python:variables",
        "//third_party/py/numpy",
        "@six_archive//:six",
    ],
)

py_test(
    name = "profile_analyzer_cli_test",
    size = "small",
    srcs = ["cli/profile_analyzer_cli_test.py"],
    python_version = "PY3",
    srcs_version = "PY2AND3",
    deps = [
        ":debugger_cli_common",
        ":profile_analyzer_cli",
        "//tensorflow/core:protos_all_py",
        "//tensorflow/python:client_testlib",
        "//tensorflow/python:control_flow_ops",
        "//tensorflow/python:framework_for_generated_wrappers",
        "//tensorflow/python:framework_test_lib",
        "//tensorflow/python:math_ops",
        "//tensorflow/python:platform_test",
        "//tensorflow/python:session",
        "//tensorflow/python:util",
    ],
)

cuda_py_test(
    name = "session_debug_grpc_test",
    size = "medium",
    srcs = ["lib/session_debug_grpc_test.py"],
    python_version = "PY3",
    tags = [
        "no_oss",  # Test flaky due to port collisions.
        "no_windows",
        "notsan",
        "oss_serial",
    ],
    xla_enable_strict_auto_jit = False,  # Node names are different with autojit
    deps = [
        ":debug_data",
        ":debug_utils",
        ":dumping_wrapper",
        ":grpc_debug_test_server",
        ":grpc_wrapper",
        ":hooks",
        ":session_debug_testlib",
        "//tensorflow/python:client",
        "//tensorflow/python:client_testlib",
        "//tensorflow/python:framework_for_generated_wrappers",
        "//tensorflow/python:math_ops",
        "//tensorflow/python:platform_test",
        "//tensorflow/python:variables",
    ],
)

cuda_py_test(
    name = "grpc_large_data_test",
    size = "medium",
    srcs = ["lib/grpc_large_data_test.py"],
    python_version = "PY3",
    tags = [
        "no_oss",  # Test flaky due to port collisions.
        "no_windows",
        "noasan",  # Times out due to size of test (b/73731462).
        "optonly",  # Test flaky (b/80130873)
        "oss_serial",
    ],
    xla_enable_strict_auto_jit = False,  # Node names are different with autojit
    deps = [
        ":dumping_wrapper",
        ":grpc_debug_test_server",
        ":grpc_wrapper",
        ":session_debug_testlib",
        "//tensorflow/python:client",
        "//tensorflow/python:client_testlib",
        "//tensorflow/python:framework_for_generated_wrappers",
        "//tensorflow/python:platform_test",
        "//tensorflow/python:variables",
        "//third_party/py/numpy",
    ],
)

# TODO(cais): Run the test in OSS, perhaps through a sh_test.
cuda_py_test(
    name = "dist_session_debug_grpc_test",
    size = "medium",
    srcs = ["lib/dist_session_debug_grpc_test.py"],
    grpc_enabled = True,
    python_version = "PY3",
    tags = [
        "no_oss",  # Incompatible with bazel_pip.
        "no_windows",
        "notsan",
    ],
    xla_enable_strict_auto_jit = False,  # Node names are different with autojit
    deps = [
        ":debug_data",
        ":debug_utils",
        ":dumping_wrapper",
        ":grpc_debug_test_server",
        ":grpc_wrapper",
        ":hooks",
        "//tensorflow/python:client",
        "//tensorflow/python:client_testlib",
        "//tensorflow/python:framework_for_generated_wrappers",
        "//tensorflow/python:math_ops",
        "//tensorflow/python:platform_test",
        "//tensorflow/python:variables",
    ],
)

py_test(
    name = "dumping_wrapper_test",
    size = "small",
    srcs = ["wrappers/dumping_wrapper_test.py"],
    python_version = "PY3",
    srcs_version = "PY2AND3",
    deps = [
        ":debug_data",
        ":dumping_wrapper",
        ":framework",
        ":hooks",
        "//tensorflow/python:array_ops",
        "//tensorflow/python:client",
        "//tensorflow/python:framework_for_generated_wrappers",
        "//tensorflow/python:framework_test_lib",
        "//tensorflow/python:platform",
        "//tensorflow/python:platform_test",
        "//tensorflow/python:state_ops",
        "//tensorflow/python:training",
        "//tensorflow/python:variables",
    ],
)

py_test(
    name = "local_cli_wrapper_test",
    size = "small",
    srcs = ["wrappers/local_cli_wrapper_test.py"],
    python_version = "PY3",
    srcs_version = "PY2AND3",
    deps = [
        ":cli_shared",
        ":debugger_cli_common",
        ":local_cli_wrapper",
        ":ui_factory",
        "//tensorflow/core:protos_all_py",
        "//tensorflow/python:array_ops",
        "//tensorflow/python:client",
        "//tensorflow/python:control_flow_ops",
        "//tensorflow/python:errors",
        "//tensorflow/python:framework_for_generated_wrappers",
        "//tensorflow/python:framework_test_lib",
        "//tensorflow/python:math_ops",
        "//tensorflow/python:platform_test",
        "//tensorflow/python:resource_variable_ops",
        "//tensorflow/python:state_ops",
        "//tensorflow/python:training",
        "//tensorflow/python:variables",
        "//tensorflow/python/keras",
        "//third_party/py/numpy",
    ],
)

py_test(
    name = "disk_usage_test",
    size = "small",
    srcs = ["wrappers/disk_usage_test.py"],
    python_version = "PY3",
    srcs_version = "PY2AND3",
    deps = [
        ":dumping_wrapper",
        ":hooks",
        "//tensorflow/python:client",
        "//tensorflow/python:errors",
        "//tensorflow/python:framework_test_lib",
        "//tensorflow/python:platform_test",
        "//tensorflow/python:training",
        "//tensorflow/python:variables",
    ],
)

sh_test(
    name = "examples_v1_test",
    size = "medium",
    srcs = ["examples/v1/examples_v1_test.sh"],
    data = [
        ":debug_errors",
        ":debug_fibonacci",
        ":debug_keras",
        ":debug_mnist",
        ":debug_tflearn_iris",
        ":offline_analyzer",
    ],
    tags = [
        "no_windows",
        "noasan",  # TODO(b/143150907)
        "nomsan",  # TODO(b/143150907)
        "v1only",
    ],
)

sh_test(
    name = "examples_v2_test",
    size = "medium",
    srcs = ["examples/v2/examples_v2_test.sh"],
    data = [
        ":debug_fibonacci_v2",
        ":debug_mnist_v2",
    ],
    tags = [
        "no_windows",
    ],
)<|MERGE_RESOLUTION|>--- conflicted
+++ resolved
@@ -747,38 +747,6 @@
 
 cuda_py_test(
     name = "distributed_callbacks_test",
-<<<<<<< HEAD
-    size = "medium",
-    srcs = ["lib/distributed_callbacks_test.py"],
-    additional_deps = [
-        ":check_numerics_callback",
-        ":debug_events_writer",
-        ":dumping_callback",
-        ":dumping_callback_test_lib",
-        "//third_party/py/numpy",
-        "//tensorflow/python:framework_test_lib",
-        "//tensorflow/python:math_ops",
-        "//tensorflow/python:platform_test",
-        "//tensorflow/python:variables",
-        "//tensorflow/python/distribute:combinations",
-        "//tensorflow/python/distribute:mirrored_strategy",
-        "//tensorflow/python/distribute:strategy_combinations",
-        "//tensorflow/python/keras",
-    ],
-    tags = [
-        "guitar",
-        "multi_and_single_gpu",
-        "no_rocm",
-        "no_windows",  # TODO(b/142475891): Enable this test on Windows.
-        "no_windows_gpu",  # TODO(b/130551176)
-    ],
-    xla_enable_strict_auto_jit = False,  # Node names are different with autojit
-)
-
-cuda_py_test(
-    name = "dumping_callback_test",
-=======
->>>>>>> 4de5de05
     size = "medium",
     srcs = ["lib/distributed_callbacks_test.py"],
     python_version = "PY3",
@@ -806,8 +774,6 @@
         "//tensorflow/python/keras",
         "//third_party/py/numpy",
     ],
-<<<<<<< HEAD
-=======
 )
 
 cuda_py_test(
@@ -815,7 +781,6 @@
     size = "medium",
     srcs = ["lib/dumping_callback_test.py"],
     python_version = "PY3",
->>>>>>> 4de5de05
     shard_count = 8,
     tags = [
         "no_windows",  # TODO(b/142475891): Enable this test on Windows.
