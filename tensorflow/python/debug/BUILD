--- conflicted
+++ resolved
@@ -839,10 +839,6 @@
     python_version = "PY3",
     srcs_version = "PY2AND3",
     tags = [
-<<<<<<< HEAD
-        "no_oss_py38",  #TODO(b/151449908)
-=======
->>>>>>> ca046652
         "no_windows",
     ],
     deps = [
