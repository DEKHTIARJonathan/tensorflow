# Copyright 2019 The TensorFlow Authors. All Rights Reserved.
#
# Licensed under the Apache License, Version 2.0 (the "License");
# you may not use this file except in compliance with the License.
# You may obtain a copy of the License at
#
#     http://www.apache.org/licenses/LICENSE-2.0
#
# Unless required by applicable law or agreed to in writing, software
# distributed under the License is distributed on an "AS IS" BASIS,
# WITHOUT WARRANTIES OR CONDITIONS OF ANY KIND, either express or implied.
# See the License for the specific language governing permissions and
# limitations under the License.
# ==============================================================================
"""Tests for Grappler AutoMixedPrecision."""

from __future__ import absolute_import
from __future__ import division
from __future__ import print_function

import os
import unittest

import numpy as np

from tensorflow.core.framework import types_pb2
from tensorflow.core.protobuf import config_pb2
from tensorflow.core.protobuf import rewriter_config_pb2
from tensorflow.python import tf2
from tensorflow.python.client import session
from tensorflow.python.data.ops import dataset_ops
from tensorflow.python.framework import constant_op
from tensorflow.python.framework import dtypes
from tensorflow.python.framework import function
from tensorflow.python.framework import ops
from tensorflow.python.framework import random_seed
from tensorflow.python.framework import test_util
from tensorflow.python.layers import layers
from tensorflow.python.ops import array_ops
from tensorflow.python.ops import control_flow_ops
from tensorflow.python.ops import gradients
from tensorflow.python.ops import init_ops
from tensorflow.python.ops import math_ops
from tensorflow.python.ops import nn
from tensorflow.python.ops import nn_impl
from tensorflow.python.ops import random_ops
from tensorflow.python.ops import tensor_array_ops
from tensorflow.python.ops import variables
from tensorflow.python.ops.losses import losses
from tensorflow.python.platform import test
from tensorflow.python.training import adam
from tensorflow.python.training import gradient_descent
from tensorflow.python.training.experimental.mixed_precision import auto_mixed_precision_scope


def _input(shape):
  """Generates an input of a given shape."""
  return variables.Variable(random_ops.truncated_normal(shape, seed=0))


def _weight(shape):
  """Generates a weight of a given shape."""
  # Note that the lambda is needed to allow construction inside loops.
  return variables.Variable(
      lambda: init_ops.glorot_uniform_initializer(seed=0)(shape))


def _bias(shape):
  """Generates a bias of a given shape."""
  return constant_op.constant(0.1, shape=shape)


def _conv2d(x, w):
  """Returns a 2d convolution layer with full stride."""
  return nn.conv2d(x, w, strides=[1, 1, 1, 1], padding='SAME')


def _conv3d(x, w):
  """Returns a 3d convolution layer with full stride."""
  return nn.conv3d(x, w, strides=[1, 1, 1, 1, 1], padding='SAME')


def _max_pool_2x2(x):
  """Downsamples a feature map by 2X."""
  return nn.max_pool(
      x, ksize=[1, 2, 2, 1], strides=[1, 2, 2, 1], padding='SAME')


def _fused_batchnorm(x, scale, offset):
  """Batchnorm."""
  return nn_impl.fused_batch_norm(
      x, scale=scale, offset=offset, is_training=True)


def _conv_bn(x):
  """Conv followed by batchnorm."""
  i = array_ops.reshape(x, [-1, 8, 8, 1])
  f = _weight([3, 3, 1, 6])
  x = _conv2d(i, f)
  s = _weight([6])
  o = _weight([6])
  y, _, _ = _fused_batchnorm(x, s, o)
  y = array_ops.identity(y)
  return y


def _conv3d_bn(x):
  """Conv3D followed by batchnorm."""
  i = array_ops.reshape(x, [-1, 8, 8, 8, 1])
  f = _weight([3, 3, 3, 1, 6])
  x = _conv3d(i, f)
  s = _weight([6])
  o = _weight([6])
  x = array_ops.reshape(x, [-1, 8, 8, 6])
  y, _, _ = _fused_batchnorm(x, s, o)
  y = array_ops.identity(y)
  return y


def _matmul_act(x):
  """Matmul followed by activation."""
  i = array_ops.reshape(x, [8, 8])
  f = _weight([8, 8])
  x = math_ops.matmul(i, f)
  y = nn.relu(x)
  return y


def _conv_pool(x):
  """(Conv -> bias -> relu -> max_pool) x2."""
  x_image = array_ops.reshape(x, [-1, 8, 8, 1])
  w_conv1 = _weight([3, 3, 1, 6])
  b_conv1 = _bias([6])
  h_conv1 = nn.relu(nn.bias_add(_conv2d(x_image, w_conv1), b_conv1))
  h_pool1 = _max_pool_2x2(h_conv1)
  w_conv2 = _weight([3, 3, 6, 4])
  b_conv2 = _bias([4])
  h_conv2 = nn.relu(nn.bias_add(_conv2d(h_pool1, w_conv2), b_conv2))
  h_pool2 = _max_pool_2x2(h_conv2)
  return h_pool2


def _simple_loop(x, functor):
  """Simple loop whose body is provided by the functor."""
  init = (constant_op.constant(0), x)
  c = lambda i, j: i < 4
  b = lambda i, j: (i + 1, functor(j))
  ij = control_flow_ops.while_loop(c, b, init)
  return ij


def _loop_vars_intertwined(x0, y0, functor_x, functor_y):
  """Loop whose loop variables are intertwined."""
  c = lambda i, j, x, y: j < 4
  b = lambda i, j, x, y: (j + 1, i + 1, functor_y(y), functor_x(x))
  init = (constant_op.constant(0), constant_op.constant(0), x0, y0)
  ijzw = control_flow_ops.while_loop(c, b, init)
  return ijzw


def _lstm_cell(prev_c, prev_h, x):
  """Create an LSTM cell."""
  # i: input gate
  # f: forget gate
  # o: output gate
  # c: cell state
  # x: input
  # h: embedding
  bias = _bias([4])
  w = _weight([8, 16])
  ifoc = math_ops.matmul(array_ops.concat([x, prev_h], axis=1), w)
  i, f, o, c = array_ops.split(ifoc, 4, axis=1)
  i = math_ops.sigmoid(nn.bias_add(i, bias))
  f = math_ops.sigmoid(nn.bias_add(f, bias))
  o = math_ops.sigmoid(nn.bias_add(o, bias))
  c = math_ops.tanh(nn.bias_add(c, bias))
  next_c = f * prev_c + i * c
  next_h = o * math_ops.tanh(next_c)
  return next_c, next_h


def _recurrent_lstm(c, h):
  """Dynamic single-layer LSTM with TensorArray."""

  def cond(i, c, h, ta_x):
    del c, h, ta_x
    return i < 4

  def body(i, c, h, ta_x):
    x = ta_x.read(i)
    next_c, next_h = _lstm_cell(c, h, x)
    return (i + 1, next_c, next_h, ta_x)

  ta_x = tensor_array_ops.TensorArray(dtype=dtypes.float32, size=4)
  for i in range(0, 4):
    ta_x = ta_x.write(
        i, constant_op.constant(0.1, shape=[8, 4], dtype=dtypes.float32))
  init = (constant_op.constant(0), c, h, ta_x)
  r = control_flow_ops.while_loop(cond, body, init)
  return r


def _make_node_with_color(color, input_tensor, name=None):
  """Returns a node representative of the specified list type."""
  color = color.lower()
  if color == 'w':  # White node
    weights = _weight(input_tensor.get_shape().as_list())
    return math_ops.matmul(input_tensor, weights, name=name)
  if color == 'g':  # Gray node
    return math_ops.add(input_tensor, 0.1, name=name)
  if color == 'c':  # Clear node
    return nn.relu(input_tensor, name=name)
  if color == 'b':  # Black node
    return math_ops.sqrt(math_ops.pow(input_tensor, 2.), name=name)
  raise ValueError('Invalid node color: ' + str(color))


def _build_simple_loop_graph(inp_colors, body_colors, out_colors):
  """Builds a test graph with a simple loop."""
  a = _input([8, 8])
  for i, color in enumerate(inp_colors):
    a = _make_node_with_color(color, a, 'input_%i' % i)

  def body(x):
    for i, color in enumerate(body_colors):
      x = _make_node_with_color(color, x, 'body_%i' % i)
    return x

  _, a = _simple_loop(a, body)
  for i, color in enumerate(out_colors):
    a = _make_node_with_color(color, a, 'output_%i' % i)
  a = array_ops.identity(a)
  return a


def _get_config(auto_mixed_precision=True):
  """Returns a ConfigProto with auto mixed precision enabled if appropriate."""
  if auto_mixed_precision:
    rewrite_config = rewriter_config_pb2.RewriterConfig(
        auto_mixed_precision=rewriter_config_pb2.RewriterConfig.ON,
        # do not remove duplicated nodes
        arithmetic_optimization=rewriter_config_pb2.RewriterConfig.OFF)
  else:
    rewrite_config = rewriter_config_pb2.RewriterConfig(
        auto_mixed_precision=rewriter_config_pb2.RewriterConfig.OFF,
        # do not remove duplicated nodes
        arithmetic_optimization=rewriter_config_pb2.RewriterConfig.OFF)
  rewrite_config.min_graph_nodes = -1
  graph_options = config_pb2.GraphOptions(
      rewrite_options=rewrite_config, build_cost_model=1)
  config = config_pb2.ConfigProto(graph_options=graph_options)
  config.graph_options.optimizer_options.opt_level = -1
  return config


def _is_cast_to_fp16(node_name, node_op):
  return node_name.endswith('-CastToFp16-AutoMixedPrecision') and node_op == "Cast"


def _is_cast_to_fp32(node_name, node_op):
  return node_name.endswith('-CastToFp32-AutoMixedPrecision') and node_op == "Cast"


def _count_casts(partition_graph):
  num_to_fp16 = 0
  num_to_fp32 = 0
  for node in partition_graph.node:
    if _is_cast_to_fp16(node.name, node.op):
      num_to_fp16 += 1
    elif _is_cast_to_fp32(node.name, node.op):
      num_to_fp32 += 1
  return num_to_fp16, num_to_fp32


def _build_node_map(nodes):
  node_map = {}
  for node in nodes:
    node_map[node.name] = node
  return node_map


def _example_noninlined_funcdef_shape(op):
  return [op.inputs[0].shape]


@function.Defun(
    shape_func=_example_noninlined_funcdef_shape,
    func_name='example_noninlined_funcdef_grad',
    noinline=True)
def _example_noninlined_funcdef_grad(features, grad):
  """Gradient of Swish function defined below."""
  sigmoid_features = math_ops.sigmoid(features)
  activation_grad = (
      sigmoid_features * (1.0 + features * (1.0 - sigmoid_features)))
  return grad * activation_grad


@function.Defun(
    grad_func=_example_noninlined_funcdef_grad,
    shape_func=_example_noninlined_funcdef_shape,
    func_name='example_noninlined_funcdef',
    noinline=True)
def _example_noninlined_funcdef(features):
  """Computes the Swish activation function: `x * sigmoid(x)`."""
  return features * math_ops.sigmoid(features)


class AutoMixedPrecisionTest(test.TestCase):
  """Tests the Grappler auto mixed precision optimizer."""
  IGNORE_PERF_VAR = 'TF_AUTO_MIXED_PRECISION_GRAPH_REWRITE_IGNORE_PERFORMANCE'

  # TODO(benbarsdell): Add tests for eager mode with a tf.function.

  def setUp(self):
    super(AutoMixedPrecisionTest, self).setUp()
    # Enable the tests to be run on pre-Volta GPUs by telling the grappler pass
    # to ignore performance and always transform the graph.
    self._original_ignore_perf_value = os.getenv(self.IGNORE_PERF_VAR)
    os.environ[self.IGNORE_PERF_VAR] = '1'

  def tearDown(self):
    if self._original_ignore_perf_value is not None:
      os.environ[self.IGNORE_PERF_VAR] = self._original_ignore_perf_value
    else:
      del os.environ[self.IGNORE_PERF_VAR]
    super(AutoMixedPrecisionTest, self).tearDown()

  def _assert_output_fp16(self, node_map, node_name, output_port=0):
    self.assertEqual(node_map[node_name].output_info[output_port].dtype,
                     types_pb2.DT_HALF)

  def _assert_output_fp32(self, node_map, node_name, output_port=0):
    self.assertEqual(node_map[node_name].output_info[output_port].dtype,
                     types_pb2.DT_FLOAT)

  def _run(self, fetches):
    """Runs the graph and returns the evaluation of the fetches."""
    with session.Session(config=_get_config(False)) as sess:
      sess.run(variables.global_variables_initializer())
      output_val_ref = self.evaluate(fetches)

    with session.Session(config=_get_config()) as sess:
      sess.run(variables.global_variables_initializer())
      metadata = config_pb2.RunMetadata()
      run_opts = config_pb2.RunOptions(output_partition_graphs=True)
      output_val = sess.run(fetches, run_metadata=metadata, options=run_opts)

    return output_val_ref, output_val, metadata.cost_graph, metadata.partition_graphs

  def _run_simple_loop_test(self, inp, body, out):
    """Runs a test of a simple loop.

    The loop has different node colors in different sections of the graph. The
    arguments must be strings where each character represents the color of a
    node in that section of the graph: w = white, g = gray, c = clear,
    b = black. CAPITALIZED characters indicate that the node is expected to be
    changed to DT_HALF during graph optimization.

    inp -> loop [ body ] -> out.

    Args:
      inp: A string of letters indicating the colors and expected dtypes of the
        input nodes.
      body: A string of letters indicating the colors and expected dtypes of the
        body nodes.
      out: A string of letters indicating the colors and expected dtypes of the
        output nodes.
    """
    if test.is_gpu_available(cuda_only=True):
      random_seed.set_random_seed(0)
      expected_types = []
      for section in [inp, body, out]:
        section_expected_types = []
        for color in section:
          if color.isupper():
            expected_type = types_pb2.DT_HALF
          else:
            expected_type = types_pb2.DT_FLOAT
          section_expected_types.append(expected_type)
        expected_types.append(section_expected_types)

      a = _build_simple_loop_graph(inp, body, out)
      output_val_ref, output_val, cost_graph, partition_graphs = self._run(a)
      node_map = _build_node_map(cost_graph.node)

      section_names = ['input', 'while/body', 'output']
      all_types_correct = True
      for section_name, expected_types in zip(section_names, expected_types):
        for i, expected_type in enumerate(expected_types):
          node_name = section_name + '_%i' % i
          output_port = 0
          optimized_type = node_map[node_name].output_info[output_port].dtype
          if optimized_type != expected_type:
            print('Expected node %s to have type %s but got type %s' %
                  (node_name, expected_type, optimized_type))
            all_types_correct = False
      self.assertTrue(all_types_correct)
      self.assertAllClose(output_val_ref, output_val, atol=2e-3, rtol=1e-3)

  @test_util.run_deprecated_v1
  @test_util.disable_xla('This test does not pass with XLA')
  def test_conv_bn(self):
    """Test graph with convolution followed by batch norm."""
    if test.is_gpu_available(cuda_only=True):
      random_seed.set_random_seed(0)
      x = _input([2, 8, 8, 1])
      x = _conv_bn(x)
      output = _conv_bn(x)

<<<<<<< HEAD
        output_val_ref, output_val, cost_graph, partition_graphs = self._run(output)
        node_map = _build_node_map(cost_graph.node)
        num_to_fp16, num_to_fp32 = _count_casts(partition_graphs[0])
=======
      output_val_ref, output_val, cost_graph, partition_graphs = self._run(output)
      node_map = _build_node_map(cost_graph.node)
      num_to_fp16, num_to_fp32 = _count_casts(partition_graphs[0])
>>>>>>> 4de5de05

      self._assert_output_fp16(node_map, 'Conv2D')
      self._assert_output_fp16(node_map, 'FusedBatchNormV3')
      self._assert_output_fp16(node_map, 'Conv2D_1')
      self.assertEqual(num_to_fp16,
                       3)  # Before Conv2D:0, Conv2D:1, Conv2D_1:1
      self.assertEqual(num_to_fp32, 1)  # After FusedBatchNormV3:0
      self.assertAllClose(output_val_ref, output_val, atol=1e-3, rtol=1e-3)

  # TODO: enable these tests when cuDNN is upgraded to >= 7.6.2. Same with the
  # test_conv3d() below.
  @unittest.skip('Test case should be skipped when cuDNN < 7.6.2')
  @test_util.run_deprecated_v1
  @test_util.disable_xla('This test does not pass with XLA')
  def test_conv3d_bn(self):
    """Test graph with convolution followed by batch norm."""
    if test.is_gpu_available(cuda_only=True):
      random_seed.set_random_seed(0)
      x = _input([2, 8, 8, 8, 1])
      x = _conv3d_bn(x)
      output = _conv3d_bn(x)

      output_val_ref, output_val, cost_graph, partition_graphs = self._run(output)
      node_map = _build_node_map(cost_graph.node)
      num_to_fp16, num_to_fp32 = _count_casts(partition_graphs[0])

      self._assert_output_fp16(node_map, 'Conv3D')
      self._assert_output_fp16(node_map, 'FusedBatchNormV3')
      self._assert_output_fp16(node_map, 'Conv3D_1')
      self.assertEqual(num_to_fp16, 3)  # Before Conv3D:0, Conv3D:1, Conv3D_1:1
      self.assertEqual(num_to_fp32, 1)  # After FusedBatchNormV3:0
      self.assertAllClose(output_val_ref, output_val, atol=1e-2, rtol=1e-2)

  @unittest.skip('Test case should be skipped when cuDNN < 7.6.2')
  @test_util.run_deprecated_v1
  @test_util.disable_xla('This test does not pass with XLA')
  def test_conv3d(self):
    """Test grad ops with convolution3d graph."""
    if test.is_gpu_available(cuda_only=True):
      random_seed.set_random_seed(0)
      x = _input([2, 8, 8, 8, 1])
      f = _weight([3, 3, 3, 1, 6])
      y = _conv3d(x, f)
      y = array_ops.identity(y)
      optimizer = gradient_descent.GradientDescentOptimizer(learning_rate=0.01)
      g = optimizer.compute_gradients(y, [x, f])
      output = (y, g)

      output_val_ref, output_val, cost_graph, partition_graphs = self._run(output)
      node_map = _build_node_map(cost_graph.node)
      self._assert_output_fp16(node_map, 'Conv3D')
      self._assert_output_fp16(node_map,
                               'gradients/Conv3D_grad/Conv3DBackpropInputV2')
      self._assert_output_fp16(node_map,
                               'gradients/Conv3D_grad/Conv3DBackpropFilterV2')

      output_val_ref, output_val, cost_graph, partition_graphs = self._run(output)
      self.assertAllClose(output_val_ref, output_val, atol=3e-3, rtol=3e-3)

  @test_util.run_deprecated_v1
  @test_util.disable_xla('This test does not pass with XLA')
  def test_conv_bn_dropout(self):
    """Test dropout precision of convolution batch norm graph."""
<<<<<<< HEAD
    with compat.forward_compatibility_horizon(2019, 6, 7):
      if test.is_gpu_available(cuda_only=True):
        random_seed.set_random_seed(0)
        x = _input([2, 8, 8, 1])
        y = _conv_bn(x)
        y = nn.dropout(y, rate=0.5)
        y = _conv_bn(y)
        y = array_ops.identity(y)
        optimizer = gradient_descent.GradientDescentOptimizer(
            learning_rate=0.01)
        g = optimizer.compute_gradients(y, [x])
        output = (y, g)

        output_val_ref, output_val, cost_graph, partition_graphs = self._run(output)
        node_map = _build_node_map(cost_graph.node)
        self._assert_output_fp16(node_map, 'Conv2D')
        self._assert_output_fp16(node_map, 'FusedBatchNormV3')
        self._assert_output_fp16(node_map, 'dropout/mul')
        self._assert_output_fp16(node_map, 'Conv2D_1')

        output_val_ref, output_val, cost_graph, partition_graphs = self._run(output)
        self.assertAllClose(output_val_ref, output_val, atol=1e-3, rtol=1e-3)
=======
    if test.is_gpu_available(cuda_only=True):
      random_seed.set_random_seed(0)
      x = _input([2, 8, 8, 1])
      y = _conv_bn(x)
      y = nn.dropout(y, rate=0.5)
      y = math_ops.add(y, 1, name='addition')
      y = _conv_bn(y)
      y = array_ops.identity(y)
      optimizer = gradient_descent.GradientDescentOptimizer(
          learning_rate=0.01)
      g = optimizer.compute_gradients(y, [x])
      output = (y, g)

      output_val_ref, output_val, cost_graph, partition_graphs = self._run(output)
      node_map = _build_node_map(cost_graph.node)
      self._assert_output_fp16(node_map, 'Conv2D')
      self._assert_output_fp16(node_map, 'FusedBatchNormV3')
      # We do not assert dropout's dtype because we do not want to rely on the
      # node names of dropout's internal implementation.
      self._assert_output_fp16(node_map, 'addition')
      self._assert_output_fp16(node_map, 'Conv2D_1')

      output_val_ref, output_val, cost_graph, partition_graphs = self._run(output)
      self.assertAllClose(output_val_ref, output_val, atol=2e-3, rtol=2e-3)
>>>>>>> 4de5de05

  @test_util.run_deprecated_v1
  @test_util.disable_xla('This test does not pass with XLA')
  def test_conv_pool(self):
    """Test graph with convolution followed by pooling."""
    if test.is_gpu_available(cuda_only=True):
      random_seed.set_random_seed(0)
      x = _input([2, 8, 8, 1])
      output = _conv_pool(x)

      output_val_ref, output_val, cost_graph, partition_graphs = self._run(output)
      node_map = _build_node_map(cost_graph.node)
      num_to_fp16, num_to_fp32 = _count_casts(partition_graphs[0])

      self._assert_output_fp16(node_map, 'Conv2D')
      self._assert_output_fp16(node_map, 'Relu')
      self._assert_output_fp16(node_map, 'MaxPool')
      self._assert_output_fp16(node_map, 'Conv2D_1')
      self.assertEqual(num_to_fp16, 3)
      self.assertEqual(num_to_fp32, 1)
      self.assertAllClose(output_val_ref, output_val, atol=1e-3, rtol=1e-3)

  @test_util.run_v1_only('b/138749235')
  @test_util.disable_xla('This test does not pass with XLA')
  def test_simple_loop(self):
    """Test graph with while loop."""
    if test.is_gpu_available(cuda_only=True):
      random_seed.set_random_seed(0)
      x = _input([8, 8])
      y = _simple_loop(x, _matmul_act)[1]
      optimizer = gradient_descent.GradientDescentOptimizer(learning_rate=0.01)
      g = optimizer.compute_gradients(y, [x])
      output = (y, g)

      output_val_ref, output_val, cost_graph, partition_graphs = self._run(output)
      node_map = _build_node_map(cost_graph.node)

      self._assert_output_fp16(node_map, 'while/MatMul')
      self._assert_output_fp16(node_map, 'while/Relu')
      self.assertAllClose(output_val_ref, output_val, atol=1e-3, rtol=1e-3)

  @test_util.run_v1_only('b/138749235')
  @test_util.disable_xla('This test does not pass with XLA')
  def test_loop_with_vars_intertwined(self):
    """Test graph with intertwined while loops."""
    if test.is_gpu_available(cuda_only=True):
      random_seed.set_random_seed(0)
      x = _input([8, 8])
      _, _, k, l = _loop_vars_intertwined(
          array_ops.ones(array_ops.shape(x)), x, _matmul_act, _matmul_act)
      optimizer = gradient_descent.GradientDescentOptimizer(learning_rate=0.01)
      g = optimizer.compute_gradients(k, [x])
      output = (k, l, g)

      output_val_ref, output_val, cost_graph, partition_graphs = self._run(output)
      node_map = _build_node_map(cost_graph.node)

      self._assert_output_fp16(node_map, 'while/MatMul')
      self._assert_output_fp16(node_map, 'while/Relu')
      self._assert_output_fp16(node_map, 'while/MatMul_1')
      self._assert_output_fp16(node_map, 'while/Relu_1')
      self.assertAllClose(output_val_ref, output_val, atol=1e-3, rtol=1e-3)

  @test_util.run_deprecated_v1
  @test_util.disable_xla('This test does not pass with XLA')
  def test_multi_paths(self):
    """Test graph with multiple paths."""
    if test.is_gpu_available(cuda_only=True):
      random_seed.set_random_seed(0)
      x = _input([2, 8, 8, 3])
      x1, x2, x3 = array_ops.split(x, num_or_size_splits=3, axis=3)
      y1 = _conv_pool(x1)
      y2 = _conv_pool(x2)
      y3 = _conv_pool(x3)
      y = array_ops.concat([y1, y2, y3], axis=3)
      y = array_ops.identity(y)
      optimizer = gradient_descent.GradientDescentOptimizer(learning_rate=0.01)
      g = optimizer.compute_gradients(y, [x])
      output = (y, g)

      output_val_ref, output_val, cost_graph, partition_graphs = self._run(output)
      node_map = _build_node_map(cost_graph.node)

      self._assert_output_fp16(node_map, 'split')
      for suffix in [''] + ['_%i' % i for i in range(1, 6)]:
        self._assert_output_fp16(node_map, 'Conv2D' + suffix)
        self._assert_output_fp16(node_map, 'Relu' + suffix)
        self._assert_output_fp16(node_map, 'MaxPool' + suffix)
      self._assert_output_fp16(node_map, 'concat')
      self.assertAllClose(output_val_ref, output_val, atol=1e-3, rtol=1e-3)

  @test_util.run_deprecated_v1
  @test_util.disable_xla('This test does not pass with XLA')
  def test_multi_paths_2(self):
    """Test graph with multiple paths."""
    if test.is_gpu_available(cuda_only=True):
      random_seed.set_random_seed(0)
      x = _input([8, 8])
      y1 = _matmul_act(x)
      y2 = _matmul_act(x)
      y = y1 + y2 + x
      optimizer = gradient_descent.GradientDescentOptimizer(learning_rate=0.01)
      g = optimizer.compute_gradients(y, [x])
      output = (g, y)

      output_val_ref, output_val, cost_graph, partition_graphs = self._run(output)
      node_map = _build_node_map(cost_graph.node)

      self._assert_output_fp16(node_map, 'MatMul')
      self._assert_output_fp16(node_map, 'Relu')
      self._assert_output_fp16(node_map, 'MatMul_1')
      self._assert_output_fp16(node_map, 'Relu_1')
      self.assertAllClose(output_val_ref, output_val, atol=1e-3, rtol=1e-3)

  @test_util.run_v1_only('b/138749235')
  @test_util.disable_xla('This test does not pass with XLA')
  def test_recurrent_lstm(self):
    """Test graph with recurrent lstm."""
    if test.is_gpu_available(cuda_only=True):
      random_seed.set_random_seed(0)
      init_c = _input([8, 4])
      init_h = _input([8, 4])
      _, _, h, _ = _recurrent_lstm(init_c, init_h)
      optimizer = gradient_descent.GradientDescentOptimizer(learning_rate=0.01)
      g = optimizer.compute_gradients(h, [init_c, init_h])
      output = (h, g)

      output_val_ref, output_val, cost_graph, partition_graphs = self._run(output)
      node_map = _build_node_map(cost_graph.node)

      self._assert_output_fp16(node_map, 'while/concat')
      self._assert_output_fp16(node_map, 'while/MatMul')
      self._assert_output_fp16(node_map, 'while/split')
      self._assert_output_fp16(node_map, 'while/Sigmoid')
      self._assert_output_fp16(node_map, 'while/Sigmoid_1')
      self._assert_output_fp16(node_map, 'while/Sigmoid_2')
      self._assert_output_fp16(node_map, 'while/Tanh')
      self._assert_output_fp16(node_map, 'while/Tanh_1')
      self.assertAllClose(output_val_ref, output_val, atol=1e-3, rtol=1e-3)

  @test_util.run_v1_only('v1 loop test')
  @test_util.disable_xla('This test does not pass with XLA')
  def test_propagation_through_simple_loop_1(self):
    self._run_simple_loop_test('W', 'C', 'C')

  @test_util.run_v1_only('v1 loop test')
  @test_util.disable_xla('This test does not pass with XLA')
  def test_propagation_through_simple_loop_2(self):
    self._run_simple_loop_test('C', 'C', 'W')

  @test_util.run_v1_only('v1 loop test')
  @test_util.disable_xla('This test does not pass with XLA')
  def test_propagation_through_simple_loop_3(self):
    self._run_simple_loop_test('W', 'G', 'W')

  @test_util.run_v1_only('v1 loop test')
  @test_util.disable_xla('This test does not pass with XLA')
  def test_propagation_through_simple_loop_4(self):
    self._run_simple_loop_test('W', 'gbg', 'W')

  @test_util.run_v1_only('b/138749235')
  @test_util.disable_xla('This test does not pass with XLA')
  def test_propagation_through_simple_loop_5(self):
    self._run_simple_loop_test('b', 'gWC', 'c')

  @test_util.run_v1_only('b/138749235')
  @test_util.disable_xla('This test does not pass with XLA')
  def test_propagation_through_simple_loop_6(self):
    self._run_simple_loop_test('b', 'CWCG', 'C')

  @test_util.run_v1_only('b/138749235')
  @test_util.disable_xla('This test does not pass with XLA')
  def test_propagation_through_simple_loop_7(self):
    self._run_simple_loop_test('C', 'GWCG', 'C')

  @test_util.run_v1_only('b/138749235')
  @test_util.disable_xla('This test does not pass with XLA')
  def test_propagation_through_simple_loop_8(self):
    self._run_simple_loop_test('C', 'CgbgWC', 'g')

  @test_util.run_deprecated_v1
  @test_util.disable_xla('This test does not pass with XLA')
  def test_noninlined_funcdef(self):
    """Test graph with non-inlined function subgraph.

    This requires the grappler pass to handle an OpDef that only appears in the
    graph's function registry instead of the global op registry.
    """
    if test.is_gpu_available(cuda_only=True):
      random_seed.set_random_seed(0)
      x = _input([8, 8])
      y = _matmul_act(x)
      y = _example_noninlined_funcdef(y)
      optimizer = gradient_descent.GradientDescentOptimizer(learning_rate=0.01)
      g = optimizer.compute_gradients(y, [x])
      output = (g, y)

      output_val_ref, output_val, cost_graph, partition_graphs = self._run(output)
      node_map = _build_node_map(cost_graph.node)

      self._assert_output_fp16(node_map, 'MatMul')
      self.assertAllClose(output_val_ref, output_val, atol=1e-3, rtol=1e-3)

  @test_util.run_deprecated_v1
  @test_util.disable_xla('This test does not pass with XLA')
  def test_ingraph_train_loop(self):
    """Tests a graph containing a while loop around a training update.

    This requires the grappler pass to take special care with its handling of
    Enter ops that appear in front of reads from non-resource variables. See
    the use of NodeImplicitlyReadsVariable in auto_mixed_precision.cc.
    """
    if tf2.enabled():
      # This test tests non-resource variables, which are only used in TF1.
      self.skipTest('TensorFlow 1 required')
    if test.is_gpu_available(cuda_only=True):
      random_seed.set_random_seed(1234)
      np.random.seed(1234)
      num_iter, bs, nchan, nclass = 100, 64, 32, 100

      data = np.random.normal(size=(bs * num_iter, nchan)).astype(np.float32)
      labels = np.random.randint(nclass, size=(bs * num_iter,))
      ds = dataset_ops.Dataset.from_tensor_slices((data, labels))
      ds = ds.batch(bs).prefetch(3)
      it = ds.make_one_shot_iterator()

      def body(_, i):
        i += 1
        x, yt = it.get_next()
        dense = layers.Dense(nclass)
        y = dense(x)
        loss = losses.sparse_softmax_cross_entropy(yt, y)
        opt = adam.AdamOptimizer()
        train_op = opt.minimize(loss, var_list=dense.trainable_weights)
        with ops.control_dependencies([train_op]):
          loss = array_ops.identity(loss)
        return loss, i

      begin, end = constant_op.constant(0), constant_op.constant(num_iter)
      loss, _ = control_flow_ops.while_loop(
          lambda loss, i: math_ops.less(i, end), body, [0.0, begin])

      output_val_ref, output_val, cost_graph, partition_graphs = self._run(loss)
      node_map = _build_node_map(cost_graph.node)

      self._assert_output_fp16(node_map, 'while/dense/MatMul')
      self._assert_output_fp16(
          node_map, 'while/gradients/while/dense/MatMul_grad/MatMul_1')
      self.assertAllClose(output_val_ref, output_val, atol=1e-3, rtol=1e-3)

  @test_util.run_deprecated_v1
  @test_util.disable_xla('This test does not pass with XLA')
  def test_scope_disable(self):
    """Test graph with convolution followed by batch norm."""
    with compat.forward_compatibility_horizon(2019, 11, 11):
      if test.is_gpu_available(cuda_only=True):
        random_seed.set_random_seed(0)
        y = _input([2, 8, 8, 1])
        with auto_mixed_precision_scope(False):
          x = _conv_bn(y)
          with auto_mixed_precision_scope(True):
            x = _conv_bn(x)
        output = gradients.gradients(x, [y])
        output_val_ref, output_val, cost_graph, partition_graphs = self._run(output)
        node_map = _build_node_map(cost_graph.node)
        num_to_fp16, num_to_fp32 = _count_casts(partition_graphs[0])

        self._assert_output_fp32(node_map, 'Conv2D')
        self._assert_output_fp32(node_map, 'FusedBatchNormV3')
        self._assert_output_fp16(node_map, 'Conv2D_1')
        self._assert_output_fp32(node_map, 'FusedBatchNormV3_1')
        self._assert_output_fp32(node_map,
                                 'gradients/Conv2D_grad/Conv2DBackpropInput')
        self._assert_output_fp16(node_map,
                                 'gradients/Conv2D_1_grad/Conv2DBackpropInput')
        self.assertEqual(num_to_fp16, 2)  # Before Conv2D_1:0, Conv2D_1:1
        self.assertEqual(num_to_fp32, 2)  # After Conv2D_1 and Conv2D_1_grad
        self.assertAllClose(output_val_ref, output_val, atol=1e-3, rtol=1e-3)
<<<<<<< HEAD
=======

  # TODO(benbarsdell): Add tests for list ops (TensorList*) that pass through
  # graph source/sink nodes, similar to the TensorListThroughFunction C++ test.
  # Tests here will have the advantage of catching changes in the types of ops
  # that are added to the graph.
>>>>>>> 4de5de05

if __name__ == '__main__':
  test.main()<|MERGE_RESOLUTION|>--- conflicted
+++ resolved
@@ -407,15 +407,9 @@
       x = _conv_bn(x)
       output = _conv_bn(x)
 
-<<<<<<< HEAD
-        output_val_ref, output_val, cost_graph, partition_graphs = self._run(output)
-        node_map = _build_node_map(cost_graph.node)
-        num_to_fp16, num_to_fp32 = _count_casts(partition_graphs[0])
-=======
       output_val_ref, output_val, cost_graph, partition_graphs = self._run(output)
       node_map = _build_node_map(cost_graph.node)
       num_to_fp16, num_to_fp32 = _count_casts(partition_graphs[0])
->>>>>>> 4de5de05
 
       self._assert_output_fp16(node_map, 'Conv2D')
       self._assert_output_fp16(node_map, 'FusedBatchNormV3')
@@ -479,30 +473,6 @@
   @test_util.disable_xla('This test does not pass with XLA')
   def test_conv_bn_dropout(self):
     """Test dropout precision of convolution batch norm graph."""
-<<<<<<< HEAD
-    with compat.forward_compatibility_horizon(2019, 6, 7):
-      if test.is_gpu_available(cuda_only=True):
-        random_seed.set_random_seed(0)
-        x = _input([2, 8, 8, 1])
-        y = _conv_bn(x)
-        y = nn.dropout(y, rate=0.5)
-        y = _conv_bn(y)
-        y = array_ops.identity(y)
-        optimizer = gradient_descent.GradientDescentOptimizer(
-            learning_rate=0.01)
-        g = optimizer.compute_gradients(y, [x])
-        output = (y, g)
-
-        output_val_ref, output_val, cost_graph, partition_graphs = self._run(output)
-        node_map = _build_node_map(cost_graph.node)
-        self._assert_output_fp16(node_map, 'Conv2D')
-        self._assert_output_fp16(node_map, 'FusedBatchNormV3')
-        self._assert_output_fp16(node_map, 'dropout/mul')
-        self._assert_output_fp16(node_map, 'Conv2D_1')
-
-        output_val_ref, output_val, cost_graph, partition_graphs = self._run(output)
-        self.assertAllClose(output_val_ref, output_val, atol=1e-3, rtol=1e-3)
-=======
     if test.is_gpu_available(cuda_only=True):
       random_seed.set_random_seed(0)
       x = _input([2, 8, 8, 1])
@@ -527,7 +497,6 @@
 
       output_val_ref, output_val, cost_graph, partition_graphs = self._run(output)
       self.assertAllClose(output_val_ref, output_val, atol=2e-3, rtol=2e-3)
->>>>>>> 4de5de05
 
   @test_util.run_deprecated_v1
   @test_util.disable_xla('This test does not pass with XLA')
@@ -806,14 +775,11 @@
         self.assertEqual(num_to_fp16, 2)  # Before Conv2D_1:0, Conv2D_1:1
         self.assertEqual(num_to_fp32, 2)  # After Conv2D_1 and Conv2D_1_grad
         self.assertAllClose(output_val_ref, output_val, atol=1e-3, rtol=1e-3)
-<<<<<<< HEAD
-=======
 
   # TODO(benbarsdell): Add tests for list ops (TensorList*) that pass through
   # graph source/sink nodes, similar to the TensorListThroughFunction C++ test.
   # Tests here will have the advantage of catching changes in the types of ops
   # that are added to the graph.
->>>>>>> 4de5de05
 
 if __name__ == '__main__':
   test.main()