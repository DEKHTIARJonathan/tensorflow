--- conflicted
+++ resolved
@@ -31,11 +31,7 @@
 # This value changes every day with an automatic CL. It can be modified in code
 # via `forward_compatibility_horizon()` or with the environment variable
 # TF_FORWARD_COMPATIBILITY_DELTA_DAYS, which is added to the compatibility date.
-<<<<<<< HEAD
-_FORWARD_COMPATIBILITY_HORIZON = datetime.date(2019, 8, 6)
-=======
 _FORWARD_COMPATIBILITY_HORIZON = datetime.date(2019, 11, 7)
->>>>>>> f2e4407a
 _FORWARD_COMPATIBILITY_DELTA_DAYS_VAR_NAME = "TF_FORWARD_COMPATIBILITY_DELTA_DAYS"
 _FORWARD_COMPATIBILITY_DATE_NUMBER = None
 
