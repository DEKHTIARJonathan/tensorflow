--- conflicted
+++ resolved
@@ -21,30 +21,17 @@
 import gast
 
 
-<<<<<<< HEAD
-class UnsupportedFeaturesChecker(gast.NodeTransformer):
-=======
 class UnsupportedFeaturesChecker(gast.NodeVisitor):
->>>>>>> 6ff86849
   """Quick check for Python features we know we don't support.
 
   Any features detected will cause AutoGraph to not compile a function.
   """
 
-<<<<<<< HEAD
-  # TODO(b/124103128): Implement support for `global` statements
-  def visit_Global(self, node):
-    raise NotImplementedError('The global keyword is not yet supported.')
-
-  def visit_Nonlocal(self, node):
-    raise NotImplementedError('The nonlocal keyword is not yet supported.')
-=======
   def visit_Attribute(self, node):
     if (node.attr is not None
         and node.attr.startswith('__') and not node.attr.endswith('__')):
       raise NotImplementedError(
           'Mangled names are not yet supported by AutoGraph')
->>>>>>> 6ff86849
 
   # These checks could potentially be replaced with inspect.isgeneratorfunction
   # to avoid a getsource/parse/ast-walk round trip.
