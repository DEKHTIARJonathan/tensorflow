# Copyright 2017 The TensorFlow Authors. All Rights Reserved.
#
# Licensed under the Apache License, Version 2.0 (the "License");
# you may not use this file except in compliance with the License.
# You may obtain a copy of the License at
#
#     http://www.apache.org/licenses/LICENSE-2.0
#
# Unless required by applicable law or agreed to in writing, software
# distributed under the License is distributed on an "AS IS" BASIS,
# WITHOUT WARRANTIES OR CONDITIONS OF ANY KIND, either express or implied.
# See the License for the specific language governing permissions and
# limitations under the License.
# ==============================================================================
"""Tests for py_builtins module."""

from __future__ import absolute_import
from __future__ import division
from __future__ import print_function

import sys

import six

from tensorflow.python.autograph.core import converter
from tensorflow.python.autograph.core import function_wrappers
from tensorflow.python.autograph.operators import data_structures
from tensorflow.python.autograph.operators import py_builtins
from tensorflow.python.data.ops import dataset_ops
from tensorflow.python.framework import constant_op
from tensorflow.python.framework import dtypes
from tensorflow.python.framework import errors_impl
from tensorflow.python.framework import test_util
from tensorflow.python.ops import array_ops
from tensorflow.python.ops import tensor_array_ops
from tensorflow.python.platform import test


class TestBase(object):

  def plus_twenty(self, x):
    return x + 20


class PyBuiltinsTest(test.TestCase):

  def test_abs(self):
    self.assertEqual(py_builtins.abs_(-1), 1)
    with self.cached_session() as sess:
      t = py_builtins.abs_(constant_op.constant(-1))
      self.assertEqual(self.evaluate(t), 1)
      t = py_builtins.abs_(constant_op.constant([-1, 2, -3]))
      self.assertAllEqual(self.evaluate(t), [1, 2, 3])

  def test_float(self):
    self.assertEqual(py_builtins.float_(10), 10.0)
    self.assertEqual(py_builtins.float_('10.0'), 10.0)
    with self.cached_session() as sess:
      t = py_builtins.float_(constant_op.constant(1, dtype=dtypes.int64))
      self.assertEqual(self.evaluate(t), 1.0)
      st = py_builtins.float_(constant_op.constant('1.0'))
      self.assertEqual(self.evaluate(st), 1.0)

  def test_int(self):
    self.assertEqual(py_builtins.int_(10.0), 10)
    self.assertEqual(py_builtins.int_('11', 2), 3)
    with self.cached_session() as sess:
      t = py_builtins.int_(constant_op.constant(1, dtype=dtypes.float64))
      self.assertEqual(self.evaluate(t), 1)
      st = py_builtins.int_(constant_op.constant('1'))
      self.assertEqual(self.evaluate(st), 1)
      st = py_builtins.int_(constant_op.constant('1'), 10)
      self.assertEqual(self.evaluate(st), 1)

  def test_int_unsupported_base(self):
    t = constant_op.constant(1, dtype=dtypes.float64)
    with self.assertRaises(NotImplementedError):
      py_builtins.int_(t, 2)

  def test_len(self):
    self.assertEqual(py_builtins.len_([1, 2, 3]), 3)
    with self.cached_session() as sess:
      t = py_builtins.len_(constant_op.constant([[1], [2], [3]]))
      self.assertEqual(t, 3)
      ta = py_builtins.len_(tensor_array_ops.TensorArray(dtypes.int32, size=5))
      self.assertEqual(self.evaluate(ta), 5)
      tl = py_builtins.len_(data_structures.tf_tensor_list_new([3, 4, 5]))
      self.assertEqual(self.evaluate(tl), 3)

  def test_len_scalar(self):
    with self.assertRaises(ValueError):
      py_builtins.len_(constant_op.constant(1))

  @test_util.run_deprecated_v1
  def test_len_dynamic_shape(self):
    with self.cached_session() as sess:
      p = array_ops.placeholder(dtype=dtypes.int32, shape=None)
      t = py_builtins.len_(p)
      self.assertEqual(sess.run(t, {p: [1, 2, 3]}), 3)

      with self.assertRaises(errors_impl.InvalidArgumentError):
        t = py_builtins.len_(p)
        sess.run(t, {p: 1})

  @test_util.run_deprecated_v1
  def test_print_tensors(self):
    try:
      out_capturer = six.StringIO()
      sys.stdout = out_capturer
      with self.cached_session() as sess:
        sess.run(py_builtins.print_(constant_op.constant('test message'), 1))
        self.assertEqual(out_capturer.getvalue(), 'test message 1\n')
    finally:
      sys.stdout = sys.__stdout__

  @test_util.run_deprecated_v1
  def test_print_complex(self):
    try:
      out_capturer = six.StringIO()
      sys.stdout = out_capturer
      with self.cached_session() as sess:
        sess.run(
            py_builtins.print_(constant_op.constant('test message'), [1, 2]))
        self.assertEqual(out_capturer.getvalue(), 'test message [1, 2]\n')
    finally:
      sys.stdout = sys.__stdout__

  def test_range(self):
    self.assertListEqual(list(py_builtins.range_(3)), [0, 1, 2])
    self.assertListEqual(list(py_builtins.range_(1, 3)), [1, 2])
    self.assertListEqual(list(py_builtins.range_(2, 0, -1)), [2, 1])

  def test_range_tensor(self):
    with self.cached_session() as sess:
      r = py_builtins.range_(constant_op.constant(3))
      self.assertAllEqual(self.evaluate(r), [0, 1, 2])
      r = py_builtins.range_(1, constant_op.constant(3))
      self.assertAllEqual(self.evaluate(r), [1, 2])
      r = py_builtins.range_(2, 0, constant_op.constant(-1))
      self.assertAllEqual(self.evaluate(r), [2, 1])

  def test_range_tensor_empty_range(self):
    with self.session() as sess:
      r = py_builtins.range_(constant_op.constant(-3))
      self.assertAllEqual(self.evaluate(r), [])
      r = py_builtins.range_(5, constant_op.constant(2))
      self.assertAllEqual(self.evaluate(r), [])

  def test_enumerate(self):
    self.assertListEqual(
        list(py_builtins.enumerate_([3, 2, 1])), [(0, 3), (1, 2), (2, 1)])
    self.assertListEqual(
        list(py_builtins.enumerate_([3, 2, 1], 5)), [(5, 3), (6, 2), (7, 1)])
    self.assertListEqual(list(py_builtins.enumerate_([-8], -3)), [(-3, -8)])

  def test_enumerate_dataset(self):
    dataset = dataset_ops.DatasetV2.from_tensor_slices(['a', 'c'])
    start = constant_op.constant(20, dtype=dtypes.int64)
    dataset = py_builtins.enumerate_(dataset, start)
    iterator = dataset_ops.make_one_shot_iterator(dataset)
    with self.cached_session() as sess:
      self.assertAllEqual(self.evaluate(iterator.get_next()), (20, b'a'))
      self.assertAllEqual(self.evaluate(iterator.get_next()), (21, b'c'))

  def test_zip(self):
    self.assertListEqual(
        list(py_builtins.zip_([3, 2, 1], [1, 2, 3])), [(3, 1), (2, 2), (1, 3)])
    self.assertListEqual(
        list(py_builtins.zip_([4, 5, 6], [-1, -2])), [(4, -1), (5, -2)])

  def test_zip_dataset(self):
    ds1 = dataset_ops.DatasetV2.from_tensor_slices([-11, -12, 4])
    ds2 = dataset_ops.DatasetV2.from_tensor_slices([-21, -22, 5])
    ds3 = py_builtins.zip_(ds1, ds2)
    iterator = dataset_ops.make_one_shot_iterator(ds3)
    with self.cached_session() as sess:
      self.assertAllEqual(self.evaluate(iterator.get_next()), (-11, -21))
      self.assertAllEqual(self.evaluate(iterator.get_next()), (-12, -22))
      self.assertAllEqual(self.evaluate(iterator.get_next()), (4, 5))

<<<<<<< HEAD
=======
  def test_map(self):

    def increment(x):
      return x + 1

    add_list = lambda x, y: x + y
    self.assertListEqual(
        list(py_builtins.map_(increment, [4, 5, 6])), [5, 6, 7])
    self.assertListEqual(
        list(py_builtins.map_(add_list, [3, 2, 1], [-1, -2, -3])), [2, 0, -2])

  def test_map_dataset(self):

    def increment(x):
      return x + 1

    ds1 = dataset_ops.DatasetV2.from_tensor_slices([4, 5, 6])
    ds2 = py_builtins.map_(increment, ds1)
    iterator = dataset_ops.make_one_shot_iterator(ds2)
    with self.cached_session() as sess:
      self.assertAllEqual(self.evaluate(iterator.get_next()), 5)
      self.assertAllEqual(self.evaluate(iterator.get_next()), 6)
      self.assertAllEqual(self.evaluate(iterator.get_next()), 7)

  def test_map_multiple_datasets(self):
    add_list = lambda x, y: x + y
    ds1 = dataset_ops.DatasetV2.from_tensor_slices([-11, -12, 4])
    ds2 = dataset_ops.DatasetV2.from_tensor_slices([-21, -22, 5])
    ds3 = py_builtins.map_(add_list, ds1, ds2)
    iterator = dataset_ops.make_one_shot_iterator(ds3)
    with self.cached_session() as sess:
      self.assertAllEqual(self.evaluate(iterator.get_next()), -32)
      self.assertAllEqual(self.evaluate(iterator.get_next()), -34)
      self.assertAllEqual(self.evaluate(iterator.get_next()), 9)

>>>>>>> f2e4407a
  def _basic_function_scope(self):
    return function_wrappers.FunctionScope(
        'test_function_name',
        'test_scope',  # Note: this must match the name in the `with` statement.
        converter.ConversionOptions())

  def test_eval_in_original_context(self):

    def test_fn():
      l = 1  # pylint:disable=unused-variable
      with self._basic_function_scope() as test_scope:
        return py_builtins.eval_in_original_context(eval, ('l',), test_scope)

    self.assertEqual(test_fn(), 1)

  def test_eval_in_original_context_inner_function(self):

    def test_fn():
      l = 1  # pylint:disable=unused-variable
      with self._basic_function_scope() as test_scope:

        def inner_fn():
          # Note: a user function without a top-level function scope should
          # never be found in user code; it's only possible in generated code.
          l = 2  # pylint:disable=unused-variable
          return py_builtins.eval_in_original_context(eval, ('l',), test_scope)

        return inner_fn()

    self.assertEqual(test_fn(), 2)

  def test_super_in_original_context_unary_call(self):
    test_case_self = self

    class TestSubclass(TestBase):

      def plus_twenty(self, x):
        test_case_self.fail('This should never be called.')

      def test_method(self):
        with test_case_self._basic_function_scope() as test_scope:
          test_base_unbound = py_builtins.super_in_original_context(
              super, (TestSubclass,), test_scope)
          test_base = test_base_unbound.__get__(self, TestSubclass)
          return test_base.plus_twenty(1)

    tc = TestSubclass()
    self.assertEqual(tc.test_method(), 21)

  def test_super_in_original_context_binary_call(self):
    test_case_self = self

    class TestSubclass(TestBase):

      def plus_twenty(self, x):
        test_case_self.fail('This should never be called.')

      def test_method(self):
        with test_case_self._basic_function_scope() as test_scope:
          test_base = py_builtins.super_in_original_context(
              super, (TestSubclass, self), test_scope)
          return test_base.plus_twenty(1)

    tc = TestSubclass()
    self.assertEqual(tc.test_method(), 21)

  def test_filter(self):
    self.assertListEqual(
        list(py_builtins.filter_(lambda x: x == 'b', ['a', 'b', 'c'])), ['b'])
    self.assertListEqual(
        list(py_builtins.filter_(lambda x: x < 3, [3, 2, 1])), [2, 1])

  def test_filter_dataset(self):
    dataset = dataset_ops.DatasetV2.from_tensor_slices([3, 2, 1])
    dataset = py_builtins.filter_(lambda x: x < 3, dataset)
    iterator = dataset_ops.make_one_shot_iterator(dataset)
    with self.cached_session() as sess:
      self.assertAllEqual(self.evaluate(iterator.get_next()), 2)
      self.assertAllEqual(self.evaluate(iterator.get_next()), 1)


if __name__ == '__main__':
  test.main()<|MERGE_RESOLUTION|>--- conflicted
+++ resolved
@@ -178,8 +178,6 @@
       self.assertAllEqual(self.evaluate(iterator.get_next()), (-12, -22))
       self.assertAllEqual(self.evaluate(iterator.get_next()), (4, 5))
 
-<<<<<<< HEAD
-=======
   def test_map(self):
 
     def increment(x):
@@ -215,7 +213,6 @@
       self.assertAllEqual(self.evaluate(iterator.get_next()), -34)
       self.assertAllEqual(self.evaluate(iterator.get_next()), 9)
 
->>>>>>> f2e4407a
   def _basic_function_scope(self):
     return function_wrappers.FunctionScope(
         'test_function_name',
