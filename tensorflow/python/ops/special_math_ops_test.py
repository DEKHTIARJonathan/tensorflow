--- conflicted
+++ resolved
@@ -660,11 +660,7 @@
       # with the same input args (as input_1 and input_2 above), and if
       # those tests run before this test, then the call_count for the method
       # mock_contract_path will not increment.
-<<<<<<< HEAD
-      if six.PY3:
-=======
       if not six.PY2:
->>>>>>> 4de5de05
         special_math_ops._get_opt_einsum_contract_path.cache_clear()
 
       self.assertEqual(mock_contract_path.call_count, 0)
