--- conflicted
+++ resolved
@@ -4098,15 +4098,8 @@
   if axis is None:
     axis = batch_dims
   if tensor_util.constant_value(axis) != 0:
-<<<<<<< HEAD
-    # Note that we do a sparse_read here to avoid snapshotting the entire
-    # resource variable and doing a gather, which can be inefficient and lead to
-    # subtle race conditions. TODO(apassos) implement axis != 0 on sparse_read
-    return gen_array_ops.gather_v2(params, indices, axis, name=name)
-=======
     return gen_array_ops.gather_v2(
         params, indices, axis, batch_dims=batch_dims, name=name)
->>>>>>> f2e4407a
   try:
     # TODO(apassos) find a less bad way of detecting resource variables
     # without introducing a circular dependency.
