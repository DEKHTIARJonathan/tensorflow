--- conflicted
+++ resolved
@@ -3503,13 +3503,8 @@
   branch will be selected. `tf.switch_case` is more like a C++ switch/case
   statement than `tf.case`, which is more like an if/elif/elif/else chain.
 
-<<<<<<< HEAD
-  The `branch_fns` parameter is either a list
-  of (int, callable) pairs, or simply a list of callables (in which case the
-=======
   The `branch_fns` parameter is either a dict from `int` to callables, or list
   of (`int`, callable) pairs, or simply a list of callables (in which case the
->>>>>>> f2e4407a
   index is implicitly the key). The `branch_index` `Tensor` is used to select an
   element in `branch_fns` with matching `int` key, falling back to `default`
   if none match, or `max(keys)` if no `default` is provided. The keys must form
@@ -3518,12 +3513,6 @@
   `tf.switch_case` supports nested structures as implemented in `tf.nest`. All
   callables must return the same (possibly nested) value structure of lists,
   tuples, and/or named tuples.
-
-  @compatibility(v2)
-  `branch_fns` could be a dictionary in v1. However, tf.Tensor and
-  tf.Variable are no longer hashable in v2, so cannot be used as a key for a
-  dictionary.  Please use a list or a tuple instead.
-  @end_compatibility
 
   **Example:**
 
@@ -3555,16 +3544,10 @@
   Args:
     branch_index: An int Tensor specifying which of `branch_fns` should be
       executed.
-<<<<<<< HEAD
-    branch_fns: A `list` of (int, callable) pairs, or simply a list of
-    callables (in which case the index serves as the key). Each callable must
-    return a matching structure of tensors.
-=======
     branch_fns: A `dict` mapping `int`s to callables, or a `list` of
       (`int`, callable) pairs, or simply a list of callables (in which case the
       index serves as the key). Each callable must return a matching structure
       of tensors.
->>>>>>> f2e4407a
     default: Optional callable that returns a structure of tensors.
     name: A name for this operation (optional).
 
