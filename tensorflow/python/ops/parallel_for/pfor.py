--- conflicted
+++ resolved
@@ -984,16 +984,9 @@
   def __init__(self):
     # This may be set to the number of iterations.
     self._maybe_iters = None
-<<<<<<< HEAD
-    # Map from output placeholder to the unvectorized tensor.
-    self._reduce_concat_map = object_identity.ObjectIdentityDictionary()
-    # Reverse map of `self._reduce_concat_map`.
-    self._reverse_reduce_concat_map = object_identity.ObjectIdentityDictionary()
-=======
     # Map from reduction node, created by `reduce`, to the bundle of reduction
     # function and arguments.
     self._reduce_map = {}
->>>>>>> f2e4407a
 
   def _has_reductions(self):
     """True if some reductions where performed by loop body."""
