# Copyright 2015 The TensorFlow Authors. All Rights Reserved.
#
# Licensed under the Apache License, Version 2.0 (the "License");
# you may not use this file except in compliance with the License.
# You may obtain a copy of the License at
#
#     http://www.apache.org/licenses/LICENSE-2.0
#
# Unless required by applicable law or agreed to in writing, software
# distributed under the License is distributed on an "AS IS" BASIS,
# WITHOUT WARRANTIES OR CONDITIONS OF ANY KIND, either express or implied.
# See the License for the specific language governing permissions and
# limitations under the License.
# ==============================================================================
"""Implementation of image ops."""

from __future__ import absolute_import
from __future__ import division
from __future__ import print_function

import numpy as np

from tensorflow.python.framework import constant_op
from tensorflow.python.framework import dtypes
from tensorflow.python.framework import ops
from tensorflow.python.framework import random_seed
from tensorflow.python.framework import tensor_shape
from tensorflow.python.framework import tensor_util
from tensorflow.python.ops import array_ops
from tensorflow.python.ops import check_ops
from tensorflow.python.ops import control_flow_ops
from tensorflow.python.ops import gen_image_ops
from tensorflow.python.ops import math_ops
from tensorflow.python.ops import nn
from tensorflow.python.ops import nn_ops
from tensorflow.python.ops import random_ops
from tensorflow.python.ops import string_ops
from tensorflow.python.ops import variables
from tensorflow.python.util import deprecation
from tensorflow.python.util.tf_export import tf_export

ops.NotDifferentiable('RandomCrop')
# TODO(b/31222613): This op may be differentiable, and there may be
# latent bugs here.
ops.NotDifferentiable('HSVToRGB')
ops.NotDifferentiable('DrawBoundingBoxes')
ops.NotDifferentiable('SampleDistortedBoundingBox')
ops.NotDifferentiable('SampleDistortedBoundingBoxV2')
# TODO(bsteiner): Implement the gradient function for extract_glimpse
# TODO(b/31222613): This op may be differentiable, and there may be
# latent bugs here.
ops.NotDifferentiable('ExtractGlimpse')
ops.NotDifferentiable('NonMaxSuppression')
ops.NotDifferentiable('NonMaxSuppressionV2')
ops.NotDifferentiable('NonMaxSuppressionWithOverlaps')
ops.NotDifferentiable('GenerateBoundingBoxProposals')

# pylint: disable=invalid-name
def _assert(cond, ex_type, msg):
  """A polymorphic assert, works with tensors and boolean expressions.

  If `cond` is not a tensor, behave like an ordinary assert statement, except
  that a empty list is returned. If `cond` is a tensor, return a list
  containing a single TensorFlow assert op.

  Args:
    cond: Something evaluates to a boolean value. May be a tensor.
    ex_type: The exception class to use.
    msg: The error message.

  Returns:
    A list, containing at most one assert op.
  """
  if _is_tensor(cond):
    return [control_flow_ops.Assert(cond, [msg])]
  else:
    if not cond:
      raise ex_type(msg)
    else:
      return []


def _is_tensor(x):
  """Returns `True` if `x` is a symbolic tensor-like object.

  Args:
    x: A python object to check.

  Returns:
    `True` if `x` is a `tf.Tensor` or `tf.Variable`, otherwise `False`.
  """
  return isinstance(x, (ops.Tensor, variables.Variable))


def _ImageDimensions(image, rank):
  """Returns the dimensions of an image tensor.

  Args:
    image: A rank-D Tensor. For 3-D  of shape: `[height, width, channels]`.
    rank: The expected rank of the image

  Returns:
    A list of corresponding to the dimensions of the
    input image.  Dimensions that are statically known are python integers,
    otherwise they are integer scalar tensors.
  """
  if image.get_shape().is_fully_defined():
    return image.get_shape().as_list()
  else:
    static_shape = image.get_shape().with_rank(rank).as_list()
    dynamic_shape = array_ops.unstack(array_ops.shape(image), rank)
    return [
        s if s is not None else d for s, d in zip(static_shape, dynamic_shape)
    ]


def _Check3DImage(image, require_static=True):
  """Assert that we are working with properly shaped image.

  Args:
    image: 3-D Tensor of shape [height, width, channels]
    require_static: If `True`, requires that all dimensions of `image` are known
      and non-zero.

  Raises:
    ValueError: if `image.shape` is not a 3-vector.

  Returns:
    An empty list, if `image` has fully defined dimensions. Otherwise, a list
    containing an assert op is returned.
  """
  try:
    image_shape = image.get_shape().with_rank(3)
  except ValueError:
    raise ValueError("'image' (shape %s) must be three-dimensional." %
                     image.shape)
  if require_static and not image_shape.is_fully_defined():
    raise ValueError("'image' (shape %s) must be fully defined." % image_shape)
  if any(x == 0 for x in image_shape):
    raise ValueError("all dims of 'image.shape' must be > 0: %s" % image_shape)
  if not image_shape.is_fully_defined():
    return [
        check_ops.assert_positive(
            array_ops.shape(image),
            ["all dims of 'image.shape' "
             'must be > 0.'])
    ]
  else:
    return []


def _Assert3DImage(image):
  """Assert that we are working with a properly shaped image.

  Performs the check statically if possible (i.e. if the shape
  is statically known). Otherwise adds a control dependency
  to an assert op that checks the dynamic shape.

  Args:
    image: 3-D Tensor of shape [height, width, channels]

  Raises:
    ValueError: if `image.shape` is not a 3-vector.

  Returns:
    If the shape of `image` could be verified statically, `image` is
    returned unchanged, otherwise there will be a control dependency
    added that asserts the correct dynamic shape.
  """
  return control_flow_ops.with_dependencies(
      _Check3DImage(image, require_static=False), image)


def _AssertAtLeast3DImage(image):
  """Assert that we are working with a properly shaped image.

  Performs the check statically if possible (i.e. if the shape
  is statically known). Otherwise adds a control dependency
  to an assert op that checks the dynamic shape.

  Args:
    image: >= 3-D Tensor of size [*, height, width, depth]

  Raises:
    ValueError: if image.shape is not a [>= 3] vector.

  Returns:
    If the shape of `image` could be verified statically, `image` is
    returned unchanged, otherwise there will be a control dependency
    added that asserts the correct dynamic shape.
  """
  return control_flow_ops.with_dependencies(
      _CheckAtLeast3DImage(image, require_static=False), image)


def _CheckAtLeast3DImage(image, require_static=True):
  """Assert that we are working with properly shaped image.

  Args:
    image: >= 3-D Tensor of size [*, height, width, depth]
    require_static: If `True`, requires that all dimensions of `image` are known
      and non-zero.

  Raises:
    ValueError: if image.shape is not a [>= 3] vector.

  Returns:
    An empty list, if `image` has fully defined dimensions. Otherwise, a list
    containing an assert op is returned.
  """
  try:
    if image.get_shape().ndims is None:
      image_shape = image.get_shape().with_rank(3)
    else:
      image_shape = image.get_shape().with_rank_at_least(3)
  except ValueError:
    raise ValueError("'image' must be at least three-dimensional.")
  if require_static and not image_shape.is_fully_defined():
    raise ValueError('\'image\' must be fully defined.')
  if any(x == 0 for x in image_shape[-3:]):
    raise ValueError('inner 3 dims of \'image.shape\' must be > 0: %s' %
                     image_shape)
  if not image_shape[-3:].is_fully_defined():
    return [
        check_ops.assert_positive(
            array_ops.shape(image)[-3:],
            ["inner 3 dims of 'image.shape' "
             'must be > 0.']),
        check_ops.assert_greater_equal(
            array_ops.rank(image),
            3,
            message="'image' must be at least three-dimensional.")
    ]
  else:
    return []


def _AssertGrayscaleImage(image):
  """Assert that we are working with a properly shaped grayscale image.

  Performs the check statically if possible (i.e. if the shape
  is statically known). Otherwise adds a control dependency
  to an assert op that checks the dynamic shape.

  Args:
    image: >= 2-D Tensor of size [*, 1]

  Raises:
    ValueError: if image.shape is not a [>= 2] vector or if
              last dimension is not size 1.

  Returns:
    If the shape of `image` could be verified statically, `image` is
    returned unchanged, otherwise there will be a control dependency
    added that asserts the correct dynamic shape.
  """
  return control_flow_ops.with_dependencies(
      _CheckGrayscaleImage(image, require_static=False), image)


def _CheckGrayscaleImage(image, require_static=True):
  """Assert that we are working with properly shaped grayscale image.

  Args:
    image: >= 2-D Tensor of size [*, 1]
    require_static: Boolean, whether static shape is required.

  Raises:
    ValueError: if image.shape is not a [>= 2] vector or if
              last dimension is not size 1.

  Returns:
    An empty list, if `image` has fully defined dimensions. Otherwise, a list
    containing an assert op is returned.
  """
  try:
    if image.get_shape().ndims is None:
      image_shape = image.get_shape().with_rank(2)
    else:
      image_shape = image.get_shape().with_rank_at_least(2)
  except ValueError:
    raise ValueError('A grayscale image must be at least two-dimensional.')
  if require_static and not image_shape.is_fully_defined():
    raise ValueError('\'image\' must be fully defined.')
  if image_shape.is_fully_defined():
    if image_shape[-1] != 1:
      raise ValueError('Last dimension of a grayscale image should be size 1.')
  if not image_shape.is_fully_defined():
    return [
        check_ops.assert_equal(
            array_ops.shape(image)[-1],
            1,
            message='Last dimension of a grayscale image should be size 1.'),
        check_ops.assert_greater_equal(
            array_ops.rank(image),
            3,
            message='A grayscale image must be at least two-dimensional.')
    ]
  else:
    return []


def fix_image_flip_shape(image, result):
  """Set the shape to 3 dimensional if we don't know anything else.

  Args:
    image: original image size
    result: flipped or transformed image

  Returns:
    An image whose shape is at least None,None,None.
  """

  image_shape = image.get_shape()
  if image_shape == tensor_shape.unknown_shape():
    result.set_shape([None, None, None])
  else:
    result.set_shape(image_shape)
  return result


@tf_export('image.random_flip_up_down')
def random_flip_up_down(image, seed=None):
  """Randomly flips an image vertically (upside down).

  With a 1 in 2 chance, outputs the contents of `image` flipped along the first
  dimension, which is `height`.  Otherwise output the image as-is.
  When passing a batch of images, each image will be randomly flipped
  independent of other images.

  Example usage:

    Randomly flip a single image.
    >>> import numpy as np

    >>> image = np.array([[[1], [2]], [[3], [4]]])
    >>> tf.image.random_flip_up_down(image, 3).numpy().tolist()
    [[[3], [4]], [[1], [2]]]

    Randomly flip multiple images.
    >>> images = np.array(
    ... [
    ...     [[[1], [2]], [[3], [4]]],
    ...     [[[5], [6]], [[7], [8]]]
    ... ])
    >>> tf.image.random_flip_up_down(images, 4).numpy().tolist()
    [[[[3], [4]], [[1], [2]]], [[[5], [6]], [[7], [8]]]]

  Args:
    image: 4-D Tensor of shape `[batch, height, width, channels]` or 3-D Tensor
      of shape `[height, width, channels]`.
    seed: A Python integer. Used to create a random seed. See
      `tf.compat.v1.set_random_seed` for behavior.

  Returns:
    A tensor of the same type and shape as `image`.
  Raises:
    ValueError: if the shape of `image` not supported.
  """
  return _random_flip(image, 0, seed, 'random_flip_up_down')


@tf_export('image.random_flip_left_right')
def random_flip_left_right(image, seed=None):
  """Randomly flip an image horizontally (left to right).

  With a 1 in 2 chance, outputs the contents of `image` flipped along the
  second dimension, which is `width`.  Otherwise output the image as-is.
  When passing a batch of images, each image will be randomly flipped
  independent of other images.

  Example usage:
    Randomly flip a single image.
    >>> import numpy as np

    >>> image = np.array([[[1], [2]], [[3], [4]]])
    >>> tf.image.random_flip_left_right(image, 5).numpy().tolist()
    [[[2], [1]], [[4], [3]]]

    Randomly flip multiple images.
    >>> images = np.array(
    ... [
    ...     [[[1], [2]], [[3], [4]]],
    ...     [[[5], [6]], [[7], [8]]]
    ... ])
    >>> tf.image.random_flip_left_right(images, 6).numpy().tolist()
    [[[[2], [1]], [[4], [3]]], [[[5], [6]], [[7], [8]]]]

  Args:
    image: 4-D Tensor of shape `[batch, height, width, channels]` or 3-D Tensor
      of shape `[height, width, channels]`.
    seed: A Python integer. Used to create a random seed. See
      `tf.compat.v1.set_random_seed` for behavior.

  Returns:
    A tensor of the same type and shape as `image`.

  Raises:
    ValueError: if the shape of `image` not supported.
  """
  return _random_flip(image, 1, seed, 'random_flip_left_right')


def _random_flip(image, flip_index, seed, scope_name):
  """Randomly (50% chance) flip an image along axis `flip_index`.

  Args:
    image: 4-D Tensor of shape `[batch, height, width, channels]` or 3-D Tensor
      of shape `[height, width, channels]`.
    flip_index: Dimension along which to flip image. Vertical: 0, Horizontal: 1
    seed: A Python integer. Used to create a random seed. See
      `tf.compat.v1.set_random_seed` for behavior.
    scope_name: Name of the scope in which the ops are added.

  Returns:
    A tensor of the same type and shape as `image`.

  Raises:
    ValueError: if the shape of `image` not supported.
  """
  with ops.name_scope(None, scope_name, [image]) as scope:
    image = ops.convert_to_tensor(image, name='image')
    image = _AssertAtLeast3DImage(image)
    shape = image.get_shape()
    if shape.ndims == 3 or shape.ndims is None:
      uniform_random = random_ops.random_uniform([], 0, 1.0, seed=seed)
      mirror_cond = math_ops.less(uniform_random, .5)
      result = control_flow_ops.cond(
          mirror_cond,
          lambda: array_ops.reverse(image, [flip_index]),
          lambda: image,
          name=scope)
      return fix_image_flip_shape(image, result)
    elif shape.ndims == 4:
      batch_size = array_ops.shape(image)[0]
      uniform_random = random_ops.random_uniform([batch_size],
                                                 0,
                                                 1.0,
                                                 seed=seed)
      flips = math_ops.round(
          array_ops.reshape(uniform_random, [batch_size, 1, 1, 1]))
      flips = math_ops.cast(flips, image.dtype)
      flipped_input = array_ops.reverse(image, [flip_index + 1])
      return flips * flipped_input + (1 - flips) * image
    else:
      raise ValueError('\'image\' must have either 3 or 4 dimensions.')


@tf_export('image.flip_left_right')
def flip_left_right(image):
  """Flip an image horizontally (left to right).

  Outputs the contents of `image` flipped along the width dimension.

  See also `reverse()`.

  Args:
    image: 4-D Tensor of shape `[batch, height, width, channels]` or 3-D Tensor
      of shape `[height, width, channels]`.

  Returns:
    A tensor of the same type and shape as `image`.

  Raises:
    ValueError: if the shape of `image` not supported.
  """
  return _flip(image, 1, 'flip_left_right')


@tf_export('image.flip_up_down')
def flip_up_down(image):
  """Flip an image vertically (upside down).

  Outputs the contents of `image` flipped along the height dimension.

  See also `reverse()`.

  Args:
    image: 4-D Tensor of shape `[batch, height, width, channels]` or 3-D Tensor
      of shape `[height, width, channels]`.

  Returns:
    A `Tensor` of the same type and shape as `image`.

  Raises:
    ValueError: if the shape of `image` not supported.
  """
  return _flip(image, 0, 'flip_up_down')


def _flip(image, flip_index, scope_name):
  """Flip an image either horizontally or vertically.

  Outputs the contents of `image` flipped along the dimension `flip_index`.

  See also `reverse()`.

  Args:
    image: 4-D Tensor of shape `[batch, height, width, channels]` or 3-D Tensor
      of shape `[height, width, channels]`.
    flip_index: 0 For vertical, 1 for horizontal.
    scope_name: string, scope name.

  Returns:
    A `Tensor` of the same type and shape as `image`.

  Raises:
    ValueError: if the shape of `image` not supported.
  """
  with ops.name_scope(None, scope_name, [image]):
    image = ops.convert_to_tensor(image, name='image')
    image = _AssertAtLeast3DImage(image)
    shape = image.get_shape()
    if shape.ndims == 3 or shape.ndims is None:
      return fix_image_flip_shape(image, array_ops.reverse(image, [flip_index]))
    elif shape.ndims == 4:
      return array_ops.reverse(image, [flip_index + 1])
    else:
      raise ValueError('\'image\' must have either 3 or 4 dimensions.')


@tf_export('image.rot90')
def rot90(image, k=1, name=None):
  """Rotate image(s) counter-clockwise by 90 degrees.


  For example:
  ```python
  a=tf.constant([[[1],[2]],[[3],[4]]])
  # rotating `a` counter clockwise by 90 degrees
  a_rot=tf.image.rot90(a,k=1) #rotated `a`
  print(a_rot) # [[[2],[4]],[[1],[3]]]
  ```
  Args:
    image: 4-D Tensor of shape `[batch, height, width, channels]` or 3-D Tensor
      of shape `[height, width, channels]`.
    k: A scalar integer. The number of times the image is rotated by 90 degrees.
    name: A name for this operation (optional).

  Returns:
    A rotated tensor of the same type and shape as `image`.

  Raises:
    ValueError: if the shape of `image` not supported.
  """
  with ops.name_scope(name, 'rot90', [image, k]) as scope:
    image = ops.convert_to_tensor(image, name='image')
    image = _AssertAtLeast3DImage(image)
    k = ops.convert_to_tensor(k, dtype=dtypes.int32, name='k')
    k.get_shape().assert_has_rank(0)
    k = math_ops.mod(k, 4)

    shape = image.get_shape()
    if shape.ndims == 3 or shape.ndims is None:
      return _rot90_3D(image, k, scope)
    elif shape.ndims == 4:
      return _rot90_4D(image, k, scope)
    else:
      raise ValueError('\'image\' must have either 3 or 4 dimensions.')


def _rot90_3D(image, k, name_scope):
  """Rotate image counter-clockwise by 90 degrees `k` times.

  Args:
    image: 3-D Tensor of shape `[height, width, channels]`.
    k: A scalar integer. The number of times the image is rotated by 90 degrees.
    name_scope: A valid TensorFlow name scope.

  Returns:
    A 3-D tensor of the same type and shape as `image`.

  """

  def _rot90():
    return array_ops.transpose(array_ops.reverse_v2(image, [1]), [1, 0, 2])

  def _rot180():
    return array_ops.reverse_v2(image, [0, 1])

  def _rot270():
    return array_ops.reverse_v2(array_ops.transpose(image, [1, 0, 2]), [1])

  cases = [(math_ops.equal(k, 1), _rot90), (math_ops.equal(k, 2), _rot180),
           (math_ops.equal(k, 3), _rot270)]

  result = control_flow_ops.case(
      cases, default=lambda: image, exclusive=True, name=name_scope)
  result.set_shape([None, None, image.get_shape()[2]])
  return result


def _rot90_4D(images, k, name_scope):
  """Rotate batch of images counter-clockwise by 90 degrees `k` times.

  Args:
    images: 4-D Tensor of shape `[height, width, channels]`.
    k: A scalar integer. The number of times the images are rotated by 90
      degrees.
    name_scope: A valid TensorFlow name scope.

  Returns:
    A 4-D `Tensor` of the same type and shape as `images`.
  """

  def _rot90():
    return array_ops.transpose(array_ops.reverse_v2(images, [2]), [0, 2, 1, 3])

  def _rot180():
    return array_ops.reverse_v2(images, [1, 2])

  def _rot270():
    return array_ops.reverse_v2(array_ops.transpose(images, [0, 2, 1, 3]), [2])

  cases = [(math_ops.equal(k, 1), _rot90), (math_ops.equal(k, 2), _rot180),
           (math_ops.equal(k, 3), _rot270)]

  result = control_flow_ops.case(
      cases, default=lambda: images, exclusive=True, name=name_scope)
  shape = result.get_shape()
  result.set_shape([shape[0], None, None, shape[3]])
  return result


@tf_export('image.transpose', v1=['image.transpose', 'image.transpose_image'])
def transpose(image, name=None):
  """Transpose image(s) by swapping the height and width dimension.

  Args:
    image: 4-D Tensor of shape `[batch, height, width, channels]` or 3-D Tensor
      of shape `[height, width, channels]`.
    name: A name for this operation (optional).

  Returns:
    If `image` was 4-D, a 4-D float Tensor of shape
   `[batch, width, height, channels]`
    If `image` was 3-D, a 3-D float Tensor of shape
   `[width, height, channels]`

  Raises:
    ValueError: if the shape of `image` not supported.
  """
  with ops.name_scope(name, 'transpose', [image]):
    image = ops.convert_to_tensor(image, name='image')
    image = _AssertAtLeast3DImage(image)
    shape = image.get_shape()
    if shape.ndims == 3 or shape.ndims is None:
      return array_ops.transpose(image, [1, 0, 2], name=name)
    elif shape.ndims == 4:
      return array_ops.transpose(image, [0, 2, 1, 3], name=name)
    else:
      raise ValueError('\'image\' must have either 3 or 4 dimensions.')


@tf_export('image.central_crop')
def central_crop(image, central_fraction):
  """Crop the central region of the image(s).

  Remove the outer parts of an image but retain the central region of the image
  along each dimension. If we specify central_fraction = 0.5, this function
  returns the region marked with "X" in the below diagram.

       --------
      |        |
      |  XXXX  |
      |  XXXX  |
      |        |   where "X" is the central 50% of the image.
       --------

  This function works on either a single image (`image` is a 3-D Tensor), or a
  batch of images (`image` is a 4-D Tensor).

  Args:
    image: Either a 3-D float Tensor of shape [height, width, depth], or a 4-D
      Tensor of shape [batch_size, height, width, depth].
    central_fraction: float (0, 1], fraction of size to crop
  Usage Example: ```python >> import tensorflow as tf >> x =
    tf.random.normal(shape=(256, 256, 3)) >> tf.image.central_crop(x, 0.5) ```

  Raises:
    ValueError: if central_crop_fraction is not within (0, 1].

  Returns:
    3-D / 4-D float Tensor, as per the input.
  """
  with ops.name_scope(None, 'central_crop', [image]):
    image = ops.convert_to_tensor(image, name='image')
    if central_fraction <= 0.0 or central_fraction > 1.0:
      raise ValueError('central_fraction must be within (0, 1]')
    if central_fraction == 1.0:
      return image

    _AssertAtLeast3DImage(image)
    rank = image.get_shape().ndims
    if rank != 3 and rank != 4:
      raise ValueError('`image` should either be a Tensor with rank = 3 or '
                       'rank = 4. Had rank = {}.'.format(rank))

    # Helper method to return the `idx`-th dimension of `tensor`, along with
    # a boolean signifying if the dimension is dynamic.
    def _get_dim(tensor, idx):
      static_shape = tensor.get_shape().dims[idx].value
      if static_shape is not None:
        return static_shape, False
      return array_ops.shape(tensor)[idx], True

    # Get the height, width, depth (and batch size, if the image is a 4-D
    # tensor).
    if rank == 3:
      img_h, dynamic_h = _get_dim(image, 0)
      img_w, dynamic_w = _get_dim(image, 1)
      img_d = image.get_shape()[2]
    else:
      img_bs = image.get_shape()[0]
      img_h, dynamic_h = _get_dim(image, 1)
      img_w, dynamic_w = _get_dim(image, 2)
      img_d = image.get_shape()[3]

    # Compute the bounding boxes for the crop. The type and value of the
    # bounding boxes depend on the `image` tensor's rank and whether / not the
    # dimensions are statically defined.
    if dynamic_h:
      img_hd = math_ops.cast(img_h, dtypes.float64)
      bbox_h_start = math_ops.cast((img_hd - img_hd * central_fraction) / 2,
                                   dtypes.int32)
    else:
      img_hd = float(img_h)
      bbox_h_start = int((img_hd - img_hd * central_fraction) / 2)

    if dynamic_w:
      img_wd = math_ops.cast(img_w, dtypes.float64)
      bbox_w_start = math_ops.cast((img_wd - img_wd * central_fraction) / 2,
                                   dtypes.int32)
    else:
      img_wd = float(img_w)
      bbox_w_start = int((img_wd - img_wd * central_fraction) / 2)

    bbox_h_size = img_h - bbox_h_start * 2
    bbox_w_size = img_w - bbox_w_start * 2

    if rank == 3:
      bbox_begin = array_ops.stack([bbox_h_start, bbox_w_start, 0])
      bbox_size = array_ops.stack([bbox_h_size, bbox_w_size, -1])
    else:
      bbox_begin = array_ops.stack([0, bbox_h_start, bbox_w_start, 0])
      bbox_size = array_ops.stack([-1, bbox_h_size, bbox_w_size, -1])

    image = array_ops.slice(image, bbox_begin, bbox_size)

    # Reshape the `image` tensor to the desired size.
    if rank == 3:
      image.set_shape([
          None if dynamic_h else bbox_h_size,
          None if dynamic_w else bbox_w_size, img_d
      ])
    else:
      image.set_shape([
          img_bs, None if dynamic_h else bbox_h_size,
          None if dynamic_w else bbox_w_size, img_d
      ])
    return image


@tf_export('image.pad_to_bounding_box')
def pad_to_bounding_box(image, offset_height, offset_width, target_height,
                        target_width):
  """Pad `image` with zeros to the specified `height` and `width`.

  Adds `offset_height` rows of zeros on top, `offset_width` columns of
  zeros on the left, and then pads the image on the bottom and right
  with zeros until it has dimensions `target_height`, `target_width`.

  This op does nothing if `offset_*` is zero and the image already has size
  `target_height` by `target_width`.

  Args:
    image: 4-D Tensor of shape `[batch, height, width, channels]` or 3-D Tensor
      of shape `[height, width, channels]`.
    offset_height: Number of rows of zeros to add on top.
    offset_width: Number of columns of zeros to add on the left.
    target_height: Height of output image.
    target_width: Width of output image.

  Returns:
    If `image` was 4-D, a 4-D float Tensor of shape
    `[batch, target_height, target_width, channels]`
    If `image` was 3-D, a 3-D float Tensor of shape
    `[target_height, target_width, channels]`

  Raises:
    ValueError: If the shape of `image` is incompatible with the `offset_*` or
      `target_*` arguments, or either `offset_height` or `offset_width` is
      negative.
  """
  with ops.name_scope(None, 'pad_to_bounding_box', [image]):
    image = ops.convert_to_tensor(image, name='image')

    is_batch = True
    image_shape = image.get_shape()
    if image_shape.ndims == 3:
      is_batch = False
      image = array_ops.expand_dims(image, 0)
    elif image_shape.ndims is None:
      is_batch = False
      image = array_ops.expand_dims(image, 0)
      image.set_shape([None] * 4)
    elif image_shape.ndims != 4:
      raise ValueError('\'image\' must have either 3 or 4 dimensions.')

    assert_ops = _CheckAtLeast3DImage(image, require_static=False)
    batch, height, width, depth = _ImageDimensions(image, rank=4)

    after_padding_width = target_width - offset_width - width

    after_padding_height = target_height - offset_height - height

    assert_ops += _assert(offset_height >= 0, ValueError,
                          'offset_height must be >= 0')
    assert_ops += _assert(offset_width >= 0, ValueError,
                          'offset_width must be >= 0')
    assert_ops += _assert(after_padding_width >= 0, ValueError,
                          'width must be <= target - offset')
    assert_ops += _assert(after_padding_height >= 0, ValueError,
                          'height must be <= target - offset')
    image = control_flow_ops.with_dependencies(assert_ops, image)

    # Do not pad on the depth dimensions.
    paddings = array_ops.reshape(
        array_ops.stack([
            0, 0, offset_height, after_padding_height, offset_width,
            after_padding_width, 0, 0
        ]), [4, 2])
    padded = array_ops.pad(image, paddings)

    padded_shape = [
        None if _is_tensor(i) else i
        for i in [batch, target_height, target_width, depth]
    ]
    padded.set_shape(padded_shape)

    if not is_batch:
      padded = array_ops.squeeze(padded, axis=[0])

    return padded


@tf_export('image.crop_to_bounding_box')
def crop_to_bounding_box(image, offset_height, offset_width, target_height,
                         target_width):
  """Crops an image to a specified bounding box.

  This op cuts a rectangular part out of `image`. The top-left corner of the
  returned image is at `offset_height, offset_width` in `image`, and its
  lower-right corner is at
  `offset_height + target_height, offset_width + target_width`.

  Args:
    image: 4-D Tensor of shape `[batch, height, width, channels]` or 3-D Tensor
      of shape `[height, width, channels]`.
    offset_height: Vertical coordinate of the top-left corner of the result in
      the input.
    offset_width: Horizontal coordinate of the top-left corner of the result in
      the input.
    target_height: Height of the result.
    target_width: Width of the result.

  Returns:
    If `image` was 4-D, a 4-D float Tensor of shape
    `[batch, target_height, target_width, channels]`
    If `image` was 3-D, a 3-D float Tensor of shape
    `[target_height, target_width, channels]`

  Raises:
    ValueError: If the shape of `image` is incompatible with the `offset_*` or
      `target_*` arguments, or either `offset_height` or `offset_width` is
      negative, or either `target_height` or `target_width` is not positive.
  """
  with ops.name_scope(None, 'crop_to_bounding_box', [image]):
    image = ops.convert_to_tensor(image, name='image')

    is_batch = True
    image_shape = image.get_shape()
    if image_shape.ndims == 3:
      is_batch = False
      image = array_ops.expand_dims(image, 0)
    elif image_shape.ndims is None:
      is_batch = False
      image = array_ops.expand_dims(image, 0)
      image.set_shape([None] * 4)
    elif image_shape.ndims != 4:
      raise ValueError('\'image\' must have either 3 or 4 dimensions.')

    assert_ops = _CheckAtLeast3DImage(image, require_static=False)

    batch, height, width, depth = _ImageDimensions(image, rank=4)

    assert_ops += _assert(offset_width >= 0, ValueError,
                          'offset_width must be >= 0.')
    assert_ops += _assert(offset_height >= 0, ValueError,
                          'offset_height must be >= 0.')
    assert_ops += _assert(target_width > 0, ValueError,
                          'target_width must be > 0.')
    assert_ops += _assert(target_height > 0, ValueError,
                          'target_height must be > 0.')
    assert_ops += _assert(width >= (target_width + offset_width), ValueError,
                          'width must be >= target + offset.')
    assert_ops += _assert(height >= (target_height + offset_height), ValueError,
                          'height must be >= target + offset.')
    image = control_flow_ops.with_dependencies(assert_ops, image)

    cropped = array_ops.slice(
        image, array_ops.stack([0, offset_height, offset_width, 0]),
        array_ops.stack([-1, target_height, target_width, -1]))

    cropped_shape = [
        None if _is_tensor(i) else i
        for i in [batch, target_height, target_width, depth]
    ]
    cropped.set_shape(cropped_shape)

    if not is_batch:
      cropped = array_ops.squeeze(cropped, axis=[0])

    return cropped


@tf_export(
    'image.resize_with_crop_or_pad',
    v1=['image.resize_with_crop_or_pad', 'image.resize_image_with_crop_or_pad'])
def resize_image_with_crop_or_pad(image, target_height, target_width):
  """Crops and/or pads an image to a target width and height.

  Resizes an image to a target width and height by either centrally
  cropping the image or padding it evenly with zeros.

  If `width` or `height` is greater than the specified `target_width` or
  `target_height` respectively, this op centrally crops along that dimension.
  If `width` or `height` is smaller than the specified `target_width` or
  `target_height` respectively, this op centrally pads with 0 along that
  dimension.

  Args:
    image: 4-D Tensor of shape `[batch, height, width, channels]` or 3-D Tensor
      of shape `[height, width, channels]`.
    target_height: Target height.
    target_width: Target width.

  Raises:
    ValueError: if `target_height` or `target_width` are zero or negative.

  Returns:
    Cropped and/or padded image.
    If `images` was 4-D, a 4-D float Tensor of shape
    `[batch, new_height, new_width, channels]`.
    If `images` was 3-D, a 3-D float Tensor of shape
    `[new_height, new_width, channels]`.
  """
  with ops.name_scope(None, 'resize_image_with_crop_or_pad', [image]):
    image = ops.convert_to_tensor(image, name='image')
    image_shape = image.get_shape()
    is_batch = True
    if image_shape.ndims == 3:
      is_batch = False
      image = array_ops.expand_dims(image, 0)
    elif image_shape.ndims is None:
      is_batch = False
      image = array_ops.expand_dims(image, 0)
      image.set_shape([None] * 4)
    elif image_shape.ndims != 4:
      raise ValueError('\'image\' must have either 3 or 4 dimensions.')

    assert_ops = _CheckAtLeast3DImage(image, require_static=False)
    assert_ops += _assert(target_width > 0, ValueError,
                          'target_width must be > 0.')
    assert_ops += _assert(target_height > 0, ValueError,
                          'target_height must be > 0.')

    image = control_flow_ops.with_dependencies(assert_ops, image)
    # `crop_to_bounding_box` and `pad_to_bounding_box` have their own checks.
    # Make sure our checks come first, so that error messages are clearer.
    if _is_tensor(target_height):
      target_height = control_flow_ops.with_dependencies(
          assert_ops, target_height)
    if _is_tensor(target_width):
      target_width = control_flow_ops.with_dependencies(assert_ops,
                                                        target_width)

    def max_(x, y):
      if _is_tensor(x) or _is_tensor(y):
        return math_ops.maximum(x, y)
      else:
        return max(x, y)

    def min_(x, y):
      if _is_tensor(x) or _is_tensor(y):
        return math_ops.minimum(x, y)
      else:
        return min(x, y)

    def equal_(x, y):
      if _is_tensor(x) or _is_tensor(y):
        return math_ops.equal(x, y)
      else:
        return x == y

    _, height, width, _ = _ImageDimensions(image, rank=4)
    width_diff = target_width - width
    offset_crop_width = max_(-width_diff // 2, 0)
    offset_pad_width = max_(width_diff // 2, 0)

    height_diff = target_height - height
    offset_crop_height = max_(-height_diff // 2, 0)
    offset_pad_height = max_(height_diff // 2, 0)

    # Maybe crop if needed.
    cropped = crop_to_bounding_box(image, offset_crop_height, offset_crop_width,
                                   min_(target_height, height),
                                   min_(target_width, width))

    # Maybe pad if needed.
    resized = pad_to_bounding_box(cropped, offset_pad_height, offset_pad_width,
                                  target_height, target_width)

    # In theory all the checks below are redundant.
    if resized.get_shape().ndims is None:
      raise ValueError('resized contains no shape.')

    _, resized_height, resized_width, _ = _ImageDimensions(resized, rank=4)

    assert_ops = []
    assert_ops += _assert(
        equal_(resized_height, target_height), ValueError,
        'resized height is not correct.')
    assert_ops += _assert(
        equal_(resized_width, target_width), ValueError,
        'resized width is not correct.')

    resized = control_flow_ops.with_dependencies(assert_ops, resized)

    if not is_batch:
      resized = array_ops.squeeze(resized, axis=[0])

    return resized


@tf_export(v1=['image.ResizeMethod'])
class ResizeMethodV1(object):
  BILINEAR = 0
  NEAREST_NEIGHBOR = 1
  BICUBIC = 2
  AREA = 3


@tf_export('image.ResizeMethod', v1=[])
class ResizeMethod(object):
  BILINEAR = 'bilinear'
  NEAREST_NEIGHBOR = 'nearest'
  BICUBIC = 'bicubic'
  AREA = 'area'
  LANCZOS3 = 'lanczos3'
  LANCZOS5 = 'lanczos5'
  GAUSSIAN = 'gaussian'
  MITCHELLCUBIC = 'mitchellcubic'


def _resize_images_common(images, resizer_fn, size, preserve_aspect_ratio, name,
                          skip_resize_if_same):
  """Core functionality for v1 and v2 resize functions."""
  with ops.name_scope(name, 'resize', [images, size]):
    images = ops.convert_to_tensor(images, name='images')
    if images.get_shape().ndims is None:
      raise ValueError('\'images\' contains no shape.')
    # TODO(shlens): Migrate this functionality to the underlying Op's.
    is_batch = True
    if images.get_shape().ndims == 3:
      is_batch = False
      images = array_ops.expand_dims(images, 0)
    elif images.get_shape().ndims != 4:
      raise ValueError('\'images\' must have either 3 or 4 dimensions.')

    _, height, width, _ = images.get_shape().as_list()

    try:
      size = ops.convert_to_tensor(size, dtypes.int32, name='size')
    except (TypeError, ValueError):
      raise ValueError('\'size\' must be a 1-D int32 Tensor')
    if not size.get_shape().is_compatible_with([2]):
      raise ValueError('\'size\' must be a 1-D Tensor of 2 elements: '
                       'new_height, new_width')
    size_const_as_shape = tensor_util.constant_value_as_shape(size)
    new_height_const = size_const_as_shape.dims[0].value
    new_width_const = size_const_as_shape.dims[1].value

    if preserve_aspect_ratio:
      # Get the current shapes of the image, even if dynamic.
      _, current_height, current_width, _ = _ImageDimensions(images, rank=4)

      # do the computation to find the right scale and height/width.
      scale_factor_height = (
          math_ops.cast(new_height_const, dtypes.float32) /
          math_ops.cast(current_height, dtypes.float32))
      scale_factor_width = (
          math_ops.cast(new_width_const, dtypes.float32) /
          math_ops.cast(current_width, dtypes.float32))
      scale_factor = math_ops.minimum(scale_factor_height, scale_factor_width)
      scaled_height_const = math_ops.cast(
          math_ops.round(scale_factor *
                         math_ops.cast(current_height, dtypes.float32)),
          dtypes.int32)
      scaled_width_const = math_ops.cast(
          math_ops.round(scale_factor *
                         math_ops.cast(current_width, dtypes.float32)),
          dtypes.int32)

      # NOTE: Reset the size and other constants used later.
      size = ops.convert_to_tensor([scaled_height_const, scaled_width_const],
                                   dtypes.int32,
                                   name='size')
      size_const_as_shape = tensor_util.constant_value_as_shape(size)
      new_height_const = size_const_as_shape.dims[0].value
      new_width_const = size_const_as_shape.dims[1].value

    # If we can determine that the height and width will be unmodified by this
    # transformation, we avoid performing the resize.
    if skip_resize_if_same and all(
        x is not None
        for x in [new_width_const, width, new_height_const, height]) and (
            width == new_width_const and height == new_height_const):
      if not is_batch:
        images = array_ops.squeeze(images, axis=[0])
      return images

    images = resizer_fn(images, size)

    # NOTE(mrry): The shape functions for the resize ops cannot unpack
    # the packed values in `new_size`, so set the shape here.
    images.set_shape([None, new_height_const, new_width_const, None])

    if not is_batch:
      images = array_ops.squeeze(images, axis=[0])
    return images


@tf_export(v1=['image.resize_images', 'image.resize'])
def resize_images(images,
                  size,
                  method=ResizeMethodV1.BILINEAR,
                  align_corners=False,
                  preserve_aspect_ratio=False,
                  name=None):
  """Resize `images` to `size` using the specified `method`.

  Resized images will be distorted if their original aspect ratio is not
  the same as `size`.  To avoid distortions see
  `tf.compat.v1.image.resize_image_with_pad`.

  `method` can be one of:

  *   <b>`ResizeMethod.BILINEAR`</b>: [Bilinear interpolation.](
    https://en.wikipedia.org/wiki/Bilinear_interpolation)
  *   <b>`ResizeMethod.NEAREST_NEIGHBOR`</b>: [Nearest neighbor interpolation.](
    https://en.wikipedia.org/wiki/Nearest-neighbor_interpolation)
  *   <b>`ResizeMethod.BICUBIC`</b>: [Bicubic interpolation.](
    https://en.wikipedia.org/wiki/Bicubic_interpolation)
  *   <b>`ResizeMethod.AREA`</b>: Area interpolation.

  The return value has the same type as `images` if `method` is
  `ResizeMethod.NEAREST_NEIGHBOR`. It will also have the same type as `images`
  if the size of `images` can be statically determined to be the same as `size`,
  because `images` is returned in this case. Otherwise, the return value has
  type `float32`.

  Args:
    images: 4-D Tensor of shape `[batch, height, width, channels]` or 3-D Tensor
      of shape `[height, width, channels]`.
    size: A 1-D int32 Tensor of 2 elements: `new_height, new_width`.  The new
      size for the images.
    method: ResizeMethod.  Defaults to `ResizeMethod.BILINEAR`.
    align_corners: bool.  If True, the centers of the 4 corner pixels of the
      input and output tensors are aligned, preserving the values at the corner
      pixels. Defaults to `False`.
    preserve_aspect_ratio: Whether to preserve the aspect ratio. If this is set,
      then `images` will be resized to a size that fits in `size` while
      preserving the aspect ratio of the original image. Scales up the image if
      `size` is bigger than the current size of the `image`. Defaults to False.
    name: A name for this operation (optional).

  Raises:
    ValueError: if the shape of `images` is incompatible with the
      shape arguments to this function
    ValueError: if `size` has invalid shape or type.
    ValueError: if an unsupported resize method is specified.

  Returns:
    If `images` was 4-D, a 4-D float Tensor of shape
    `[batch, new_height, new_width, channels]`.
    If `images` was 3-D, a 3-D float Tensor of shape
    `[new_height, new_width, channels]`.
  """

  def resize_fn(images_t, new_size):
    """Legacy resize core function, passed to _resize_images_common."""
    if method == ResizeMethodV1.BILINEAR or method == ResizeMethod.BILINEAR:
      return gen_image_ops.resize_bilinear(
          images_t, new_size, align_corners=align_corners)
    elif (method == ResizeMethodV1.NEAREST_NEIGHBOR or
          method == ResizeMethod.NEAREST_NEIGHBOR):
      return gen_image_ops.resize_nearest_neighbor(
          images_t, new_size, align_corners=align_corners)
    elif method == ResizeMethodV1.BICUBIC or method == ResizeMethod.BICUBIC:
      return gen_image_ops.resize_bicubic(
          images_t, new_size, align_corners=align_corners)
    elif method == ResizeMethodV1.AREA or method == ResizeMethod.AREA:
      return gen_image_ops.resize_area(
          images_t, new_size, align_corners=align_corners)
    else:
      raise ValueError('Resize method is not implemented.')

  return _resize_images_common(
      images,
      resize_fn,
      size,
      preserve_aspect_ratio=preserve_aspect_ratio,
      name=name,
      skip_resize_if_same=True)


@tf_export('image.resize', v1=[])
def resize_images_v2(images,
                     size,
                     method=ResizeMethod.BILINEAR,
                     preserve_aspect_ratio=False,
                     antialias=False,
                     name=None):
  """Resize `images` to `size` using the specified `method`.

  Resized images will be distorted if their original aspect ratio is not
  the same as `size`.  To avoid distortions see
  `tf.image.resize_with_pad`.

  When 'antialias' is true, the sampling filter will anti-alias the input image
  as well as interpolate.  When downsampling an image with [anti-aliasing](
  https://en.wikipedia.org/wiki/Spatial_anti-aliasing) the sampling filter
  kernel is scaled in order to properly anti-alias the input image signal.
  'antialias' has no effect when upsampling an image.

  *   <b>`bilinear`</b>: [Bilinear interpolation.](
    https://en.wikipedia.org/wiki/Bilinear_interpolation) If 'antialias' is
    true, becomes a hat/tent filter function with radius 1 when downsampling.
  *   <b>`lanczos3`</b>:  [Lanczos kernel](
    https://en.wikipedia.org/wiki/Lanczos_resampling) with radius 3.
    High-quality practical filter but may have some ringing especially on
    synthetic images.
  *   <b>`lanczos5`</b>: [Lanczos kernel] (
    https://en.wikipedia.org/wiki/Lanczos_resampling) with radius 5.
    Very-high-quality filter but may have stronger ringing.
  *   <b>`bicubic`</b>: [Cubic interpolant](
    https://en.wikipedia.org/wiki/Bicubic_interpolation) of Keys. Equivalent to
    Catmull-Rom kernel. Reasonably good quality and faster than Lanczos3Kernel,
    particularly when upsampling.
  *   <b>`gaussian`</b>: [Gaussian kernel](
    https://en.wikipedia.org/wiki/Gaussian_filter) with radius 3,
    sigma = 1.5 / 3.0.
  *   <b>`nearest`</b>: [Nearest neighbor interpolation.](
    https://en.wikipedia.org/wiki/Nearest-neighbor_interpolation)
    'antialias' has no effect when used with nearest neighbor interpolation.
  *   <b>`area`</b>: Anti-aliased resampling with area interpolation.
    'antialias' has no effect when used with area interpolation; it
    always anti-aliases.
  *   <b>`mitchellcubic`</b>: Mitchell-Netravali Cubic non-interpolating filter.
    For synthetic images (especially those lacking proper prefiltering), less
    ringing than Keys cubic kernel but less sharp.

  Note that near image edges the filtering kernel may be partially outside the
  image boundaries. For these pixels, only input pixels inside the image will be
  included in the filter sum, and the output value will be appropriately
  normalized.

  The return value has the same type as `images` if `method` is
  `ResizeMethod.NEAREST_NEIGHBOR`. Otherwise, the return value has type
  `float32`.

  Args:
    images: 4-D Tensor of shape `[batch, height, width, channels]` or 3-D Tensor
      of shape `[height, width, channels]`.
    size: A 1-D int32 Tensor of 2 elements: `new_height, new_width`.  The new
      size for the images.
    method: ResizeMethod.  Defaults to `bilinear`.
    preserve_aspect_ratio: Whether to preserve the aspect ratio. If this is set,
      then `images` will be resized to a size that fits in `size` while
      preserving the aspect ratio of the original image. Scales up the image if
      `size` is bigger than the current size of the `image`. Defaults to False.
    antialias: Whether to use an anti-aliasing filter when downsampling an
      image.
    name: A name for this operation (optional).

  Raises:
    ValueError: if the shape of `images` is incompatible with the
      shape arguments to this function
    ValueError: if `size` has invalid shape or type.
    ValueError: if an unsupported resize method is specified.

  Returns:
    If `images` was 4-D, a 4-D float Tensor of shape
    `[batch, new_height, new_width, channels]`.
    If `images` was 3-D, a 3-D float Tensor of shape
    `[new_height, new_width, channels]`.
  """

  def resize_fn(images_t, new_size):
    """Resize core function, passed to _resize_images_common."""
    scale_and_translate_methods = [
        ResizeMethod.LANCZOS3, ResizeMethod.LANCZOS5, ResizeMethod.GAUSSIAN,
        ResizeMethod.MITCHELLCUBIC
    ]

    def resize_with_scale_and_translate(method):
      scale = (
          math_ops.cast(new_size, dtype=dtypes.float32) /
          math_ops.cast(array_ops.shape(images_t)[1:3], dtype=dtypes.float32))
      return gen_image_ops.scale_and_translate(
          images_t,
          new_size,
          scale,
          array_ops.zeros([2]),
          kernel_type=method,
          antialias=antialias)

    if method == ResizeMethod.BILINEAR:
      if antialias:
        return resize_with_scale_and_translate('triangle')
      else:
        return gen_image_ops.resize_bilinear(
            images_t, new_size, half_pixel_centers=True)
    elif method == ResizeMethod.NEAREST_NEIGHBOR:
      return gen_image_ops.resize_nearest_neighbor(
          images_t, new_size, half_pixel_centers=True)
    elif method == ResizeMethod.BICUBIC:
      if antialias:
        return resize_with_scale_and_translate('keyscubic')
      else:
        return gen_image_ops.resize_bicubic(
            images_t, new_size, half_pixel_centers=True)
    elif method == ResizeMethod.AREA:
      return gen_image_ops.resize_area(images_t, new_size)
    elif method in scale_and_translate_methods:
      return resize_with_scale_and_translate(method)
    else:
      raise ValueError('Resize method is not implemented.')

  return _resize_images_common(
      images,
      resize_fn,
      size,
      preserve_aspect_ratio=preserve_aspect_ratio,
      name=name,
      skip_resize_if_same=False)


def _resize_image_with_pad_common(image, target_height, target_width,
                                  resize_fn):
  """Core functionality for v1 and v2 resize_image_with_pad functions."""
  with ops.name_scope(None, 'resize_image_with_pad', [image]):
    image = ops.convert_to_tensor(image, name='image')
    image_shape = image.get_shape()
    is_batch = True
    if image_shape.ndims == 3:
      is_batch = False
      image = array_ops.expand_dims(image, 0)
    elif image_shape.ndims is None:
      is_batch = False
      image = array_ops.expand_dims(image, 0)
      image.set_shape([None] * 4)
    elif image_shape.ndims != 4:
      raise ValueError('\'image\' must have either 3 or 4 dimensions.')

    assert_ops = _CheckAtLeast3DImage(image, require_static=False)
    assert_ops += _assert(target_width > 0, ValueError,
                          'target_width must be > 0.')
    assert_ops += _assert(target_height > 0, ValueError,
                          'target_height must be > 0.')

    image = control_flow_ops.with_dependencies(assert_ops, image)

    def max_(x, y):
      if _is_tensor(x) or _is_tensor(y):
        return math_ops.maximum(x, y)
      else:
        return max(x, y)

    _, height, width, _ = _ImageDimensions(image, rank=4)

    # convert values to float, to ease divisions
    f_height = math_ops.cast(height, dtype=dtypes.float64)
    f_width = math_ops.cast(width, dtype=dtypes.float64)
    f_target_height = math_ops.cast(target_height, dtype=dtypes.float64)
    f_target_width = math_ops.cast(target_width, dtype=dtypes.float64)

    # Find the ratio by which the image must be adjusted
    # to fit within the target
    ratio = max_(f_width / f_target_width, f_height / f_target_height)
    resized_height_float = f_height / ratio
    resized_width_float = f_width / ratio
    resized_height = math_ops.cast(
        math_ops.floor(resized_height_float), dtype=dtypes.int32)
    resized_width = math_ops.cast(
        math_ops.floor(resized_width_float), dtype=dtypes.int32)

    padding_height = (f_target_height - resized_height_float) / 2
    padding_width = (f_target_width - resized_width_float) / 2
    f_padding_height = math_ops.floor(padding_height)
    f_padding_width = math_ops.floor(padding_width)
    p_height = max_(0, math_ops.cast(f_padding_height, dtype=dtypes.int32))
    p_width = max_(0, math_ops.cast(f_padding_width, dtype=dtypes.int32))

    # Resize first, then pad to meet requested dimensions
    resized = resize_fn(image, [resized_height, resized_width])

    padded = pad_to_bounding_box(resized, p_height, p_width, target_height,
                                 target_width)

    if padded.get_shape().ndims is None:
      raise ValueError('padded contains no shape.')

    _ImageDimensions(padded, rank=4)

    if not is_batch:
      padded = array_ops.squeeze(padded, axis=[0])

    return padded


@tf_export(v1=['image.resize_image_with_pad'])
def resize_image_with_pad_v1(image,
                             target_height,
                             target_width,
                             method=ResizeMethodV1.BILINEAR,
                             align_corners=False):
  """Resizes and pads an image to a target width and height.

  Resizes an image to a target width and height by keeping
  the aspect ratio the same without distortion. If the target
  dimensions don't match the image dimensions, the image
  is resized and then padded with zeroes to match requested
  dimensions.

  Args:
    image: 4-D Tensor of shape `[batch, height, width, channels]` or 3-D Tensor
      of shape `[height, width, channels]`.
    target_height: Target height.
    target_width: Target width.
    method: Method to use for resizing image. See `resize_images()`
    align_corners: bool.  If True, the centers of the 4 corner pixels of the
      input and output tensors are aligned, preserving the values at the corner
      pixels. Defaults to `False`.

  Raises:
    ValueError: if `target_height` or `target_width` are zero or negative.

  Returns:
    Resized and padded image.
    If `images` was 4-D, a 4-D float Tensor of shape
    `[batch, new_height, new_width, channels]`.
    If `images` was 3-D, a 3-D float Tensor of shape
    `[new_height, new_width, channels]`.
  """

  def _resize_fn(im, new_size):
    return resize_images(im, new_size, method, align_corners=align_corners)

  return _resize_image_with_pad_common(image, target_height, target_width,
                                       _resize_fn)


@tf_export('image.resize_with_pad', v1=[])
def resize_image_with_pad_v2(image,
                             target_height,
                             target_width,
                             method=ResizeMethod.BILINEAR,
                             antialias=False):
  """Resizes and pads an image to a target width and height.

  Resizes an image to a target width and height by keeping
  the aspect ratio the same without distortion. If the target
  dimensions don't match the image dimensions, the image
  is resized and then padded with zeroes to match requested
  dimensions.

  Args:
    image: 4-D Tensor of shape `[batch, height, width, channels]` or 3-D Tensor
      of shape `[height, width, channels]`.
    target_height: Target height.
    target_width: Target width.
    method: Method to use for resizing image. See `image.resize()`
    antialias: Whether to use anti-aliasing when resizing. See 'image.resize()'.

  Raises:
    ValueError: if `target_height` or `target_width` are zero or negative.

  Returns:
    Resized and padded image.
    If `images` was 4-D, a 4-D float Tensor of shape
    `[batch, new_height, new_width, channels]`.
    If `images` was 3-D, a 3-D float Tensor of shape
    `[new_height, new_width, channels]`.
  """

  def _resize_fn(im, new_size):
    return resize_images_v2(im, new_size, method, antialias=antialias)

  return _resize_image_with_pad_common(image, target_height, target_width,
                                       _resize_fn)


@tf_export('image.per_image_standardization')
def per_image_standardization(image):
  """Linearly scales each image in `image` to have mean 0 and variance 1.

  For each 3-D image `x` in `image`, computes `(x - mean) / adjusted_stddev`,
  where

  - `mean` is the average of all values in `x`
  - `adjusted_stddev = max(stddev, 1.0/sqrt(N))` is capped away from 0 to
    protect against division by 0 when handling uniform images
    - `N` is the number of elements in `x`
    - `stddev` is the standard deviation of all values in `x`

  Args:
    image: An n-D Tensor with at least 3 dimensions, the last 3 of which are the
      dimensions of each image.

  Returns:
    A `Tensor` with same shape and dtype as `image`.

  Raises:
    ValueError: if the shape of 'image' is incompatible with this function.
  """
  with ops.name_scope(None, 'per_image_standardization', [image]) as scope:
    image = ops.convert_to_tensor(image, name='image')
    image = _AssertAtLeast3DImage(image)

    # Remember original dtype to so we can convert back if needed
    orig_dtype = image.dtype
    if orig_dtype not in [dtypes.float16, dtypes.float32]:
      image = convert_image_dtype(image, dtypes.float32)

    num_pixels = math_ops.reduce_prod(array_ops.shape(image)[-3:])
    image_mean = math_ops.reduce_mean(image, axis=[-1, -2, -3], keepdims=True)

    # Apply a minimum normalization that protects us against uniform images.
    stddev = math_ops.reduce_std(image, axis=[-1, -2, -3], keepdims=True)
    min_stddev = math_ops.rsqrt(math_ops.cast(num_pixels, image.dtype))
    adjusted_stddev = math_ops.maximum(stddev, min_stddev)

    image -= image_mean
    image = math_ops.div(image, adjusted_stddev, name=scope)
    return convert_image_dtype(image, orig_dtype, saturate=True)


@tf_export('image.random_brightness')
def random_brightness(image, max_delta, seed=None):
  """Adjust the brightness of images by a random factor.

  Equivalent to `adjust_brightness()` using a `delta` randomly picked in the
  interval `[-max_delta, max_delta)`.

  Args:
    image: An image or images to adjust.
    max_delta: float, must be non-negative.
    seed: A Python integer. Used to create a random seed. See
      `tf.compat.v1.set_random_seed` for behavior.

  Returns:
    The brightness-adjusted image(s).

  Raises:
    ValueError: if `max_delta` is negative.
  """
  if max_delta < 0:
    raise ValueError('max_delta must be non-negative.')

  delta = random_ops.random_uniform([], -max_delta, max_delta, seed=seed)
  return adjust_brightness(image, delta)


@tf_export('image.random_contrast')
def random_contrast(image, lower, upper, seed=None):
  """Adjust the contrast of an image or images by a random factor.

  Equivalent to `adjust_contrast()` but uses a `contrast_factor` randomly
  picked in the interval `[lower, upper]`.

  Args:
    image: An image tensor with 3 or more dimensions.
    lower: float.  Lower bound for the random contrast factor.
    upper: float.  Upper bound for the random contrast factor.
    seed: A Python integer. Used to create a random seed. See
      `tf.compat.v1.set_random_seed` for behavior.

  Returns:
    The contrast-adjusted image(s).

  Raises:
    ValueError: if `upper <= lower` or if `lower < 0`.
  """
  if upper <= lower:
    raise ValueError('upper must be > lower.')

  if lower < 0:
    raise ValueError('lower must be non-negative.')

  # Generate an a float in [lower, upper]
  contrast_factor = random_ops.random_uniform([], lower, upper, seed=seed)
  return adjust_contrast(image, contrast_factor)


@tf_export('image.adjust_brightness')
def adjust_brightness(image, delta):
  """Adjust the brightness of RGB or Grayscale images.

  This is a convenience method that converts RGB images to float
  representation, adjusts their brightness, and then converts them back to the
  original data type. If several adjustments are chained, it is advisable to
  minimize the number of redundant conversions.

  The value `delta` is added to all components of the tensor `image`. `image` is
  converted to `float` and scaled appropriately if it is in fixed-point
  representation, and `delta` is converted to the same data type. For regular
  images, `delta` should be in the range `[0,1)`, as it is added to the image in
  floating point representation, where pixel values are in the `[0,1)` range.

  Args:
    image: RGB image or images to adjust.
    delta: A scalar. Amount to add to the pixel values.

  Returns:
    A brightness-adjusted tensor of the same shape and type as `image`.
  
  Usage Example:
    ```python
    import tensorflow as tf
    x = tf.random.normal(shape=(256, 256, 3))
    tf.image.adjust_brightness(x, delta=0.1)
    ```
  """
  with ops.name_scope(None, 'adjust_brightness', [image, delta]) as name:
    image = ops.convert_to_tensor(image, name='image')
    # Remember original dtype to so we can convert back if needed
    orig_dtype = image.dtype

    if orig_dtype in [dtypes.float16, dtypes.float32]:
      flt_image = image
    else:
      flt_image = convert_image_dtype(image, dtypes.float32)

    adjusted = math_ops.add(
        flt_image, math_ops.cast(delta, flt_image.dtype), name=name)

    return convert_image_dtype(adjusted, orig_dtype, saturate=True)


@tf_export('image.adjust_contrast')
def adjust_contrast(images, contrast_factor):
  """Adjust contrast of RGB or grayscale images.

  This is a convenience method that converts RGB images to float
  representation, adjusts their contrast, and then converts them back to the
  original data type. If several adjustments are chained, it is advisable to
  minimize the number of redundant conversions.

  `images` is a tensor of at least 3 dimensions.  The last 3 dimensions are
  interpreted as `[height, width, channels]`.  The other dimensions only
  represent a collection of images, such as `[batch, height, width, channels].`

  Contrast is adjusted independently for each channel of each image.

  For each channel, this Op computes the mean of the image pixels in the
  channel and then adjusts each component `x` of each pixel to
  `(x - mean) * contrast_factor + mean`.

  Args:
    images: Images to adjust.  At least 3-D.
    contrast_factor: A float multiplier for adjusting contrast.

  Returns:
    The contrast-adjusted image or images.
    
  Usage Example:
    ```python
    import tensorflow as tf
    x = tf.random.normal(shape=(256, 256, 3))
    tf.image.adjust_contrast(x,2)
    ```
  """
  with ops.name_scope(None, 'adjust_contrast',
                      [images, contrast_factor]) as name:
    images = ops.convert_to_tensor(images, name='images')
    # Remember original dtype to so we can convert back if needed
    orig_dtype = images.dtype

    if orig_dtype in (dtypes.float16, dtypes.float32):
      flt_images = images
    else:
      flt_images = convert_image_dtype(images, dtypes.float32)

    adjusted = gen_image_ops.adjust_contrastv2(
        flt_images, contrast_factor=contrast_factor, name=name)

    return convert_image_dtype(adjusted, orig_dtype, saturate=True)


@tf_export('image.adjust_gamma')
def adjust_gamma(image, gamma=1, gain=1):
  """Performs Gamma Correction on the input image.

  Also known as Power Law Transform. This function converts the
  input images at first to float representation, then transforms them
  pixelwise according to the equation `Out = gain * In**gamma`,
  and then converts the back to the original data type.

  Args:
    image : RGB image or images to adjust.
    gamma : A scalar or tensor. Non negative real number.
    gain  : A scalar or tensor. The constant multiplier.

  Returns:
    A Tensor. A Gamma-adjusted tensor of the same shape and type as `image`.
  Usage Example:
    ```python
    >> import tensorflow as tf
    >> x = tf.random.normal(shape=(256, 256, 3))
    >> tf.image.adjust_gamma(x, 0.2)
    ```
  Raises:
    ValueError: If gamma is negative.
  Notes:
    For gamma greater than 1, the histogram will shift towards left and
    the output image will be darker than the input image.
    For gamma less than 1, the histogram will shift towards right and
    the output image will be brighter than the input image.
  References:
    [1] http://en.wikipedia.org/wiki/Gamma_correction
  """

  with ops.name_scope(None, 'adjust_gamma', [image, gamma, gain]) as name:
    image = ops.convert_to_tensor(image, name='image')
    # Remember original dtype to so we can convert back if needed
    orig_dtype = image.dtype

    if orig_dtype in [dtypes.float16, dtypes.float32]:
      flt_image = image
    else:
      flt_image = convert_image_dtype(image, dtypes.float32)

    assert_op = _assert(gamma >= 0, ValueError,
                        'Gamma should be a non-negative real number.')
    if assert_op:
      gamma = control_flow_ops.with_dependencies(assert_op, gamma)

    # According to the definition of gamma correction.
    adjusted_img = gain * flt_image**gamma

    return convert_image_dtype(adjusted_img, orig_dtype, saturate=True)


@tf_export('image.convert_image_dtype')
def convert_image_dtype(image, dtype, saturate=False, name=None):
  """Convert `image` to `dtype`, scaling its values if needed.

  Images that are represented using floating point values are expected to have
  values in the range [0,1). Image data stored in integer data types are
  expected to have values in the range `[0,MAX]`, where `MAX` is the largest
  positive representable number for the data type.

  This op converts between data types, scaling the values appropriately before
  casting.

  Note that converting from floating point inputs to integer types may lead to
  over/underflow problems. Set saturate to `True` to avoid such problem in
  problematic conversions. If enabled, saturation will clip the output into the
  allowed range before performing a potentially dangerous cast (and only before
  performing such a cast, i.e., when casting from a floating point to an integer
  type, and when casting from a signed to an unsigned type; `saturate` has no
  effect on casts between floats, or on casts that increase the type's range).

  Args:
    image: An image.
    dtype: A `DType` to convert `image` to.
    saturate: If `True`, clip the input before casting (if necessary).
    name: A name for this operation (optional).

  Returns:
    `image`, converted to `dtype`.

  Usage Example:
    ```python
    >> import tensorflow as tf
    >> x = tf.random.normal(shape=(256, 256, 3), dtype=tf.float32)
    >> tf.image.convert_image_dtype(x, dtype=tf.float16, saturate=False)
    ```

  Raises:
    AttributeError: Raises an attribute error when dtype is neither
    float nor integer
  """
  image = ops.convert_to_tensor(image, name='image')
  dtype = dtypes.as_dtype(dtype)
  if not dtype.is_floating and not dtype.is_integer:
    raise AttributeError('dtype must be either floating point or integer')
  if dtype == image.dtype:
    return array_ops.identity(image, name=name)

  with ops.name_scope(name, 'convert_image', [image]) as name:
    # Both integer: use integer multiplication in the larger range
    if image.dtype.is_integer and dtype.is_integer:
      scale_in = image.dtype.max
      scale_out = dtype.max
      if scale_in > scale_out:
        # Scaling down, scale first, then cast. The scaling factor will
        # cause in.max to be mapped to above out.max but below out.max+1,
        # so that the output is safely in the supported range.
        scale = (scale_in + 1) // (scale_out + 1)
        scaled = math_ops.div(image, scale)

        if saturate:
          return math_ops.saturate_cast(scaled, dtype, name=name)
        else:
          return math_ops.cast(scaled, dtype, name=name)
      else:
        # Scaling up, cast first, then scale. The scale will not map in.max to
        # out.max, but converting back and forth should result in no change.
        if saturate:
          cast = math_ops.saturate_cast(image, dtype)
        else:
          cast = math_ops.cast(image, dtype)
        scale = (scale_out + 1) // (scale_in + 1)
        return math_ops.multiply(cast, scale, name=name)
    elif image.dtype.is_floating and dtype.is_floating:
      # Both float: Just cast, no possible overflows in the allowed ranges.
      # Note: We're ignoring float overflows. If your image dynamic range
      # exceeds float range, you're on your own.
      return math_ops.cast(image, dtype, name=name)
    else:
      if image.dtype.is_integer:
        # Converting to float: first cast, then scale. No saturation possible.
        cast = math_ops.cast(image, dtype)
        scale = 1. / image.dtype.max
        return math_ops.multiply(cast, scale, name=name)
      else:
        # Converting from float: first scale, then cast
        scale = dtype.max + 0.5  # avoid rounding problems in the cast
        scaled = math_ops.multiply(image, scale)
        if saturate:
          return math_ops.saturate_cast(scaled, dtype, name=name)
        else:
          return math_ops.cast(scaled, dtype, name=name)


@tf_export('image.rgb_to_grayscale')
def rgb_to_grayscale(images, name=None):
  """Converts one or more images from RGB to Grayscale.

  Outputs a tensor of the same `DType` and rank as `images`.  The size of the
  last dimension of the output is 1, containing the Grayscale value of the
  pixels.

  Args:
    images: The RGB tensor to convert. Last dimension must have size 3 and
      should contain RGB values.
    name: A name for the operation (optional).

  Returns:
    The converted grayscale image(s).
  """
  with ops.name_scope(name, 'rgb_to_grayscale', [images]) as name:
    images = ops.convert_to_tensor(images, name='images')
    # Remember original dtype to so we can convert back if needed
    orig_dtype = images.dtype
    flt_image = convert_image_dtype(images, dtypes.float32)

    # Reference for converting between RGB and grayscale.
    # https://en.wikipedia.org/wiki/Luma_%28video%29
    rgb_weights = [0.2989, 0.5870, 0.1140]
    gray_float = math_ops.tensordot(flt_image, rgb_weights, [-1, -1])
    gray_float = array_ops.expand_dims(gray_float, -1)
    return convert_image_dtype(gray_float, orig_dtype, name=name)


@tf_export('image.grayscale_to_rgb')
def grayscale_to_rgb(images, name=None):
  """Converts one or more images from Grayscale to RGB.

  Outputs a tensor of the same `DType` and rank as `images`.  The size of the
  last dimension of the output is 3, containing the RGB value of the pixels.
  The input images' last dimension must be size 1.

  Args:
    images: The Grayscale tensor to convert. Last dimension must be size 1.
    name: A name for the operation (optional).

  Returns:
    The converted grayscale image(s).
  """
  with ops.name_scope(name, 'grayscale_to_rgb', [images]) as name:
    images = _AssertGrayscaleImage(images)

    images = ops.convert_to_tensor(images, name='images')
    rank_1 = array_ops.expand_dims(array_ops.rank(images) - 1, 0)
    shape_list = ([array_ops.ones(rank_1, dtype=dtypes.int32)] +
                  [array_ops.expand_dims(3, 0)])
    multiples = array_ops.concat(shape_list, 0)
    rgb = array_ops.tile(images, multiples, name=name)
    rgb.set_shape(images.get_shape()[:-1].concatenate([3]))
    return rgb


# pylint: disable=invalid-name
@tf_export('image.random_hue')
def random_hue(image, max_delta, seed=None):
  """Adjust the hue of RGB images by a random factor.

  Equivalent to `adjust_hue()` but uses a `delta` randomly
  picked in the interval `[-max_delta, max_delta]`.

  `max_delta` must be in the interval `[0, 0.5]`.

  Args:
    image: RGB image or images. Size of the last dimension must be 3.
    max_delta: float.  Maximum value for the random delta.
    seed: An operation-specific seed. It will be used in conjunction with the
      graph-level seed to determine the real seeds that will be used in this
      operation. Please see the documentation of set_random_seed for its
      interaction with the graph-level random seed.

  Returns:
    Adjusted image(s), same shape and DType as `image`.

  Raises:
    ValueError: if `max_delta` is invalid.
  """
  if max_delta > 0.5:
    raise ValueError('max_delta must be <= 0.5.')

  if max_delta < 0:
    raise ValueError('max_delta must be non-negative.')

  delta = random_ops.random_uniform([], -max_delta, max_delta, seed=seed)
  return adjust_hue(image, delta)


@tf_export('image.adjust_hue')
def adjust_hue(image, delta, name=None):
  """Adjust hue of RGB images.

  This is a convenience method that converts an RGB image to float
  representation, converts it to HSV, add an offset to the hue channel, converts
  back to RGB and then back to the original data type. If several adjustments
  are chained it is advisable to minimize the number of redundant conversions.

  `image` is an RGB image.  The image hue is adjusted by converting the
  image(s) to HSV and rotating the hue channel (H) by
  `delta`.  The image is then converted back to RGB.

  `delta` must be in the interval `[-1, 1]`.

  Args:
    image: RGB image or images. Size of the last dimension must be 3.
    delta: float.  How much to add to the hue channel.
    name: A name for this operation (optional).

  Returns:
    Adjusted image(s), same shape and DType as `image`.

  Usage Example:
    ```python
    >> import tensorflow as tf
    >> x = tf.random.normal(shape=(256, 256, 3))
    >> tf.image.adjust_hue(x, 0.2)
    ```
  """
  with ops.name_scope(name, 'adjust_hue', [image]) as name:
    image = ops.convert_to_tensor(image, name='image')
    # Remember original dtype to so we can convert back if needed
    orig_dtype = image.dtype
    if orig_dtype in (dtypes.float16, dtypes.float32):
      flt_image = image
    else:
      flt_image = convert_image_dtype(image, dtypes.float32)

    rgb_altered = gen_image_ops.adjust_hue(flt_image, delta)

    return convert_image_dtype(rgb_altered, orig_dtype)


# pylint: disable=invalid-name
@tf_export('image.random_jpeg_quality')
def random_jpeg_quality(image, min_jpeg_quality, max_jpeg_quality, seed=None):
  """Randomly changes jpeg encoding quality for inducing jpeg noise.

  `min_jpeg_quality` must be in the interval `[0, 100]` and less than
  `max_jpeg_quality`.
  `max_jpeg_quality` must be in the interval `[0, 100]`.

  Args:
    image: 3D image. Size of the last dimension must be 1 or 3.
    min_jpeg_quality: Minimum jpeg encoding quality to use.
    max_jpeg_quality: Maximum jpeg encoding quality to use.
    seed: An operation-specific seed. It will be used in conjunction with the
      graph-level seed to determine the real seeds that will be used in this
      operation. Please see the documentation of set_random_seed for its
      interaction with the graph-level random seed.

  Returns:
    Adjusted image(s), same shape and DType as `image`.

  Raises:
    ValueError: if `min_jpeg_quality` or `max_jpeg_quality` is invalid.
  """
  if (min_jpeg_quality < 0 or max_jpeg_quality < 0 or min_jpeg_quality > 100 or
      max_jpeg_quality > 100):
    raise ValueError('jpeg encoding range must be between 0 and 100.')

  if min_jpeg_quality >= max_jpeg_quality:
    raise ValueError('`min_jpeg_quality` must be less than `max_jpeg_quality`.')

  jpeg_quality = random_ops.random_uniform([],
                                           min_jpeg_quality,
                                           max_jpeg_quality,
                                           seed=seed,
                                           dtype=dtypes.int32)
  return adjust_jpeg_quality(image, jpeg_quality)


@tf_export('image.adjust_jpeg_quality')
def adjust_jpeg_quality(image, jpeg_quality, name=None):
  """Adjust jpeg encoding quality of an image.

  This is a convenience method that converts an image to uint8 representation,
  encodes it to jpeg with `jpeg_quality`, decodes it, and then converts back
  to the original data type.

  `jpeg_quality` must be in the interval `[0, 100]`.

  Args:
    image: 3D image. Size of the last dimension must be None, 1 or 3.
    jpeg_quality: Python int or Tensor of type int32. jpeg encoding quality.
    name: A name for this operation (optional).

  Returns:
    Adjusted image, same shape and DType as `image`.

  Usage Example:
    ```python
    >> import tensorflow as tf
    >> x = tf.random.normal(shape=(256, 256, 3))
    >> tf.image.adjust_jpeg_quality(x, 75)
    ```
  Raises:
    InvalidArgumentError: quality must be in [0,100]
    InvalidArgumentError: image must have 1 or 3 channels
  """
  with ops.name_scope(name, 'adjust_jpeg_quality', [image]):
    image = ops.convert_to_tensor(image, name='image')
    channels = image.shape.as_list()[-1]
    # Remember original dtype to so we can convert back if needed
    orig_dtype = image.dtype
    image = convert_image_dtype(image, dtypes.uint8)
    if not _is_tensor(jpeg_quality):
      # If jpeg_quality is a int (not tensor).
      jpeg_quality = ops.convert_to_tensor(jpeg_quality, dtype=dtypes.int32)
    image = gen_image_ops.encode_jpeg_variable_quality(image, jpeg_quality)

    image = gen_image_ops.decode_jpeg(image, channels=channels)
    return convert_image_dtype(image, orig_dtype)


@tf_export('image.random_saturation')
def random_saturation(image, lower, upper, seed=None):
  """Adjust the saturation of RGB images by a random factor.

  Equivalent to `adjust_saturation()` but uses a `saturation_factor` randomly
  picked in the interval `[lower, upper]`.

  Args:
    image: RGB image or images. Size of the last dimension must be 3.
    lower: float.  Lower bound for the random saturation factor.
    upper: float.  Upper bound for the random saturation factor.
    seed: An operation-specific seed. It will be used in conjunction with the
      graph-level seed to determine the real seeds that will be used in this
      operation. Please see the documentation of set_random_seed for its
      interaction with the graph-level random seed.

  Returns:
    Adjusted image(s), same shape and DType as `image`.

  Raises:
    ValueError: if `upper <= lower` or if `lower < 0`.
  """
  if upper <= lower:
    raise ValueError('upper must be > lower.')

  if lower < 0:
    raise ValueError('lower must be non-negative.')

  # Pick a float in [lower, upper]
  saturation_factor = random_ops.random_uniform([], lower, upper, seed=seed)
  return adjust_saturation(image, saturation_factor)


@tf_export('image.adjust_saturation')
def adjust_saturation(image, saturation_factor, name=None):
  """Adjust saturation of RGB images.

  This is a convenience method that converts RGB images to float
  representation, converts them to HSV, add an offset to the saturation channel,
  converts back to RGB and then back to the original data type. If several
  adjustments are chained it is advisable to minimize the number of redundant
  conversions.

  `image` is an RGB image or images.  The image saturation is adjusted by
  converting the images to HSV and multiplying the saturation (S) channel by
  `saturation_factor` and clipping. The images are then converted back to RGB.

  Args:
    image: RGB image or images. Size of the last dimension must be 3.
    saturation_factor: float. Factor to multiply the saturation by.
    name: A name for this operation (optional).

  Returns:
    Adjusted image(s), same shape and DType as `image`.
    
  Usage Example:
    ```python
    >> import tensorflow as tf
    >> x = tf.random.normal(shape=(256, 256, 3))
    >> tf.image.adjust_saturation(x, 0.5)
    ```
    
  Raises:
    InvalidArgumentError: input must have 3 channels
  """
  with ops.name_scope(name, 'adjust_saturation', [image]) as name:
    image = ops.convert_to_tensor(image, name='image')
    # Remember original dtype to so we can convert back if needed
    orig_dtype = image.dtype
    if orig_dtype in (dtypes.float16, dtypes.float32):
      flt_image = image
    else:
      flt_image = convert_image_dtype(image, dtypes.float32)

    adjusted = gen_image_ops.adjust_saturation(flt_image, saturation_factor)

    return convert_image_dtype(adjusted, orig_dtype)


@tf_export('io.is_jpeg', 'image.is_jpeg', v1=['io.is_jpeg', 'image.is_jpeg'])
def is_jpeg(contents, name=None):
  r"""Convenience function to check if the 'contents' encodes a JPEG image.

  Args:
    contents: 0-D `string`. The encoded image bytes.
    name: A name for the operation (optional)

  Returns:
     A scalar boolean tensor indicating if 'contents' may be a JPEG image.
     is_jpeg is susceptible to false positives.
  """
  # Normal JPEGs start with \xff\xd8\xff\xe0
  # JPEG with EXIF starts with \xff\xd8\xff\xe1
  # Use \xff\xd8\xff to cover both.
  with ops.name_scope(name, 'is_jpeg'):
    substr = string_ops.substr(contents, 0, 3)
    return math_ops.equal(substr, b'\xff\xd8\xff', name=name)


def _is_png(contents, name=None):
  r"""Convenience function to check if the 'contents' encodes a PNG image.

  Args:
    contents: 0-D `string`. The encoded image bytes.
    name: A name for the operation (optional)

  Returns:
     A scalar boolean tensor indicating if 'contents' may be a PNG image.
     is_png is susceptible to false positives.
  """
  with ops.name_scope(name, 'is_png'):
    substr = string_ops.substr(contents, 0, 3)
    return math_ops.equal(substr, b'\211PN', name=name)


tf_export(
    'io.decode_and_crop_jpeg',
    'image.decode_and_crop_jpeg',
    v1=['io.decode_and_crop_jpeg', 'image.decode_and_crop_jpeg'])(
        gen_image_ops.decode_and_crop_jpeg)

tf_export(
    'io.decode_bmp',
    'image.decode_bmp',
    v1=['io.decode_bmp', 'image.decode_bmp'])(
        gen_image_ops.decode_bmp)
tf_export(
    'io.decode_gif',
    'image.decode_gif',
    v1=['io.decode_gif', 'image.decode_gif'])(
        gen_image_ops.decode_gif)
tf_export(
    'io.decode_jpeg',
    'image.decode_jpeg',
    v1=['io.decode_jpeg', 'image.decode_jpeg'])(
        gen_image_ops.decode_jpeg)
tf_export(
    'io.decode_png',
    'image.decode_png',
    v1=['io.decode_png', 'image.decode_png'])(
        gen_image_ops.decode_png)

tf_export(
    'io.encode_jpeg',
    'image.encode_jpeg',
    v1=['io.encode_jpeg', 'image.encode_jpeg'])(
        gen_image_ops.encode_jpeg)
tf_export(
    'io.extract_jpeg_shape',
    'image.extract_jpeg_shape',
    v1=['io.extract_jpeg_shape', 'image.extract_jpeg_shape'])(
        gen_image_ops.extract_jpeg_shape)


@tf_export(
    'io.decode_image',
    'image.decode_image',
    v1=['io.decode_image', 'image.decode_image'])
def decode_image(contents,
                 channels=None,
                 dtype=dtypes.uint8,
                 name=None,
                 expand_animations=True):
  """Function for `decode_bmp`, `decode_gif`, `decode_jpeg`, and `decode_png`.

  Detects whether an image is a BMP, GIF, JPEG, or PNG, and performs the
  appropriate operation to convert the input bytes `string` into a `Tensor`
  of type `dtype`.

  Note: `decode_gif` returns a 4-D array `[num_frames, height, width, 3]`, as
  opposed to `decode_bmp`, `decode_jpeg` and `decode_png`, which return 3-D
  arrays `[height, width, num_channels]`. Make sure to take this into account
  when constructing your graph if you are intermixing GIF files with BMP, JPEG,
  and/or PNG files. Alternately, set the `expand_animations` argument of this
  function to `False`, in which case the op will return 3-dimensional tensors
  and will truncate animated GIF files to the first frame.

  Args:
    contents: 0-D `string`. The encoded image bytes.
    channels: An optional `int`. Defaults to `0`. Number of color channels for
      the decoded image.
    dtype: The desired DType of the returned `Tensor`.
    name: A name for the operation (optional)
    expand_animations: Controls the shape of the returned op's output. If
      `True`, the returned op will produce a 3-D tensor for PNG, JPEG, and BMP
      files; and a 4-D tensor for all GIFs, whether animated or not. If,
      `False`, the returned op will produce a 3-D tensor for all file types and
      will truncate animated GIFs to the first frame.

  Returns:
    `Tensor` with type `dtype` and a 3- or 4-dimensional shape, depending on
    the file type and the value of the `expand_animations` parameter.

  Raises:
    ValueError: On incorrect number of channels.
  """
  with ops.name_scope(name, 'decode_image'):
    if channels not in (None, 0, 1, 3, 4):
      raise ValueError('channels must be in (None, 0, 1, 3, 4)')
    substr = string_ops.substr(contents, 0, 3)

    def _bmp():
      """Decodes a BMP image."""
      signature = string_ops.substr(contents, 0, 2)
      # Create assert op to check that bytes are BMP decodable
      is_bmp = math_ops.equal(signature, 'BM', name='is_bmp')
      decode_msg = 'Unable to decode bytes as JPEG, PNG, GIF, or BMP'
      assert_decode = control_flow_ops.Assert(is_bmp, [decode_msg])
      bmp_channels = 0 if channels is None else channels
      good_channels = math_ops.not_equal(bmp_channels, 1, name='check_channels')
      channels_msg = 'Channels must be in (None, 0, 3) when decoding BMP images'
      assert_channels = control_flow_ops.Assert(good_channels, [channels_msg])
      with ops.control_dependencies([assert_decode, assert_channels]):
        return convert_image_dtype(gen_image_ops.decode_bmp(contents), dtype)

    def _gif():
      """Decodes a GIF image."""
      # Create assert to make sure that channels is not set to 1
      # Already checked above that channels is in (None, 0, 1, 3)
      gif_channels = 0 if channels is None else channels
      good_channels = math_ops.logical_and(
          math_ops.not_equal(gif_channels, 1, name='check_gif_channels'),
          math_ops.not_equal(gif_channels, 4, name='check_gif_channels'))
      channels_msg = 'Channels must be in (None, 0, 3) when decoding GIF images'
      assert_channels = control_flow_ops.Assert(good_channels, [channels_msg])
      with ops.control_dependencies([assert_channels]):
        result = convert_image_dtype(gen_image_ops.decode_gif(contents), dtype)
        if not expand_animations:
          # For now we decode animated GIFs fully and toss out all but the
          # first frame when expand_animations is False
          result = array_ops.gather(result, 0)
        return result

    def check_gif():
      # Create assert op to check that bytes are GIF decodable
      is_gif = math_ops.equal(substr, b'\x47\x49\x46', name='is_gif')
      return control_flow_ops.cond(is_gif, _gif, _bmp, name='cond_gif')

    def _png():
      """Decodes a PNG image."""
      return convert_image_dtype(
          gen_image_ops.decode_png(
              contents,
              channels,
              dtype=dtypes.uint8 if dtype == dtypes.uint8 else dtypes.uint16),
          dtype)

    def check_png():
      """Checks if an image is PNG."""
      return control_flow_ops.cond(
          _is_png(contents), _png, check_gif, name='cond_png')

    def _jpeg():
      """Decodes a jpeg image."""
      jpeg_channels = 0 if channels is None else channels
      good_channels = math_ops.not_equal(
          jpeg_channels, 4, name='check_jpeg_channels')
      channels_msg = ('Channels must be in (None, 0, 1, 3) when decoding JPEG '
                      'images')
      assert_channels = control_flow_ops.Assert(good_channels, [channels_msg])
      with ops.control_dependencies([assert_channels]):
        return convert_image_dtype(
            gen_image_ops.decode_jpeg(contents, channels), dtype)

    # Decode normal JPEG images (start with \xff\xd8\xff\xe0)
    # as well as JPEG images with EXIF data (start with \xff\xd8\xff\xe1).
    return control_flow_ops.cond(
        is_jpeg(contents), _jpeg, check_png, name='cond_jpeg')


@tf_export('image.total_variation')
def total_variation(images, name=None):
  """Calculate and return the total variation for one or more images.

  The total variation is the sum of the absolute differences for neighboring
  pixel-values in the input images. This measures how much noise is in the
  images.

  This can be used as a loss-function during optimization so as to suppress
  noise in images. If you have a batch of images, then you should calculate
  the scalar loss-value as the sum:
  `loss = tf.reduce_sum(tf.image.total_variation(images))`

  This implements the anisotropic 2-D version of the formula described here:

  https://en.wikipedia.org/wiki/Total_variation_denoising

  Args:
    images: 4-D Tensor of shape `[batch, height, width, channels]` or 3-D Tensor
      of shape `[height, width, channels]`.
    name: A name for the operation (optional).

  Raises:
    ValueError: if images.shape is not a 3-D or 4-D vector.

  Returns:
    The total variation of `images`.

    If `images` was 4-D, return a 1-D float Tensor of shape `[batch]` with the
    total variation for each image in the batch.
    If `images` was 3-D, return a scalar float with the total variation for
    that image.
  """

  with ops.name_scope(name, 'total_variation'):
    ndims = images.get_shape().ndims

    if ndims == 3:
      # The input is a single image with shape [height, width, channels].

      # Calculate the difference of neighboring pixel-values.
      # The images are shifted one pixel along the height and width by slicing.
      pixel_dif1 = images[1:, :, :] - images[:-1, :, :]
      pixel_dif2 = images[:, 1:, :] - images[:, :-1, :]

      # Sum for all axis. (None is an alias for all axis.)
      sum_axis = None
    elif ndims == 4:
      # The input is a batch of images with shape:
      # [batch, height, width, channels].

      # Calculate the difference of neighboring pixel-values.
      # The images are shifted one pixel along the height and width by slicing.
      pixel_dif1 = images[:, 1:, :, :] - images[:, :-1, :, :]
      pixel_dif2 = images[:, :, 1:, :] - images[:, :, :-1, :]

      # Only sum for the last 3 axis.
      # This results in a 1-D tensor with the total variation for each image.
      sum_axis = [1, 2, 3]
    else:
      raise ValueError('\'images\' must be either 3 or 4-dimensional.')

    # Calculate the total variation by taking the absolute value of the
    # pixel-differences and summing over the appropriate axis.
    tot_var = (
        math_ops.reduce_sum(math_ops.abs(pixel_dif1), axis=sum_axis) +
        math_ops.reduce_sum(math_ops.abs(pixel_dif2), axis=sum_axis))

  return tot_var


@tf_export('image.sample_distorted_bounding_box', v1=[])
def sample_distorted_bounding_box_v2(image_size,
                                     bounding_boxes,
                                     seed=0,
                                     min_object_covered=0.1,
                                     aspect_ratio_range=None,
                                     area_range=None,
                                     max_attempts=None,
                                     use_image_if_no_bounding_boxes=None,
                                     name=None):
  """Generate a single randomly distorted bounding box for an image.

  Bounding box annotations are often supplied in addition to ground-truth labels
  in image recognition or object localization tasks. A common technique for
  training such a system is to randomly distort an image while preserving
  its content, i.e. *data augmentation*. This Op outputs a randomly distorted
  localization of an object, i.e. bounding box, given an `image_size`,
  `bounding_boxes` and a series of constraints.

  The output of this Op is a single bounding box that may be used to crop the
  original image. The output is returned as 3 tensors: `begin`, `size` and
  `bboxes`. The first 2 tensors can be fed directly into `tf.slice` to crop the
  image. The latter may be supplied to `tf.image.draw_bounding_boxes` to
  visualize what the bounding box looks like.

  Bounding boxes are supplied and returned as `[y_min, x_min, y_max, x_max]`.
  The bounding box coordinates are floats in `[0.0, 1.0]` relative to the width
  and height of the underlying image.

  For example,

  ```python
      # Generate a single distorted bounding box.
      begin, size, bbox_for_draw = tf.image.sample_distorted_bounding_box(
          tf.shape(image),
          bounding_boxes=bounding_boxes,
          min_object_covered=0.1)

      # Draw the bounding box in an image summary.
      image_with_box = tf.image.draw_bounding_boxes(tf.expand_dims(image, 0),
                                                    bbox_for_draw)
      tf.compat.v1.summary.image('images_with_box', image_with_box)

      # Employ the bounding box to distort the image.
      distorted_image = tf.slice(image, begin, size)
  ```

  Note that if no bounding box information is available, setting
  `use_image_if_no_bounding_boxes = true` will assume there is a single implicit
  bounding box covering the whole image. If `use_image_if_no_bounding_boxes` is
  false and no bounding boxes are supplied, an error is raised.

  Args:
    image_size: A `Tensor`. Must be one of the following types: `uint8`, `int8`,
      `int16`, `int32`, `int64`. 1-D, containing `[height, width, channels]`.
    bounding_boxes: A `Tensor` of type `float32`. 3-D with shape `[batch, N, 4]`
      describing the N bounding boxes associated with the image.
    seed: An optional `int`. Defaults to `0`. If `seed` is set to non-zero, the
      random number generator is seeded by the given `seed`.  Otherwise, it is
      seeded by a random seed.
    min_object_covered: A Tensor of type `float32`. Defaults to `0.1`. The
      cropped area of the image must contain at least this fraction of any
      bounding box supplied. The value of this parameter should be non-negative.
      In the case of 0, the cropped area does not need to overlap any of the
      bounding boxes supplied.
    aspect_ratio_range: An optional list of `floats`. Defaults to `[0.75,
      1.33]`. The cropped area of the image must have an aspect `ratio = width /
      height` within this range.
    area_range: An optional list of `floats`. Defaults to `[0.05, 1]`. The
      cropped area of the image must contain a fraction of the supplied image
      within this range.
    max_attempts: An optional `int`. Defaults to `100`. Number of attempts at
      generating a cropped region of the image of the specified constraints.
      After `max_attempts` failures, return the entire image.
    use_image_if_no_bounding_boxes: An optional `bool`. Defaults to `False`.
      Controls behavior if no bounding boxes supplied. If true, assume an
      implicit bounding box covering the whole input. If false, raise an error.
    name: A name for the operation (optional).

  Returns:
    A tuple of `Tensor` objects (begin, size, bboxes).

    begin: A `Tensor`. Has the same type as `image_size`. 1-D, containing
    `[offset_height, offset_width, 0]`. Provide as input to
      `tf.slice`.
    size: A `Tensor`. Has the same type as `image_size`. 1-D, containing
    `[target_height, target_width, -1]`. Provide as input to
      `tf.slice`.
    bboxes: A `Tensor` of type `float32`. 3-D with shape `[1, 1, 4]` containing
    the distorted bounding box.
    Provide as input to `tf.image.draw_bounding_boxes`.
  """
  seed1, seed2 = random_seed.get_seed(seed) if seed else (0, 0)
  return sample_distorted_bounding_box(image_size, bounding_boxes, seed1, seed2,
                                       min_object_covered, aspect_ratio_range,
                                       area_range, max_attempts,
                                       use_image_if_no_bounding_boxes, name)


@tf_export(v1=['image.sample_distorted_bounding_box'])
@deprecation.deprecated(
    date=None,
    instructions='`seed2` arg is deprecated.'
    'Use sample_distorted_bounding_box_v2 instead.')
def sample_distorted_bounding_box(image_size,
                                  bounding_boxes,
                                  seed=None,
                                  seed2=None,
                                  min_object_covered=0.1,
                                  aspect_ratio_range=None,
                                  area_range=None,
                                  max_attempts=None,
                                  use_image_if_no_bounding_boxes=None,
                                  name=None):
  """Generate a single randomly distorted bounding box for an image.

  Bounding box annotations are often supplied in addition to ground-truth labels
  in image recognition or object localization tasks. A common technique for
  training such a system is to randomly distort an image while preserving
  its content, i.e. *data augmentation*. This Op outputs a randomly distorted
  localization of an object, i.e. bounding box, given an `image_size`,
  `bounding_boxes` and a series of constraints.

  The output of this Op is a single bounding box that may be used to crop the
  original image. The output is returned as 3 tensors: `begin`, `size` and
  `bboxes`. The first 2 tensors can be fed directly into `tf.slice` to crop the
  image. The latter may be supplied to `tf.image.draw_bounding_boxes` to
  visualize what the bounding box looks like.

  Bounding boxes are supplied and returned as `[y_min, x_min, y_max, x_max]`.
  The
  bounding box coordinates are floats in `[0.0, 1.0]` relative to the width and
  height of the underlying image.

  For example,

  ```python
      # Generate a single distorted bounding box.
      begin, size, bbox_for_draw = tf.image.sample_distorted_bounding_box(
          tf.shape(image),
          bounding_boxes=bounding_boxes,
          min_object_covered=0.1)

      # Draw the bounding box in an image summary.
      image_with_box = tf.image.draw_bounding_boxes(tf.expand_dims(image, 0),
                                                    bbox_for_draw)
      tf.compat.v1.summary.image('images_with_box', image_with_box)

      # Employ the bounding box to distort the image.
      distorted_image = tf.slice(image, begin, size)
  ```

  Note that if no bounding box information is available, setting
  `use_image_if_no_bounding_boxes = True` will assume there is a single implicit
  bounding box covering the whole image. If `use_image_if_no_bounding_boxes` is
  false and no bounding boxes are supplied, an error is raised.

  Args:
    image_size: A `Tensor`. Must be one of the following types: `uint8`, `int8`,
      `int16`, `int32`, `int64`. 1-D, containing `[height, width, channels]`.
    bounding_boxes: A `Tensor` of type `float32`. 3-D with shape `[batch, N, 4]`
      describing the N bounding boxes associated with the image.
    seed: An optional `int`. Defaults to `0`. If either `seed` or `seed2` are
      set to non-zero, the random number generator is seeded by the given
      `seed`.  Otherwise, it is seeded by a random seed.
    seed2: An optional `int`. Defaults to `0`. A second seed to avoid seed
      collision.
    min_object_covered: A Tensor of type `float32`. Defaults to `0.1`. The
      cropped area of the image must contain at least this fraction of any
      bounding box supplied. The value of this parameter should be non-negative.
      In the case of 0, the cropped area does not need to overlap any of the
      bounding boxes supplied.
    aspect_ratio_range: An optional list of `floats`. Defaults to `[0.75,
      1.33]`. The cropped area of the image must have an aspect ratio = width /
      height within this range.
    area_range: An optional list of `floats`. Defaults to `[0.05, 1]`. The
      cropped area of the image must contain a fraction of the supplied image
      within this range.
    max_attempts: An optional `int`. Defaults to `100`. Number of attempts at
      generating a cropped region of the image of the specified constraints.
      After `max_attempts` failures, return the entire image.
    use_image_if_no_bounding_boxes: An optional `bool`. Defaults to `False`.
      Controls behavior if no bounding boxes supplied. If true, assume an
      implicit bounding box covering the whole input. If false, raise an error.
    name: A name for the operation (optional).

  Returns:
    A tuple of `Tensor` objects (begin, size, bboxes).

    begin: A `Tensor`. Has the same type as `image_size`. 1-D, containing
    `[offset_height, offset_width, 0]`. Provide as input to
      `tf.slice`.
    size: A `Tensor`. Has the same type as `image_size`. 1-D, containing
    `[target_height, target_width, -1]`. Provide as input to
      `tf.slice`.
    bboxes: A `Tensor` of type `float32`. 3-D with shape `[1, 1, 4]` containing
    the distorted bounding box.
      Provide as input to `tf.image.draw_bounding_boxes`.
  """
  with ops.name_scope(name, 'sample_distorted_bounding_box'):
    return gen_image_ops.sample_distorted_bounding_box_v2(
        image_size,
        bounding_boxes,
        seed=seed,
        seed2=seed2,
        min_object_covered=min_object_covered,
        aspect_ratio_range=aspect_ratio_range,
        area_range=area_range,
        max_attempts=max_attempts,
        use_image_if_no_bounding_boxes=use_image_if_no_bounding_boxes,
        name=name)


@tf_export('image.non_max_suppression')
def non_max_suppression(boxes,
                        scores,
                        max_output_size,
                        iou_threshold=0.5,
                        score_threshold=float('-inf'),
                        name=None):
  """Greedily selects a subset of bounding boxes in descending order of score.

  Prunes away boxes that have high intersection-over-union (IOU) overlap
  with previously selected boxes.  Bounding boxes are supplied as
  `[y1, x1, y2, x2]`, where `(y1, x1)` and `(y2, x2)` are the coordinates of any
  diagonal pair of box corners and the coordinates can be provided as normalized
  (i.e., lying in the interval `[0, 1]`) or absolute.  Note that this algorithm
  is agnostic to where the origin is in the coordinate system.  Note that this
  algorithm is invariant to orthogonal transformations and translations
  of the coordinate system; thus translating or reflections of the coordinate
  system result in the same boxes being selected by the algorithm.
  The output of this operation is a set of integers indexing into the input
  collection of bounding boxes representing the selected boxes.  The bounding
  box coordinates corresponding to the selected indices can then be obtained
  using the `tf.gather` operation.  For example:
    ```python
    selected_indices = tf.image.non_max_suppression(
        boxes, scores, max_output_size, iou_threshold)
    selected_boxes = tf.gather(boxes, selected_indices)
    ```

  Args:
    boxes: A 2-D float `Tensor` of shape `[num_boxes, 4]`.
    scores: A 1-D float `Tensor` of shape `[num_boxes]` representing a single
      score corresponding to each box (each row of boxes).
    max_output_size: A scalar integer `Tensor` representing the maximum number
      of boxes to be selected by non max suppression.
    iou_threshold: A float representing the threshold for deciding whether boxes
      overlap too much with respect to IOU.
    score_threshold: A float representing the threshold for deciding when to
      remove boxes based on score.
    name: A name for the operation (optional).

  Returns:
    selected_indices: A 1-D integer `Tensor` of shape `[M]` representing the
      selected indices from the boxes tensor, where `M <= max_output_size`.
  """
  with ops.name_scope(name, 'non_max_suppression'):
    iou_threshold = ops.convert_to_tensor(iou_threshold, name='iou_threshold')
    score_threshold = ops.convert_to_tensor(
        score_threshold, name='score_threshold')
    return gen_image_ops.non_max_suppression_v3(boxes, scores, max_output_size,
                                                iou_threshold, score_threshold)


@tf_export('image.non_max_suppression_with_scores')
def non_max_suppression_with_scores(boxes,
                                    scores,
                                    max_output_size,
                                    iou_threshold=0.5,
                                    score_threshold=float('-inf'),
                                    soft_nms_sigma=0.0,
                                    name=None):
  """Greedily selects a subset of bounding boxes in descending order of score.

  Prunes away boxes that have high intersection-over-union (IOU) overlap
  with previously selected boxes.  Bounding boxes are supplied as
  `[y1, x1, y2, x2]`, where `(y1, x1)` and `(y2, x2)` are the coordinates of any
  diagonal pair of box corners and the coordinates can be provided as normalized
  (i.e., lying in the interval `[0, 1]`) or absolute.  Note that this algorithm
  is agnostic to where the origin is in the coordinate system.  Note that this
  algorithm is invariant to orthogonal transformations and translations
  of the coordinate system; thus translating or reflections of the coordinate
  system result in the same boxes being selected by the algorithm.
  The output of this operation is a set of integers indexing into the input
  collection of bounding boxes representing the selected boxes.  The bounding
  box coordinates corresponding to the selected indices can then be obtained
  using the `tf.gather` operation.  For example:
    ```python
    selected_indices, selected_scores = tf.image.non_max_suppression_v2(
        boxes, scores, max_output_size, iou_threshold=1.0, score_threshold=0.1,
        soft_nms_sigma=0.5)
    selected_boxes = tf.gather(boxes, selected_indices)
    ```

  This function generalizes the `tf.image.non_max_suppression` op by also
  supporting a Soft-NMS (with Gaussian weighting) mode (c.f.
  Bodla et al, https://arxiv.org/abs/1704.04503) where boxes reduce the score
  of other overlapping boxes instead of directly causing them to be pruned.
  Consequently, in contrast to `tf.image.non_max_suppression`,
  `tf.image.non_max_suppression_v2` returns the new scores of each input box in
  the second output, `selected_scores`.

  To enable this Soft-NMS mode, set the `soft_nms_sigma` parameter to be
  larger than 0.  When `soft_nms_sigma` equals 0, the behavior of
  `tf.image.non_max_suppression_v2` is identical to that of
  `tf.image.non_max_suppression` (except for the extra output) both in function
  and in running time.

  Args:
    boxes: A 2-D float `Tensor` of shape `[num_boxes, 4]`.
    scores: A 1-D float `Tensor` of shape `[num_boxes]` representing a single
      score corresponding to each box (each row of boxes).
    max_output_size: A scalar integer `Tensor` representing the maximum number
      of boxes to be selected by non max suppression.
    iou_threshold: A float representing the threshold for deciding whether boxes
      overlap too much with respect to IOU.
    score_threshold: A float representing the threshold for deciding when to
      remove boxes based on score.
    soft_nms_sigma: A scalar float representing the Soft NMS sigma parameter;
      See Bodla et al, https://arxiv.org/abs/1704.04503).  When
        `soft_nms_sigma=0.0` (which is default), we fall back to standard (hard)
        NMS.
    name: A name for the operation (optional).

  Returns:
    selected_indices: A 1-D integer `Tensor` of shape `[M]` representing the
      selected indices from the boxes tensor, where `M <= max_output_size`.
    selected_scores: A 1-D float tensor of shape `[M]` representing the
      corresponding scores for each selected box, where `M <= max_output_size`.
      Scores only differ from corresponding input scores when using Soft NMS
      (i.e. when `soft_nms_sigma>0`)
  """
  with ops.name_scope(name, 'non_max_suppression_with_scores'):
    iou_threshold = ops.convert_to_tensor(iou_threshold, name='iou_threshold')
    score_threshold = ops.convert_to_tensor(
        score_threshold, name='score_threshold')
    soft_nms_sigma = ops.convert_to_tensor(
        soft_nms_sigma, name='soft_nms_sigma')
    (selected_indices, selected_scores,
     _) = gen_image_ops.non_max_suppression_v5(
         boxes,
         scores,
         max_output_size,
         iou_threshold,
         score_threshold,
         soft_nms_sigma,
         pad_to_max_output_size=False)
    return selected_indices, selected_scores


@tf_export('image.non_max_suppression_padded')
def non_max_suppression_padded(boxes,
                               scores,
                               max_output_size,
                               iou_threshold=0.5,
                               score_threshold=float('-inf'),
                               pad_to_max_output_size=False,
                               name=None):
  """Greedily selects a subset of bounding boxes in descending order of score.

  Performs algorithmically equivalent operation to tf.image.non_max_suppression,
  with the addition of an optional parameter which zero-pads the output to
  be of size `max_output_size`.
  The output of this operation is a tuple containing the set of integers
  indexing into the input collection of bounding boxes representing the selected
  boxes and the number of valid indices in the index set.  The bounding box
  coordinates corresponding to the selected indices can then be obtained using
  the `tf.slice` and `tf.gather` operations.  For example:
    ```python
    selected_indices_padded, num_valid = tf.image.non_max_suppression_padded(
        boxes, scores, max_output_size, iou_threshold,
        score_threshold, pad_to_max_output_size=True)
    selected_indices = tf.slice(
        selected_indices_padded, tf.constant([0]), num_valid)
    selected_boxes = tf.gather(boxes, selected_indices)
    ```

  Args:
    boxes: A 2-D float `Tensor` of shape `[num_boxes, 4]`.
    scores: A 1-D float `Tensor` of shape `[num_boxes]` representing a single
      score corresponding to each box (each row of boxes).
    max_output_size: A scalar integer `Tensor` representing the maximum number
      of boxes to be selected by non max suppression.
    iou_threshold: A float representing the threshold for deciding whether boxes
      overlap too much with respect to IOU.
    score_threshold: A float representing the threshold for deciding when to
      remove boxes based on score.
    pad_to_max_output_size: bool.  If True, size of `selected_indices` output is
      padded to `max_output_size`.
    name: A name for the operation (optional).

  Returns:
    selected_indices: A 1-D integer `Tensor` of shape `[M]` representing the
      selected indices from the boxes tensor, where `M <= max_output_size`.
    valid_outputs: A scalar integer `Tensor` denoting how many elements in
    `selected_indices` are valid.  Valid elements occur first, then padding.
  """
  with ops.name_scope(name, 'non_max_suppression_padded'):
    iou_threshold = ops.convert_to_tensor(iou_threshold, name='iou_threshold')
    score_threshold = ops.convert_to_tensor(
        score_threshold, name='score_threshold')
    return gen_image_ops.non_max_suppression_v4(boxes, scores, max_output_size,
                                                iou_threshold, score_threshold,
                                                pad_to_max_output_size)


@tf_export('image.non_max_suppression_overlaps')
def non_max_suppression_with_overlaps(overlaps,
                                      scores,
                                      max_output_size,
                                      overlap_threshold=0.5,
                                      score_threshold=float('-inf'),
                                      name=None):
  """Greedily selects a subset of bounding boxes in descending order of score.

  Prunes away boxes that have high overlap with previously selected boxes.
  N-by-n overlap values are supplied as square matrix.
  The output of this operation is a set of integers indexing into the input
  collection of bounding boxes representing the selected boxes.  The bounding
  box coordinates corresponding to the selected indices can then be obtained
  using the `tf.gather` operation.  For example:
    ```python
    selected_indices = tf.image.non_max_suppression_overlaps(
        overlaps, scores, max_output_size, iou_threshold)
    selected_boxes = tf.gather(boxes, selected_indices)
    ```

  Args:
    overlaps: A 2-D float `Tensor` of shape `[num_boxes, num_boxes]`.
    scores: A 1-D float `Tensor` of shape `[num_boxes]` representing a single
      score corresponding to each box (each row of boxes).
    max_output_size: A scalar integer `Tensor` representing the maximum number
      of boxes to be selected by non max suppression.
    overlap_threshold: A float representing the threshold for deciding whether
      boxes overlap too much with respect to the provided overlap values.
    score_threshold: A float representing the threshold for deciding when to
      remove boxes based on score.
    name: A name for the operation (optional).

  Returns:
    selected_indices: A 1-D integer `Tensor` of shape `[M]` representing the
      selected indices from the overlaps tensor, where `M <= max_output_size`.
  """
  with ops.name_scope(name, 'non_max_suppression_overlaps'):
    overlap_threshold = ops.convert_to_tensor(
        overlap_threshold, name='overlap_threshold')
    # pylint: disable=protected-access
    return gen_image_ops.non_max_suppression_with_overlaps(
        overlaps, scores, max_output_size, overlap_threshold, score_threshold)
    # pylint: enable=protected-access


_rgb_to_yiq_kernel = [[0.299, 0.59590059, 0.2115],
                      [0.587, -0.27455667, -0.52273617],
                      [0.114, -0.32134392, 0.31119955]]


@tf_export('image.rgb_to_yiq')
def rgb_to_yiq(images):
  """Converts one or more images from RGB to YIQ.

  Outputs a tensor of the same shape as the `images` tensor, containing the YIQ
  value of the pixels.
  The output is only well defined if the value in images are in [0,1].

  Args:
    images: 2-D or higher rank. Image data to convert. Last dimension must be
      size 3.

  Returns:
    images: tensor with the same shape as `images`.
  """
  images = ops.convert_to_tensor(images, name='images')
  kernel = ops.convert_to_tensor(
      _rgb_to_yiq_kernel, dtype=images.dtype, name='kernel')
  ndims = images.get_shape().ndims
  return math_ops.tensordot(images, kernel, axes=[[ndims - 1], [0]])


_yiq_to_rgb_kernel = [[1, 1, 1], [0.95598634, -0.27201283, -1.10674021],
                      [0.6208248, -0.64720424, 1.70423049]]


@tf_export('image.yiq_to_rgb')
def yiq_to_rgb(images):
  """Converts one or more images from YIQ to RGB.

  Outputs a tensor of the same shape as the `images` tensor, containing the RGB
  value of the pixels.
  The output is only well defined if the Y value in images are in [0,1],
  I value are in [-0.5957,0.5957] and Q value are in [-0.5226,0.5226].

  Args:
    images: 2-D or higher rank. Image data to convert. Last dimension must be
      size 3.

  Returns:
    images: tensor with the same shape as `images`.
  """
  images = ops.convert_to_tensor(images, name='images')
  kernel = ops.convert_to_tensor(
      _yiq_to_rgb_kernel, dtype=images.dtype, name='kernel')
  ndims = images.get_shape().ndims
  return math_ops.tensordot(images, kernel, axes=[[ndims - 1], [0]])


_rgb_to_yuv_kernel = [[0.299, -0.14714119, 0.61497538],
                      [0.587, -0.28886916, -0.51496512],
                      [0.114, 0.43601035, -0.10001026]]


@tf_export('image.rgb_to_yuv')
def rgb_to_yuv(images):
  """Converts one or more images from RGB to YUV.

  Outputs a tensor of the same shape as the `images` tensor, containing the YUV
  value of the pixels.
  The output is only well defined if the value in images are in [0,1].

  Args:
    images: 2-D or higher rank. Image data to convert. Last dimension must be
      size 3.

  Returns:
    images: tensor with the same shape as `images`.
  """
  images = ops.convert_to_tensor(images, name='images')
  kernel = ops.convert_to_tensor(
      _rgb_to_yuv_kernel, dtype=images.dtype, name='kernel')
  ndims = images.get_shape().ndims
  return math_ops.tensordot(images, kernel, axes=[[ndims - 1], [0]])


_yuv_to_rgb_kernel = [[1, 1, 1], [0, -0.394642334, 2.03206185],
                      [1.13988303, -0.58062185, 0]]


@tf_export('image.yuv_to_rgb')
def yuv_to_rgb(images):
  """Converts one or more images from YUV to RGB.

  Outputs a tensor of the same shape as the `images` tensor, containing the RGB
  value of the pixels.
  The output is only well defined if the Y value in images are in [0,1],
  U and V value are in [-0.5,0.5].

  Args:
    images: 2-D or higher rank. Image data to convert. Last dimension must be
      size 3.

  Returns:
    images: tensor with the same shape as `images`.
  """
  images = ops.convert_to_tensor(images, name='images')
  kernel = ops.convert_to_tensor(
      _yuv_to_rgb_kernel, dtype=images.dtype, name='kernel')
  ndims = images.get_shape().ndims
  return math_ops.tensordot(images, kernel, axes=[[ndims - 1], [0]])


def _verify_compatible_image_shapes(img1, img2):
  """Checks if two image tensors are compatible for applying SSIM or PSNR.

  This function checks if two sets of images have ranks at least 3, and if the
  last three dimensions match.

  Args:
    img1: Tensor containing the first image batch.
    img2: Tensor containing the second image batch.

  Returns:
    A tuple containing: the first tensor shape, the second tensor shape, and a
    list of control_flow_ops.Assert() ops implementing the checks.

  Raises:
    ValueError: When static shape check fails.
  """
  shape1 = img1.get_shape().with_rank_at_least(3)
  shape2 = img2.get_shape().with_rank_at_least(3)
  shape1[-3:].assert_is_compatible_with(shape2[-3:])

  if shape1.ndims is not None and shape2.ndims is not None:
    for dim1, dim2 in zip(
        reversed(shape1.dims[:-3]), reversed(shape2.dims[:-3])):
      if not (dim1 == 1 or dim2 == 1 or dim1.is_compatible_with(dim2)):
        raise ValueError('Two images are not compatible: %s and %s' %
                         (shape1, shape2))

  # Now assign shape tensors.
  shape1, shape2 = array_ops.shape_n([img1, img2])

  # TODO(sjhwang): Check if shape1[:-3] and shape2[:-3] are broadcastable.
  checks = []
  checks.append(
      control_flow_ops.Assert(
          math_ops.greater_equal(array_ops.size(shape1), 3), [shape1, shape2],
          summarize=10))
  checks.append(
      control_flow_ops.Assert(
          math_ops.reduce_all(math_ops.equal(shape1[-3:], shape2[-3:])),
          [shape1, shape2],
          summarize=10))
  return shape1, shape2, checks


@tf_export('image.psnr')
def psnr(a, b, max_val, name=None):
  """Returns the Peak Signal-to-Noise Ratio between a and b.

  This is intended to be used on signals (or images). Produces a PSNR value for
  each image in batch.

  The last three dimensions of input are expected to be [height, width, depth].

  Example:

  ```python
      # Read images from file.
      im1 = tf.decode_png('path/to/im1.png')
      im2 = tf.decode_png('path/to/im2.png')
      # Compute PSNR over tf.uint8 Tensors.
      psnr1 = tf.image.psnr(im1, im2, max_val=255)

      # Compute PSNR over tf.float32 Tensors.
      im1 = tf.image.convert_image_dtype(im1, tf.float32)
      im2 = tf.image.convert_image_dtype(im2, tf.float32)
      psnr2 = tf.image.psnr(im1, im2, max_val=1.0)
      # psnr1 and psnr2 both have type tf.float32 and are almost equal.
  ```

  Arguments:
    a: First set of images.
    b: Second set of images.
    max_val: The dynamic range of the images (i.e., the difference between the
      maximum the and minimum allowed values).
    name: Namespace to embed the computation in.

  Returns:
    The scalar PSNR between a and b. The returned tensor has type `tf.float32`
    and shape [batch_size, 1].
  """
  with ops.name_scope(name, 'PSNR', [a, b]):
    # Need to convert the images to float32.  Scale max_val accordingly so that
    # PSNR is computed correctly.
    max_val = math_ops.cast(max_val, a.dtype)
    max_val = convert_image_dtype(max_val, dtypes.float32)
    a = convert_image_dtype(a, dtypes.float32)
    b = convert_image_dtype(b, dtypes.float32)
    mse = math_ops.reduce_mean(math_ops.squared_difference(a, b), [-3, -2, -1])
    psnr_val = math_ops.subtract(
        20 * math_ops.log(max_val) / math_ops.log(10.0),
        np.float32(10 / np.log(10)) * math_ops.log(mse),
        name='psnr')

    _, _, checks = _verify_compatible_image_shapes(a, b)
    with ops.control_dependencies(checks):
      return array_ops.identity(psnr_val)


def _ssim_helper(x, y, reducer, max_val, compensation=1.0, k1=0.01, k2=0.03):
  r"""Helper function for computing SSIM.

  SSIM estimates covariances with weighted sums.  The default parameters
  use a biased estimate of the covariance:
  Suppose `reducer` is a weighted sum, then the mean estimators are
    \mu_x = \sum_i w_i x_i,
    \mu_y = \sum_i w_i y_i,
  where w_i's are the weighted-sum weights, and covariance estimator is
    cov_{xy} = \sum_i w_i (x_i - \mu_x) (y_i - \mu_y)
  with assumption \sum_i w_i = 1. This covariance estimator is biased, since
    E[cov_{xy}] = (1 - \sum_i w_i ^ 2) Cov(X, Y).
  For SSIM measure with unbiased covariance estimators, pass as `compensation`
  argument (1 - \sum_i w_i ^ 2).

  Arguments:
    x: First set of images.
    y: Second set of images.
    reducer: Function that computes 'local' averages from set of images. For
      non-convolutional version, this is usually tf.reduce_mean(x, [1, 2]), and
      for convolutional version, this is usually tf.nn.avg_pool2d or
      tf.nn.conv2d with weighted-sum kernel.
    max_val: The dynamic range (i.e., the difference between the maximum
      possible allowed value and the minimum allowed value).
    compensation: Compensation factor. See above.
    k1: Default value 0.01
    k2: Default value 0.03 (SSIM is less sensitivity to K2 for lower values, so
      it would be better if we taken the values in range of 0< K2 <0.4).

  Returns:
    A pair containing the luminance measure, and the contrast-structure measure.
  """

  c1 = (k1 * max_val)**2
  c2 = (k2 * max_val)**2

  # SSIM luminance measure is
  # (2 * mu_x * mu_y + c1) / (mu_x ** 2 + mu_y ** 2 + c1).
  mean0 = reducer(x)
  mean1 = reducer(y)
  num0 = mean0 * mean1 * 2.0
  den0 = math_ops.square(mean0) + math_ops.square(mean1)
  luminance = (num0 + c1) / (den0 + c1)

  # SSIM contrast-structure measure is
  #   (2 * cov_{xy} + c2) / (cov_{xx} + cov_{yy} + c2).
  # Note that `reducer` is a weighted sum with weight w_k, \sum_i w_i = 1, then
  #   cov_{xy} = \sum_i w_i (x_i - \mu_x) (y_i - \mu_y)
  #          = \sum_i w_i x_i y_i - (\sum_i w_i x_i) (\sum_j w_j y_j).
  num1 = reducer(x * y) * 2.0
  den1 = reducer(math_ops.square(x) + math_ops.square(y))
  c2 *= compensation
  cs = (num1 - num0 + c2) / (den1 - den0 + c2)

  # SSIM score is the product of the luminance and contrast-structure measures.
  return luminance, cs


def _fspecial_gauss(size, sigma):
  """Function to mimic the 'fspecial' gaussian MATLAB function."""
  size = ops.convert_to_tensor(size, dtypes.int32)
  sigma = ops.convert_to_tensor(sigma)

  coords = math_ops.cast(math_ops.range(size), sigma.dtype)
  coords -= math_ops.cast(size - 1, sigma.dtype) / 2.0

  g = math_ops.square(coords)
  g *= -0.5 / math_ops.square(sigma)

  g = array_ops.reshape(g, shape=[1, -1]) + array_ops.reshape(g, shape=[-1, 1])
  g = array_ops.reshape(g, shape=[1, -1])  # For tf.nn.softmax().
  g = nn_ops.softmax(g)
  return array_ops.reshape(g, shape=[size, size, 1, 1])


def _ssim_per_channel(img1,
                      img2,
                      max_val=1.0,
                      filter_size=11,
                      filter_sigma=1.5,
                      k1=0.01,
                      k2=0.03):
  """Computes SSIM index between img1 and img2 per color channel.

  This function matches the standard SSIM implementation from:
  Wang, Z., Bovik, A. C., Sheikh, H. R., & Simoncelli, E. P. (2004). Image
  quality assessment: from error visibility to structural similarity. IEEE
  transactions on image processing.

  Details:
    - 11x11 Gaussian filter of width 1.5 is used.
    - k1 = 0.01, k2 = 0.03 as in the original paper.

  Args:
    img1: First image batch.
    img2: Second image batch.
    max_val: The dynamic range of the images (i.e., the difference between the
      maximum the and minimum allowed values).
    filter_size: Default value 11 (size of gaussian filter).
    filter_sigma: Default value 1.5 (width of gaussian filter).
    k1: Default value 0.01
    k2: Default value 0.03 (SSIM is less sensitivity to K2 for lower values, so
      it would be better if we taken the values in range of 0< K2 <0.4).

  Returns:
    A pair of tensors containing and channel-wise SSIM and contrast-structure
    values. The shape is [..., channels].
  """
  filter_size = constant_op.constant(filter_size, dtype=dtypes.int32)
  filter_sigma = constant_op.constant(filter_sigma, dtype=img1.dtype)

  shape1, shape2 = array_ops.shape_n([img1, img2])
  checks = [
      control_flow_ops.Assert(
          math_ops.reduce_all(
              math_ops.greater_equal(shape1[-3:-1], filter_size)),
          [shape1, filter_size],
          summarize=8),
      control_flow_ops.Assert(
          math_ops.reduce_all(
              math_ops.greater_equal(shape2[-3:-1], filter_size)),
          [shape2, filter_size],
          summarize=8)
  ]

  # Enforce the check to run before computation.
  with ops.control_dependencies(checks):
    img1 = array_ops.identity(img1)

  # TODO(sjhwang): Try to cache kernels and compensation factor.
  kernel = _fspecial_gauss(filter_size, filter_sigma)
  kernel = array_ops.tile(kernel, multiples=[1, 1, shape1[-1], 1])

  # The correct compensation factor is `1.0 - tf.reduce_sum(tf.square(kernel))`,
  # but to match MATLAB implementation of MS-SSIM, we use 1.0 instead.
  compensation = 1.0

  # TODO(sjhwang): Try FFT.
  # TODO(sjhwang): Gaussian kernel is separable in space. Consider applying
  #   1-by-n and n-by-1 Gaussain filters instead of an n-by-n filter.
  def reducer(x):
    shape = array_ops.shape(x)
    x = array_ops.reshape(x, shape=array_ops.concat([[-1], shape[-3:]], 0))
    y = nn.depthwise_conv2d(x, kernel, strides=[1, 1, 1, 1], padding='VALID')
    return array_ops.reshape(
        y, array_ops.concat([shape[:-3], array_ops.shape(y)[1:]], 0))

  luminance, cs = _ssim_helper(img1, img2, reducer, max_val, compensation, k1,
                               k2)

  # Average over the second and the third from the last: height, width.
  axes = constant_op.constant([-3, -2], dtype=dtypes.int32)
  ssim_val = math_ops.reduce_mean(luminance * cs, axes)
  cs = math_ops.reduce_mean(cs, axes)
  return ssim_val, cs


@tf_export('image.ssim')
def ssim(img1,
         img2,
         max_val,
         filter_size=11,
         filter_sigma=1.5,
         k1=0.01,
         k2=0.03):
  """Computes SSIM index between img1 and img2.

  This function is based on the standard SSIM implementation from:
  Wang, Z., Bovik, A. C., Sheikh, H. R., & Simoncelli, E. P. (2004). Image
  quality assessment: from error visibility to structural similarity. IEEE
  transactions on image processing.

  Note: The true SSIM is only defined on grayscale.  This function does not
  perform any colorspace transform.  (If input is already YUV, then it will
  compute YUV SSIM average.)

  Details:
    - 11x11 Gaussian filter of width 1.5 is used.
    - k1 = 0.01, k2 = 0.03 as in the original paper.

  The image sizes must be at least 11x11 because of the filter size.

  Example:

  ```python
      # Read images from file.
      im1 = tf.decode_png('path/to/im1.png')
      im2 = tf.decode_png('path/to/im2.png')
      # Compute SSIM over tf.uint8 Tensors.
      ssim1 = tf.image.ssim(im1, im2, max_val=255, filter_size=11,
                            filter_sigma=1.5, k1=0.01, k2=0.03)

      # Compute SSIM over tf.float32 Tensors.
      im1 = tf.image.convert_image_dtype(im1, tf.float32)
      im2 = tf.image.convert_image_dtype(im2, tf.float32)
      ssim2 = tf.image.ssim(im1, im2, max_val=1.0, filter_size=11,
                            filter_sigma=1.5, k1=0.01, k2=0.03)
      # ssim1 and ssim2 both have type tf.float32 and are almost equal.
  ```

  Args:
    img1: First image batch.
    img2: Second image batch.
    max_val: The dynamic range of the images (i.e., the difference between the
      maximum the and minimum allowed values).
    filter_size: Default value 11 (size of gaussian filter).
    filter_sigma: Default value 1.5 (width of gaussian filter).
    k1: Default value 0.01
    k2: Default value 0.03 (SSIM is less sensitivity to K2 for lower values, so
      it would be better if we taken the values in range of 0< K2 <0.4).

  Returns:
    A tensor containing an SSIM value for each image in batch.  Returned SSIM
    values are in range (-1, 1], when pixel values are non-negative. Returns
    a tensor with shape: broadcast(img1.shape[:-3], img2.shape[:-3]).
  """
  _, _, checks = _verify_compatible_image_shapes(img1, img2)
  with ops.control_dependencies(checks):
    img1 = array_ops.identity(img1)

  # Need to convert the images to float32.  Scale max_val accordingly so that
  # SSIM is computed correctly.
  max_val = math_ops.cast(max_val, img1.dtype)
  max_val = convert_image_dtype(max_val, dtypes.float32)
  img1 = convert_image_dtype(img1, dtypes.float32)
  img2 = convert_image_dtype(img2, dtypes.float32)
  ssim_per_channel, _ = _ssim_per_channel(img1, img2, max_val, filter_size,
                                          filter_sigma, k1, k2)
  # Compute average over color channels.
  return math_ops.reduce_mean(ssim_per_channel, [-1])


# Default values obtained by Wang et al.
_MSSSIM_WEIGHTS = (0.0448, 0.2856, 0.3001, 0.2363, 0.1333)


@tf_export('image.ssim_multiscale')
def ssim_multiscale(img1,
                    img2,
                    max_val,
                    power_factors=_MSSSIM_WEIGHTS,
                    filter_size=11,
                    filter_sigma=1.5,
                    k1=0.01,
                    k2=0.03):
  """Computes the MS-SSIM between img1 and img2.

  This function assumes that `img1` and `img2` are image batches, i.e. the last
  three dimensions are [height, width, channels].

  Note: The true SSIM is only defined on grayscale.  This function does not
  perform any colorspace transform.  (If input is already YUV, then it will
  compute YUV SSIM average.)

  Original paper: Wang, Zhou, Eero P. Simoncelli, and Alan C. Bovik. "Multiscale
  structural similarity for image quality assessment." Signals, Systems and
  Computers, 2004.

  Arguments:
    img1: First image batch.
    img2: Second image batch. Must have the same rank as img1.
    max_val: The dynamic range of the images (i.e., the difference between the
      maximum the and minimum allowed values).
    power_factors: Iterable of weights for each of the scales. The number of
      scales used is the length of the list. Index 0 is the unscaled
      resolution's weight and each increasing scale corresponds to the image
      being downsampled by 2.  Defaults to (0.0448, 0.2856, 0.3001, 0.2363,
      0.1333), which are the values obtained in the original paper.
    filter_size: Default value 11 (size of gaussian filter).
    filter_sigma: Default value 1.5 (width of gaussian filter).
    k1: Default value 0.01
    k2: Default value 0.03 (SSIM is less sensitivity to K2 for lower values, so
      it would be better if we taken the values in range of 0< K2 <0.4).

  Returns:
    A tensor containing an MS-SSIM value for each image in batch.  The values
    are in range [0, 1].  Returns a tensor with shape:
    broadcast(img1.shape[:-3], img2.shape[:-3]).
  """
  with ops.name_scope(None, 'MS-SSIM', [img1, img2]):
    # Convert to tensor if needed.
    img1 = ops.convert_to_tensor(img1, name='img1')
    img2 = ops.convert_to_tensor(img2, name='img2')
    # Shape checking.
    shape1, shape2, checks = _verify_compatible_image_shapes(img1, img2)
    with ops.control_dependencies(checks):
      img1 = array_ops.identity(img1)

    # Need to convert the images to float32.  Scale max_val accordingly so that
    # SSIM is computed correctly.
    max_val = math_ops.cast(max_val, img1.dtype)
    max_val = convert_image_dtype(max_val, dtypes.float32)
    img1 = convert_image_dtype(img1, dtypes.float32)
    img2 = convert_image_dtype(img2, dtypes.float32)

    imgs = [img1, img2]
    shapes = [shape1, shape2]

    # img1 and img2 are assumed to be a (multi-dimensional) batch of
    # 3-dimensional images (height, width, channels). `heads` contain the batch
    # dimensions, and `tails` contain the image dimensions.
    heads = [s[:-3] for s in shapes]
    tails = [s[-3:] for s in shapes]

    divisor = [1, 2, 2, 1]
    divisor_tensor = constant_op.constant(divisor[1:], dtype=dtypes.int32)

    def do_pad(images, remainder):
      padding = array_ops.expand_dims(remainder, -1)
      padding = array_ops.pad(padding, [[1, 0], [1, 0]])
      return [array_ops.pad(x, padding, mode='SYMMETRIC') for x in images]

    mcs = []
    for k in range(len(power_factors)):
      with ops.name_scope(None, 'Scale%d' % k, imgs):
        if k > 0:
          # Avg pool takes rank 4 tensors. Flatten leading dimensions.
          flat_imgs = [
              array_ops.reshape(x, array_ops.concat([[-1], t], 0))
              for x, t in zip(imgs, tails)
          ]

          remainder = tails[0] % divisor_tensor
          need_padding = math_ops.reduce_any(math_ops.not_equal(remainder, 0))
          # pylint: disable=cell-var-from-loop
          padded = control_flow_ops.cond(need_padding,
                                         lambda: do_pad(flat_imgs, remainder),
                                         lambda: flat_imgs)
          # pylint: enable=cell-var-from-loop

          downscaled = [
              nn_ops.avg_pool(
                  x, ksize=divisor, strides=divisor, padding='VALID')
              for x in padded
          ]
          tails = [x[1:] for x in array_ops.shape_n(downscaled)]
          imgs = [
              array_ops.reshape(x, array_ops.concat([h, t], 0))
              for x, h, t in zip(downscaled, heads, tails)
          ]

        # Overwrite previous ssim value since we only need the last one.
        ssim_per_channel, cs = _ssim_per_channel(
            *imgs,
            max_val=max_val,
            filter_size=filter_size,
            filter_sigma=filter_sigma,
            k1=k1,
            k2=k2)
        mcs.append(nn_ops.relu(cs))

    # Remove the cs score for the last scale. In the MS-SSIM calculation,
    # we use the l(p) at the highest scale. l(p) * cs(p) is ssim(p).
    mcs.pop()  # Remove the cs score for the last scale.
    mcs_and_ssim = array_ops.stack(
        mcs + [nn_ops.relu(ssim_per_channel)], axis=-1)
    # Take weighted geometric mean across the scale axis.
    ms_ssim = math_ops.reduce_prod(
        math_ops.pow(mcs_and_ssim, power_factors), [-1])

    return math_ops.reduce_mean(ms_ssim, [-1])  # Avg over color channels.


@tf_export('image.image_gradients')
def image_gradients(image):
  """Returns image gradients (dy, dx) for each color channel.

  Both output tensors have the same shape as the input: [batch_size, h, w,
  d]. The gradient values are organized so that [I(x+1, y) - I(x, y)] is in
  location (x, y). That means that dy will always have zeros in the last row,
  and dx will always have zeros in the last column.

  Arguments:
    image: Tensor with shape [batch_size, h, w, d].

  Returns:
    Pair of tensors (dy, dx) holding the vertical and horizontal image
    gradients (1-step finite difference).
    
  Usage Example:
    ```python
    BATCH_SIZE = 1
    IMAGE_HEIGHT = 5
    IMAGE_WIDTH = 5
    CHANNELS = 1
    image = tf.reshape(tf.range(IMAGE_HEIGHT * IMAGE_WIDTH * CHANNELS, 
      delta=1, dtype=tf.float32), 
      shape=(BATCH_SIZE, IMAGE_HEIGHT, IMAGE_WIDTH, CHANNELS))
    dx, dy = tf.image.image_gradients(image)
    print(image[0, :,:,0])
    tf.Tensor(
      [[ 0.  1.  2.  3.  4.]
      [ 5.  6.  7.  8.  9.]
      [10. 11. 12. 13. 14.]
      [15. 16. 17. 18. 19.]
      [20. 21. 22. 23. 24.]], shape=(5, 5), dtype=float32)
    print(dx[0, :,:,0])
    tf.Tensor(
      [[5. 5. 5. 5. 5.]
      [5. 5. 5. 5. 5.]
      [5. 5. 5. 5. 5.]
      [5. 5. 5. 5. 5.]
      [0. 0. 0. 0. 0.]], shape=(5, 5), dtype=float32)    
    print(dy[0, :,:,0])
    tf.Tensor(
      [[1. 1. 1. 1. 0.]
      [1. 1. 1. 1. 0.]
      [1. 1. 1. 1. 0.]
      [1. 1. 1. 1. 0.]
      [1. 1. 1. 1. 0.]], shape=(5, 5), dtype=float32)
    ```
    
  Raises:
    ValueError: If `image` is not a 4D tensor.
  """
  if image.get_shape().ndims != 4:
    raise ValueError(
        'image_gradients expects a 4D tensor '
        '[batch_size, h, w, d], not %s.', image.get_shape())
  image_shape = array_ops.shape(image)
  batch_size, height, width, depth = array_ops.unstack(image_shape)
  dy = image[:, 1:, :, :] - image[:, :-1, :, :]
  dx = image[:, :, 1:, :] - image[:, :, :-1, :]

  # Return tensors with same size as original image by concatenating
  # zeros. Place the gradient [I(x+1,y) - I(x,y)] on the base pixel (x, y).
  shape = array_ops.stack([batch_size, 1, width, depth])
  dy = array_ops.concat([dy, array_ops.zeros(shape, image.dtype)], 1)
  dy = array_ops.reshape(dy, image_shape)

  shape = array_ops.stack([batch_size, height, 1, depth])
  dx = array_ops.concat([dx, array_ops.zeros(shape, image.dtype)], 2)
  dx = array_ops.reshape(dx, image_shape)

  return dy, dx


@tf_export('image.sobel_edges')
def sobel_edges(image):
  """Returns a tensor holding Sobel edge maps.

  Arguments:
    image: Image tensor with shape [batch_size, h, w, d] and type float32 or
      float64.  The image(s) must be 2x2 or larger.

  Returns:
    Tensor holding edge maps for each channel. Returns a tensor with shape
    [batch_size, h, w, d, 2] where the last two dimensions hold [[dy[0], dx[0]],
    [dy[1], dx[1]], ..., [dy[d-1], dx[d-1]]] calculated using the Sobel filter.
  """
  # Define vertical and horizontal Sobel filters.
  static_image_shape = image.get_shape()
  image_shape = array_ops.shape(image)
  kernels = [[[-1, -2, -1], [0, 0, 0], [1, 2, 1]],
             [[-1, 0, 1], [-2, 0, 2], [-1, 0, 1]]]
  num_kernels = len(kernels)
  kernels = np.transpose(np.asarray(kernels), (1, 2, 0))
  kernels = np.expand_dims(kernels, -2)
  kernels_tf = constant_op.constant(kernels, dtype=image.dtype)

  kernels_tf = array_ops.tile(
      kernels_tf, [1, 1, image_shape[-1], 1], name='sobel_filters')

  # Use depth-wise convolution to calculate edge maps per channel.
  pad_sizes = [[0, 0], [1, 1], [1, 1], [0, 0]]
  padded = array_ops.pad(image, pad_sizes, mode='REFLECT')

  # Output tensor has shape [batch_size, h, w, d * num_kernels].
  strides = [1, 1, 1, 1]
  output = nn.depthwise_conv2d(padded, kernels_tf, strides, 'VALID')

  # Reshape to [batch_size, h, w, d, num_kernels].
  shape = array_ops.concat([image_shape, [num_kernels]], 0)
  output = array_ops.reshape(output, shape=shape)
  output.set_shape(static_image_shape.concatenate([num_kernels]))
  return output


def resize_bicubic(images,
                   size,
                   align_corners=False,
                   name=None,
                   half_pixel_centers=False):
  return gen_image_ops.resize_bicubic(
      images=images,
      size=size,
      align_corners=align_corners,
      half_pixel_centers=half_pixel_centers,
      name=name)


def resize_bilinear(images,
                    size,
                    align_corners=False,
                    name=None,
                    half_pixel_centers=False):
  return gen_image_ops.resize_bilinear(
      images=images,
      size=size,
      align_corners=align_corners,
      half_pixel_centers=half_pixel_centers,
      name=name)


def resize_nearest_neighbor(images,
                            size,
                            align_corners=False,
                            name=None,
                            half_pixel_centers=False):
  return gen_image_ops.resize_nearest_neighbor(
      images=images,
      size=size,
      align_corners=align_corners,
      half_pixel_centers=half_pixel_centers,
      name=name)


resize_area_deprecation = deprecation.deprecated(
    date=None,
    instructions=(
        'Use `tf.image.resize(...method=ResizeMethod.AREA...)` instead.'))
tf_export(v1=['image.resize_area'])(
    resize_area_deprecation(gen_image_ops.resize_area))

resize_bicubic_deprecation = deprecation.deprecated(
    date=None,
    instructions=(
        'Use `tf.image.resize(...method=ResizeMethod.BICUBIC...)` instead.'))
tf_export(v1=['image.resize_bicubic'])(
    resize_bicubic_deprecation(resize_bicubic))

resize_bilinear_deprecation = deprecation.deprecated(
    date=None,
    instructions=(
        'Use `tf.image.resize(...method=ResizeMethod.BILINEAR...)` instead.'))
tf_export(v1=['image.resize_bilinear'])(
    resize_bilinear_deprecation(resize_bilinear))

resize_nearest_neighbor_deprecation = deprecation.deprecated(
    date=None,
    instructions=(
        'Use `tf.image.resize(...method=ResizeMethod.NEAREST_NEIGHBOR...)` '
        'instead.'))
tf_export(v1=['image.resize_nearest_neighbor'])(
    resize_nearest_neighbor_deprecation(resize_nearest_neighbor))


@tf_export('image.crop_and_resize', v1=[])
def crop_and_resize_v2(image,
                       boxes,
                       box_indices,
                       crop_size,
                       method='bilinear',
                       extrapolation_value=0,
                       name=None):
  """Extracts crops from the input image tensor and resizes them.

  Extracts crops from the input image tensor and resizes them using bilinear
  sampling or nearest neighbor sampling (possibly with aspect ratio change) to a
  common output size specified by `crop_size`. This is more general than the
  `crop_to_bounding_box` op which extracts a fixed size slice from the input
  image and does not allow resizing or aspect ratio change.

  Returns a tensor with `crops` from the input `image` at positions defined at
  the bounding box locations in `boxes`. The cropped boxes are all resized (with
  bilinear or nearest neighbor interpolation) to a fixed
  `size = [crop_height, crop_width]`. The result is a 4-D tensor
  `[num_boxes, crop_height, crop_width, depth]`. The resizing is corner aligned.
  In particular, if `boxes = [[0, 0, 1, 1]]`, the method will give identical
  results to using `tf.compat.v1.image.resize_bilinear()` or
  `tf.compat.v1.image.resize_nearest_neighbor()`(depends on the `method`
  argument) with
  `align_corners=True`.

  Args:
    image: A 4-D tensor of shape `[batch, image_height, image_width, depth]`.
      Both `image_height` and `image_width` need to be positive.
    boxes: A 2-D tensor of shape `[num_boxes, 4]`. The `i`-th row of the tensor
      specifies the coordinates of a box in the `box_ind[i]` image and is
      specified in normalized coordinates `[y1, x1, y2, x2]`. A normalized
      coordinate value of `y` is mapped to the image coordinate at `y *
      (image_height - 1)`, so as the `[0, 1]` interval of normalized image
      height is mapped to `[0, image_height - 1]` in image height coordinates.
      We do allow `y1` > `y2`, in which case the sampled crop is an up-down
      flipped version of the original image. The width dimension is treated
      similarly. Normalized coordinates outside the `[0, 1]` range are allowed,
      in which case we use `extrapolation_value` to extrapolate the input image
      values.
    box_indices: A 1-D tensor of shape `[num_boxes]` with int32 values in `[0,
      batch)`. The value of `box_ind[i]` specifies the image that the `i`-th box
      refers to.
    crop_size: A 1-D tensor of 2 elements, `size = [crop_height, crop_width]`.
      All cropped image patches are resized to this size. The aspect ratio of
      the image content is not preserved. Both `crop_height` and `crop_width`
      need to be positive.
    method: An optional string specifying the sampling method for resizing. It
      can be either `"bilinear"` or `"nearest"` and default to `"bilinear"`.
      Currently two sampling methods are supported: Bilinear and Nearest
        Neighbor.
    extrapolation_value: An optional `float`. Defaults to `0`. Value used for
      extrapolation, when applicable.
    name: A name for the operation (optional).

  Returns:
    A 4-D tensor of shape `[num_boxes, crop_height, crop_width, depth]`.

  Example:

  ```python
  import tensorflow as tf
  BATCH_SIZE = 1
  NUM_BOXES = 5
  IMAGE_HEIGHT = 256
  IMAGE_WIDTH = 256
  CHANNELS = 3
  CROP_SIZE = (24, 24)

  image = tf.random.normal(shape=(BATCH_SIZE, IMAGE_HEIGHT, IMAGE_WIDTH,
  CHANNELS) )
  boxes = tf.random.uniform(shape=(NUM_BOXES, 4))
  box_indices = tf.random.uniform(shape=(NUM_BOXES,), minval=0,
  maxval=BATCH_SIZE, dtype=tf.int32)
  output = tf.image.crop_and_resize(image, boxes, box_indices, CROP_SIZE)
  output.shape  #=> (5, 24, 24, 3)
  ```
  """
  return gen_image_ops.crop_and_resize(image, boxes, box_indices, crop_size,
                                       method, extrapolation_value, name)


@tf_export(v1=['image.crop_and_resize'])
@deprecation.deprecated_args(None,
                             'box_ind is deprecated, use box_indices instead',
                             'box_ind')
def crop_and_resize_v1(  # pylint: disable=missing-docstring
    image,
    boxes,
    box_ind=None,
    crop_size=None,
    method='bilinear',
    extrapolation_value=0,
    name=None,
    box_indices=None):
  box_ind = deprecation.deprecated_argument_lookup('box_indices', box_indices,
                                                   'box_ind', box_ind)
  return gen_image_ops.crop_and_resize(image, boxes, box_ind, crop_size, method,
                                       extrapolation_value, name)


crop_and_resize_v1.__doc__ = gen_image_ops.crop_and_resize.__doc__


@tf_export(v1=['image.extract_glimpse'])
def extract_glimpse(
    input,  # pylint: disable=redefined-builtin
    size,
    offsets,
    centered=True,
    normalized=True,
    uniform_noise=True,
    name=None):
  """Extracts a glimpse from the input tensor.

  Returns a set of windows called glimpses extracted at location
  `offsets` from the input tensor. If the windows only partially
  overlaps the inputs, the non overlapping areas will be filled with
  random noise.

  The result is a 4-D tensor of shape `[batch_size, glimpse_height,
  glimpse_width, channels]`. The channels and batch dimensions are the
  same as that of the input tensor. The height and width of the output
  windows are specified in the `size` parameter.

  The argument `normalized` and `centered` controls how the windows are built:

  * If the coordinates are normalized but not centered, 0.0 and 1.0
    correspond to the minimum and maximum of each height and width
    dimension.
  * If the coordinates are both normalized and centered, they range from
    -1.0 to 1.0. The coordinates (-1.0, -1.0) correspond to the upper
    left corner, the lower right corner is located at (1.0, 1.0) and the
    center is at (0, 0).
  * If the coordinates are not normalized they are interpreted as
    numbers of pixels.

  Args:
    input: A `Tensor` of type `float32`. A 4-D float tensor of shape
      `[batch_size, height, width, channels]`.
    size: A `Tensor` of type `int32`. A 1-D tensor of 2 elements containing the
      size of the glimpses to extract.  The glimpse height must be specified
      first, following by the glimpse width.
    offsets: A `Tensor` of type `float32`. A 2-D integer tensor of shape
      `[batch_size, 2]` containing the y, x locations of the center of each
      window.
    centered: An optional `bool`. Defaults to `True`. indicates if the offset
      coordinates are centered relative to the image, in which case the (0, 0)
      offset is relative to the center of the input images. If false, the (0,0)
      offset corresponds to the upper left corner of the input images.
    normalized: An optional `bool`. Defaults to `True`. indicates if the offset
      coordinates are normalized.
    uniform_noise: An optional `bool`. Defaults to `True`. indicates if the
      noise should be generated using a uniform distribution or a Gaussian
      distribution.
    name: A name for the operation (optional).

  Returns:
    A `Tensor` of type `float32`.

  Usage Example:
    ```python
    BATCH_SIZE = 1
    IMAGE_HEIGHT = 3
    IMAGE_WIDTH = 3
    CHANNELS = 1
    GLIMPSE_SIZE = (2, 2)
    image = tf.reshape(tf.range(9, delta=1, dtype=tf.float32),
      shape=(BATCH_SIZE, IMAGE_HEIGHT, IMAGE_WIDTH, CHANNELS))
    output = tf.image.extract_glimpse(image, size=GLIMPSE_SIZE,
      offsets=[[1, 1]], centered=False, normalized=False)
     ```
  """
  return gen_image_ops.extract_glimpse(
      input=input,
      size=size,
      offsets=offsets,
      centered=centered,
      normalized=normalized,
      uniform_noise=uniform_noise,
      name=name)


@tf_export('image.extract_glimpse', v1=[])
def extract_glimpse_v2(
    input,  # pylint: disable=redefined-builtin
    size,
    offsets,
    centered=True,
    normalized=True,
    noise='uniform',
    name=None):
  """Extracts a glimpse from the input tensor.

  Returns a set of windows called glimpses extracted at location
  `offsets` from the input tensor. If the windows only partially
  overlaps the inputs, the non overlapping areas will be filled with
  random noise.

  The result is a 4-D tensor of shape `[batch_size, glimpse_height,
  glimpse_width, channels]`. The channels and batch dimensions are the
  same as that of the input tensor. The height and width of the output
  windows are specified in the `size` parameter.

  The argument `normalized` and `centered` controls how the windows are built:

  * If the coordinates are normalized but not centered, 0.0 and 1.0
    correspond to the minimum and maximum of each height and width
    dimension.
  * If the coordinates are both normalized and centered, they range from
    -1.0 to 1.0. The coordinates (-1.0, -1.0) correspond to the upper
    left corner, the lower right corner is located at (1.0, 1.0) and the
    center is at (0, 0).
  * If the coordinates are not normalized they are interpreted as
    numbers of pixels.

  Args:
    input: A `Tensor` of type `float32`. A 4-D float tensor of shape
      `[batch_size, height, width, channels]`.
    size: A `Tensor` of type `int32`. A 1-D tensor of 2 elements containing the
      size of the glimpses to extract.  The glimpse height must be specified
      first, following by the glimpse width.
    offsets: A `Tensor` of type `float32`. A 2-D integer tensor of shape
      `[batch_size, 2]` containing the y, x locations of the center of each
      window.
    centered: An optional `bool`. Defaults to `True`. indicates if the offset
      coordinates are centered relative to the image, in which case the (0, 0)
      offset is relative to the center of the input images. If false, the (0,0)
      offset corresponds to the upper left corner of the input images.
    normalized: An optional `bool`. Defaults to `True`. indicates if the offset
      coordinates are normalized.
    noise: An optional `string`. Defaults to `uniform`. indicates if the noise
      should be `uniform` (uniform distribution), `gaussian` (gaussian
      distribution), or `zero` (zero padding).
    name: A name for the operation (optional).

  Returns:
    A `Tensor` of type `float32`.

  Usage Example:
    ```python
    BATCH_SIZE = 1
    IMAGE_HEIGHT = 3
    IMAGE_WIDTH = 3
    CHANNELS = 1
    GLIMPSE_SIZE = (2, 2)
    image = tf.reshape(tf.range(9, delta=1, dtype=tf.float32),
      shape=(BATCH_SIZE, IMAGE_HEIGHT, IMAGE_WIDTH, CHANNELS))
    output = tf.image.extract_glimpse(image, size=GLIMPSE_SIZE,
      offsets=[[1, 1]], centered=False, normalized=False)
     ```
  """
  return gen_image_ops.extract_glimpse(
      input=input,
      size=size,
      offsets=offsets,
      centered=centered,
      normalized=normalized,
      noise=noise,
      uniform_noise=False,
      name=name)


@tf_export('image.combined_non_max_suppression')
def combined_non_max_suppression(boxes,
                                 scores,
                                 max_output_size_per_class,
                                 max_total_size,
                                 iou_threshold=0.5,
                                 score_threshold=float('-inf'),
                                 pad_per_class=False,
                                 clip_boxes=True,
                                 name=None):
  """Greedily selects a subset of bounding boxes in descending order of score.

  This operation performs non_max_suppression on the inputs per batch, across
  all classes.
  Prunes away boxes that have high intersection-over-union (IOU) overlap
  with previously selected boxes.  Bounding boxes are supplied as
  [y1, x1, y2, x2], where (y1, x1) and (y2, x2) are the coordinates of any
  diagonal pair of box corners and the coordinates can be provided as normalized
  (i.e., lying in the interval [0, 1]) or absolute.  Note that this algorithm
  is agnostic to where the origin is in the coordinate system. Also note that
  this algorithm is invariant to orthogonal transformations and translations
  of the coordinate system; thus translating or reflections of the coordinate
  system result in the same boxes being selected by the algorithm.
  The output of this operation is the final boxes, scores and classes tensor
  returned after performing non_max_suppression.

  Args:
    boxes: A 4-D float `Tensor` of shape `[batch_size, num_boxes, q, 4]`. If `q`
      is 1 then same boxes are used for all classes otherwise, if `q` is equal
      to number of classes, class-specific boxes are used.
    scores: A 3-D float `Tensor` of shape `[batch_size, num_boxes, num_classes]`
      representing a single score corresponding to each box (each row of boxes).
    max_output_size_per_class: A scalar integer `Tensor` representing the
      maximum number of boxes to be selected by non max suppression per class
    max_total_size: A scalar representing maximum number of boxes retained over
      all classes.
    iou_threshold: A float representing the threshold for deciding whether boxes
      overlap too much with respect to IOU.
    score_threshold: A float representing the threshold for deciding when to
      remove boxes based on score.
    pad_per_class: If false, the output nmsed boxes, scores and classes are
      padded/clipped to `max_total_size`. If true, the output nmsed boxes,
      scores and classes are padded to be of length
      `max_size_per_class`*`num_classes`, unless it exceeds `max_total_size` in
      which case it is clipped to `max_total_size`. Defaults to false.
    clip_boxes: If true, the coordinates of output nmsed boxes will be clipped
      to [0, 1]. If false, output the box coordinates as it is. Defaults to
      true.
    name: A name for the operation (optional).

  Returns:
    'nmsed_boxes': A [batch_size, max_detections, 4] float32 tensor
      containing the non-max suppressed boxes.
    'nmsed_scores': A [batch_size, max_detections] float32 tensor containing
      the scores for the boxes.
    'nmsed_classes': A [batch_size, max_detections] float32 tensor
      containing the class for boxes.
    'valid_detections': A [batch_size] int32 tensor indicating the number of
      valid detections per batch item. Only the top valid_detections[i] entries
      in nms_boxes[i], nms_scores[i] and nms_class[i] are valid. The rest of the
      entries are zero paddings.
  """
  with ops.name_scope(name, 'combined_non_max_suppression'):
    iou_threshold = ops.convert_to_tensor(
        iou_threshold, dtype=dtypes.float32, name='iou_threshold')
    score_threshold = ops.convert_to_tensor(
        score_threshold, dtype=dtypes.float32, name='score_threshold')
    return gen_image_ops.combined_non_max_suppression(
        boxes, scores, max_output_size_per_class, max_total_size, iou_threshold,
        score_threshold, pad_per_class, clip_boxes)


@tf_export('image.draw_bounding_boxes', v1=[])
def draw_bounding_boxes_v2(images, boxes, colors, name=None):
  """Draw bounding boxes on a batch of images.

  Outputs a copy of `images` but draws on top of the pixels zero or more
  bounding boxes specified by the locations in `boxes`. The coordinates of the
  each bounding box in `boxes` are encoded as `[y_min, x_min, y_max, x_max]`.
  The bounding box coordinates are floats in `[0.0, 1.0]` relative to the width
  and height of the underlying image.

  For example, if an image is 100 x 200 pixels (height x width) and the bounding
  box is `[0.1, 0.2, 0.5, 0.9]`, the upper-left and bottom-right coordinates of
  the bounding box will be `(40, 10)` to `(180, 50)` (in (x,y) coordinates).

  Parts of the bounding box may fall outside the image.

  Args:
    images: A `Tensor`. Must be one of the following types: `float32`, `half`.
      4-D with shape `[batch, height, width, depth]`. A batch of images.
    boxes: A `Tensor` of type `float32`. 3-D with shape `[batch,
      num_bounding_boxes, 4]` containing bounding boxes.
    colors: A `Tensor` of type `float32`. 2-D. A list of RGBA colors to cycle
      through for the boxes.
    name: A name for the operation (optional).

  Returns:
    A `Tensor`. Has the same type as `images`.
  """
  if colors is None:
    return gen_image_ops.draw_bounding_boxes(images, boxes, name)
  return gen_image_ops.draw_bounding_boxes_v2(images, boxes, colors, name)


@tf_export(v1=['image.draw_bounding_boxes'])
def draw_bounding_boxes(images, boxes, name=None, colors=None):
  """Draw bounding boxes on a batch of images.

  Outputs a copy of `images` but draws on top of the pixels zero or more
  bounding boxes specified by the locations in `boxes`. The coordinates of the
  each bounding box in `boxes` are encoded as `[y_min, x_min, y_max, x_max]`.
  The bounding box coordinates are floats in `[0.0, 1.0]` relative to the width
  and height of the underlying image.

  For example, if an image is 100 x 200 pixels (height x width) and the bounding
  box is `[0.1, 0.2, 0.5, 0.9]`, the upper-left and bottom-right coordinates of
  the bounding box will be `(40, 10)` to `(180, 50)` (in (x,y) coordinates).

  Parts of the bounding box may fall outside the image.

  Args:
    images: A `Tensor`. Must be one of the following types: `float32`, `half`.
      4-D with shape `[batch, height, width, depth]`. A batch of images.
    boxes: A `Tensor` of type `float32`. 3-D with shape `[batch,
      num_bounding_boxes, 4]` containing bounding boxes.
    name: A name for the operation (optional).

  Returns:
    A `Tensor`. Has the same type as `images`.
  """
  return draw_bounding_boxes_v2(images, boxes, colors, name)


<<<<<<< HEAD
@tf_export("image.generate_bounding_box_proposals")
=======
@tf_export('image.generate_bounding_box_proposals')
>>>>>>> f2e4407a
def generate_bounding_box_proposals(scores,
                                    bbox_deltas,
                                    image_info,
                                    anchors,
                                    nms_threshold=0.7,
                                    pre_nms_topn=6000,
                                    min_size=16,
                                    post_nms_topn=300,
                                    name=None):
  """ Generate bounding box proposals from encoded bounding boxes.
<<<<<<< HEAD
=======

>>>>>>> f2e4407a
  Returns:
    rois: Region of interest boxes sorted by their scores.
    roi_probabilities: scores of the roi boxes in the rois tensor.
  """
  return gen_image_ops.generate_bounding_box_proposals(
      scores=scores,
      bbox_deltas=bbox_deltas,
      image_info=image_info,
      anchors=anchors,
      nms_threshold=nms_threshold,
      pre_nms_topn=pre_nms_topn,
      min_size=min_size,
      post_nms_topn=post_nms_topn,
      name=Name)<|MERGE_RESOLUTION|>--- conflicted
+++ resolved
@@ -4020,11 +4020,7 @@
   return draw_bounding_boxes_v2(images, boxes, colors, name)
 
 
-<<<<<<< HEAD
-@tf_export("image.generate_bounding_box_proposals")
-=======
 @tf_export('image.generate_bounding_box_proposals')
->>>>>>> f2e4407a
 def generate_bounding_box_proposals(scores,
                                     bbox_deltas,
                                     image_info,
@@ -4035,10 +4031,7 @@
                                     post_nms_topn=300,
                                     name=None):
   """ Generate bounding box proposals from encoded bounding boxes.
-<<<<<<< HEAD
-=======
-
->>>>>>> f2e4407a
+
   Returns:
     rois: Region of interest boxes sorted by their scores.
     roi_probabilities: scores of the roi boxes in the rois tensor.
