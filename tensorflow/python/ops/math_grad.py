--- conflicted
+++ resolved
@@ -30,7 +30,6 @@
 from tensorflow.python.ops import gen_array_ops
 from tensorflow.python.ops import gen_math_ops
 from tensorflow.python.ops import math_ops
-from tensorflow.python.util import object_identity
 
 
 def _safe_shape_div(x, y):
@@ -1648,19 +1647,11 @@
 
   t_a = op.get_attr("transpose_a")
   t_b = op.get_attr("transpose_b")
-<<<<<<< HEAD
-  is_sparse = object_identity.ObjectIdentityDictionary()
-  is_sparse[op.inputs[0]] = op.get_attr("a_is_sparse")
-  is_sparse[op.inputs[1]] = op.get_attr("b_is_sparse")
-  # Use heuristic to figure out if grad might be sparse
-  is_sparse[grad] = not context.executing_eagerly() and (
-=======
   is_sparse = {}
   is_sparse[op.inputs[0].experimental_ref()] = op.get_attr("a_is_sparse")
   is_sparse[op.inputs[1].experimental_ref()] = op.get_attr("b_is_sparse")
   # Use heuristic to figure out if grad might be sparse
   is_sparse[grad.experimental_ref()] = not context.executing_eagerly() and (
->>>>>>> f2e4407a
       grad.op.type == "ReluGrad")
 
   def _SparseMatMul(t1, t2, out_dtype, transpose_a=False, transpose_b=False):
