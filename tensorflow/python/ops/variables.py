# Copyright 2015 The TensorFlow Authors. All Rights Reserved.
#
# Licensed under the Apache License, Version 2.0 (the "License");
# you may not use this file except in compliance with the License.
# You may obtain a copy of the License at
#
#     http://www.apache.org/licenses/LICENSE-2.0
#
# Unless required by applicable law or agreed to in writing, software
# distributed under the License is distributed on an "AS IS" BASIS,
# WITHOUT WARRANTIES OR CONDITIONS OF ANY KIND, either express or implied.
# See the License for the specific language governing permissions and
# limitations under the License.
# ==============================================================================
"""Variable class."""
from __future__ import absolute_import
from __future__ import division
from __future__ import print_function

import enum  # pylint: disable=g-bad-import-order
import itertools
import functools
import os
import six

from tensorflow.core.framework import attr_value_pb2
from tensorflow.core.framework import variable_pb2
from tensorflow.python import pywrap_tensorflow  # pylint: disable=unused-import
<<<<<<< HEAD
from tensorflow.python.compat import compat as fwd_compat
=======
from tensorflow.python import _pywrap_utils
>>>>>>> f2e4407a
from tensorflow.python.eager import context
from tensorflow.python.framework import dtypes
from tensorflow.python.framework import ops
from tensorflow.python.framework import tensor_shape
from tensorflow.python.ops import array_ops
from tensorflow.python.ops import control_flow_ops
from tensorflow.python.ops import gen_array_ops
from tensorflow.python.ops import gen_state_ops
from tensorflow.python.ops import gen_math_ops
from tensorflow.python.ops import math_ops
from tensorflow.python.ops import state_ops
from tensorflow.python.platform import tf_logging as logging
from tensorflow.python.training.tracking import base as trackable
from tensorflow.python.util import compat
from tensorflow.python.util import object_identity
from tensorflow.python.util import tf_should_use
from tensorflow.python.util.deprecation import deprecated
from tensorflow.python.util.deprecation import deprecated_args
from tensorflow.python.util.tf_export import tf_export


def default_variable_creator(_, **kwds):
  del kwds
  raise NotImplementedError("variable_scope needs to be imported")


def default_variable_creator_v2(_, **kwds):
  del kwds
  raise NotImplementedError("variable_scope needs to be imported")


def _make_getter(captured_getter, captured_previous):
  """To avoid capturing loop variables."""

  def getter(**kwargs):
    return captured_getter(captured_previous, **kwargs)

  return getter


@tf_export("VariableSynchronization")
class VariableSynchronization(enum.Enum):
  """Indicates when a distributed variable will be synced.

  * `AUTO`: Indicates that the synchronization will be determined by the current
    `DistributionStrategy` (eg. With `MirroredStrategy` this would be
    `ON_WRITE`).
  * `NONE`: Indicates that there will only be one copy of the variable, so
    there is no need to sync.
  * `ON_WRITE`: Indicates that the variable will be updated across devices
    every time it is written.
  * `ON_READ`: Indicates that the variable will be aggregated across devices
    when it is read (eg. when checkpointing or when evaluating an op that uses
    the variable).
  """
  AUTO = 0
  NONE = 1
  ON_WRITE = 2
  ON_READ = 3


# LINT.IfChange
@tf_export("VariableAggregation", v1=[])
class VariableAggregationV2(enum.Enum):
  """Indicates how a distributed variable will be aggregated.

  `tf.distribute.Strategy` distributes a model by making multiple copies
  (called "replicas") acting data-parallel on different elements of the input
  batch. When performing some variable-update operation, say
  `var.assign_add(x)`, in a model, we need to resolve how to combine the
  different values for `x` computed in the different replicas.

  * `NONE`: This is the default, giving an error if you use a
    variable-update operation with multiple replicas.
  * `SUM`: Add the updates across replicas.
  * `MEAN`: Take the arithmetic mean ("average") of the updates across replicas.
  * `ONLY_FIRST_REPLICA`: This is for when every replica is performing the same
    update, but we only want to perform the update once. Used, e.g., for the
    global step counter.
  """
  NONE = 0
  SUM = 1
  MEAN = 2
  ONLY_FIRST_REPLICA = 3

  def __hash__(self):
    return hash(self.value)

  def __eq__(self, other):
    if self is other:
      return True
    elif isinstance(other, VariableAggregation):
      return int(self.value) == int(other.value)
    else:
      return False


@tf_export(v1=["VariableAggregation"])
class VariableAggregation(enum.Enum):
  NONE = 0
  SUM = 1
  MEAN = 2
  ONLY_FIRST_REPLICA = 3
  ONLY_FIRST_TOWER = 3  # DEPRECATED

  def __hash__(self):
    return hash(self.value)


# LINT.ThenChange(//tensorflow/core/framework/variable.proto)
#
# Note that we are currently relying on the integer values of the Python enums
# matching the integer values of the proto enums.

VariableAggregation.__doc__ = (
    VariableAggregationV2.__doc__ +
    "* `ONLY_FIRST_TOWER`: Deprecated alias for `ONLY_FIRST_REPLICA`.\n  ")


def validate_synchronization_aggregation_trainable(synchronization, aggregation,
                                                   trainable, name):
  """Given user-provided variable properties, sets defaults and validates."""
  if aggregation is None:
    aggregation = VariableAggregation.NONE
  else:
    if not isinstance(aggregation,
                      (VariableAggregation, VariableAggregationV2)):
      try:
        aggregation = VariableAggregationV2(aggregation)
      except ValueError:
        raise ValueError(
            "Invalid variable aggregation mode: {} for variable: {}".format(
                aggregation, name))
  if synchronization is None:
    synchronization = VariableSynchronization.AUTO
  else:
    try:
      synchronization = VariableSynchronization(synchronization)
    except ValueError:
      raise ValueError(
          "Invalid variable synchronization mode: {} for variable: {}".format(
              synchronization, name))
  if trainable is None:
    trainable = synchronization != VariableSynchronization.ON_READ
  return synchronization, aggregation, trainable


class VariableMetaclass(type):
  """Metaclass to allow construction of tf.Variable to be overridden."""

  def _variable_v1_call(cls,
                        initial_value=None,
                        trainable=None,
                        collections=None,
                        validate_shape=True,
                        caching_device=None,
                        name=None,
                        variable_def=None,
                        dtype=None,
                        expected_shape=None,
                        import_scope=None,
                        constraint=None,
                        use_resource=None,
                        synchronization=VariableSynchronization.AUTO,
                        aggregation=VariableAggregation.NONE,
                        shape=None):
    """Call on Variable class. Useful to force the signature."""
    previous_getter = lambda **kwargs: default_variable_creator(None, **kwargs)
    for _, getter in ops.get_default_graph()._variable_creator_stack:  # pylint: disable=protected-access
      previous_getter = _make_getter(getter, previous_getter)

    # Reset `aggregation` that is explicitly set as `None` to the enum NONE.
    if aggregation is None:
      aggregation = VariableAggregation.NONE
    return previous_getter(
        initial_value=initial_value,
        trainable=trainable,
        collections=collections,
        validate_shape=validate_shape,
        caching_device=caching_device,
        name=name,
        variable_def=variable_def,
        dtype=dtype,
        expected_shape=expected_shape,
        import_scope=import_scope,
        constraint=constraint,
        use_resource=use_resource,
        synchronization=synchronization,
        aggregation=aggregation,
        shape=shape)

  def _variable_v2_call(cls,
                        initial_value=None,
                        trainable=None,
                        validate_shape=True,
                        caching_device=None,
                        name=None,
                        variable_def=None,
                        dtype=None,
                        import_scope=None,
                        constraint=None,
                        synchronization=VariableSynchronization.AUTO,
                        aggregation=VariableAggregation.NONE,
                        shape=None):
    """Call on Variable class. Useful to force the signature."""
    previous_getter = lambda **kws: default_variable_creator_v2(None, **kws)
    for _, getter in ops.get_default_graph()._variable_creator_stack:  # pylint: disable=protected-access
      previous_getter = _make_getter(getter, previous_getter)

    # Reset `aggregation` that is explicitly set as `None` to the enum NONE.
    if aggregation is None:
      aggregation = VariableAggregation.NONE
    return previous_getter(
        initial_value=initial_value,
        trainable=trainable,
        validate_shape=validate_shape,
        caching_device=caching_device,
        name=name,
        variable_def=variable_def,
        dtype=dtype,
        import_scope=import_scope,
        constraint=constraint,
        synchronization=synchronization,
        aggregation=aggregation,
        shape=shape)

  def __call__(cls, *args, **kwargs):
    if cls is VariableV1:
      return cls._variable_v1_call(*args, **kwargs)
    elif cls is Variable:
      return cls._variable_v2_call(*args, **kwargs)
    else:
      return super(VariableMetaclass, cls).__call__(*args, **kwargs)


@tf_export("Variable", v1=[])
class Variable(six.with_metaclass(VariableMetaclass, trackable.Trackable)):
  """See the [variable guide](https://tensorflow.org/guide/variable).

  A variable maintains shared, persistent state manipulated by a program.

  The `Variable()` constructor requires an initial value for the variable, which
  can be a `Tensor` of any type and shape. This initial value defines the type
  and shape of the variable. After construction, the type and shape of the
  variable are fixed. The value can be changed using one of the assign methods.

  >>> v = tf.Variable(1.)
  >>> v.assign(2.)
  <tf.Variable ... shape=() dtype=float32, numpy=2.0>
  >>> v.assign_add(0.5)
  <tf.Variable ... shape=() dtype=float32, numpy=2.5>

  The `shape` argument to `Variable`'s constructor allows you to construct a
  variable with a less defined shape than its `initial_value`:

  >>> v = tf.Variable(1., shape=tf.TensorShape(None))
  >>> v.assign([[1.]])
  <tf.Variable ... shape=<unknown> dtype=float32, numpy=array([[1.]], ...)>

  Just like any `Tensor`, variables created with `Variable()` can be used as
  inputs to operations. Additionally, all the operators overloaded for the
  `Tensor` class are carried over to variables.

  >>> w = tf.Variable([[1.], [2.]])
  >>> x = tf.constant([[3., 4.]])
  >>> tf.matmul(w, x)
  <tf.Tensor:... shape=(2, 2), ... numpy=
    array([[3., 4.],
           [6., 8.]], dtype=float32)>
  >>> tf.sigmoid(w + x)
  <tf.Tensor:... shape=(2, 2), ...>

  When building a machine learning model it is often convenient to distinguish
  between variables holding trainable model parameters and other variables such
  as a `step` variable used to count training steps. To make this easier, the
  variable constructor supports a `trainable=<bool>`
  parameter. `tf.GradientTape` watches trainable variables by default:

  >>> with tf.GradientTape(persistent=True) as tape:
  ...   trainable = tf.Variable(1.)
  ...   non_trainable = tf.Variable(2., trainable=False)
  ...   x1 = trainable * 2.
  ...   x2 = non_trainable * 3.
  >>> tape.gradient(x1, trainable)
  <tf.Tensor:... shape=(), dtype=float32, numpy=2.0>
  >>> assert tape.gradient(x2, non_trainable) is None  # Unwatched

  Variables are automatically tracked when assigned to attributes of types
  inheriting from `tf.Module`.

  >>> m = tf.Module()
  >>> m.v = tf.Variable([1.])
  >>> m.trainable_variables
  (<tf.Variable ... shape=(1,) ... numpy=array([1.], dtype=float32)>,)

  This tracking then allows saving variable values to
  [training checkpoints](https://www.tensorflow.org/guide/checkpoint), or to
  [SavedModels](https://www.tensorflow.org/guide/saved_model) which include
  serialized TensorFlow graphs.

  Variables are often captured and manipulated by `tf.function`s. This works the
  same way the un-decorated function would have:

  >>> v = tf.Variable(0.)
  >>> read_and_decrement = tf.function(lambda: v.assign_sub(0.1))
  >>> read_and_decrement()
  <tf.Tensor: shape=(), dtype=float32, numpy=-0.1>
  >>> read_and_decrement()
  <tf.Tensor: shape=(), dtype=float32, numpy=-0.2>

  Variables created inside a `tf.function` must be owned outside the function
  and be created only once:

  >>> class M(tf.Module):
  ...   @tf.function
  ...   def __call__(self, x):
  ...     if not hasattr(self, "v"):  # Or set self.v to None in __init__
  ...       self.v = tf.Variable(x)
  ...     return self.v * x
  >>> m = M()
  >>> m(2.)
  <tf.Tensor: shape=(), dtype=float32, numpy=4.0>
  >>> m(3.)
  <tf.Tensor: shape=(), dtype=float32, numpy=6.0>
  >>> m.v
  <tf.Variable ... shape=() dtype=float32, numpy=2.0>

  See the `tf.function` documentation for details.
  """

  @deprecated_args(
      None,
      "A variable's value can be manually cached by calling "
      "tf.Variable.read_value() under a tf.device scope. The caching_device "
      "argument does not work properly.",
      "caching_device")
  def __init__(self,
               initial_value=None,
               trainable=None,
               validate_shape=True,
               caching_device=None,
               name=None,
               variable_def=None,
               dtype=None,
               import_scope=None,
               constraint=None,
               synchronization=VariableSynchronization.AUTO,
               aggregation=VariableAggregation.NONE,
               shape=None):
    """Creates a new variable with value `initial_value`.

    Args:
      initial_value: A `Tensor`, or Python object convertible to a `Tensor`,
        which is the initial value for the Variable. The initial value must have
        a shape specified unless `validate_shape` is set to False. Can also be a
        callable with no argument that returns the initial value when called. In
        that case, `dtype` must be specified. (Note that initializer functions
        from init_ops.py must first be bound to a shape before being used here.)
      trainable: If `True`, GradientTapes automatically watch uses of this
        variable. Defaults to `True`, unless `synchronization` is set to
        `ON_READ`, in which case it defaults to `False`.
      validate_shape: If `False`, allows the variable to be initialized with a
        value of unknown shape. If `True`, the default, the shape of
        `initial_value` must be known.
      caching_device: Optional device string describing where the Variable
        should be cached for reading.  Defaults to the Variable's device. If not
        `None`, caches on another device.  Typical use is to cache on the device
        where the Ops using the Variable reside, to deduplicate copying through
        `Switch` and other conditional statements.
      name: Optional name for the variable. Defaults to `'Variable'` and gets
        uniquified automatically.
      variable_def: `VariableDef` protocol buffer. If not `None`, recreates the
        Variable object with its contents, referencing the variable's nodes in
        the graph, which must already exist. The graph is not changed.
        `variable_def` and the other arguments are mutually exclusive.
      dtype: If set, initial_value will be converted to the given type. If
        `None`, either the datatype will be kept (if `initial_value` is a
        Tensor), or `convert_to_tensor` will decide.
      import_scope: Optional `string`. Name scope to add to the `Variable.` Only
        used when initializing from protocol buffer.
      constraint: An optional projection function to be applied to the variable
        after being updated by an `Optimizer` (e.g. used to implement norm
        constraints or value constraints for layer weights). The function must
        take as input the unprojected Tensor representing the value of the
        variable and return the Tensor for the projected value (which must have
        the same shape). Constraints are not safe to use when doing asynchronous
        distributed training.
      synchronization: Indicates when a distributed a variable will be
        aggregated. Accepted values are constants defined in the class
        `tf.VariableSynchronization`. By default the synchronization is set to
        `AUTO` and the current `DistributionStrategy` chooses when to
        synchronize.
      aggregation: Indicates how a distributed variable will be aggregated.
        Accepted values are constants defined in the class
        `tf.VariableAggregation`.
      shape: (optional) The shape of this variable. If None, the shape of
        `initial_value` will be used. When setting this argument to
        `tf.TensorShape(None)` (representing an unspecified shape), the variable
        can be assigned with values of different shapes.

    Raises:
      ValueError: If both `variable_def` and initial_value are specified.
      ValueError: If the initial value is not specified, or does not have a
        shape and `validate_shape` is `True`.
    """
    raise NotImplementedError

  def __repr__(self):
    raise NotImplementedError

  def value(self):
    """Returns the last snapshot of this variable.

    You usually do not need to call this method as all ops that need the value
    of the variable call it automatically through a `convert_to_tensor()` call.

    Returns a `Tensor` which holds the value of the variable.  You can not
    assign a new value to this tensor as it is not a reference to the variable.

    To avoid copies, if the consumer of the returned value is on the same device
    as the variable, this actually returns the live value of the variable, not
    a copy.  Updates to the variable are seen by the consumer.  If the consumer
    is on a different device it will get a copy of the variable.

    Returns:
      A `Tensor` containing the value of the variable.
    """
    raise NotImplementedError

  def read_value(self):
    """Returns the value of this variable, read in the current context.

    Can be different from value() if it's on another device, with control
    dependencies, etc.

    Returns:
      A `Tensor` containing the value of the variable.
    """
    raise NotImplementedError

  def set_shape(self, shape):
    """Overrides the shape for this variable.

    Args:
      shape: the `TensorShape` representing the overridden shape.
    """
    raise NotImplementedError

  @property
  def trainable(self):
    raise NotImplementedError

  @property
  def synchronization(self):
    raise NotImplementedError

  @property
  def aggregation(self):
    raise NotImplementedError

  def eval(self, session=None):
    """In a session, computes and returns the value of this variable.

    This is not a graph construction method, it does not add ops to the graph.

    This convenience method requires a session where the graph
    containing this variable has been launched. If no session is
    passed, the default session is used.  See `tf.compat.v1.Session` for more
    information on launching a graph and on sessions.

    ```python
    v = tf.Variable([1, 2])
    init = tf.compat.v1.global_variables_initializer()

    with tf.compat.v1.Session() as sess:
        sess.run(init)
        # Usage passing the session explicitly.
        print(v.eval(sess))
        # Usage with the default session.  The 'with' block
        # above makes 'sess' the default session.
        print(v.eval())
    ```

    Args:
      session: The session to use to evaluate this variable. If none, the
        default session is used.

    Returns:
      A numpy `ndarray` with a copy of the value of this variable.
    """
    raise NotImplementedError

  @deprecated(
      None, "Use Variable.read_value. Variables in 2.X are initialized "
      "automatically both in eager and graph (inside tf.defun) contexts.")
  def initialized_value(self):
    """Returns the value of the initialized variable.

    You should use this instead of the variable itself to initialize another
    variable with a value that depends on the value of this variable.

    ```python
    # Initialize 'v' with a random tensor.
    v = tf.Variable(tf.random.truncated_normal([10, 40]))
    # Use `initialized_value` to guarantee that `v` has been
    # initialized before its value is used to initialize `w`.
    # The random values are picked only once.
    w = tf.Variable(v.initialized_value() * 2.0)
    ```

    Returns:
      A `Tensor` holding the value of this variable after its initializer
      has run.
    """
    with ops.init_scope():
      return control_flow_ops.cond(
          is_variable_initialized(self), self.read_value,
          lambda: self.initial_value)

  @property
  def initial_value(self):
    """Returns the Tensor used as the initial value for the variable.

    Note that this is different from `initialized_value()` which runs
    the op that initializes the variable before returning its value.
    This method returns the tensor that is used by the op that initializes
    the variable.

    Returns:
      A `Tensor`.
    """
    raise NotImplementedError

  @property
  def constraint(self):
    """Returns the constraint function associated with this variable.

    Returns:
      The constraint function that was passed to the variable constructor.
      Can be `None` if no constraint was passed.
    """
    raise NotImplementedError

  def assign(self, value, use_locking=False, name=None, read_value=True):
    """Assigns a new value to the variable.

    This is essentially a shortcut for `assign(self, value)`.

    Args:
      value: A `Tensor`. The new value for this variable.
      use_locking: If `True`, use locking during the assignment.
      name: The name of the operation to be created
      read_value: if True, will return something which evaluates to the new
        value of the variable; if False will return the assign op.

    Returns:
      A `Tensor` that will hold the new value of this variable after
      the assignment has completed.
    """
    raise NotImplementedError

  def assign_add(self, delta, use_locking=False, name=None, read_value=True):
    """Adds a value to this variable.

     This is essentially a shortcut for `assign_add(self, delta)`.

    Args:
      delta: A `Tensor`. The value to add to this variable.
      use_locking: If `True`, use locking during the operation.
      name: The name of the operation to be created
      read_value: if True, will return something which evaluates to the new
        value of the variable; if False will return the assign op.

    Returns:
      A `Tensor` that will hold the new value of this variable after
      the addition has completed.
    """
    raise NotImplementedError

  def assign_sub(self, delta, use_locking=False, name=None, read_value=True):
    """Subtracts a value from this variable.

    This is essentially a shortcut for `assign_sub(self, delta)`.

    Args:
      delta: A `Tensor`. The value to subtract from this variable.
      use_locking: If `True`, use locking during the operation.
      name: The name of the operation to be created
      read_value: if True, will return something which evaluates to the new
        value of the variable; if False will return the assign op.

    Returns:
      A `Tensor` that will hold the new value of this variable after
      the subtraction has completed.
    """
    raise NotImplementedError

  def scatter_sub(self, sparse_delta, use_locking=False, name=None):
    """Subtracts `tf.IndexedSlices` from this variable.

    Args:
      sparse_delta: `tf.IndexedSlices` to be subtracted from this variable.
      use_locking: If `True`, use locking during the operation.
      name: the name of the operation.

    Returns:
      A `Tensor` that will hold the new value of this variable after
      the scattered subtraction has completed.

    Raises:
      TypeError: if `sparse_delta` is not an `IndexedSlices`.
    """
    raise NotImplementedError

  def scatter_add(self, sparse_delta, use_locking=False, name=None):
    """Adds `tf.IndexedSlices` to this variable.

    Args:
      sparse_delta: `tf.IndexedSlices` to be added to this variable.
      use_locking: If `True`, use locking during the operation.
      name: the name of the operation.

    Returns:
      A `Tensor` that will hold the new value of this variable after
      the scattered addition has completed.

    Raises:
      TypeError: if `sparse_delta` is not an `IndexedSlices`.
    """
    raise NotImplementedError

  def scatter_max(self, sparse_delta, use_locking=False, name=None):
    """Updates this variable with the max of `tf.IndexedSlices` and itself.

    Args:
      sparse_delta: `tf.IndexedSlices` to use as an argument of max with this
        variable.
      use_locking: If `True`, use locking during the operation.
      name: the name of the operation.

    Returns:
      A `Tensor` that will hold the new value of this variable after
      the scattered maximization has completed.

    Raises:
      TypeError: if `sparse_delta` is not an `IndexedSlices`.
    """
    raise NotImplementedError

  def scatter_min(self, sparse_delta, use_locking=False, name=None):
    """Updates this variable with the min of `tf.IndexedSlices` and itself.

    Args:
      sparse_delta: `tf.IndexedSlices` to use as an argument of min with this
        variable.
      use_locking: If `True`, use locking during the operation.
      name: the name of the operation.

    Returns:
      A `Tensor` that will hold the new value of this variable after
      the scattered minimization has completed.

    Raises:
      TypeError: if `sparse_delta` is not an `IndexedSlices`.
    """
    raise NotImplementedError

  def scatter_mul(self, sparse_delta, use_locking=False, name=None):
    """Multiply this variable by `tf.IndexedSlices`.

    Args:
      sparse_delta: `tf.IndexedSlices` to multiply this variable by.
      use_locking: If `True`, use locking during the operation.
      name: the name of the operation.

    Returns:
      A `Tensor` that will hold the new value of this variable after
      the scattered multiplication has completed.

    Raises:
      TypeError: if `sparse_delta` is not an `IndexedSlices`.
    """
    raise NotImplementedError

  def scatter_div(self, sparse_delta, use_locking=False, name=None):
    """Divide this variable by `tf.IndexedSlices`.

    Args:
      sparse_delta: `tf.IndexedSlices` to divide this variable by.
      use_locking: If `True`, use locking during the operation.
      name: the name of the operation.

    Returns:
      A `Tensor` that will hold the new value of this variable after
      the scattered division has completed.

    Raises:
      TypeError: if `sparse_delta` is not an `IndexedSlices`.
    """
    raise NotImplementedError

  def scatter_update(self, sparse_delta, use_locking=False, name=None):
    """Assigns `tf.IndexedSlices` to this variable.

    Args:
      sparse_delta: `tf.IndexedSlices` to be assigned to this variable.
      use_locking: If `True`, use locking during the operation.
      name: the name of the operation.

    Returns:
      A `Tensor` that will hold the new value of this variable after
      the scattered assignment has completed.

    Raises:
      TypeError: if `sparse_delta` is not an `IndexedSlices`.
    """
    raise NotImplementedError

  def batch_scatter_update(self, sparse_delta, use_locking=False, name=None):
    """Assigns `tf.IndexedSlices` to this variable batch-wise.

    Analogous to `batch_gather`. This assumes that this variable and the
    sparse_delta IndexedSlices have a series of leading dimensions that are the
    same for all of them, and the updates are performed on the last dimension of
    indices. In other words, the dimensions should be the following:

    `num_prefix_dims = sparse_delta.indices.ndims - 1`
    `batch_dim = num_prefix_dims + 1`
    `sparse_delta.updates.shape = sparse_delta.indices.shape + var.shape[
         batch_dim:]`

    where

    `sparse_delta.updates.shape[:num_prefix_dims]`
    `== sparse_delta.indices.shape[:num_prefix_dims]`
    `== var.shape[:num_prefix_dims]`

    And the operation performed can be expressed as:

    `var[i_1, ..., i_n,
         sparse_delta.indices[i_1, ..., i_n, j]] = sparse_delta.updates[
            i_1, ..., i_n, j]`

    When sparse_delta.indices is a 1D tensor, this operation is equivalent to
    `scatter_update`.

    To avoid this operation one can looping over the first `ndims` of the
    variable and using `scatter_update` on the subtensors that result of slicing
    the first dimension. This is a valid option for `ndims = 1`, but less
    efficient than this implementation.

    Args:
      sparse_delta: `tf.IndexedSlices` to be assigned to this variable.
      use_locking: If `True`, use locking during the operation.
      name: the name of the operation.

    Returns:
      A `Tensor` that will hold the new value of this variable after
      the scattered assignment has completed.

    Raises:
      TypeError: if `sparse_delta` is not an `IndexedSlices`.
    """
    raise NotImplementedError

  def scatter_nd_sub(self, indices, updates, name=None):
    """Applies sparse subtraction to individual values or slices in a Variable.

    Assuming the variable has rank `P` and `indices` is a `Tensor` of rank `Q`.

    `indices` must be integer tensor, containing indices into self.
    It must be shape `[d_0, ..., d_{Q-2}, K]` where `0 < K <= P`.

    The innermost dimension of `indices` (with length `K`) corresponds to
    indices into elements (if `K = P`) or slices (if `K < P`) along the `K`th
    dimension of self.

    `updates` is `Tensor` of rank `Q-1+P-K` with shape:

    ```
    [d_0, ..., d_{Q-2}, self.shape[K], ..., self.shape[P-1]].
    ```

    For example, say we want to add 4 scattered elements to a rank-1 tensor to
    8 elements. In Python, that update would look like this:

    ```python
        v = tf.Variable([1, 2, 3, 4, 5, 6, 7, 8])
        indices = tf.constant([[4], [3], [1] ,[7]])
        updates = tf.constant([9, 10, 11, 12])
        op = v.scatter_nd_sub(indices, updates)
        with tf.compat.v1.Session() as sess:
          print sess.run(op)
    ```

    The resulting update to v would look like this:

        [1, -9, 3, -6, -6, 6, 7, -4]

    See `tf.scatter_nd` for more details about how to make updates to
    slices.

    Args:
      indices: The indices to be used in the operation.
      updates: The values to be used in the operation.
      name: the name of the operation.

    Returns:
      A `Tensor` that will hold the new value of this variable after
      the scattered subtraction has completed.
    """
    raise NotImplementedError

  def scatter_nd_add(self, indices, updates, name=None):
    """Applies sparse addition to individual values or slices in a Variable.

    The Variable has rank `P` and `indices` is a `Tensor` of rank `Q`.

    `indices` must be integer tensor, containing indices into self.
    It must be shape `[d_0, ..., d_{Q-2}, K]` where `0 < K <= P`.

    The innermost dimension of `indices` (with length `K`) corresponds to
    indices into elements (if `K = P`) or slices (if `K < P`) along the `K`th
    dimension of self.

    `updates` is `Tensor` of rank `Q-1+P-K` with shape:

    ```
    [d_0, ..., d_{Q-2}, self.shape[K], ..., self.shape[P-1]].
    ```

    For example, say we want to add 4 scattered elements to a rank-1 tensor to
    8 elements. In Python, that update would look like this:

    ```python
        v = tf.Variable([1, 2, 3, 4, 5, 6, 7, 8])
        indices = tf.constant([[4], [3], [1] ,[7]])
        updates = tf.constant([9, 10, 11, 12])
        add = v.scatter_nd_add(indices, updates)
        with tf.compat.v1.Session() as sess:
          print sess.run(add)
    ```

    The resulting update to v would look like this:

        [1, 13, 3, 14, 14, 6, 7, 20]

    See `tf.scatter_nd` for more details about how to make updates to
    slices.

    Args:
      indices: The indices to be used in the operation.
      updates: The values to be used in the operation.
      name: the name of the operation.

    Returns:
      A `Tensor` that will hold the new value of this variable after
      the scattered addition has completed.
    """
    raise NotImplementedError

  def scatter_nd_update(self, indices, updates, name=None):
    """Applies sparse assignment to individual values or slices in a Variable.

    The Variable has rank `P` and `indices` is a `Tensor` of rank `Q`.

    `indices` must be integer tensor, containing indices into self.
    It must be shape `[d_0, ..., d_{Q-2}, K]` where `0 < K <= P`.

    The innermost dimension of `indices` (with length `K`) corresponds to
    indices into elements (if `K = P`) or slices (if `K < P`) along the `K`th
    dimension of self.

    `updates` is `Tensor` of rank `Q-1+P-K` with shape:

    ```
    [d_0, ..., d_{Q-2}, self.shape[K], ..., self.shape[P-1]].
    ```

    For example, say we want to add 4 scattered elements to a rank-1 tensor to
    8 elements. In Python, that update would look like this:

    ```python
        v = tf.Variable([1, 2, 3, 4, 5, 6, 7, 8])
        indices = tf.constant([[4], [3], [1] ,[7]])
        updates = tf.constant([9, 10, 11, 12])
        op = v.scatter_nd_assign(indices, updates)
        with tf.compat.v1.Session() as sess:
          print sess.run(op)
    ```

    The resulting update to v would look like this:

        [1, 11, 3, 10, 9, 6, 7, 12]

    See `tf.scatter_nd` for more details about how to make updates to
    slices.

    Args:
      indices: The indices to be used in the operation.
      updates: The values to be used in the operation.
      name: the name of the operation.

    Returns:
      A `Tensor` that will hold the new value of this variable after
      the scattered assignment has completed.
    """
    raise NotImplementedError

  def sparse_read(self, indices, name=None):
    r"""Gather slices from params axis axis according to indices.

    This function supports a subset of tf.gather, see tf.gather for details on
    usage.

    Args:
      indices: The index `Tensor`.  Must be one of the following types: `int32`,
        `int64`. Must be in range `[0, params.shape[axis])`.
      name: A name for the operation (optional).

    Returns:
      A `Tensor`. Has the same type as `params`.
    """
    raise AttributeError

  def gather_nd(self, indices, name=None):
    r"""Gather slices from `params` into a Tensor with shape specified by `indices`.

    See tf.gather_nd for details.

    Args:
      indices: A `Tensor`. Must be one of the following types: `int32`, `int64`.
        Index tensor.
      name: A name for the operation (optional).

    Returns:
      A `Tensor`. Has the same type as `params`.
    """
    raise AttributeError

  @deprecated(None, "Prefer Dataset.range instead.")
  def count_up_to(self, limit):
    """Increments this variable until it reaches `limit`.

    When that Op is run it tries to increment the variable by `1`. If
    incrementing the variable would bring it above `limit` then the Op raises
    the exception `OutOfRangeError`.

    If no error is raised, the Op outputs the value of the variable before
    the increment.

    This is essentially a shortcut for `count_up_to(self, limit)`.

    Args:
      limit: value at which incrementing the variable raises an error.

    Returns:
      A `Tensor` that will hold the variable value before the increment. If no
      other Op modifies this variable, the values produced will all be
      distinct.
    """
    raise NotImplementedError

  @deprecated(None,
              "Prefer Variable.assign which has equivalent behavior in 2.X.")
  def load(self, value, session=None):
    """Load new value into this variable.

    Writes new value to variable's memory. Doesn't add ops to the graph.

    This convenience method requires a session where the graph
    containing this variable has been launched. If no session is
    passed, the default session is used.  See `tf.compat.v1.Session` for more
    information on launching a graph and on sessions.

    ```python
    v = tf.Variable([1, 2])
    init = tf.compat.v1.global_variables_initializer()

    with tf.compat.v1.Session() as sess:
        sess.run(init)
        # Usage passing the session explicitly.
        v.load([2, 3], sess)
        print(v.eval(sess)) # prints [2 3]
        # Usage with the default session.  The 'with' block
        # above makes 'sess' the default session.
        v.load([3, 4], sess)
        print(v.eval()) # prints [3 4]
    ```

    Args:
        value: New variable value
        session: The session to use to evaluate this variable. If none, the
          default session is used.

    Raises:
        ValueError: Session is not passed and no default session
    """
    if context.executing_eagerly():
      self.assign(value)
    else:
      session = session or ops.get_default_session()
      if session is None:
        raise ValueError(
            "Either session argument should be provided or default session "
            "should be established")
      session.run(self.initializer, {self.initializer.inputs[1]: value})

  # Conversion to tensor.
  @staticmethod
  def _TensorConversionFunction(v, dtype=None, name=None, as_ref=False):  # pylint: disable=invalid-name
    """Utility function for converting a Variable to a Tensor."""
    _ = name
    if dtype and not dtype.is_compatible_with(v.dtype):
      raise ValueError(
          "Incompatible type conversion requested to type '%s' for variable "
          "of type '%s'" % (dtype.name, v.dtype.name))
    if as_ref:
      return v._ref()  # pylint: disable=protected-access
    else:
      return v.value()

  @classmethod
  def _OverloadAllOperators(cls):  # pylint: disable=invalid-name
    """Register overloads for all operators."""
    for operator in ops.Tensor.OVERLOADABLE_OPERATORS:
      cls._OverloadOperator(operator)
    # For slicing, bind getitem differently than a tensor (use SliceHelperVar
    # instead)
    # pylint: disable=protected-access
    setattr(cls, "__getitem__", array_ops._SliceHelperVar)

  @classmethod
  def _OverloadOperator(cls, operator):  # pylint: disable=invalid-name
    """Defer an operator overload to `ops.Tensor`.

    We pull the operator out of ops.Tensor dynamically to avoid ordering issues.

    Args:
      operator: string. The operator name.
    """
    # We can't use the overload mechanism on __eq__ & __ne__ since __eq__ is
    # called when adding a variable to sets. As a result we call a.value() which
    # causes infinite recursion when operating within a GradientTape
    # TODO(gjn): Consider removing this
    if operator == "__eq__" or operator == "__ne__":
      return

    tensor_oper = getattr(ops.Tensor, operator)

    def _run_op(a, *args, **kwargs):
      # pylint: disable=protected-access
      return tensor_oper(a.value(), *args, **kwargs)

    functools.update_wrapper(_run_op, tensor_oper)
    setattr(cls, operator, _run_op)

  def __hash__(self):
    if ops.Tensor._USE_EQUALITY and ops.executing_eagerly_outside_functions():  # pylint: disable=protected-access
      raise TypeError("Variable is unhashable if Tensor equality is enabled. "
                      "Instead, use tensor.experimental_ref() as the key.")
    else:
      return id(self)

  # TODO(gjn): duplicate of math_ops.tensor_equals, consider removing
  def __eq__(self, other):
    """Compares two variables element-wise for equality."""
    if ops.Tensor._USE_EQUALITY and ops.executing_eagerly_outside_functions():  # pylint: disable=protected-access
<<<<<<< HEAD
      if fwd_compat.forward_compatible(2019, 9, 25):
        return gen_math_ops.equal(self, other, incompatible_shape_error=False)
      else:
        return gen_math_ops.equal(self, other)
=======
      return gen_math_ops.equal(self, other, incompatible_shape_error=False)
>>>>>>> f2e4407a
    else:
      # In legacy graph mode, tensor equality is object equality
      return self is other

  # TODO(gjn): duplicate of math_ops.tensor_not_equals, consider removing
  def __ne__(self, other):
    """Compares two variables element-wise for equality."""
    if ops.Tensor._USE_EQUALITY and ops.executing_eagerly_outside_functions():  # pylint: disable=protected-access
<<<<<<< HEAD
      if fwd_compat.forward_compatible(2019, 9, 25):
        return gen_math_ops.not_equal(
            self, other, incompatible_shape_error=False)
      else:
        return gen_math_ops.not_equal(self, other)
=======
      return gen_math_ops.not_equal(self, other, incompatible_shape_error=False)
>>>>>>> f2e4407a
    else:
      # In legacy graph mode, tensor equality is object equality
      return self is not other

  def __iter__(self):
    """Dummy method to prevent iteration.

    Do not call.

    NOTE(mrry): If we register __getitem__ as an overloaded operator,
    Python will valiantly attempt to iterate over the variable's Tensor from 0
    to infinity.  Declaring this method prevents this unintended behavior.

    Raises:
      TypeError: when invoked.
    """
    raise TypeError("'Variable' object is not iterable.")

  # NOTE(mrry): This enables the Variable's overloaded "right" binary
  # operators to run when the left operand is an ndarray, because it
  # accords the Variable class higher priority than an ndarray, or a
  # numpy matrix.
  # TODO(mrry): Convert this to using numpy's __numpy_ufunc__
  # mechanism, which allows more control over how Variables interact
  # with ndarrays.
  __array_priority__ = 100

  @property
  def name(self):
    """The name of this variable."""
    raise NotImplementedError

  @property
  def _shared_name(self):
    """The shared name of the variable.

      Unlike name(), shared_name doesn't have ":0" suffix. It is user-specified
      name with name scope prefix.

    Returns:
      variable name.
    """
    return self.name[:self.name.index(":")]

  @property
  def initializer(self):
    """The initializer operation for this variable."""
    raise NotImplementedError

  @property
  def device(self):
    """The device of this variable."""
    raise NotImplementedError

  @property
  def dtype(self):
    """The `DType` of this variable."""
    raise NotImplementedError

  @property
  def op(self):
    """The `Operation` of this variable."""
    raise NotImplementedError

  @property
  def graph(self):
    """The `Graph` of this variable."""
    raise NotImplementedError

  @property
  def shape(self):
    """The `TensorShape` of this variable.

    Returns:
      A `TensorShape`.
    """
    raise NotImplementedError

  def get_shape(self):
    """Alias of `Variable.shape`."""
    return self.shape

  def _gather_saveables_for_checkpoint(self):
    """For implementing `Trackable`. This object is saveable on its own."""
    return {trackable.VARIABLE_VALUE_KEY: self}

  def to_proto(self, export_scope=None):
    """Converts a `Variable` to a `VariableDef` protocol buffer.

    Args:
      export_scope: Optional `string`. Name scope to remove.

    Returns:
      A `VariableDef` protocol buffer, or `None` if the `Variable` is not
      in the specified name scope.
    """
    raise NotImplementedError

  @staticmethod
  def from_proto(variable_def, import_scope=None):
    """Returns a `Variable` object created from `variable_def`."""
    return RefVariable(variable_def=variable_def, import_scope=import_scope)

  def _set_save_slice_info(self, save_slice_info):
    """Sets the slice info for this `Variable`.

    Args:
      save_slice_info: A `Variable.SaveSliceInfo` object.
    """
    self._save_slice_info = save_slice_info

  def _get_save_slice_info(self):
    return self._save_slice_info

  def experimental_ref(self):
    # tf.Tensor also has the same experimental_ref() API.  If you update the
    # documenation here, please update tf.Tensor.experimental_ref() as well.
    """Returns a hashable reference object to this Variable.

    Warning: Experimental API that could be changed or removed.

    The primary usecase for this API is to put variables in a set/dictionary.
    We can't put variables in a set/dictionary as `variable.__hash__()` is no
    longer available starting Tensorflow 2.0.

    ```python
    import tensorflow as tf

    x = tf.Variable(5)
    y = tf.Variable(10)
    z = tf.Variable(10)

    # The followings will raise an exception starting 2.0
    # TypeError: Variable is unhashable if Variable equality is enabled.
    variable_set = {x, y, z}
    variable_dict = {x: 'five', y: 'ten'}
    ```

    Instead, we can use `variable.experimental_ref()`.

    ```python
    variable_set = {x.experimental_ref(),
                    y.experimental_ref(),
                    z.experimental_ref()}

    print(x.experimental_ref() in variable_set)
    ==> True

    variable_dict = {x.experimental_ref(): 'five',
                     y.experimental_ref(): 'ten',
                     z.experimental_ref(): 'ten'}

    print(variable_dict[y.experimental_ref()])
    ==> ten
    ```

    Also, the reference object provides `.deref()` function that returns the
    original Variable.

    ```python
    x = tf.Variable(5)
    print(x.experimental_ref().deref())
    ==> <tf.Variable 'Variable:0' shape=() dtype=int32, numpy=5>
    ```
    """
    return object_identity.Reference(self)

  class SaveSliceInfo(object):
    """Information on how to save this Variable as a slice.

    Provides internal support for saving variables as slices of a larger
    variable.  This API is not public and is subject to change.

    Available properties:

    * full_name
    * full_shape
    * var_offset
    * var_shape
    """

    def __init__(self,
                 full_name=None,
                 full_shape=None,
                 var_offset=None,
                 var_shape=None,
                 save_slice_info_def=None,
                 import_scope=None):
      """Create a `SaveSliceInfo`.

      Args:
        full_name: Name of the full variable of which this `Variable` is a
          slice.
        full_shape: Shape of the full variable, as a list of int.
        var_offset: Offset of this `Variable` into the full variable, as a list
          of int.
        var_shape: Shape of this `Variable`, as a list of int.
        save_slice_info_def: `SaveSliceInfoDef` protocol buffer. If not `None`,
          recreates the SaveSliceInfo object its contents. `save_slice_info_def`
          and other arguments are mutually exclusive.
        import_scope: Optional `string`. Name scope to add. Only used when
          initializing from protocol buffer.
      """
      if save_slice_info_def:
        assert isinstance(save_slice_info_def, variable_pb2.SaveSliceInfoDef)
        self.full_name = ops.prepend_name_scope(
            save_slice_info_def.full_name, import_scope=import_scope)
        self.full_shape = [i for i in save_slice_info_def.full_shape]
        self.var_offset = [i for i in save_slice_info_def.var_offset]
        self.var_shape = [i for i in save_slice_info_def.var_shape]
      else:
        self.full_name = full_name
        self.full_shape = full_shape
        self.var_offset = var_offset
        self.var_shape = var_shape

    @property
    def spec(self):
      """Computes the spec string used for saving."""
      full_shape_str = " ".join(["%d" % d for d in self.full_shape]) + " "
      sl_spec = ":".join(
          ["%d,%d" % (o, s) for o, s in zip(self.var_offset, self.var_shape)])
      return full_shape_str + sl_spec

    def to_proto(self, export_scope=None):
      """Returns a SaveSliceInfoDef() proto.

      Args:
        export_scope: Optional `string`. Name scope to remove.

      Returns:
        A `SaveSliceInfoDef` protocol buffer, or None if the `Variable` is not
        in the specified name scope.
      """
      if (export_scope is None or self.full_name.startswith(export_scope)):
        save_slice_info_def = variable_pb2.SaveSliceInfoDef()
        save_slice_info_def.full_name = ops.strip_name_scope(
            self.full_name, export_scope)
        for i in self.full_shape:
          save_slice_info_def.full_shape.append(i)
        for i in self.var_offset:
          save_slice_info_def.var_offset.append(i)
        for i in self.var_shape:
          save_slice_info_def.var_shape.append(i)
        return save_slice_info_def
      else:
        return None


Variable._OverloadAllOperators()  # pylint: disable=protected-access
_pywrap_utils.RegisterType("Variable", Variable)


@tf_export(v1=["Variable"])
class VariableV1(Variable):
  """See the [Variables Guide](https://tensorflow.org/guide/variables).

  A variable maintains state in the graph across calls to `run()`. You add a
  variable to the graph by constructing an instance of the class `Variable`.

  The `Variable()` constructor requires an initial value for the variable,
  which can be a `Tensor` of any type and shape. The initial value defines the
  type and shape of the variable. After construction, the type and shape of
  the variable are fixed. The value can be changed using one of the assign
  methods.

  If you want to change the shape of a variable later you have to use an
  `assign` Op with `validate_shape=False`.

  Just like any `Tensor`, variables created with `Variable()` can be used as
  inputs for other Ops in the graph. Additionally, all the operators
  overloaded for the `Tensor` class are carried over to variables, so you can
  also add nodes to the graph by just doing arithmetic on variables.

  ```python
  import tensorflow as tf

  # Create a variable.
  w = tf.Variable(<initial-value>, name=<optional-name>)

  # Use the variable in the graph like any Tensor.
  y = tf.matmul(w, ...another variable or tensor...)

  # The overloaded operators are available too.
  z = tf.sigmoid(w + y)

  # Assign a new value to the variable with `assign()` or a related method.
  w.assign(w + 1.0)
  w.assign_add(1.0)
  ```

  When you launch the graph, variables have to be explicitly initialized before
  you can run Ops that use their value. You can initialize a variable by
  running its *initializer op*, restoring the variable from a save file, or
  simply running an `assign` Op that assigns a value to the variable. In fact,
  the variable *initializer op* is just an `assign` Op that assigns the
  variable's initial value to the variable itself.

  ```python
  # Launch the graph in a session.
  with tf.compat.v1.Session() as sess:
      # Run the variable initializer.
      sess.run(w.initializer)
      # ...you now can run ops that use the value of 'w'...
  ```

  The most common initialization pattern is to use the convenience function
  `global_variables_initializer()` to add an Op to the graph that initializes
  all the variables. You then run that Op after launching the graph.

  ```python
  # Add an Op to initialize global variables.
  init_op = tf.compat.v1.global_variables_initializer()

  # Launch the graph in a session.
  with tf.compat.v1.Session() as sess:
      # Run the Op that initializes global variables.
      sess.run(init_op)
      # ...you can now run any Op that uses variable values...
  ```

  If you need to create a variable with an initial value dependent on another
  variable, use the other variable's `initialized_value()`. This ensures that
  variables are initialized in the right order.

  All variables are automatically collected in the graph where they are
  created. By default, the constructor adds the new variable to the graph
  collection `GraphKeys.GLOBAL_VARIABLES`. The convenience function
  `global_variables()` returns the contents of that collection.

  When building a machine learning model it is often convenient to distinguish
  between variables holding the trainable model parameters and other variables
  such as a `global step` variable used to count training steps. To make this
  easier, the variable constructor supports a `trainable=<bool>` parameter. If
  `True`, the new variable is also added to the graph collection
  `GraphKeys.TRAINABLE_VARIABLES`. The convenience function
  `trainable_variables()` returns the contents of this collection. The
  various `Optimizer` classes use this collection as the default list of
  variables to optimize.

  WARNING: tf.Variable objects by default have a non-intuitive memory model. A
  Variable is represented internally as a mutable Tensor which can
  non-deterministically alias other Tensors in a graph. The set of operations
  which consume a Variable and can lead to aliasing is undetermined and can
  change across TensorFlow versions. Avoid writing code which relies on the
  value of a Variable either changing or not changing as other operations
  happen. For example, using Variable objects or simple functions thereof as
  predicates in a `tf.cond` is dangerous and error-prone:

  ```
  v = tf.Variable(True)
  tf.cond(v, lambda: v.assign(False), my_false_fn)  # Note: this is broken.
  ```

  Here, adding `use_resource=True` when constructing the variable will
  fix any nondeterminism issues:
  ```
  v = tf.Variable(True, use_resource=True)
  tf.cond(v, lambda: v.assign(False), my_false_fn)
  ```

  To use the replacement for variables which does
  not have these issues:

  * Add `use_resource=True` when constructing `tf.Variable`;
  * Call `tf.compat.v1.get_variable_scope().set_use_resource(True)` inside a
    `tf.compat.v1.variable_scope` before the `tf.compat.v1.get_variable()` call.
  """

  def __init__(
      self,  # pylint: disable=super-init-not-called
      initial_value=None,
      trainable=None,
      collections=None,
      validate_shape=True,
      caching_device=None,
      name=None,
      variable_def=None,
      dtype=None,
      expected_shape=None,
      import_scope=None,
      constraint=None,
      use_resource=None,
      synchronization=VariableSynchronization.AUTO,
      aggregation=VariableAggregation.NONE,
      shape=None):
    """Creates a new variable with value `initial_value`.

    The new variable is added to the graph collections listed in `collections`,
    which defaults to `[GraphKeys.GLOBAL_VARIABLES]`.

    If `trainable` is `True` the variable is also added to the graph collection
    `GraphKeys.TRAINABLE_VARIABLES`.

    This constructor creates both a `variable` Op and an `assign` Op to set the
    variable to its initial value.

    Args:
      initial_value: A `Tensor`, or Python object convertible to a `Tensor`,
        which is the initial value for the Variable. The initial value must have
        a shape specified unless `validate_shape` is set to False. Can also be a
        callable with no argument that returns the initial value when called. In
        that case, `dtype` must be specified. (Note that initializer functions
        from init_ops.py must first be bound to a shape before being used here.)
      trainable: If `True`, also adds the variable to the graph collection
        `GraphKeys.TRAINABLE_VARIABLES`. This collection is used as the default
        list of variables to use by the `Optimizer` classes. Defaults to `True`,
        unless `synchronization` is set to `ON_READ`, in which case it defaults
        to `False`.
      collections: List of graph collections keys. The new variable is added to
        these collections. Defaults to `[GraphKeys.GLOBAL_VARIABLES]`.
      validate_shape: If `False`, allows the variable to be initialized with a
        value of unknown shape. If `True`, the default, the shape of
        `initial_value` must be known.
      caching_device: Optional device string describing where the Variable
        should be cached for reading.  Defaults to the Variable's device. If not
        `None`, caches on another device.  Typical use is to cache on the device
        where the Ops using the Variable reside, to deduplicate copying through
        `Switch` and other conditional statements.
      name: Optional name for the variable. Defaults to `'Variable'` and gets
        uniquified automatically.
      variable_def: `VariableDef` protocol buffer. If not `None`, recreates the
        Variable object with its contents, referencing the variable's nodes in
        the graph, which must already exist. The graph is not changed.
        `variable_def` and the other arguments are mutually exclusive.
      dtype: If set, initial_value will be converted to the given type. If
        `None`, either the datatype will be kept (if `initial_value` is a
        Tensor), or `convert_to_tensor` will decide.
      expected_shape: A TensorShape. If set, initial_value is expected to have
        this shape.
      import_scope: Optional `string`. Name scope to add to the `Variable.` Only
        used when initializing from protocol buffer.
      constraint: An optional projection function to be applied to the variable
        after being updated by an `Optimizer` (e.g. used to implement norm
        constraints or value constraints for layer weights). The function must
        take as input the unprojected Tensor representing the value of the
        variable and return the Tensor for the projected value (which must have
        the same shape). Constraints are not safe to use when doing asynchronous
        distributed training.
      use_resource: whether to use resource variables.
      synchronization: Indicates when a distributed a variable will be
        aggregated. Accepted values are constants defined in the class
        `tf.VariableSynchronization`. By default the synchronization is set to
        `AUTO` and the current `DistributionStrategy` chooses when to
        synchronize.
      aggregation: Indicates how a distributed variable will be aggregated.
        Accepted values are constants defined in the class
        `tf.VariableAggregation`.
      shape: (optional) The shape of this variable. If None, the shape of
        `initial_value` will be used. When setting this argument to
        `tf.TensorShape(None)` (representing an unspecified shape), the variable
        can be assigned with values of different shapes.

    Raises:
      ValueError: If both `variable_def` and initial_value are specified.
      ValueError: If the initial value is not specified, or does not have a
        shape and `validate_shape` is `True`.
      RuntimeError: If eager execution is enabled.
    """

  SaveSliceInfo = Variable.SaveSliceInfo


# TODO(apassos): do not repeat all comments here
class RefVariable(VariableV1):
  """Ref-based implementation of variables."""

  def __init__(
      self,  # pylint: disable=super-init-not-called
      initial_value=None,
      trainable=None,
      collections=None,
      validate_shape=True,
      caching_device=None,
      name=None,
      variable_def=None,
      dtype=None,
      expected_shape=None,
      import_scope=None,
      constraint=None,
      synchronization=None,
      aggregation=None,
      shape=None):
    """Creates a new variable with value `initial_value`.

    The new variable is added to the graph collections listed in `collections`,
    which defaults to `[GraphKeys.GLOBAL_VARIABLES]`.

    If `trainable` is `True` the variable is also added to the graph collection
    `GraphKeys.TRAINABLE_VARIABLES`.

    This constructor creates both a `variable` Op and an `assign` Op to set the
    variable to its initial value.

    Args:
      initial_value: A `Tensor`, or Python object convertible to a `Tensor`,
        which is the initial value for the Variable. The initial value must have
        a shape specified unless `validate_shape` is set to False. Can also be a
        callable with no argument that returns the initial value when called. In
        that case, `dtype` must be specified. (Note that initializer functions
        from init_ops.py must first be bound to a shape before being used here.)
      trainable: If `True`, also adds the variable to the graph collection
        `GraphKeys.TRAINABLE_VARIABLES`. This collection is used as the default
        list of variables to use by the `Optimizer` classes. Defaults to `True`,
        unless `synchronization` is set to `ON_READ`, in which case it defaults
        to `False`.
      collections: List of graph collections keys. The new variable is added to
        these collections. Defaults to `[GraphKeys.GLOBAL_VARIABLES]`.
      validate_shape: If `False`, allows the variable to be initialized with a
        value of unknown shape. If `True`, the default, the shape of
        `initial_value` must be known.
      caching_device: Optional device string describing where the Variable
        should be cached for reading.  Defaults to the Variable's device. If not
        `None`, caches on another device.  Typical use is to cache on the device
        where the Ops using the Variable reside, to deduplicate copying through
        `Switch` and other conditional statements.
      name: Optional name for the variable. Defaults to `'Variable'` and gets
        uniquified automatically.
      variable_def: `VariableDef` protocol buffer. If not `None`, recreates the
        Variable object with its contents, referencing the variable's nodes in
        the graph, which must already exist. The graph is not changed.
        `variable_def` and the other arguments are mutually exclusive.
      dtype: If set, initial_value will be converted to the given type. If
        `None`, either the datatype will be kept (if `initial_value` is a
        Tensor), or `convert_to_tensor` will decide.
      expected_shape: A TensorShape. If set, initial_value is expected to have
        this shape.
      import_scope: Optional `string`. Name scope to add to the `Variable.` Only
        used when initializing from protocol buffer.
      constraint: An optional projection function to be applied to the variable
        after being updated by an `Optimizer` (e.g. used to implement norm
        constraints or value constraints for layer weights). The function must
        take as input the unprojected Tensor representing the value of the
        variable and return the Tensor for the projected value (which must have
        the same shape). Constraints are not safe to use when doing asynchronous
        distributed training.
      synchronization: Indicates when a distributed a variable will be
        aggregated. Accepted values are constants defined in the class
        `tf.VariableSynchronization`. By default the synchronization is set to
        `AUTO` and the current `DistributionStrategy` chooses when to
        synchronize.
      aggregation: Indicates how a distributed variable will be aggregated.
        Accepted values are constants defined in the class
        `tf.VariableAggregation`.
      shape: (optional) The shape of this variable. If None, the shape of
        `initial_value` will be used. When setting this argument to
        `tf.TensorShape(None)` (representing an unspecified shape), the variable
        can be assigned with values of different shapes.

    Raises:
      ValueError: If both `variable_def` and initial_value are specified.
      ValueError: If the initial value is not specified, or does not have a
        shape and `validate_shape` is `True`.
      RuntimeError: If eager execution is enabled.
    """
    self._in_graph_mode = True
    if variable_def:
      # If variable_def is provided, recreates the variable from its fields.
      if initial_value:
        raise ValueError("variable_def and initial_value are mutually "
                         "exclusive.")
      self._init_from_proto(variable_def, import_scope=import_scope)
    else:
      # Create from initial_value.
      self._init_from_args(
          initial_value=initial_value,
          trainable=trainable,
          collections=collections,
          validate_shape=validate_shape,
          caching_device=caching_device,
          name=name,
          dtype=dtype,
          expected_shape=expected_shape,
          constraint=constraint,
          synchronization=synchronization,
          aggregation=aggregation,
          shape=shape)

  def __repr__(self):
    if context.executing_eagerly() and not self._in_graph_mode:
      return "<tf.Variable '%s' shape=%s dtype=%s, numpy=%s>" % (
          self.name, self.get_shape(), self.dtype.name,
          ops.numpy_text(self.read_value(), is_repr=True))
    else:
      return "<tf.Variable '%s' shape=%s dtype=%s>" % (
          self.name, self.get_shape(), self.dtype.name)

  def _init_from_args(self,
                      initial_value=None,
                      trainable=None,
                      collections=None,
                      validate_shape=True,
                      caching_device=None,
                      name=None,
                      dtype=None,
                      expected_shape=None,
                      constraint=None,
                      synchronization=None,
                      aggregation=None,
                      shape=None):
    """Creates a new variable from arguments.

    Args:
      initial_value: A `Tensor`, or Python object convertible to a `Tensor`,
        which is the initial value for the Variable. The initial value must have
        a shape specified unless `validate_shape` is set to False. Can also be a
        callable with no argument that returns the initial value when called.
        (Note that initializer functions from init_ops.py must first be bound to
        a shape before being used here.)
      trainable: If `True`, also adds the variable to the graph collection
        `GraphKeys.TRAINABLE_VARIABLES`. This collection is used as the default
        list of variables to use by the `Optimizer` classes. Defaults to `True`,
        unless `synchronization` is set to `ON_READ`, in which case it defaults
        to `False`.
      collections: List of graph collections keys. The new variable is added to
        these collections. Defaults to `[GraphKeys.GLOBAL_VARIABLES]`.
      validate_shape: If `False`, allows the variable to be initialized with a
        value of unknown shape. If `True`, the default, the shape of
        `initial_value` must be known.
      caching_device: Optional device string or function describing where the
        Variable should be cached for reading.  Defaults to the Variable's
        device.  If not `None`, caches on another device.  Typical use is to
        cache on the device where the Ops using the Variable reside, to
        deduplicate copying through `Switch` and other conditional statements.
      name: Optional name for the variable. Defaults to `'Variable'` and gets
        uniquified automatically.
      dtype: If set, initial_value will be converted to the given type. If None,
        either the datatype will be kept (if initial_value is a Tensor) or
        float32 will be used (if it is a Python object convertible to a Tensor).
      expected_shape: Deprecated. Ignored.
      constraint: An optional projection function to be applied to the variable
        after being updated by an `Optimizer` (e.g. used to implement norm
        constraints or value constraints for layer weights). The function must
        take as input the unprojected Tensor representing the value of the
        variable and return the Tensor for the projected value (which must have
        the same shape). Constraints are not safe to use when doing asynchronous
        distributed training.
      synchronization: Indicates when a distributed a variable will be
        aggregated. Accepted values are constants defined in the class
        `tf.VariableSynchronization`. By default the synchronization is set to
        `AUTO` and the current `DistributionStrategy` chooses when to
        synchronize.
      aggregation: Indicates how a distributed variable will be aggregated.
        Accepted values are constants defined in the class
        `tf.VariableAggregation`.
      shape: (optional) The shape of this variable. If None, the shape of
        `initial_value` will be used. When setting this argument to
        `tf.TensorShape(None)` (representing an unspecified shape), the variable
        can be assigned with values of different shapes.

    Raises:
      ValueError: If the initial value is not specified, or does not have a
        shape and `validate_shape` is `True`.
      RuntimeError: If lifted into the eager context.
    """
    _ = expected_shape
    if initial_value is None:
      raise ValueError("initial_value must be specified.")
    init_from_fn = callable(initial_value)

    if collections is None:
      collections = [ops.GraphKeys.GLOBAL_VARIABLES]
    if not isinstance(collections, (list, tuple, set)):
      raise ValueError(
          "collections argument to Variable constructor must be a list, tuple, "
          "or set. Got %s of type %s" % (collections, type(collections)))
    if constraint is not None and not callable(constraint):
      raise ValueError("The `constraint` argument must be a callable.")

    # Store the graph key so optimizers know how to only retrieve variables from
    # this graph.
    self._graph_key = ops.get_default_graph()._graph_key  # pylint: disable=protected-access
    if isinstance(initial_value, trackable.CheckpointInitialValue):
      self._maybe_initialize_trackable()
      self._update_uid = initial_value.checkpoint_position.restore_uid
      initial_value = initial_value.wrapped_value

    synchronization, aggregation, trainable = (
        validate_synchronization_aggregation_trainable(synchronization,
                                                       aggregation, trainable,
                                                       name))
    self._synchronization = synchronization
    self._aggregation = aggregation
    self._trainable = trainable
    if trainable and ops.GraphKeys.TRAINABLE_VARIABLES not in collections:
      collections = list(collections) + [ops.GraphKeys.TRAINABLE_VARIABLES]
    with ops.init_scope():
      # Ensure that we weren't lifted into the eager context.
      if context.executing_eagerly():
        raise RuntimeError(
            "RefVariable not supported when eager execution is enabled. ")
      with ops.name_scope(name, "Variable",
                          [] if init_from_fn else [initial_value]) as name:

        if init_from_fn:
          # Use attr_scope and device(None) to simulate the behavior of
          # colocate_with when the variable we want to colocate with doesn't
          # yet exist.
          true_name = ops.name_from_scope_name(name)  # pylint: disable=protected-access
          attr = attr_value_pb2.AttrValue(
              list=attr_value_pb2.AttrValue.ListValue(
                  s=[compat.as_bytes("loc:@%s" % true_name)]))
          # pylint: disable=protected-access
          with ops.get_default_graph()._attr_scope({"_class": attr}):
            with ops.name_scope("Initializer"), ops.device(None):
              self._initial_value = ops.convert_to_tensor(
                  initial_value(), name="initial_value", dtype=dtype)
              if shape is None:
                shape = (
                    self._initial_value.get_shape()
                    if validate_shape else tensor_shape.unknown_shape())
            self._variable = state_ops.variable_op_v2(
                shape, self._initial_value.dtype.base_dtype, name=name)
          # pylint: enable=protected-access

        # Or get the initial value from a Tensor or Python object.
        else:
          self._initial_value = ops.convert_to_tensor(
              initial_value, name="initial_value", dtype=dtype)
          # pylint: disable=protected-access
          if self._initial_value.op._get_control_flow_context() is not None:
            raise ValueError(
                "Initializer for variable %s is from inside a control-flow "
                "construct, such as a loop or conditional. When creating a "
                "variable inside a loop or conditional, use a lambda as the "
                "initializer." % name)
          if shape is None:
            # pylint: enable=protected-access
            shape = (
                self._initial_value.get_shape()
                if validate_shape else tensor_shape.unknown_shape())
          # In this case, the variable op can't be created until after the
          # initial_value has been converted to a Tensor with a known type.
          self._variable = state_ops.variable_op_v2(
              shape, self._initial_value.dtype.base_dtype, name=name)

        # Cache the name in `self`, because some APIs call `Variable.name` in a
        # tight loop, and this halves the cost.
        self._name = self._variable.name

        # Manually overrides the variable's shape with the initial value's.
        if validate_shape:
          initial_value_shape = self._initial_value.get_shape()
          if not initial_value_shape.is_fully_defined():
            raise ValueError("initial_value must have a shape specified: %s" %
                             self._initial_value)

        # If 'initial_value' makes use of other variables, make sure we don't
        # have an issue if these other variables aren't initialized first by
        # using their initialized_value() method.
        self._initializer_op = state_ops.assign(
            self._variable,
            _try_guard_against_uninitialized_dependencies(
                name, self._initial_value),
            validate_shape=validate_shape).op

        # TODO(vrv): Change this class to not take caching_device, but
        # to take the op to colocate the snapshot with, so we can use
        # colocation rather than devices.
        if caching_device is not None:
          with ops.device(caching_device):
            self._snapshot = array_ops.identity(self._variable, name="read")
        else:
          with ops.colocate_with(self._variable.op):
            self._snapshot = array_ops.identity(self._variable, name="read")
      ops.add_to_collections(collections, self)

    self._caching_device = caching_device
    self._save_slice_info = None
    self._constraint = constraint

  def _init_from_proto(self, variable_def, import_scope=None):
    """Recreates the Variable object from a `VariableDef` protocol buffer.

    Args:
      variable_def: `VariableDef` protocol buffer, describing a variable whose
        nodes already exists in the graph.
      import_scope: Optional `string`. Name scope to add.
    """
    assert isinstance(variable_def, variable_pb2.VariableDef)
    # Create from variable_def.
    g = ops.get_default_graph()
    self._variable = g.as_graph_element(
        ops.prepend_name_scope(
            variable_def.variable_name, import_scope=import_scope))
    self._name = self._variable.name
    self._initializer_op = g.as_graph_element(
        ops.prepend_name_scope(
            variable_def.initializer_name, import_scope=import_scope))
    # Tests whether initial_value_name exists first for backwards compatibility.
    if (hasattr(variable_def, "initial_value_name") and
        variable_def.initial_value_name):
      self._initial_value = g.as_graph_element(
          ops.prepend_name_scope(
              variable_def.initial_value_name, import_scope=import_scope))
    else:
      self._initial_value = None
    synchronization, aggregation, trainable = (
        validate_synchronization_aggregation_trainable(
            variable_def.synchronization, variable_def.aggregation,
            variable_def.trainable, variable_def.variable_name))
    self._synchronization = synchronization
    self._aggregation = aggregation
    self._trainable = trainable
    self._snapshot = g.as_graph_element(
        ops.prepend_name_scope(
            variable_def.snapshot_name, import_scope=import_scope))
    if variable_def.HasField("save_slice_info_def"):
      self._save_slice_info = Variable.SaveSliceInfo(
          save_slice_info_def=variable_def.save_slice_info_def,
          import_scope=import_scope)
    else:
      self._save_slice_info = None
    self._caching_device = None
    self._constraint = None

  def _as_graph_element(self):
    """Conversion function for Graph.as_graph_element()."""
    return self._variable

  def value(self):
    """Returns the last snapshot of this variable.

    You usually do not need to call this method as all ops that need the value
    of the variable call it automatically through a `convert_to_tensor()` call.

    Returns a `Tensor` which holds the value of the variable.  You can not
    assign a new value to this tensor as it is not a reference to the variable.

    To avoid copies, if the consumer of the returned value is on the same device
    as the variable, this actually returns the live value of the variable, not
    a copy.  Updates to the variable are seen by the consumer.  If the consumer
    is on a different device it will get a copy of the variable.

    Returns:
      A `Tensor` containing the value of the variable.
    """
    return self._snapshot

  def read_value(self):
    """Returns the value of this variable, read in the current context.

    Can be different from value() if it's on another device, with control
    dependencies, etc.

    Returns:
      A `Tensor` containing the value of the variable.
    """
    return array_ops.identity(self._variable, name="read")

  def _ref(self):
    """Returns a reference to this variable.

    You usually do not need to call this method as all ops that need a reference
    to the variable call it automatically.

    Returns is a `Tensor` which holds a reference to the variable.  You can
    assign a new value to the variable by passing the tensor to an assign op.
    See `tf.Variable.value` if you want to get the value of the
    variable.

    Returns:
      A `Tensor` that is a reference to the variable.
    """
    return self._variable

  def set_shape(self, shape):
    """Overrides the shape for this variable.

    Args:
      shape: the `TensorShape` representing the overridden shape.
    """
    self._ref().set_shape(shape)
    self.value().set_shape(shape)

  @property
  def trainable(self):
    return self._trainable

  @property
  def synchronization(self):
    return self._synchronization

  @property
  def aggregation(self):
    return self._aggregation

  def eval(self, session=None):
    """In a session, computes and returns the value of this variable.

    This is not a graph construction method, it does not add ops to the graph.

    This convenience method requires a session where the graph
    containing this variable has been launched. If no session is
    passed, the default session is used.  See `tf.compat.v1.Session` for more
    information on launching a graph and on sessions.

    ```python
    v = tf.Variable([1, 2])
    init = tf.compat.v1.global_variables_initializer()

    with tf.compat.v1.Session() as sess:
        sess.run(init)
        # Usage passing the session explicitly.
        print(v.eval(sess))
        # Usage with the default session.  The 'with' block
        # above makes 'sess' the default session.
        print(v.eval())
    ```

    Args:
      session: The session to use to evaluate this variable. If none, the
        default session is used.

    Returns:
      A numpy `ndarray` with a copy of the value of this variable.
    """
    return self._variable.eval(session=session)

  @property
  def initial_value(self):
    """Returns the Tensor used as the initial value for the variable.

    Note that this is different from `initialized_value()` which runs
    the op that initializes the variable before returning its value.
    This method returns the tensor that is used by the op that initializes
    the variable.

    Returns:
      A `Tensor`.
    """
    return self._initial_value

  @property
  def constraint(self):
    """Returns the constraint function associated with this variable.

    Returns:
      The constraint function that was passed to the variable constructor.
      Can be `None` if no constraint was passed.
    """
    return self._constraint

  def assign(self, value, use_locking=False, name=None, read_value=True):
    """Assigns a new value to the variable.

    This is essentially a shortcut for `assign(self, value)`.

    Args:
      value: A `Tensor`. The new value for this variable.
      use_locking: If `True`, use locking during the assignment.
      name: The name of the operation to be created
      read_value: if True, will return something which evaluates to the new
        value of the variable; if False will return the assign op.

    Returns:
      A `Tensor` that will hold the new value of this variable after
      the assignment has completed.
    """
    assign = state_ops.assign(
        self._variable, value, use_locking=use_locking, name=name)
    if read_value:
      return assign
    return assign.op

  def assign_add(self, delta, use_locking=False, name=None, read_value=True):
    """Adds a value to this variable.

     This is essentially a shortcut for `assign_add(self, delta)`.

    Args:
      delta: A `Tensor`. The value to add to this variable.
      use_locking: If `True`, use locking during the operation.
      name: The name of the operation to be created
      read_value: if True, will return something which evaluates to the new
        value of the variable; if False will return the assign op.

    Returns:
      A `Tensor` that will hold the new value of this variable after
      the addition has completed.
    """
    assign = state_ops.assign_add(
        self._variable, delta, use_locking=use_locking, name=name)
    if read_value:
      return assign
    return assign.op

  def assign_sub(self, delta, use_locking=False, name=None, read_value=True):
    """Subtracts a value from this variable.

    This is essentially a shortcut for `assign_sub(self, delta)`.

    Args:
      delta: A `Tensor`. The value to subtract from this variable.
      use_locking: If `True`, use locking during the operation.
      name: The name of the operation to be created
      read_value: if True, will return something which evaluates to the new
        value of the variable; if False will return the assign op.

    Returns:
      A `Tensor` that will hold the new value of this variable after
      the subtraction has completed.
    """
    assign = state_ops.assign_sub(
        self._variable, delta, use_locking=use_locking, name=name)
    if read_value:
      return assign
    return assign.op

  def scatter_sub(self, sparse_delta, use_locking=False, name=None):
    """Subtracts `tf.IndexedSlices` from this variable.

    Args:
      sparse_delta: `tf.IndexedSlices` to be subtracted from this variable.
      use_locking: If `True`, use locking during the operation.
      name: the name of the operation.

    Returns:
      A `Tensor` that will hold the new value of this variable after
      the scattered subtraction has completed.

    Raises:
      TypeError: if `sparse_delta` is not an `IndexedSlices`.
    """
    if not isinstance(sparse_delta, ops.IndexedSlices):
      raise TypeError("sparse_delta is not IndexedSlices: %s" % sparse_delta)
    return gen_state_ops.scatter_sub(
        self._variable,
        sparse_delta.indices,
        sparse_delta.values,
        use_locking=use_locking,
        name=name)

  def scatter_add(self, sparse_delta, use_locking=False, name=None):
    """Adds `tf.IndexedSlices` to this variable.

    Args:
      sparse_delta: `tf.IndexedSlices` to be added to this variable.
      use_locking: If `True`, use locking during the operation.
      name: the name of the operation.

    Returns:
      A `Tensor` that will hold the new value of this variable after
      the scattered addition has completed.

    Raises:
      TypeError: if `sparse_delta` is not an `IndexedSlices`.
    """
    if not isinstance(sparse_delta, ops.IndexedSlices):
      raise TypeError("sparse_delta is not IndexedSlices: %s" % sparse_delta)
    return gen_state_ops.scatter_add(
        self._variable,
        sparse_delta.indices,
        sparse_delta.values,
        use_locking=use_locking,
        name=name)

  def scatter_max(self, sparse_delta, use_locking=False, name=None):
    """Updates this variable with the max of `tf.IndexedSlices` and itself.

    Args:
      sparse_delta: `tf.IndexedSlices` to use as an argument of max with this
        variable.
      use_locking: If `True`, use locking during the operation.
      name: the name of the operation.

    Returns:
      A `Tensor` that will hold the new value of this variable after
      the scattered maximization has completed.

    Raises:
      TypeError: if `sparse_delta` is not an `IndexedSlices`.
    """
    if not isinstance(sparse_delta, ops.IndexedSlices):
      raise TypeError("sparse_delta is not IndexedSlices: %s" % sparse_delta)
    return gen_state_ops.scatter_max(
        self._variable,
        sparse_delta.indices,
        sparse_delta.values,
        use_locking=use_locking,
        name=name)

  def scatter_min(self, sparse_delta, use_locking=False, name=None):
    """Updates this variable with the min of `tf.IndexedSlices` and itself.

    Args:
      sparse_delta: `tf.IndexedSlices` to use as an argument of min with this
        variable.
      use_locking: If `True`, use locking during the operation.
      name: the name of the operation.

    Returns:
      A `Tensor` that will hold the new value of this variable after
      the scattered minimization has completed.

    Raises:
      TypeError: if `sparse_delta` is not an `IndexedSlices`.
    """
    if not isinstance(sparse_delta, ops.IndexedSlices):
      raise TypeError("sparse_delta is not IndexedSlices: %s" % sparse_delta)
    return gen_state_ops.scatter_min(
        self._variable,
        sparse_delta.indices,
        sparse_delta.values,
        use_locking=use_locking,
        name=name)

  def scatter_mul(self, sparse_delta, use_locking=False, name=None):
    """Multiply this variable by `tf.IndexedSlices`.

    Args:
      sparse_delta: `tf.IndexedSlices` to multiply this variable by.
      use_locking: If `True`, use locking during the operation.
      name: the name of the operation.

    Returns:
      A `Tensor` that will hold the new value of this variable after
      the scattered multiplication has completed.

    Raises:
      TypeError: if `sparse_delta` is not an `IndexedSlices`.
    """
    if not isinstance(sparse_delta, ops.IndexedSlices):
      raise TypeError("sparse_delta is not IndexedSlices: %s" % sparse_delta)
    return gen_state_ops.scatter_mul(
        self._variable,
        sparse_delta.indices,
        sparse_delta.values,
        use_locking=use_locking,
        name=name)

  def scatter_div(self, sparse_delta, use_locking=False, name=None):
    """Divide this variable by `tf.IndexedSlices`.

    Args:
      sparse_delta: `tf.IndexedSlices` to divide this variable by.
      use_locking: If `True`, use locking during the operation.
      name: the name of the operation.

    Returns:
      A `Tensor` that will hold the new value of this variable after
      the scattered division has completed.

    Raises:
      TypeError: if `sparse_delta` is not an `IndexedSlices`.
    """
    if not isinstance(sparse_delta, ops.IndexedSlices):
      raise TypeError("sparse_delta is not IndexedSlices: %s" % sparse_delta)
    return gen_state_ops.scatter_div(
        self._variable,
        sparse_delta.indices,
        sparse_delta.values,
        use_locking=use_locking,
        name=name)

  def scatter_update(self, sparse_delta, use_locking=False, name=None):
    """Assigns `tf.IndexedSlices` to this variable.

    Args:
      sparse_delta: `tf.IndexedSlices` to be assigned to this variable.
      use_locking: If `True`, use locking during the operation.
      name: the name of the operation.

    Returns:
      A `Tensor` that will hold the new value of this variable after
      the scattered assignment has completed.

    Raises:
      TypeError: if `sparse_delta` is not an `IndexedSlices`.
    """
    if not isinstance(sparse_delta, ops.IndexedSlices):
      raise TypeError("sparse_delta is not IndexedSlices: %s" % sparse_delta)
    return gen_state_ops.scatter_update(
        self._variable,
        sparse_delta.indices,
        sparse_delta.values,
        use_locking=use_locking,
        name=name)

  def batch_scatter_update(self, sparse_delta, use_locking=False, name=None):
    """Assigns `tf.IndexedSlices` to this variable batch-wise.

    Analogous to `batch_gather`. This assumes that this variable and the
    sparse_delta IndexedSlices have a series of leading dimensions that are the
    same for all of them, and the updates are performed on the last dimension of
    indices. In other words, the dimensions should be the following:

    `num_prefix_dims = sparse_delta.indices.ndims - 1`
    `batch_dim = num_prefix_dims + 1`
    `sparse_delta.updates.shape = sparse_delta.indices.shape + var.shape[
         batch_dim:]`

    where

    `sparse_delta.updates.shape[:num_prefix_dims]`
    `== sparse_delta.indices.shape[:num_prefix_dims]`
    `== var.shape[:num_prefix_dims]`

    And the operation performed can be expressed as:

    `var[i_1, ..., i_n,
         sparse_delta.indices[i_1, ..., i_n, j]] = sparse_delta.updates[
            i_1, ..., i_n, j]`

    When sparse_delta.indices is a 1D tensor, this operation is equivalent to
    `scatter_update`.

    To avoid this operation one can looping over the first `ndims` of the
    variable and using `scatter_update` on the subtensors that result of slicing
    the first dimension. This is a valid option for `ndims = 1`, but less
    efficient than this implementation.

    Args:
      sparse_delta: `tf.IndexedSlices` to be assigned to this variable.
      use_locking: If `True`, use locking during the operation.
      name: the name of the operation.

    Returns:
      A `Tensor` that will hold the new value of this variable after
      the scattered assignment has completed.

    Raises:
      TypeError: if `sparse_delta` is not an `IndexedSlices`.
    """
    return state_ops.batch_scatter_update(
        self,
        sparse_delta.indices,
        sparse_delta.values,
        use_locking=use_locking,
        name=name)

  def scatter_nd_sub(self, indices, updates, name=None):
    """Applies sparse subtraction to individual values or slices in a Variable.

    `ref` is a `Tensor` with rank `P` and `indices` is a `Tensor` of rank `Q`.

    `indices` must be integer tensor, containing indices into `ref`.
    It must be shape `[d_0, ..., d_{Q-2}, K]` where `0 < K <= P`.

    The innermost dimension of `indices` (with length `K`) corresponds to
    indices into elements (if `K = P`) or slices (if `K < P`) along the `K`th
    dimension of `ref`.

    `updates` is `Tensor` of rank `Q-1+P-K` with shape:

    ```
    [d_0, ..., d_{Q-2}, ref.shape[K], ..., ref.shape[P-1]].
    ```

    For example, say we want to add 4 scattered elements to a rank-1 tensor to
    8 elements. In Python, that update would look like this:

    ```python
        ref = tf.Variable([1, 2, 3, 4, 5, 6, 7, 8])
        indices = tf.constant([[4], [3], [1] ,[7]])
        updates = tf.constant([9, 10, 11, 12])
        op = ref.scatter_nd_sub(indices, updates)
        with tf.compat.v1.Session() as sess:
          print sess.run(op)
    ```

    The resulting update to ref would look like this:

        [1, -9, 3, -6, -6, 6, 7, -4]

    See `tf.scatter_nd` for more details about how to make updates to
    slices.

    Args:
      indices: The indices to be used in the operation.
      updates: The values to be used in the operation.
      name: the name of the operation.

    Returns:
      A `Tensor` that will hold the new value of this variable after
      the scattered subtraction has completed.
    """
    return gen_state_ops.scatter_nd_sub(
        self._variable, indices, updates, use_locking=True, name=name)

  def scatter_nd_add(self, indices, updates, name=None):
    """Applies sparse addition to individual values or slices in a Variable.

    `ref` is a `Tensor` with rank `P` and `indices` is a `Tensor` of rank `Q`.

    `indices` must be integer tensor, containing indices into `ref`.
    It must be shape `[d_0, ..., d_{Q-2}, K]` where `0 < K <= P`.

    The innermost dimension of `indices` (with length `K`) corresponds to
    indices into elements (if `K = P`) or slices (if `K < P`) along the `K`th
    dimension of `ref`.

    `updates` is `Tensor` of rank `Q-1+P-K` with shape:

    ```
    [d_0, ..., d_{Q-2}, ref.shape[K], ..., ref.shape[P-1]].
    ```

    For example, say we want to add 4 scattered elements to a rank-1 tensor to
    8 elements. In Python, that update would look like this:

    ```python
        ref = tf.Variable([1, 2, 3, 4, 5, 6, 7, 8])
        indices = tf.constant([[4], [3], [1] ,[7]])
        updates = tf.constant([9, 10, 11, 12])
        add = ref.scatter_nd_add(indices, updates)
        with tf.compat.v1.Session() as sess:
          print sess.run(add)
    ```

    The resulting update to ref would look like this:

        [1, 13, 3, 14, 14, 6, 7, 20]

    See `tf.scatter_nd` for more details about how to make updates to
    slices.

    Args:
      indices: The indices to be used in the operation.
      updates: The values to be used in the operation.
      name: the name of the operation.

    Returns:
      A `Tensor` that will hold the new value of this variable after
      the scattered addition has completed.
    """
    return gen_state_ops.scatter_nd_add(
        self._variable, indices, updates, use_locking=True, name=name)

  def scatter_nd_update(self, indices, updates, name=None):
    """Applies sparse assignment to individual values or slices in a Variable.

    `ref` is a `Tensor` with rank `P` and `indices` is a `Tensor` of rank `Q`.

    `indices` must be integer tensor, containing indices into `ref`.
    It must be shape `[d_0, ..., d_{Q-2}, K]` where `0 < K <= P`.

    The innermost dimension of `indices` (with length `K`) corresponds to
    indices into elements (if `K = P`) or slices (if `K < P`) along the `K`th
    dimension of `ref`.

    `updates` is `Tensor` of rank `Q-1+P-K` with shape:

    ```
    [d_0, ..., d_{Q-2}, ref.shape[K], ..., ref.shape[P-1]].
    ```

    For example, say we want to add 4 scattered elements to a rank-1 tensor to
    8 elements. In Python, that update would look like this:

    ```python
        ref = tf.Variable([1, 2, 3, 4, 5, 6, 7, 8])
        indices = tf.constant([[4], [3], [1] ,[7]])
        updates = tf.constant([9, 10, 11, 12])
        op = ref.scatter_nd_update(indices, updates)
        with tf.compat.v1.Session() as sess:
          print sess.run(op)
    ```

    The resulting update to ref would look like this:

        [1, 11, 3, 10, 9, 6, 7, 12]

    See `tf.scatter_nd` for more details about how to make updates to
    slices.

    Args:
      indices: The indices to be used in the operation.
      updates: The values to be used in the operation.
      name: the name of the operation.

    Returns:
      A `Tensor` that will hold the new value of this variable after
      the scattered assignment has completed.
    """
    return gen_state_ops.scatter_nd_update(
        self._variable, indices, updates, use_locking=True, name=name)

  def _strided_slice_assign(self, begin, end, strides, value, name, begin_mask,
                            end_mask, ellipsis_mask, new_axis_mask,
                            shrink_axis_mask):
    return gen_array_ops.strided_slice_assign(
        ref=self._ref(),
        begin=begin,
        end=end,
        strides=strides,
        value=value,
        name=name,
        begin_mask=begin_mask,
        end_mask=end_mask,
        ellipsis_mask=ellipsis_mask,
        new_axis_mask=new_axis_mask,
        shrink_axis_mask=shrink_axis_mask)

  @deprecated(None, "Prefer Dataset.range instead.")
  def count_up_to(self, limit):
    """Increments this variable until it reaches `limit`.

    When that Op is run it tries to increment the variable by `1`. If
    incrementing the variable would bring it above `limit` then the Op raises
    the exception `OutOfRangeError`.

    If no error is raised, the Op outputs the value of the variable before
    the increment.

    This is essentially a shortcut for `count_up_to(self, limit)`.

    Args:
      limit: value at which incrementing the variable raises an error.

    Returns:
      A `Tensor` that will hold the variable value before the increment. If no
      other Op modifies this variable, the values produced will all be
      distinct.
    """
    return state_ops.count_up_to(self._variable, limit=limit)

  # Conversion to tensor.
  @staticmethod
  def _TensorConversionFunction(v, dtype=None, name=None, as_ref=False):  # pylint: disable=invalid-name
    """Utility function for converting a Variable to a Tensor."""
    _ = name
    if dtype and not dtype.is_compatible_with(v.dtype):
      raise ValueError(
          "Incompatible type conversion requested to type '%s' for variable "
          "of type '%s'" % (dtype.name, v.dtype.name))
    if as_ref:
      return v._ref()  # pylint: disable=protected-access
    else:
      return v.value()

  # NOTE(mrry): This enables the Variable's overloaded "right" binary
  # operators to run when the left operand is an ndarray, because it
  # accords the Variable class higher priority than an ndarray, or a
  # numpy matrix.
  # TODO(mrry): Convert this to using numpy's __numpy_ufunc__
  # mechanism, which allows more control over how Variables interact
  # with ndarrays.
  __array_priority__ = 100

  @property
  def name(self):
    """The name of this variable."""
    return self._name

  @property
  def initializer(self):
    """The initializer operation for this variable."""
    return self._initializer_op

  @property
  def device(self):
    """The device of this variable."""
    return self._variable.device

  @property
  def dtype(self):
    """The `DType` of this variable."""
    return self._variable.dtype

  @property
  def op(self):
    """The `Operation` of this variable."""
    return self._variable.op

  @property
  def graph(self):
    """The `Graph` of this variable."""
    return self._variable.graph

  @property
  def _distribute_strategy(self):
    """The `tf.distribute.Strategy` that this variable was created under."""
    return None  # Ref variables are never created inside a strategy.

  @property
  def shape(self):
    """The `TensorShape` of this variable.

    Returns:
      A `TensorShape`.
    """
    return self._variable.get_shape()

  def to_proto(self, export_scope=None):
    """Converts a `Variable` to a `VariableDef` protocol buffer.

    Args:
      export_scope: Optional `string`. Name scope to remove.

    Returns:
      A `VariableDef` protocol buffer, or `None` if the `Variable` is not
      in the specified name scope.
    """
    if (export_scope is None or self._variable.name.startswith(export_scope)):
      var_def = variable_pb2.VariableDef()
      var_def.variable_name = ops.strip_name_scope(self._variable.name,
                                                   export_scope)
      if self._initial_value is not None:
        # For backwards compatibility.
        var_def.initial_value_name = ops.strip_name_scope(
            self._initial_value.name, export_scope)
      var_def.trainable = self.trainable
      var_def.synchronization = self.synchronization.value
      var_def.aggregation = self.aggregation.value
      var_def.initializer_name = ops.strip_name_scope(self.initializer.name,
                                                      export_scope)
      var_def.snapshot_name = ops.strip_name_scope(self._snapshot.name,
                                                   export_scope)
      if self._save_slice_info:
        var_def.save_slice_info_def.MergeFrom(
            self._save_slice_info.to_proto(export_scope=export_scope))
      return var_def
    else:
      return None

  def __iadd__(self, other):
    logging.log_first_n(
        logging.WARN, "Variable += will be deprecated. Use variable.assign_add"
        " if you want assignment to the variable value or 'x = x + y'"
        " if you want a new python Tensor object.", 1)
    return self + other

  def __isub__(self, other):
    logging.log_first_n(
        logging.WARN, "Variable -= will be deprecated. Use variable.assign_sub"
        " if you want assignment to the variable value or 'x = x - y'"
        " if you want a new python Tensor object.", 1)
    return self - other

  def __imul__(self, other):
    logging.log_first_n(
        logging.WARN,
        "Variable *= will be deprecated. Use `var.assign(var * other)`"
        " if you want assignment to the variable value or `x = x * y`"
        " if you want a new python Tensor object.", 1)
    return self * other

  def __idiv__(self, other):
    logging.log_first_n(
        logging.WARN,
        "Variable /= will be deprecated. Use `var.assign(var / other)`"
        " if you want assignment to the variable value or `x = x / y`"
        " if you want a new python Tensor object.", 1)
    return self / other

  def __itruediv__(self, other):
    logging.log_first_n(
        logging.WARN,
        "Variable /= will be deprecated. Use `var.assign(var / other)`"
        " if you want assignment to the variable value or `x = x / y`"
        " if you want a new python Tensor object.", 1)
    return self / other

  def __irealdiv__(self, other):
    logging.log_first_n(
        logging.WARN,
        "Variable /= will be deprecated. Use `var.assign(var / other)`"
        " if you want assignment to the variable value or `x = x / y`"
        " if you want a new python Tensor object.", 1)
    return self / other

  def __ipow__(self, other):
    logging.log_first_n(
        logging.WARN,
        "Variable **= will be deprecated. Use `var.assign(var ** other)`"
        " if you want assignment to the variable value or `x = x ** y`"
        " if you want a new python Tensor object.", 1)
    return self**other


def _try_guard_against_uninitialized_dependencies(name, initial_value):
  """Attempt to guard against dependencies on uninitialized variables.

  Replace references to variables in `initial_value` with references to the
  variable's initialized values. The initialized values are essentially
  conditional TensorFlow graphs that return a variable's value if it is
  initialized or its `initial_value` if it hasn't been initialized. This
  replacement is done on a best effort basis:

  - If the `initial_value` graph contains cycles, we don't do any
    replacements for that graph.
  - If the variables that `initial_value` depends on are not present in the
    `GLOBAL_VARIABLES` or `LOCAL_VARIABLES` we don't replace them.

  In these cases, it is up to the caller to ensure that the `initial_value`
  graph uses initialized variables or that they guard access to variables
  using their `initialized_value` method.

  Args:
    name: Variable name.
    initial_value: `Tensor`. The initial value.

  Returns:
    A `Tensor` suitable to initialize a variable.
  Raises:
    TypeError: If `initial_value` is not a `Tensor`.
  """
  if not isinstance(initial_value, ops.Tensor):
    raise TypeError("initial_value needs to be a Tensor: %s" % initial_value)

  # Don't modify initial_value if it contains any cyclic dependencies.
  if _has_cycle(initial_value.op, state={}):
    return initial_value
  return _safe_initial_value_from_tensor(name, initial_value, op_cache={})


_UNKNOWN, _STARTED, _FINISHED = range(3)


def _has_cycle(op, state):
  """Detect cycles in the dependencies of `initial_value`."""
  op_state = state.get(op.name, _UNKNOWN)
  if op_state == _STARTED:
    return True
  elif op_state == _FINISHED:
    return False

  state[op.name] = _STARTED
  for i in itertools.chain((i.op for i in op.inputs), op.control_inputs):
    if _has_cycle(i, state):
      return True
  state[op.name] = _FINISHED
  return False


def _safe_initial_value_from_tensor(name, tensor, op_cache):
  """Replace dependencies on variables with their initialized values.

  Args:
    name: Variable name.
    tensor: A `Tensor`. The tensor to replace.
    op_cache: A dict mapping operation names to `Operation`s. Used to memoize
      the results so as to avoid creating redundant operations.

  Returns:
    A `Tensor` compatible with `tensor`. Any inputs that lead to variable
    values will be replaced with a corresponding graph that uses the
    variable's initialized values. This is done on a best-effort basis. If no
    modifications need to be made then `tensor` will be returned unchanged.
  """
  op = tensor.op
  new_op = op_cache.get(op.name)
  if new_op is None:
    new_op = _safe_initial_value_from_op(name, op, op_cache)
    op_cache[op.name] = new_op
  return new_op.outputs[tensor.value_index]


def _safe_initial_value_from_op(name, op, op_cache):
  """Replace dependencies on variables with their initialized values.

  Args:
    name: Variable name.
    op: An `Operation`. The operation to replace.
    op_cache: A dict mapping operation names to `Operation`s. Used to memoize
      the results so as to avoid creating redundant operations.

  Returns:
    An `Operation` compatible with `op`. Any inputs that lead to variable
    values will be replaced with a corresponding graph that uses the
    variable's initialized values. This is done on a best-effort basis. If no
    modifications need to be made then `op` will be returned unchanged.
  """
  op_type = op.node_def.op
  if op_type in ("IsVariableInitialized", "VarIsInitializedOp",
                 "ReadVariableOp", "If"):
    return op

  # Attempt to find the initialized_value of any variable reference / handles.
  # TODO(b/70206927): Fix handling of ResourceVariables.
  if op_type in ("Variable", "VariableV2", "VarHandleOp"):
    initialized_value = _find_initialized_value_for_variable(op)
    return op if initialized_value is None else initialized_value.op

  # Recursively build initializer expressions for inputs.
  modified = False
  new_op_inputs = []
  for op_input in op.inputs:
    new_op_input = _safe_initial_value_from_tensor(name, op_input, op_cache)
    new_op_inputs.append(new_op_input)
    modified = modified or (new_op_input != op_input)

  # If at least one input was modified, replace the op.
  if modified:
    new_op_type = op_type
    if new_op_type == "RefSwitch":
      new_op_type = "Switch"
    new_op_name = op.node_def.name + "_" + name
    new_op_name = new_op_name.replace(":", "_")
    return op.graph.create_op(
        new_op_type,
        new_op_inputs,
        op._output_types,  # pylint: disable=protected-access
        name=new_op_name,
        attrs=op.node_def.attr)

  return op


def _find_initialized_value_for_variable(variable_op):
  """Find the initialized value for a variable op.

  To do so, lookup the variable op in the variables collection.

  Args:
    variable_op: A variable `Operation`.

  Returns:
    A `Tensor` representing the initialized value for the variable or `None`
    if the initialized value could not be found.
  """
  try:
    var_names = [variable_op.node_def.name, variable_op.node_def.name + ":0"]
    for collection_name in (ops.GraphKeys.GLOBAL_VARIABLES,
                            ops.GraphKeys.LOCAL_VARIABLES):
      for var in variable_op.graph.get_collection(collection_name):
        if var.name in var_names:
          return var.initialized_value()
  except AttributeError:
    # Return None when an incomplete user-defined variable type was put in
    # the collection.
    return None
  return None


class PartitionedVariable(object):
  """A container for partitioned `Variable` objects.

  @compatibility(eager) `tf.PartitionedVariable` is not compatible with
  eager execution.  Use `tf.Variable` instead which is compatible
  with both eager execution and graph construction.  See [the
  TensorFlow Eager Execution
  guide](https://www.tensorflow.org/guide/eager#variables_and_optimizers)
  for details on how variables work in eager execution.
  @end_compatibility
  """

  def __init__(self, name, shape, dtype, variable_list, partitions):
    """Creates a new partitioned variable wrapper.

    Variables passed via the variable_list must contain a save_slice_info
    field.  Concatenation and iteration is in lexicographic order according
    to the var_offset property of the save_slice_info.

    Args:
      name: String. Overall name of the variables.
      shape: List of integers.  Overall shape of the variables.
      dtype: Type of the variables.
      variable_list: List of `Variable` that comprise this partitioned variable.
      partitions: List of integers.  Number of partitions for each dimension.

    Raises:
      TypeError: If `variable_list` is not a list of `Variable` objects, or
        `partitions` is not a list.
      ValueError: If `variable_list` is empty, or the `Variable` shape
        information does not match `shape`, or `partitions` has invalid values.
    """
    if not isinstance(variable_list, (list, tuple)):
      raise TypeError("variable_list is not a list or tuple: %s" %
                      variable_list)
    if not isinstance(partitions, (list, tuple)):
      raise TypeError("partitions is not a list or tuple: %s" % partitions)
    if not all(p >= 1 for p in partitions):
      raise ValueError("partition values must be positive: %s" % partitions)
    if not variable_list:
      raise ValueError("variable_list may not be empty")
    # pylint: disable=protected-access
    for v in variable_list:
      # Sort the variable_list lexicographically according to var offset value.
      if not all(v._get_save_slice_info() is not None for v in variable_list):
        raise ValueError(
            "All variables must have a save_slice_info available: %s" %
            [v.name for v in variable_list])
      if len(shape) != len(partitions):
        raise ValueError("len(shape) != len(partitions): %s vs. %s" %
                         (shape, partitions))
      if v._get_save_slice_info().full_shape != shape:
        raise ValueError("All variables' full shapes must match shape: %s; "
                         "but full shapes were: %s" %
                         (shape, str([v._get_save_slice_info().full_shape])))
    self._variable_list = sorted(
        variable_list, key=lambda v: v._get_save_slice_info().var_offset)
    # pylint: enable=protected-access

    self._name = name
    self._shape = shape
    self._dtype = dtype
    self._partitions = partitions
    self._as_tensor = None

  def __iter__(self):
    """Return an iterable for accessing the underlying partition Variables."""
    return iter(self._variable_list)

  def __len__(self):
    num_partition_axes = len(self._partition_axes())
    if num_partition_axes > 1:
      raise ValueError("Cannot get a length for %d > 1 partition axes" %
                       num_partition_axes)
    return len(self._variable_list)

  def _partition_axes(self):
    if all(p == 1 for p in self._partitions):
      return [0]
    else:
      return [i for i, p in enumerate(self._partitions) if p > 1]

  def _concat(self):
    """Returns the overall concatenated value as a `Tensor`.

    This is different from using the partitioned variable directly as a tensor
    (through tensor conversion and `as_tensor`) in that it creates a new set of
    operations that keeps the control dependencies from its scope.

    Returns:
      `Tensor` containing the concatenated value.
    """
    if len(self._variable_list) == 1:
      with ops.name_scope(None):
        return array_ops.identity(self._variable_list[0], name=self._name)

    partition_axes = self._partition_axes()

    if len(partition_axes) > 1:
      raise NotImplementedError(
          "Cannot concatenate along more than one dimension: %s.  "
          "Multi-axis partition concat is not supported" % str(partition_axes))
    partition_ix = partition_axes[0]

    with ops.name_scope(self._name + "/ConcatPartitions/"):
      concatenated = array_ops.concat(self._variable_list, partition_ix)

    with ops.name_scope(None):
      return array_ops.identity(concatenated, name=self._name)

  def as_tensor(self):
    """Returns the overall concatenated value as a `Tensor`.

    The returned tensor will not inherit the control dependencies from the scope
    where the value is used, which is similar to getting the value of
    `Variable`.

    Returns:
      `Tensor` containing the concatenated value.
    """
    with ops.control_dependencies(None):
      return self._concat()

  @staticmethod
  def _TensorConversionFunction(v, dtype=None, name=None, as_ref=False):
    # pylint: disable=invalid-name
    _ = name
    if dtype is not None and not dtype.is_compatible_with(v.dtype):
      raise ValueError(
          "Incompatible type conversion requested to type '%s' for variable "
          "of type '%s'" % (dtype.name, v.dtype.name))
    if as_ref:
      raise NotImplementedError(
          "PartitionedVariable doesn't support being used as a reference.")
    else:
      return v.as_tensor()

  @property
  def name(self):
    return self._name

  @property
  def dtype(self):
    return self._dtype

  @property
  def shape(self):
    return self.get_shape()

  @property
  def _distribute_strategy(self):
    """The `tf.distribute.Strategy` that this variable was created under."""
    # NOTE(yuefengz): Today, no partitioned variables in a distribute strategy.
    return None

  def get_shape(self):
    return self._shape

  def _get_variable_list(self):
    return self._variable_list

  def _get_partitions(self):
    return self._partitions

  def _apply_assign_fn(self, assign_fn, value):
    partition_axes = self._partition_axes()
    if len(partition_axes) > 1:
      raise NotImplementedError(
          "Cannot do assign action along more than one dimension: %s.  "
          "Multi-axis partition assign action is not supported " %
          str(partition_axes))
    if isinstance(value, list):
      assert len(value) == len(self._variable_list)
      value_list = value
    elif isinstance(value, PartitionedVariable):
      value_list = [var_part for var_part in value]
    else:
      partition_ix = partition_axes[0]
      size_splits_list = [
          tensor_shape.dimension_value(var.shape[partition_ix])
          for var in self._variable_list
      ]
      value_list = array_ops.split(value, size_splits_list, axis=partition_ix)

    op_list = [
        assign_fn(var, value_list[idx])
        for idx, var in enumerate(self._variable_list)
    ]
    return op_list

  def assign(self, value, use_locking=False, name=None, read_value=True):
    assign_fn = lambda var, r_value: var.assign(
        r_value, use_locking=use_locking, name=name, read_value=read_value)
    assign_list = self._apply_assign_fn(assign_fn, value)
    if read_value:
      return assign_list
    return [assign.op for assign in assign_list]

  def assign_add(self, value, use_locking=False, name=None, read_value=True):
    assign_fn = lambda var, r_value: var.assign_add(
        r_value, use_locking=use_locking, name=name, read_value=read_value)
    assign_list = self._apply_assign_fn(assign_fn, value)
    if read_value:
      return assign_list
    return [assign.op for assign in assign_list]

  def assign_sub(self, value, use_locking=False, name=None, read_value=True):
    assign_fn = lambda var, r_value: var.assign_sub(
        r_value, use_locking=use_locking, name=name, read_value=read_value)
    assign_list = self._apply_assign_fn(assign_fn, value)
    if read_value:
      return assign_list
    return [assign.op for assign in assign_list]


# Register a conversion function which reads the value of the variable,
# allowing instances of the class to be used as tensors.
ops.register_tensor_conversion_function(RefVariable,
                                        RefVariable._TensorConversionFunction)  # pylint: disable=protected-access
ops.register_dense_tensor_like_type(RefVariable)


@tf_export(v1=["global_variables"])
def global_variables(scope=None):
  """Returns global variables.

  Global variables are variables that are shared across machines in a
  distributed environment. The `Variable()` constructor or `get_variable()`
  automatically adds new variables to the graph collection
  `GraphKeys.GLOBAL_VARIABLES`.
  This convenience function returns the contents of that collection.

  An alternative to global variables are local variables. See
  `tf.compat.v1.local_variables`

  Args:
    scope: (Optional.) A string. If supplied, the resulting list is filtered to
      include only items whose `name` attribute matches `scope` using
      `re.match`. Items without a `name` attribute are never returned if a scope
      is supplied. The choice of `re.match` means that a `scope` without special
      tokens filters by prefix.

  Returns:
    A list of `Variable` objects.
  """
  return ops.get_collection(ops.GraphKeys.GLOBAL_VARIABLES, scope)


@tf_export(v1=["all_variables"])
@deprecated("2017-03-02", "Please use tf.global_variables instead.")
def all_variables():
  """Use `tf.compat.v1.global_variables` instead."""
  return global_variables()


def _all_saveable_objects(scope=None):
  """Returns all variables and `SaveableObject`s that must be checkpointed.

  Args:
    scope: (Optional.) A string. If supplied, the resulting list is filtered to
      include only items whose `name` attribute matches `scope` using
      `re.match`. Items without a `name` attribute are never returned if a scope
      is supplied. The choice of `re.match` means that a `scope` without special
      tokens filters by prefix.

  Returns:
    A list of `Variable` and `SaveableObject` to be checkpointed
  """
  # TODO(andreasst): make this function public once things are settled.
  return (ops.get_collection(ops.GraphKeys.GLOBAL_VARIABLES, scope) +
          ops.get_collection(ops.GraphKeys.SAVEABLE_OBJECTS, scope))


@tf_export(v1=["local_variables"])
def local_variables(scope=None):
  """Returns local variables.

  Local variables - per process variables, usually not saved/restored to
  checkpoint and used for temporary or intermediate values.
  For example, they can be used as counters for metrics computation or
  number of epochs this machine has read data.
  The `tf.contrib.framework.local_variable()` function automatically adds the
  new variable to `GraphKeys.LOCAL_VARIABLES`.
  This convenience function returns the contents of that collection.

  An alternative to local variables are global variables. See
  `tf.compat.v1.global_variables`

  Args:
    scope: (Optional.) A string. If supplied, the resulting list is filtered to
      include only items whose `name` attribute matches `scope` using
      `re.match`. Items without a `name` attribute are never returned if a scope
      is supplied. The choice of `re.match` means that a `scope` without special
      tokens filters by prefix.

  Returns:
    A list of local `Variable` objects.
  """
  return ops.get_collection(ops.GraphKeys.LOCAL_VARIABLES, scope)


@tf_export(v1=["model_variables"])
def model_variables(scope=None):
  """Returns all variables in the MODEL_VARIABLES collection.

  Args:
    scope: (Optional.) A string. If supplied, the resulting list is filtered to
      include only items whose `name` attribute matches `scope` using
      `re.match`. Items without a `name` attribute are never returned if a scope
      is supplied. The choice of `re.match` means that a `scope` without special
      tokens filters by prefix.

  Returns:
    A list of local Variable objects.
  """
  return ops.get_collection(ops.GraphKeys.MODEL_VARIABLES, scope)


@tf_export(v1=["trainable_variables"])
def trainable_variables(scope=None):
  """Returns all variables created with `trainable=True`.

  When passed `trainable=True`, the `Variable()` constructor automatically
  adds new variables to the graph collection
  `GraphKeys.TRAINABLE_VARIABLES`. This convenience function returns the
  contents of that collection.

  Args:
    scope: (Optional.) A string. If supplied, the resulting list is filtered to
      include only items whose `name` attribute matches `scope` using
      `re.match`. Items without a `name` attribute are never returned if a scope
      is supplied. The choice of `re.match` means that a `scope` without special
      tokens filters by prefix.

  Returns:
    A list of Variable objects.
  """
  return ops.get_collection(ops.GraphKeys.TRAINABLE_VARIABLES, scope)


@tf_export(v1=["moving_average_variables"])
def moving_average_variables(scope=None):
  """Returns all variables that maintain their moving averages.

  If an `ExponentialMovingAverage` object is created and the `apply()`
  method is called on a list of variables, these variables will
  be added to the `GraphKeys.MOVING_AVERAGE_VARIABLES` collection.
  This convenience function returns the contents of that collection.

  Args:
    scope: (Optional.) A string. If supplied, the resulting list is filtered to
      include only items whose `name` attribute matches `scope` using
      `re.match`. Items without a `name` attribute are never returned if a scope
      is supplied. The choice of `re.match` means that a `scope` without special
      tokens filters by prefix.

  Returns:
    A list of Variable objects.
  """
  return ops.get_collection(ops.GraphKeys.MOVING_AVERAGE_VARIABLES, scope)


@tf_export(v1=["initializers.variables", "variables_initializer"])
def variables_initializer(var_list, name="init"):
  """Returns an Op that initializes a list of variables.

  After you launch the graph in a session, you can run the returned Op to
  initialize all the variables in `var_list`. This Op runs all the
  initializers of the variables in `var_list` in parallel.

  Calling `initialize_variables()` is equivalent to passing the list of
  initializers to `Group()`.

  If `var_list` is empty, however, the function still returns an Op that can
  be run. That Op just has no effect.

  Args:
    var_list: List of `Variable` objects to initialize.
    name: Optional name for the returned operation.

  Returns:
    An Op that run the initializers of all the specified variables.
  """
  if var_list and not context.executing_eagerly():
    return control_flow_ops.group(*[v.initializer for v in var_list], name=name)
  return control_flow_ops.no_op(name=name)


@tf_export(v1=["initialize_variables"])
@tf_should_use.should_use_result
@deprecated("2017-03-02", "Use `tf.variables_initializer` instead.")
def initialize_variables(var_list, name="init"):
  """See `tf.compat.v1.variables_initializer`."""
  return variables_initializer(var_list, name=name)


@tf_export(v1=["initializers.global_variables", "global_variables_initializer"])
def global_variables_initializer():
  """Returns an Op that initializes global variables.

  This is just a shortcut for `variables_initializer(global_variables())`

  Returns:
    An Op that initializes global variables in the graph.
  """
  if context.executing_eagerly():
    return control_flow_ops.no_op(name="global_variables_initializer")
  return variables_initializer(global_variables())


@tf_export(v1=["initialize_all_variables"])
@tf_should_use.should_use_result
@deprecated("2017-03-02", "Use `tf.global_variables_initializer` instead.")
def initialize_all_variables():
  """See `tf.compat.v1.global_variables_initializer`."""
  return global_variables_initializer()


@tf_export(v1=["initializers.local_variables", "local_variables_initializer"])
def local_variables_initializer():
  """Returns an Op that initializes all local variables.

  This is just a shortcut for `variables_initializer(local_variables())`

  Returns:
    An Op that initializes all local variables in the graph.
  """
  if context.executing_eagerly():
    return control_flow_ops.no_op(name="local_variables_initializer")
  return variables_initializer(local_variables())


@tf_export(v1=["initialize_local_variables"])
@tf_should_use.should_use_result
@deprecated("2017-03-02", "Use `tf.local_variables_initializer` instead.")
def initialize_local_variables():
  """See `tf.compat.v1.local_variables_initializer`."""
  return local_variables_initializer()


@tf_export(v1=["is_variable_initialized"])
@tf_should_use.should_use_result
def is_variable_initialized(variable):
  """Tests if a variable has been initialized.

  Args:
    variable: A `Variable`.

  Returns:
    Returns a scalar boolean Tensor, `True` if the variable has been
    initialized, `False` otherwise.
  """
  return state_ops.is_variable_initialized(variable)


@tf_export(v1=["assert_variables_initialized"])
@tf_should_use.should_use_result
def assert_variables_initialized(var_list=None):
  """Returns an Op to check if variables are initialized.

  NOTE: This function is obsolete and will be removed in 6 months.  Please
  change your implementation to use `report_uninitialized_variables()`.

  When run, the returned Op will raise the exception `FailedPreconditionError`
  if any of the variables has not yet been initialized.

  Note: This function is implemented by trying to fetch the values of the
  variables. If one of the variables is not initialized a message may be
  logged by the C++ runtime. This is expected.

  Args:
    var_list: List of `Variable` objects to check. Defaults to the value of
      `global_variables().`

  Returns:
    An Op, or None if there are no variables.
  """
  if var_list is None:
    var_list = global_variables() + local_variables()
  # Backwards compatibility for old-style variables. TODO(touts): remove.
  if not var_list:
    var_list = []
    for op in ops.get_default_graph().get_operations():
      if op.type in ["Variable", "VariableV2", "AutoReloadVariable"]:
        var_list.append(op.outputs[0])
  if not var_list:
    return None
  else:
    ranks = []
    for var in var_list:
      with ops.colocate_with(var.op):
        ranks.append(array_ops.rank_internal(var, optimize=False))
    if len(ranks) == 1:
      return ranks[0]
    else:
      return array_ops.stack(ranks)


@tf_export(v1=["report_uninitialized_variables"])
@tf_should_use.should_use_result
def report_uninitialized_variables(var_list=None,
                                   name="report_uninitialized_variables"):
  """Adds ops to list the names of uninitialized variables.

  When run, it returns a 1-D tensor containing the names of uninitialized
  variables if there are any, or an empty array if there are none.

  Args:
    var_list: List of `Variable` objects to check. Defaults to the value of
      `global_variables() + local_variables()`
    name: Optional name of the `Operation`.

  Returns:
    A 1-D tensor containing names of the uninitialized variables, or an empty
    1-D tensor if there are no variables or no uninitialized variables.
  """
  if var_list is None:
    var_list = global_variables() + local_variables()
    # Backwards compatibility for old-style variables. TODO(touts): remove.
    if not var_list:
      var_list = []
      for op in ops.get_default_graph().get_operations():
        if op.type in ["Variable", "VariableV2", "AutoReloadVariable"]:
          var_list.append(op.outputs[0])
  with ops.name_scope(name):
    # Run all operations on CPU
    if var_list:
      init_vars = [state_ops.is_variable_initialized(v) for v in var_list]
    local_device = os.environ.get(
        "TF_DEVICE_FOR_UNINITIALIZED_VARIABLE_REPORTING", "/cpu:0")
    with ops.device(local_device):
      if not var_list:
        # Return an empty tensor so we only need to check for returned tensor
        # size being 0 as an indication of model ready.
        return array_ops.constant([], dtype=dtypes.string)
      else:
        # Get a 1-D boolean tensor listing whether each variable is initialized.
        variables_mask = math_ops.logical_not(array_ops.stack(init_vars))
        # Get a 1-D string tensor containing all the variable names.
        variable_names_tensor = array_ops.constant(
            [s.op.name for s in var_list])
        # Return a 1-D tensor containing all the names of
        # uninitialized variables.
        return array_ops.boolean_mask(variable_names_tensor, variables_mask)


ops.register_tensor_conversion_function(
    PartitionedVariable, PartitionedVariable._TensorConversionFunction)  # pylint: disable=protected-access<|MERGE_RESOLUTION|>--- conflicted
+++ resolved
@@ -26,11 +26,7 @@
 from tensorflow.core.framework import attr_value_pb2
 from tensorflow.core.framework import variable_pb2
 from tensorflow.python import pywrap_tensorflow  # pylint: disable=unused-import
-<<<<<<< HEAD
-from tensorflow.python.compat import compat as fwd_compat
-=======
 from tensorflow.python import _pywrap_utils
->>>>>>> f2e4407a
 from tensorflow.python.eager import context
 from tensorflow.python.framework import dtypes
 from tensorflow.python.framework import ops
@@ -1099,14 +1095,7 @@
   def __eq__(self, other):
     """Compares two variables element-wise for equality."""
     if ops.Tensor._USE_EQUALITY and ops.executing_eagerly_outside_functions():  # pylint: disable=protected-access
-<<<<<<< HEAD
-      if fwd_compat.forward_compatible(2019, 9, 25):
-        return gen_math_ops.equal(self, other, incompatible_shape_error=False)
-      else:
-        return gen_math_ops.equal(self, other)
-=======
       return gen_math_ops.equal(self, other, incompatible_shape_error=False)
->>>>>>> f2e4407a
     else:
       # In legacy graph mode, tensor equality is object equality
       return self is other
@@ -1115,15 +1104,7 @@
   def __ne__(self, other):
     """Compares two variables element-wise for equality."""
     if ops.Tensor._USE_EQUALITY and ops.executing_eagerly_outside_functions():  # pylint: disable=protected-access
-<<<<<<< HEAD
-      if fwd_compat.forward_compatible(2019, 9, 25):
-        return gen_math_ops.not_equal(
-            self, other, incompatible_shape_error=False)
-      else:
-        return gen_math_ops.not_equal(self, other)
-=======
       return gen_math_ops.not_equal(self, other, incompatible_shape_error=False)
->>>>>>> f2e4407a
     else:
       # In legacy graph mode, tensor equality is object equality
       return self is not other
