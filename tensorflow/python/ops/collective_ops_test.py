--- conflicted
+++ resolved
@@ -571,10 +571,6 @@
         in_tensor, group_size, group_key, instance_key)
     self.assertAllEqual(in_value, gathered_tensor.numpy())
 
-<<<<<<< HEAD
-  @test_util.run_deprecated_v1
-=======
->>>>>>> ca046652
   def testConstantWithScopedAllocator(self):
     group_size = 2
     group_key = 1
@@ -591,23 +587,6 @@
     del rewrite_options.scoped_allocator_opts.enable_op[:]
     rewrite_options.scoped_allocator_opts.enable_op.append('CollectiveReduce')
 
-<<<<<<< HEAD
-    with self.session(config=cfg) as sess:
-      run_ops = []
-      for i in range(group_size):
-        with ops.device('CPU:%d' % i):
-          constant = constant_op.constant(i + 1.)
-          input_tensor1 = array_ops.identity(constant)
-          input_tensor2 = array_ops.identity(constant)
-          reduced_tensor1 = collective_ops.all_reduce(
-              input_tensor1, group_size, group_key, instance_key1, 'Add', 'Id')
-          reduced_tensor2 = collective_ops.all_reduce(
-              input_tensor2, group_size, group_key, instance_key2, 'Add', 'Id')
-          run_ops.append(array_ops.identity(reduced_tensor1))
-          run_ops.append(array_ops.identity(reduced_tensor2))
-      results = sess.run(run_ops)
-      self.assertEqual(results, [3., 3., 3., 3.])
-=======
     # Tests that execute collectives need to be enclosed in graph or tf.function
     with ops.Graph().as_default():
       with self.session(config=cfg) as sess:
@@ -662,7 +641,6 @@
 
     run_and_assert(group_size=2, group_key=1)
     run_and_assert(group_size=3, group_key=2)
->>>>>>> ca046652
 
 
 if __name__ == '__main__':
