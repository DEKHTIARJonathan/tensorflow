# Copyright 2015 The TensorFlow Authors. All Rights Reserved.
#
# Licensed under the Apache License, Version 2.0 (the "License");
# you may not use this file except in compliance with the License.
# You may obtain a copy of the License at
#
#     http://www.apache.org/licenses/LICENSE-2.0
#
# Unless required by applicable law or agreed to in writing, software
# distributed under the License is distributed on an "AS IS" BASIS,
# WITHOUT WARRANTIES OR CONDITIONS OF ANY KIND, either express or implied.
# See the License for the specific language governing permissions and
# limitations under the License.
# ==============================================================================
"""Wrappers for primitive Neural Net (NN) Operations."""

from __future__ import absolute_import
from __future__ import division
from __future__ import print_function

import collections
import functools
import numbers
import os

import numpy as np

from tensorflow.python.eager import context
from tensorflow.python.framework import constant_op
from tensorflow.python.framework import dtypes
from tensorflow.python.framework import errors_impl
from tensorflow.python.framework import graph_util
from tensorflow.python.framework import ops
from tensorflow.python.framework import random_seed
from tensorflow.python.framework import tensor_shape
from tensorflow.python.framework import tensor_util
from tensorflow.python.ops import array_ops
from tensorflow.python.ops import check_ops
from tensorflow.python.ops import gen_math_ops
from tensorflow.python.ops import gen_nn_ops
from tensorflow.python.ops import math_ops
from tensorflow.python.ops import random_ops
from tensorflow.python.ops import variables as variables_lib
# go/tf-wildcard-import
# pylint: disable=wildcard-import
from tensorflow.python.ops.gen_nn_ops import *
# pylint: enable=wildcard-import
from tensorflow.python.platform import device_context
from tensorflow.python.util import deprecation
from tensorflow.python.util import dispatch
from tensorflow.python.util.compat import collections_abc
from tensorflow.python.util.deprecation import deprecated_args
from tensorflow.python.util.deprecation import deprecated_argument_lookup

from tensorflow.python.util.tf_export import tf_export

# Aliases for some automatically-generated names.
local_response_normalization = gen_nn_ops.lrn

# pylint: disable=protected-access

# Acceptable channels last formats (robust to H, W, D order).
_CHANNELS_LAST_FORMATS = frozenset({
    "NWC", "NHC", "NHWC", "NWHC", "NDHWC", "NDWHC", "NHDWC", "NHWDC", "NWDHC",
    "NWHDC"
})


def _get_sequence(value, n, channel_index, name):
  """Formats a value input for gen_nn_ops."""
  # Performance is fast-pathed for common cases:
  # `None`, `list`, `tuple` and `int`.
  if value is None:
    return [1] * (n + 2)

  # Always convert `value` to a `list`.
  if isinstance(value, list):
    pass
  elif isinstance(value, tuple):
    value = list(value)
  elif isinstance(value, int):
    value = [value]
  elif not isinstance(value, collections_abc.Sized):
    value = [value]
  else:
    value = list(value)  # Try casting to a list.

  len_value = len(value)

  # Fully specified, including batch and channel dims.
  if len_value == n + 2:
    return value

  # Apply value to spatial dims only.
  if len_value == 1:
    value = value * n  # Broadcast to spatial dimensions.
  elif len_value != n:
    raise ValueError("{} should be of length 1, {} or {} but was {}".format(
        name, n, n + 2, len_value))

  # Add batch and channel dims (always 1).
  if channel_index == 1:
    return [1, 1] + value
  else:
    return [1] + value + [1]


def _non_atrous_convolution(
    input,  # pylint: disable=redefined-builtin
    filter,  # pylint: disable=redefined-builtin
    padding,
    data_format=None,  # pylint: disable=redefined-builtin
    strides=None,
    name=None):
  """Computes sums of N-D convolutions (actually cross correlation).

  It is required that 1 <= N <= 3.

  This is used to implement the more generic `convolution` function, which
  extends the interface of this function with a `dilation_rate` parameter.

  Args:

    input: Rank N+2 tensor of type T of shape
      `[batch_size] + input_spatial_shape + [in_channels]` if `data_format`
      does not start with `"NC"`, or
      `[batch_size, in_channels] + input_spatial_shape` if `data_format` starts
      with `"NC"`.
    filter: Rank N+2 tensor of type T of shape
      `filter_spatial_shape + [in_channels, out_channels]`.  Rank of either
      `input` or `filter` must be known.
    padding: Padding method to use, must be either "VALID" or "SAME".
    data_format: A string or None.  Specifies whether the channel dimension of
      the `input` and output is the last dimension (default, or if `data_format`
      does not start with "NC"), or the second dimension (if `data_format`
      starts with "NC").  For N=1, the valid values are "NWC" (default) and
      "NCW".  For N=2, the valid values are "NHWC" (default) and "NCHW".
      For N=3, the valid values are "NDHWC" (default) and "NCDHW".
    strides: Sequence of N positive integers, defaults to `[1] * N`.
    name: Name prefix to use.

  Returns:
    Rank N+2 tensor of type T of shape
    `[batch_size] + output_spatial_shape + [out_channels]`, where
    if padding == "SAME":
      output_spatial_shape = input_spatial_shape
    if padding == "VALID":
      output_spatial_shape = input_spatial_shape - filter_spatial_shape + 1.

  Raises:
    ValueError: if ranks are incompatible.

  """
  with ops.name_scope(name, "non_atrous_convolution", [input, filter]) as scope:
    input = ops.convert_to_tensor(input, name="input")  # pylint: disable=redefined-builtin
    input_shape = input.shape
    filter = ops.convert_to_tensor(filter, name="filter")  # pylint: disable=redefined-builtin
<<<<<<< HEAD
    filter_shape = filter.get_shape()
    op = _Convolution(
=======
    filter_shape = filter.shape
    op = _NonAtrousConvolution(
>>>>>>> ca046652
        input_shape,
        filter_shape=filter_shape,
        padding=padding,
        data_format=data_format,
        strides=strides,
        name=scope)
    return op(input, filter)


class _Convolution(object):
  """Helper class for conducting non_atrous convolution or atrous convolution.

  Note that this class assumes that shapes of input and filter passed to
  `__call__` are compatible with `input_shape` and filter_shape passed to the
  constructor.
  
  Note Atrous convolution with 3D convolutions might meet "no algorithm worked".

  Arguments:
    input_shape: static input shape, i.e. input.shape.
    filter_shape: static filter shape, i.e. filter.shape.
    padding: see _non_atrous_convolution.
    data_format: see _non_atrous_convolution.
    strides: see _non_atrous_convolution.
    dilation_rate: Dilation rate. List of N ints >= 1. N is space dim. Defaults
      to [1]*N.  
    name: see _non_atrous_convolution.
    num_batch_dims: (Optional.)  The number of batch dimensions in the input;
     if not provided, the default of `1` is used.
  """

  def __init__(
      self,
      input_shape,
      filter_shape,
      padding,
      data_format=None,
      strides=None,
<<<<<<< HEAD
      dilation_rate=None,
      name=None):
    filter_shape = filter_shape.with_rank(input_shape.ndims)
=======
      name=None,
      num_batch_dims=1):
    # filter shape is always rank num_spatial_dims + 2
    # and num_spatial_dims == input_shape.ndims - num_batch_dims - 1
    if input_shape.ndims is not None:
      filter_shape = filter_shape.with_rank(
          input_shape.ndims - num_batch_dims + 1)
>>>>>>> ca046652
    self.padding = padding
    self.name = name
    # input shape is == num_spatial_dims + num_batch_dims + 1
    # and filter_shape is always rank num_spatial_dims + 2
    if filter_shape.ndims is not None:
      input_shape = input_shape.with_rank(
          filter_shape.ndims + num_batch_dims - 1)
    if input_shape.ndims is None:
      raise ValueError(
          "Rank of convolution must be known, but saw input_shape.ndims == {}"
          .format(input_shape.ndims))
    if input_shape.ndims < 3 or input_shape.ndims - num_batch_dims + 1 > 5:
      raise ValueError(
          "`input_shape.ndims - num_batch_dims + 1` must be at least 3 and at "
          "most 5 but saw `input_shape.ndims == {}` and `num_batch_dims == {}`"
          .format(input_shape.ndims, num_batch_dims))
    conv_dims = input_shape.ndims - num_batch_dims - 1
    if strides is None:
      strides = [1] * conv_dims
    elif len(strides) != conv_dims:
      raise ValueError("len(strides)=%d, but should be %d" % (len(strides),
                                                              conv_dims))
    self.dilations = dilation_rate

    if conv_dims == 1:
      # conv1d uses the 2-d data format names
      if data_format is None:
        data_format = "NWC"
      elif data_format not in {"NCW", "NWC", "NCHW", "NHWC"}:
        raise ValueError("data_format must be \"NWC\" or \"NCW\".")
      self.strides = strides[0]
      self.data_format = data_format
      self.conv_op = self._conv1d
    elif conv_dims == 2:
      if data_format is None or data_format == "NHWC":
        data_format = "NHWC"
        strides = [1] + list(strides) + [1]
      elif data_format == "NCHW":
        strides = [1, 1] + list(strides)
      else:
        raise ValueError("data_format must be \"NHWC\" or \"NCHW\".")
      self.strides = strides
      self.data_format = data_format
      self.conv_op = conv2d
    elif conv_dims == 3:
      if data_format is None or data_format == "NDHWC":
        strides = [1] + list(strides) + [1]
      elif data_format == "NCDHW":
        strides = [1, 1] + list(strides)
      else:
        raise ValueError("data_format must be \"NDHWC\" or \"NCDHW\". Have: %s"
                         % data_format)
      channel_index = 1 if data_format.startswith("NC") else 4
      self.dilations = _get_sequence(dilation_rate, 3, channel_index,
                                     "dilations")
      self.strides = strides
      self.data_format = data_format
      self.conv_op = _conv3d_expanded_batch

  # Note that we need this adapter since argument names for conv1d don't match
  # those for gen_nn_ops.conv2d and gen_nn_ops.conv3d.
  # pylint: disable=redefined-builtin
  def _conv1d(self, input, filter, strides, padding, data_format, dilations,
              name):
    return conv1d(
        value=input,
        filters=filter,
        stride=strides,
        padding=padding,
        data_format=data_format,
        dilations=dilations,
        name=name)
  # pylint: enable=redefined-builtin

  def __call__(self, inp, filter):  # pylint: disable=redefined-builtin
    return self.conv_op(
        input=inp,
        filter=filter,
        strides=self.strides,
        padding=self.padding,
        data_format=self.data_format,
        dilations=self.dilations,
        name=self.name)


def squeeze_batch_dims(inp, op, inner_rank, name=None):
  """Returns `unsqueeze_batch(op(squeeze_batch(inp)))`.

  Where `squeeze_batch` reshapes `inp` to shape
  `[prod(inp.shape[:-inner_rank])] + inp.shape[-inner_rank:]`
  and `unsqueeze_batch` does the reverse reshape but on the output.

  Args:
    inp: A tensor with dims `batch_shape + inner_shape` where `inner_shape`
      is length `inner_rank`.
    op: A callable that takes a single input tensor and returns a single.
      output tensor.
    inner_rank: A python integer.
    name: A string.

  Returns:
    `unsqueeze_batch_op(squeeze_batch(inp))`.
  """
  with ops.name_scope(name, "squeeze_batch_dims", [inp]):
    inp = ops.convert_to_tensor(inp, name="input")
    shape = inp.shape

    inner_shape = shape[-inner_rank:]
    if not inner_shape.is_fully_defined():
      inner_shape = array_ops.shape(inp)[-inner_rank:]

    batch_shape = shape[:-inner_rank]
    if not batch_shape.is_fully_defined():
      batch_shape = array_ops.shape(inp)[:-inner_rank]

    if isinstance(inner_shape, tensor_shape.TensorShape):
      inp_reshaped = array_ops.reshape(inp, [-1] + inner_shape.as_list())
    else:
      inp_reshaped = array_ops.reshape(
          inp, array_ops.concat(([-1], inner_shape), axis=-1))

    out_reshaped = op(inp_reshaped)

    out_inner_shape = out_reshaped.shape[-inner_rank:]
    if not out_inner_shape.is_fully_defined():
      out_inner_shape = array_ops.shape(out_reshaped)[-inner_rank:]

    out = array_ops.reshape(
        out_reshaped, array_ops.concat((batch_shape, out_inner_shape), axis=-1))

    out.set_shape(inp.shape[:-inner_rank] + out.shape[-inner_rank:])
    return out


@tf_export("nn.dilation2d", v1=[])
@dispatch.add_dispatch_support
def dilation2d_v2(
    input,   # pylint: disable=redefined-builtin
    filters,  # pylint: disable=redefined-builtin
    strides,
    padding,
    data_format,
    dilations,
    name=None):
  """Computes the grayscale dilation of 4-D `input` and 3-D `filters` tensors.

  The `input` tensor has shape `[batch, in_height, in_width, depth]` and the
  `filters` tensor has shape `[filter_height, filter_width, depth]`, i.e., each
  input channel is processed independently of the others with its own
  structuring function. The `output` tensor has shape
  `[batch, out_height, out_width, depth]`. The spatial dimensions of the output
  tensor depend on the `padding` algorithm. We currently only support the
  default "NHWC" `data_format`.

  In detail, the grayscale morphological 2-D dilation is the max-sum correlation
  (for consistency with `conv2d`, we use unmirrored filters):

      output[b, y, x, c] =
         max_{dy, dx} input[b,
                            strides[1] * y + rates[1] * dy,
                            strides[2] * x + rates[2] * dx,
                            c] +
                      filters[dy, dx, c]

  Max-pooling is a special case when the filter has size equal to the pooling
  kernel size and contains all zeros.

  Note on duality: The dilation of `input` by the `filters` is equal to the
  negation of the erosion of `-input` by the reflected `filters`.

  Args:
    input: A `Tensor`. Must be one of the following types: `float32`, `float64`,
      `int32`, `uint8`, `int16`, `int8`, `int64`, `bfloat16`, `uint16`, `half`,
      `uint32`, `uint64`.
      4-D with shape `[batch, in_height, in_width, depth]`.
    filters: A `Tensor`. Must have the same type as `input`.
      3-D with shape `[filter_height, filter_width, depth]`.
    strides: A list of `ints` that has length `>= 4`.
      The stride of the sliding window for each dimension of the input
      tensor. Must be: `[1, stride_height, stride_width, 1]`.
    padding: A `string` from: `"SAME", "VALID"`.
      The type of padding algorithm to use.
    data_format: A `string`, only `"NHWC"` is currently supported.
    dilations: A list of `ints` that has length `>= 4`.
      The input stride for atrous morphological dilation. Must be:
      `[1, rate_height, rate_width, 1]`.
    name: A name for the operation (optional).

  Returns:
    A `Tensor`. Has the same type as `input`.
  """
  if data_format != "NHWC":
    raise ValueError("Data formats other than NHWC are not yet supported")

  return gen_nn_ops.dilation2d(input=input,
                               filter=filters,
                               strides=strides,
                               rates=dilations,
                               padding=padding,
                               name=name)


@tf_export(v1=["nn.dilation2d"])
@dispatch.add_dispatch_support
def dilation2d_v1(  # pylint: disable=missing-docstring
    input,  # pylint: disable=redefined-builtin
    filter=None,  # pylint: disable=redefined-builtin
    strides=None,
    rates=None,
    padding=None,
    name=None,
    filters=None,
    dilations=None):
  filter = deprecated_argument_lookup("filters", filters, "filter", filter)
  rates = deprecated_argument_lookup("dilations", dilations, "rates", rates)
  return gen_nn_ops.dilation2d(input, filter, strides, rates, padding, name)


dilation2d_v1.__doc__ = gen_nn_ops.dilation2d.__doc__


@tf_export("nn.with_space_to_batch")
@dispatch.add_dispatch_support
def with_space_to_batch(
    input,  # pylint: disable=redefined-builtin
    dilation_rate,
    padding,
    op,
    filter_shape=None,
    spatial_dims=None,
    data_format=None):
  """Performs `op` on the space-to-batch representation of `input`.

  This has the effect of transforming sliding window operations into the
  corresponding "atrous" operation in which the input is sampled at the
  specified `dilation_rate`.

  In the special case that `dilation_rate` is uniformly 1, this simply returns:

    op(input, num_spatial_dims, padding)

  Otherwise, it returns:

    batch_to_space_nd(
      op(space_to_batch_nd(input, adjusted_dilation_rate, adjusted_paddings),
         num_spatial_dims,
         "VALID")
      adjusted_dilation_rate,
      adjusted_crops),

  where:

    adjusted_dilation_rate is an int64 tensor of shape [max(spatial_dims)],
    adjusted_{paddings,crops} are int64 tensors of shape [max(spatial_dims), 2]

  defined as follows:

  We first define two int64 tensors `paddings` and `crops` of shape
  `[num_spatial_dims, 2]` based on the value of `padding` and the spatial
  dimensions of the `input`:

  If `padding = "VALID"`, then:

    paddings, crops = required_space_to_batch_paddings(
      input_shape[spatial_dims],
      dilation_rate)

  If `padding = "SAME"`, then:

    dilated_filter_shape =
      filter_shape + (filter_shape - 1) * (dilation_rate - 1)

    paddings, crops = required_space_to_batch_paddings(
      input_shape[spatial_dims],
      dilation_rate,
      [(dilated_filter_shape - 1) // 2,
       dilated_filter_shape - 1 - (dilated_filter_shape - 1) // 2])

  Because `space_to_batch_nd` and `batch_to_space_nd` assume that the spatial
  dimensions are contiguous starting at the second dimension, but the specified
  `spatial_dims` may not be, we must adjust `dilation_rate`, `paddings` and
  `crops` in order to be usable with these operations.  For a given dimension,
  if the block size is 1, and both the starting and ending padding and crop
  amounts are 0, then space_to_batch_nd effectively leaves that dimension alone,
  which is what is needed for dimensions not part of `spatial_dims`.
  Furthermore, `space_to_batch_nd` and `batch_to_space_nd` handle this case
  efficiently for any number of leading and trailing dimensions.

  For 0 <= i < len(spatial_dims), we assign:

    adjusted_dilation_rate[spatial_dims[i] - 1] = dilation_rate[i]
    adjusted_paddings[spatial_dims[i] - 1, :] = paddings[i, :]
    adjusted_crops[spatial_dims[i] - 1, :] = crops[i, :]

  All unassigned values of `adjusted_dilation_rate` default to 1, while all
  unassigned values of `adjusted_paddings` and `adjusted_crops` default to 0.

  Note in the case that `dilation_rate` is not uniformly 1, specifying "VALID"
  padding is equivalent to specifying `padding = "SAME"` with a filter_shape of
  `[1]*N`.

  Advanced usage. Note the following optimization: A sequence of
  `with_space_to_batch` operations with identical (not uniformly 1)
  `dilation_rate` parameters and "VALID" padding

    net = with_space_to_batch(net, dilation_rate, "VALID", op_1)
    ...
    net = with_space_to_batch(net, dilation_rate, "VALID", op_k)

  can be combined into a single `with_space_to_batch` operation as follows:

    def combined_op(converted_input, num_spatial_dims, _):
      result = op_1(converted_input, num_spatial_dims, "VALID")
      ...
      result = op_k(result, num_spatial_dims, "VALID")

    net = with_space_to_batch(net, dilation_rate, "VALID", combined_op)

  This eliminates the overhead of `k-1` calls to `space_to_batch_nd` and
  `batch_to_space_nd`.

  Similarly, a sequence of `with_space_to_batch` operations with identical (not
  uniformly 1) `dilation_rate` parameters, "SAME" padding, and odd filter
  dimensions

    net = with_space_to_batch(net, dilation_rate, "SAME", op_1, filter_shape_1)
    ...
    net = with_space_to_batch(net, dilation_rate, "SAME", op_k, filter_shape_k)

  can be combined into a single `with_space_to_batch` operation as follows:

    def combined_op(converted_input, num_spatial_dims, _):
      result = op_1(converted_input, num_spatial_dims, "SAME")
      ...
      result = op_k(result, num_spatial_dims, "SAME")

    net = with_space_to_batch(net, dilation_rate, "VALID", combined_op)

  Args:
    input: Tensor of rank > max(spatial_dims).
    dilation_rate: int32 Tensor of *known* shape [num_spatial_dims].
    padding: str constant equal to "VALID" or "SAME"
    op: Function that maps (input, num_spatial_dims, padding) -> output
    filter_shape: If padding = "SAME", specifies the shape of the convolution
      kernel/pooling window as an integer Tensor of shape [>=num_spatial_dims].
      If padding = "VALID", filter_shape is ignored and need not be specified.
    spatial_dims: Monotonically increasing sequence of `num_spatial_dims`
      integers (which are >= 1) specifying the spatial dimensions of `input`
      and output.  Defaults to: `range(1, num_spatial_dims+1)`.
    data_format: A string or None.  Specifies whether the channel dimension of
      the `input` and output is the last dimension (default, or if `data_format`
      does not start with "NC"), or the second dimension (if `data_format`
      starts with "NC").  For N=1, the valid values are "NWC" (default) and
      "NCW".  For N=2, the valid values are "NHWC" (default) and "NCHW".
      For N=3, the valid values are "NDHWC" (default) and "NCDHW".

  Returns:
    The output Tensor as described above, dimensions will vary based on the op
    provided.

  Raises:
    ValueError: if `padding` is invalid or the arguments are incompatible.
    ValueError: if `spatial_dims` are invalid.

  """
  input = ops.convert_to_tensor(input, name="input")  # pylint: disable=redefined-builtin
  input_shape = input.shape

  def build_op(num_spatial_dims, padding):
    return lambda inp, _: op(inp, num_spatial_dims, padding)

  new_op = _WithSpaceToBatch(
      input_shape,
      dilation_rate,
      padding,
      build_op,
      filter_shape=filter_shape,
      spatial_dims=spatial_dims,
      data_format=data_format)
  return new_op(input, None)


class _WithSpaceToBatch(object):
  """Helper class for with_space_to_batch.

  Note that this class assumes that shapes of input and filter passed to
  `__call__` are compatible with `input_shape`, `filter_shape`, and
  `spatial_dims` passed to the constructor.

  Arguments
    input_shape: static shape of input. i.e. input.shape.
    dilation_rate: see `with_space_to_batch`.
    padding: see `with_space_to_batch`.
    build_op: Function that maps (num_spatial_dims, paddings) -> (function that
      maps (input, filter) -> output).
    filter_shape: see `with_space_to_batch`.
    spatial_dims: `see with_space_to_batch`.
    data_format: see `with_space_to_batch`.
    num_batch_dims: (Optional).  Number of batch dims in `input_shape`.
  """

  def __init__(self,
               input_shape,
               dilation_rate,
               padding,
               build_op,
               filter_shape=None,
               spatial_dims=None,
               data_format=None,
<<<<<<< HEAD
               fused=False):
=======
               num_batch_dims=1):
>>>>>>> ca046652
    """Helper class for _with_space_to_batch."""
    dilation_rate = ops.convert_to_tensor(
        dilation_rate, dtypes.int32, name="dilation_rate")
    if dilation_rate.shape.ndims not in (None, 1):
      raise ValueError(
          "rate must be rank 1 but saw {}".format(dilation_rate.shape.ndims))

    if not dilation_rate.shape.is_fully_defined():
      raise ValueError("rate must have known shape, but saw {}"
                       .format(dilation_rate.shape))

    num_spatial_dims = dilation_rate.shape.dims[0].value

    if data_format is not None and data_format.startswith("NC"):
      starting_spatial_dim = num_batch_dims + 1
    else:
      starting_spatial_dim = num_batch_dims

    if spatial_dims is None:
      spatial_dims = range(starting_spatial_dim,
                           num_spatial_dims + starting_spatial_dim)
    orig_spatial_dims = list(spatial_dims)
    spatial_dims = sorted(set(int(x) for x in orig_spatial_dims))
    if spatial_dims != orig_spatial_dims or any(x < 1 for x in spatial_dims):
      raise ValueError(
          "spatial_dims must be a monotonically increasing sequence of "
          "positive integers, but saw: {}".format(orig_spatial_dims))

    if data_format is not None and data_format.startswith("NC"):
      expected_input_rank = spatial_dims[-1]
    else:
      expected_input_rank = spatial_dims[-1] + 1

    try:
      input_shape.with_rank_at_least(expected_input_rank)
    except ValueError:
      raise ValueError(
          "input tensor must have rank at least {}, but saw rank {}"
          .format(expected_input_rank, input_shape.ndims))

    const_rate = tensor_util.constant_value(dilation_rate)
    rate_or_const_rate = dilation_rate
    can_use_fused = False
    if input_shape.ndims is not None:
      conv_dims = input_shape.ndims - 2
      can_use_fused = fused and conv_dims <= 2
    if const_rate is not None:
      rate_or_const_rate = const_rate
      if np.any(const_rate < 1):
<<<<<<< HEAD
        raise ValueError("dilation_rate must be positive")
      # We call CUDNN convolutions when dealing with convolutions with 1D/2D
      # space + dilation or convolutions with no dilation. CUDNN is not used for
      # 3D convolutions with dilation because that would result in "no algorithm
      # worked" errors from CUDNN.
      if can_use_fused or np.all(const_rate == 1):
=======
        raise ValueError("dilation_rate must be positive, but saw: {}"
                         .format(const_rate))
      if np.all(const_rate == 1):
>>>>>>> ca046652
        self.call = build_op(num_spatial_dims, padding)
        return

    padding, explicit_paddings = convert_padding(padding)

    # We have two padding contributions. The first is used for converting "SAME"
    # to "VALID". The second is required so that the height and width of the
    # zero-padded value tensor are multiples of rate.

    # Padding required to reduce to "VALID" convolution
    if padding == "SAME":
      if filter_shape is None:
        raise ValueError("filter_shape must be specified for SAME padding")
      filter_shape = ops.convert_to_tensor(filter_shape, name="filter_shape")
      const_filter_shape = tensor_util.constant_value(filter_shape)
      if const_filter_shape is not None:
        filter_shape = const_filter_shape
        self.base_paddings = _with_space_to_batch_base_paddings(
            const_filter_shape, num_spatial_dims, rate_or_const_rate)
      else:
        self.num_spatial_dims = num_spatial_dims
        self.rate_or_const_rate = rate_or_const_rate
        self.base_paddings = None
    elif padding == "VALID":
      self.base_paddings = np.zeros([num_spatial_dims, 2], np.int32)
    elif padding == "EXPLICIT":
      base_paddings = (np.array(explicit_paddings)
                       .reshape([num_spatial_dims + 2, 2]))
      # Remove batch and channel dimensions
      if data_format is not None and data_format.startswith("NC"):
        self.base_paddings = base_paddings[2:]
      else:
        self.base_paddings = base_paddings[1:-1]
    else:
      raise ValueError("Invalid padding method %r" % padding)

    self.input_shape = input_shape
    self.spatial_dims = spatial_dims
    self.dilation_rate = dilation_rate
    self.data_format = data_format
    self.op = build_op(num_spatial_dims, "VALID")
    self.call = self._with_space_to_batch_call

  def _with_space_to_batch_call(self, inp, filter):  # pylint: disable=redefined-builtin
    """Call functionality for with_space_to_batch."""
    # Handle input whose shape is unknown during graph creation.
    input_spatial_shape = None
    input_shape = self.input_shape
    spatial_dims = self.spatial_dims
    if input_shape.ndims is not None:
      input_shape_list = input_shape.as_list()
      input_spatial_shape = [input_shape_list[i] for i in spatial_dims]
    if input_spatial_shape is None or None in input_spatial_shape:
      input_shape_tensor = array_ops.shape(inp)
      input_spatial_shape = array_ops.stack(
          [input_shape_tensor[i] for i in spatial_dims])

    base_paddings = self.base_paddings
    if base_paddings is None:
      # base_paddings could not be computed at build time since static filter
      # shape was not fully defined.
      filter_shape = array_ops.shape(filter)
      base_paddings = _with_space_to_batch_base_paddings(
          filter_shape, self.num_spatial_dims, self.rate_or_const_rate)

    paddings, crops = array_ops.required_space_to_batch_paddings(
        input_shape=input_spatial_shape,
        base_paddings=base_paddings,
        block_shape=self.dilation_rate)

    dilation_rate = _with_space_to_batch_adjust(self.dilation_rate, 1,
                                                spatial_dims)
    paddings = _with_space_to_batch_adjust(paddings, 0, spatial_dims)
    crops = _with_space_to_batch_adjust(crops, 0, spatial_dims)
    input_converted = array_ops.space_to_batch_nd(
        input=inp, block_shape=dilation_rate, paddings=paddings)

    result = self.op(input_converted, filter)

    result_converted = array_ops.batch_to_space_nd(
        input=result, block_shape=dilation_rate, crops=crops)

    # Recover channel information for output shape if channels are not last.
    if self.data_format is not None and self.data_format.startswith("NC"):
      if not result_converted.shape.dims[1].value and filter is not None:
        output_shape = result_converted.shape.as_list()
        output_shape[1] = filter.shape[-1]
        result_converted.set_shape(output_shape)

    return result_converted

  def __call__(self, inp, filter):  # pylint: disable=redefined-builtin
    return self.call(inp, filter)


def _with_space_to_batch_base_paddings(filter_shape, num_spatial_dims,
                                       rate_or_const_rate):
  """Helper function to compute base_paddings."""
  # Spatial dimensions of the filters and the upsampled filters in which we
  # introduce (rate - 1) zeros between consecutive filter values.
  filter_spatial_shape = filter_shape[:num_spatial_dims]
  pad_extra_shape = (filter_spatial_shape - 1) * rate_or_const_rate

  # When full_padding_shape is odd, we pad more at end, following the same
  # convention as conv2d.
  pad_extra_start = pad_extra_shape // 2
  pad_extra_end = pad_extra_shape - pad_extra_start
  base_paddings = array_ops.stack(
      [[pad_extra_start[i], pad_extra_end[i]] for i in range(num_spatial_dims)])
  return base_paddings


def _with_space_to_batch_adjust(orig, fill_value, spatial_dims):
  """Returns an `adjusted` version of `orig` based on `spatial_dims`.

  Tensor of the same type as `orig` and with shape
  `[max(spatial_dims), ...]` where:

    adjusted[spatial_dims[i] - 1, ...] = orig[i, ...]

  for 0 <= i < len(spatial_dims), and

    adjusted[j, ...] = fill_value

  for j != spatial_dims[i] - 1 for some i.

  If `orig` is a constant value, then the result will be a constant value.

  Args:
    orig: Tensor of rank > max(spatial_dims).
    fill_value: Numpy scalar (of same data type as `orig) specifying the fill
      value for non-spatial dimensions.
    spatial_dims: See with_space_to_batch.

  Returns:
    `adjusted` tensor.
  """
  fill_dims = orig.get_shape().as_list()[1:]
  dtype = orig.dtype.as_numpy_dtype
  parts = []
  const_orig = tensor_util.constant_value(orig)
  const_or_orig = const_orig if const_orig is not None else orig
  prev_spatial_dim = 0
  i = 0
  while i < len(spatial_dims):
    start_i = i
    start_spatial_dim = spatial_dims[i]
    if start_spatial_dim > 1:
      # Fill in any gap from the previous spatial dimension (or dimension 1 if
      # this is the first spatial dimension) with `fill_value`.
      parts.append(
          np.full(
              [start_spatial_dim - 1 - prev_spatial_dim] + fill_dims,
              fill_value,
              dtype=dtype))
    # Find the largest value of i such that:
    #   [spatial_dims[start_i], ..., spatial_dims[i]]
    #     == [start_spatial_dim, ..., start_spatial_dim + i - start_i],
    # i.e. the end of a contiguous group of spatial dimensions.
    while (i + 1 < len(spatial_dims) and
           spatial_dims[i + 1] == spatial_dims[i] + 1):
      i += 1
    parts.append(const_or_orig[start_i:i + 1])
    prev_spatial_dim = spatial_dims[i]
    i += 1
  if const_orig is not None:
    return np.concatenate(parts)
  else:
    return array_ops.concat(parts, 0)


def _get_strides_and_dilation_rate(num_spatial_dims, strides, dilation_rate):
  """Helper function for verifying strides and dilation_rate arguments.

  This is used by `convolution` and `pool`.

  Args:
    num_spatial_dims: int
    strides: Optional.  List of N ints >= 1.  Defaults to [1]*N.  If any value
      of strides is > 1, then all values of dilation_rate must be 1.
    dilation_rate: Optional.  List of N ints >= 1.  Defaults to [1]*N.  If any
      value of dilation_rate is > 1, then all values of strides must be 1.

  Returns:
    Normalized (strides, dilation_rate) as int32 numpy arrays of shape
    [num_spatial_dims].

  Raises:
    ValueError: if the parameters are invalid.
  """
  if dilation_rate is None:
    dilation_rate = [1] * num_spatial_dims
  elif len(dilation_rate) != num_spatial_dims:
    raise ValueError("len(dilation_rate)=%d but should be %d" %
                     (len(dilation_rate), num_spatial_dims))
  dilation_rate = np.array(dilation_rate, dtype=np.int32)
  if np.any(dilation_rate < 1):
    raise ValueError("all values of dilation_rate must be positive")

  if strides is None:
    strides = [1] * num_spatial_dims
  elif len(strides) != num_spatial_dims:
    raise ValueError("len(strides)=%d but should be %d" % (len(strides),
                                                           num_spatial_dims))
  strides = np.array(strides, dtype=np.int32)
  if np.any(strides < 1):
    raise ValueError("all values of strides must be positive")

  if np.any(strides > 1) and np.any(dilation_rate > 1):
    raise ValueError(
        "strides > 1 not supported in conjunction with dilation_rate > 1")
  return strides, dilation_rate


@tf_export(v1=["nn.convolution"])
@dispatch.add_dispatch_support
def convolution(
    input,  # pylint: disable=redefined-builtin
    filter,  # pylint: disable=redefined-builtin
    padding,
    strides=None,
    dilation_rate=None,
    name=None,
    data_format=None,
    filters=None,
    dilations=None):  # pylint: disable=g-doc-args
  """Computes sums of N-D convolutions (actually cross-correlation).

  This also supports either output striding via the optional `strides` parameter
  or atrous convolution (also known as convolution with holes or dilated
  convolution, based on the French word "trous" meaning holes in English) via
  the optional `dilation_rate` parameter.  Currently, however, output striding
  is not supported for atrous convolutions.

  Specifically, in the case that `data_format` does not start with "NC", given
  a rank (N+2) `input` Tensor of shape

    [num_batches,
     input_spatial_shape[0],
     ...,
     input_spatial_shape[N-1],
     num_input_channels],

  a rank (N+2) `filter` Tensor of shape

    [spatial_filter_shape[0],
     ...,
     spatial_filter_shape[N-1],
     num_input_channels,
     num_output_channels],

  an optional `dilation_rate` tensor of shape [N] (defaulting to [1]*N)
  specifying the filter upsampling/input downsampling rate, and an optional list
  of N `strides` (defaulting [1]*N), this computes for each N-D spatial output
  position (x[0], ..., x[N-1]):

  ```
    output[b, x[0], ..., x[N-1], k] =
        sum_{z[0], ..., z[N-1], q}
            filter[z[0], ..., z[N-1], q, k] *
            padded_input[b,
                         x[0]*strides[0] + dilation_rate[0]*z[0],
                         ...,
                         x[N-1]*strides[N-1] + dilation_rate[N-1]*z[N-1],
                         q]
  ```
  where b is the index into the batch, k is the output channel number, q is the
  input channel number, and z is the N-D spatial offset within the filter. Here,
  `padded_input` is obtained by zero padding the input using an effective
  spatial filter shape of `(spatial_filter_shape-1) * dilation_rate + 1` and
  output striding `strides` as described in the
  [comment here](https://tensorflow.org/api_guides/python/nn#Convolution).

  In the case that `data_format` does start with `"NC"`, the `input` and output
  (but not the `filter`) are simply transposed as follows:

    convolution(input, data_format, **kwargs) =
      tf.transpose(convolution(tf.transpose(input, [0] + range(2,N+2) + [1]),
                               **kwargs),
                   [0, N+1] + range(1, N+1))

  It is required that 1 <= N <= 3.

  Args:
    input: An (N+2)-D `Tensor` of type `T`, of shape
      `[batch_size] + input_spatial_shape + [in_channels]` if data_format does
      not start with "NC" (default), or
      `[batch_size, in_channels] + input_spatial_shape` if data_format starts
      with "NC".
    filter: An (N+2)-D `Tensor` with the same type as `input` and shape
      `spatial_filter_shape + [in_channels, out_channels]`.
    padding: A string, either `"VALID"` or `"SAME"`. The padding algorithm.
    strides: Optional.  Sequence of N ints >= 1.  Specifies the output stride.
      Defaults to [1]*N.  If any value of strides is > 1, then all values of
      dilation_rate must be 1.
    dilation_rate: Optional.  Sequence of N ints >= 1.  Specifies the filter
      upsampling/input downsampling rate.  In the literature, the same parameter
      is sometimes called `input stride` or `dilation`.  The effective filter
      size used for the convolution will be `spatial_filter_shape +
      (spatial_filter_shape - 1) * (rate - 1)`, obtained by inserting
      (dilation_rate[i]-1) zeros between consecutive elements of the original
      filter in each spatial dimension i.  If any value of dilation_rate is > 1,
      then all values of strides must be 1.
    name: Optional name for the returned tensor.
    data_format: A string or None.  Specifies whether the channel dimension of
      the `input` and output is the last dimension (default, or if `data_format`
      does not start with "NC"), or the second dimension (if `data_format`
      starts with "NC").  For N=1, the valid values are "NWC" (default) and
      "NCW".  For N=2, the valid values are "NHWC" (default) and "NCHW".
      For N=3, the valid values are "NDHWC" (default) and "NCDHW".

  Returns:
    A `Tensor` with the same type as `input` of shape

        `[batch_size] + output_spatial_shape + [out_channels]`

    if data_format is None or does not start with "NC", or

        `[batch_size, out_channels] + output_spatial_shape`

    if data_format starts with "NC",
    where `output_spatial_shape` depends on the value of `padding`.

    If padding == "SAME":
      output_spatial_shape[i] = ceil(input_spatial_shape[i] / strides[i])

    If padding == "VALID":
      output_spatial_shape[i] =
        ceil((input_spatial_shape[i] -
              (spatial_filter_shape[i]-1) * dilation_rate[i])
             / strides[i]).

  Raises:
    ValueError: If input/output depth does not match `filter` shape, if padding
      is other than `"VALID"` or `"SAME"`, or if data_format is invalid.

  """
  filter = deprecated_argument_lookup("filters", filters, "filter", filter)
  dilation_rate = deprecated_argument_lookup(
      "dilations", dilations, "dilation_rate", dilation_rate)
  return convolution_internal(
      input,
      filter,
      strides=strides,
      padding=padding,
      data_format=data_format,
      dilations=dilation_rate,
      name=name)


@tf_export("nn.convolution", v1=[])
@dispatch.add_dispatch_support
def convolution_v2(  # pylint: disable=missing-docstring
    input,  # pylint: disable=redefined-builtin
    filters,
    strides=None,
    padding="VALID",
    data_format=None,
    dilations=None,
    name=None):
  return convolution_internal(
      input,  # pylint: disable=redefined-builtin
      filters,
      strides=strides,
      padding=padding,
      data_format=data_format,
      dilations=dilations,
      name=name)


convolution_v2.__doc__ = deprecation.rewrite_argument_docstring(
    deprecation.rewrite_argument_docstring(
        convolution.__doc__, "dilation_rate", "dilations"),
    "filter", "filters")


def convolution_internal(
    input,  # pylint: disable=redefined-builtin
    filters,
    strides=None,
    padding="VALID",
    data_format=None,
    dilations=None,
    name=None,
    call_from_convolution=True,
    num_spatial_dims=None):
  """Internal function which performs rank agnostic convolution.

  Args:
    input: See `convolution`.
    filters: See `convolution`.
    strides: See `convolution`.
    padding: See `convolution`.
    data_format: See `convolution`.
    dilations: See `convolution`.
    name: See `convolution`.
    call_from_convolution: See `convolution`.
    num_spatial_dims: (Optional.).  It is a integer describing the
      rank of the spatial dimensions.  For `1-D`, `2-D` and `3-D` convolutions,
      the value of `num_spatial_dims` is `1`, `2`, and `3`, respectively.
      This argument is only required to disambiguate the rank of `batch_shape`
      when `filter_shape.ndims is None` and `len(batch_shape) > 1`.  For
      backwards compatibility, if `num_spatial_dims is None` and
     `filter_shape.ndims is None`, then `len(batch_shape)` is assumed to be
     `1` (i.e., the input is expected to be
     `[batch_size, num_channels] + input_spatial_shape`
     or `[batch_size] + input_spatial_shape + [num_channels]`.

  Returns:
    A tensor of shape and dtype matching that of `input`.

  Raises:
    ValueError: If input and filter both have unknown shapes, or if
      `num_spatial_dims` is provided and incompatible with the value
      estimated from `filters.shape`.
  """
  if (not isinstance(filters, variables_lib.Variable) and
      not tensor_util.is_tensor(filters)):
    with ops.name_scope("convolution_internal", None, [filters, input]):
      filters = ops.convert_to_tensor(filters, name='filters')
  if (not isinstance(input, ops.Tensor) and not tensor_util.is_tensor(input)):
    with ops.name_scope("convolution_internal", None, [filters, input]):
      input = ops.convert_to_tensor(input, name="input")

  filters_rank = filters.shape.rank
  inputs_rank = input.shape.rank
  if num_spatial_dims is None:
    if filters_rank:
      num_spatial_dims = filters_rank - 2
    elif inputs_rank:
      num_spatial_dims = inputs_rank - 2
    else:
      raise ValueError("rank of input or filter must be known")
  elif filters_rank and filters_rank - 2 != num_spatial_dims:
    raise ValueError(
        "inconsistent estimate of spatial dims ({}) vs. actual passed "
        "num_spatial_dims ({}).  n was estimated as len(filters.shape) - 2, "
        "but filters shape is: {}".format(filters_rank, num_spatial_dims,
                                          filters.shape))

  if inputs_rank:
    num_batch_dims = inputs_rank - num_spatial_dims - 1  # Channel dimension.
  else:
    num_batch_dims = 1  # By default, assume single batch dimension.

  if num_spatial_dims not in {1, 2, 3}:
    raise ValueError(
        "num_spatial_dims (input.shape.ndims - num_batch_dims - 1) must be one "
        "of 1, 2 or 3 but saw {}.  num_batch_dims: {}.".format(
            num_spatial_dims, num_batch_dims))

  if data_format is None or data_format in _CHANNELS_LAST_FORMATS:
    channel_index = num_batch_dims + num_spatial_dims
  else:
    channel_index = num_batch_dims

  if dilations is None:
    dilations = _get_sequence(dilations, num_spatial_dims, channel_index,
                              "dilations")
    is_dilated_conv = False
  else:
    dilations = _get_sequence(dilations, num_spatial_dims, channel_index,
                              "dilations")
    is_dilated_conv = any(i != 1 for i in dilations)

  strides = _get_sequence(strides, num_spatial_dims, channel_index, "strides")
  has_tpu_context = device_context.enclosing_tpu_context() is not None

  if name:
    default_name = None
  elif not has_tpu_context or call_from_convolution:
    default_name = "convolution"
  elif num_spatial_dims == 2:  # Most common case.
    default_name = "Conv2D"
  elif num_spatial_dims == 3:
    default_name = "Conv3D"
  else:
    default_name = "conv1d"

  with ops.name_scope(name, default_name, [input, filters]) as name:
    # Fast path for TPU or if no dilation, as gradient only supported on TPU
    # for dilations.
    if not is_dilated_conv or has_tpu_context:
      if num_spatial_dims == 2:  # Most common case.
        op = _conv2d_expanded_batch
      elif num_spatial_dims == 3:
        op = _conv3d_expanded_batch
      else:
        op = conv1d

      return op(
          input,
          filters,
          strides,
          padding=padding,
          data_format=data_format,
          dilations=dilations,
          name=name)
    else:
      if channel_index == 1:
        strides = strides[2:]
        dilations = dilations[2:]
      else:
        strides = strides[1:-1]
        dilations = dilations[1:-1]

      op = Convolution(
          tensor_shape.as_shape(input.shape),
          tensor_shape.as_shape(filters.shape),
          padding,
          strides=strides,
          dilation_rate=dilations,
          name=name,
          data_format=data_format,
          num_spatial_dims=num_spatial_dims)
      return op(input, filters)


class Convolution(object):
  """Helper class for convolution.

  Note that this class assumes that shapes of input and filter passed to
  `__call__` are compatible with `input_shape`, `filter_shape`, and
  `num_spatial_dims` passed to the constructor.

  Arguments
    input_shape: static shape of input. i.e. input.shape.  Its length is
      `batch_shape + input_spatial_shape + [num_channels]` if `data_format`
      does not start with `NC`, or
      `batch_shape + [num_channels] + input_spatial_shape` if `data_format`
      starts with `NC`.
    filter_shape: static shape of the filter. i.e. filter.shape.
    padding: The padding algorithm, must be "SAME" or "VALID".
    strides: see convolution.
    dilation_rate: see convolution.
    name: see convolution.
    data_format: A string or `None`.  Specifies whether the channel dimension of
      the `input` and output is the last dimension (if `data_format` is `None`
      or does not start with `NC`), or the first post-batch dimension (i.e. if
      `data_format` starts with `NC`).
    num_spatial_dims: (Usually optional.)  Python integer, the rank of the
      spatial and channel dimensions.  For `1-D`, `2-D` and `3-D` convolutions,
      the value of `num_spatial_dims` is `1`, `2`, and `3`, respectively.
      This argument is only required to disambiguate the rank of `batch_shape`
      when `filter_shape.ndims is None` and `len(batch_shape) > 1`.  For
      backwards compatibility, if `num_spatial_dims is None` and
      `filter_shape.ndims is None`, then `len(batch_shape)` is assumed to be
      `1` (i.e., the input is expected to be
      `[batch_size, num_channels] + input_spatial_shape`
      or `[batch_size] + input_spatial_shape + [num_channels]`.
  """

  def __init__(self,
               input_shape,
               filter_shape,
               padding,
               strides=None,
               dilation_rate=None,
               name=None,
               data_format=None,
<<<<<<< HEAD
               fused=False):
=======
               num_spatial_dims=None):
>>>>>>> ca046652
    """Helper function for convolution."""
    num_batch_dims = None
    filter_shape = tensor_shape.as_shape(filter_shape)
    input_shape = tensor_shape.as_shape(input_shape)

    if filter_shape.ndims is not None:
      if (num_spatial_dims is not None and
          filter_shape.ndims != num_spatial_dims + 2):
        raise ValueError(
            "Expected filter_shape.ndims == num_spatial_dims + 2, "
            "but saw filter_shape.ndims == {} and num_spatial_dims == {}"
            .format(filter_shape.ndims, num_spatial_dims))
      else:
        num_spatial_dims = filter_shape.ndims - 2

    if input_shape.ndims is not None and num_spatial_dims is not None:
      num_batch_dims = input_shape.ndims - num_spatial_dims - 1

    if num_spatial_dims is None:
      num_spatial_dims = input_shape.ndims - 2
    else:
      if input_shape.ndims is not None:
        if input_shape.ndims < num_spatial_dims + 2:
          raise ValueError(
              "Expected input_shape.ndims >= num_spatial_dims + 2, but saw "
              "input_shape.ndims == {} and num_spatial_dims == {}"
              .format(input_shape.ndims, num_spatial_dims))
        else:
          if num_batch_dims is None:
            num_batch_dims = input_shape.ndims - num_spatial_dims - 1

    if num_spatial_dims is None:
      raise ValueError(
          "Cannot estimate num_spatial_dims since input_shape.ndims is None, "
          "filter_shape.ndims is None, and argument num_spatial_dims is also "
          "None.")

    if num_batch_dims is None:
      num_batch_dims = 1

    if num_batch_dims < 1:
      raise ValueError(
          "num_batch_dims should be >= 1, but saw {}.  num_batch_dims was "
          "estimated as `input_shape.ndims - num_spatial_dims - 1` and "
          "num_spatial_dims was either provided or estimated as "
          "`filter_shape.ndims - 2`.  input_shape.ndims: {}, "
          "num_spatial_dims: {}, filter_shape.ndims: {}"
          .format(num_batch_dims, input_shape.ndims, num_spatial_dims,
                  filter_shape.ndims))

    if data_format is None or not data_format.startswith("NC"):
      input_channels_dim = tensor_shape.dimension_at_index(
          input_shape, num_spatial_dims + num_batch_dims)
      spatial_dims = range(num_batch_dims, num_spatial_dims + num_batch_dims)
    else:
      input_channels_dim = tensor_shape.dimension_at_index(
          input_shape, num_batch_dims)
      spatial_dims = range(
          num_batch_dims + 1, num_spatial_dims + num_batch_dims + 1)

    filter_dim = tensor_shape.dimension_at_index(filter_shape, num_spatial_dims)
    if not (input_channels_dim % filter_dim).is_compatible_with(0):
      raise ValueError("The number of input channels is not divisible by the "
                       "corresponding number of output filters. Received: "
                       "input channels={}, output filters={}".format(
                           input_channels_dim, filter_dim))

    strides, dilation_rate = _get_strides_and_dilation_rate(
        num_spatial_dims, strides, dilation_rate)

    self.input_shape = input_shape
    self.filter_shape = filter_shape
    self.data_format = data_format
    self.strides = strides
    self.padding = padding
    self.name = name
    self.dilation_rate = dilation_rate
<<<<<<< HEAD
    # We call CUDNN convolutions when dealing with convolutions with 1D/2D
    # space + dilation or convolutions with no dilation. CUDNN is not used for
    # 3D convolutions with dilation because that would result in "no algorithm
    # worked" errors from CUDNN.
    conv_dims = input_shape.ndims - 2
    build_op = (self._build_op_atrous if fused and conv_dims <= 2 else
                self._build_op_non_atrous)
=======
    self.num_batch_dims = num_batch_dims
    self.num_spatial_dims = num_spatial_dims
>>>>>>> ca046652
    self.conv_op = _WithSpaceToBatch(
        input_shape,
        dilation_rate=dilation_rate,
        padding=padding,
        build_op=build_op,
        filter_shape=filter_shape,
        spatial_dims=spatial_dims,
        data_format=data_format,
<<<<<<< HEAD
        fused=fused)

  def _build_op_non_atrous(self, _, padding):
    return _Convolution(
        self.input_shape,
        filter_shape=self.filter_shape,
        padding=padding,
        data_format=self.data_format,
        strides=self.strides,
        name=self.name)
=======
        num_batch_dims=num_batch_dims)
>>>>>>> ca046652

  def _build_op_atrous(self, _, padding):
    return _Convolution(
        self.input_shape,
        filter_shape=self.filter_shape,
        padding=padding,
        data_format=self.data_format,
        strides=self.strides,
<<<<<<< HEAD
        dilation_rate=self.dilation_rate,
        name=self.name)
=======
        name=self.name,
        num_batch_dims=self.num_batch_dims)
>>>>>>> ca046652

  def __call__(self, inp, filter):  # pylint: disable=redefined-builtin
    # TPU convolution supports dilations greater than 1.
    if device_context.enclosing_tpu_context() is not None:
      return convolution_internal(
          inp,
          filter,
          strides=self.strides,
          padding=self.padding,
          data_format=self.data_format,
          dilations=self.dilation_rate,
          name=self.name,
          call_from_convolution=False,
          num_spatial_dims=self.num_spatial_dims)
    else:
      return self.conv_op(inp, filter)


@tf_export(v1=["nn.pool"])
@dispatch.add_dispatch_support
def pool(
    input,  # pylint: disable=redefined-builtin
    window_shape,
    pooling_type,
    padding,
    dilation_rate=None,
    strides=None,
    name=None,
    data_format=None,
    dilations=None):
  """Performs an N-D pooling operation.

  In the case that `data_format` does not start with "NC", computes for
      0 <= b < batch_size,
      0 <= x[i] < output_spatial_shape[i],
      0 <= c < num_channels:

  ```
    output[b, x[0], ..., x[N-1], c] =
      REDUCE_{z[0], ..., z[N-1]}
        input[b,
              x[0] * strides[0] - pad_before[0] + dilation_rate[0]*z[0],
              ...
              x[N-1]*strides[N-1] - pad_before[N-1] + dilation_rate[N-1]*z[N-1],
              c],
  ```

  where the reduction function REDUCE depends on the value of `pooling_type`,
  and pad_before is defined based on the value of `padding` as described in
  the "returns" section of `tf.nn.convolution` for details.
  The reduction never includes out-of-bounds positions.

  In the case that `data_format` starts with `"NC"`, the `input` and output are
  simply transposed as follows:

  ```
    pool(input, data_format, **kwargs) =
      tf.transpose(pool(tf.transpose(input, [0] + range(2,N+2) + [1]),
                        **kwargs),
                   [0, N+1] + range(1, N+1))
  ```

  Args:
    input: Tensor of rank N+2, of shape
      `[batch_size] + input_spatial_shape + [num_channels]` if data_format does
      not start with "NC" (default), or
      `[batch_size, num_channels] + input_spatial_shape` if data_format starts
      with "NC".  Pooling happens over the spatial dimensions only.
    window_shape: Sequence of N ints >= 1.
    pooling_type: Specifies pooling operation, must be "AVG" or "MAX".
    padding: The padding algorithm, must be "SAME" or "VALID".
      See the "returns" section of `tf.nn.convolution` for details.
    dilation_rate: Optional.  Dilation rate.  List of N ints >= 1.
      Defaults to [1]*N.  If any value of dilation_rate is > 1, then all values
      of strides must be 1.
    strides: Optional.  Sequence of N ints >= 1.  Defaults to [1]*N.
      If any value of strides is > 1, then all values of dilation_rate must be
      1.
    name: Optional. Name of the op.
    data_format: A string or None.  Specifies whether the channel dimension of
      the `input` and output is the last dimension (default, or if `data_format`
      does not start with "NC"), or the second dimension (if `data_format`
      starts with "NC").  For N=1, the valid values are "NWC" (default) and
      "NCW".  For N=2, the valid values are "NHWC" (default) and "NCHW".
      For N=3, the valid values are "NDHWC" (default) and "NCDHW".
    dilations: Alias for dilation_rate

  Returns:
    Tensor of rank N+2, of shape
      [batch_size] + output_spatial_shape + [num_channels]

    if data_format is None or does not start with "NC", or

      [batch_size, num_channels] + output_spatial_shape

    if data_format starts with "NC",
    where `output_spatial_shape` depends on the value of padding:

    If padding = "SAME":
      output_spatial_shape[i] = ceil(input_spatial_shape[i] / strides[i])

    If padding = "VALID":
      output_spatial_shape[i] =
        ceil((input_spatial_shape[i] - (window_shape[i] - 1) * dilation_rate[i])
             / strides[i]).

  Raises:
    ValueError: if arguments are invalid.

  """
  dilation_rate = deprecated_argument_lookup(
      "dilations", dilations, "dilation_rate", dilation_rate)
  # pylint: enable=line-too-long
  with ops.name_scope(name, "%s_pool" % (pooling_type.lower()),
                      [input]) as scope:
    input = ops.convert_to_tensor(input, name="input")  # pylint: disable=redefined-builtin

    num_spatial_dims = len(window_shape)
    if num_spatial_dims < 1 or num_spatial_dims > 3:
      raise ValueError("It is required that 1 <= num_spatial_dims <= 3.")

    input.get_shape().with_rank(num_spatial_dims + 2)

    strides, dilation_rate = _get_strides_and_dilation_rate(
        num_spatial_dims, strides, dilation_rate)

    if padding == "SAME" and np.any(dilation_rate > 1):
      raise ValueError(
          "pooling with SAME padding is not implemented for dilation_rate > 1")

    if np.any(strides > window_shape):
      raise ValueError(
          "strides > window_shape not supported due to inconsistency between "
          "CPU and GPU implementations")

    pooling_ops = {
        ("MAX", 1): max_pool,
        ("MAX", 2): max_pool,
        ("MAX", 3): max_pool3d,  # pylint: disable=undefined-variable
        ("AVG", 1): avg_pool,
        ("AVG", 2): avg_pool,
        ("AVG", 3): avg_pool3d,  # pylint: disable=undefined-variable
    }
    op_key = (pooling_type, num_spatial_dims)
    if op_key not in pooling_ops:
      raise ValueError("%d-D %s pooling is not supported." % (op_key[1],
                                                              op_key[0]))

    if data_format is None or not data_format.startswith("NC"):
      adjusted_window_shape = [1] + list(window_shape) + [1]
      adjusted_strides = [1] + list(strides) + [1]
      spatial_dims = range(1, num_spatial_dims + 1)
    else:
      adjusted_window_shape = [1, 1] + list(window_shape)
      adjusted_strides = [1, 1] + list(strides)
      spatial_dims = range(2, num_spatial_dims + 2)

    if num_spatial_dims == 1:
      if data_format is None or data_format == "NWC":
        data_format_kwargs = dict(data_format="NHWC")
      elif data_format == "NCW":
        data_format_kwargs = dict(data_format="NCHW")
      else:
        raise ValueError("data_format must be either \"NWC\" or \"NCW\".")
      adjusted_window_shape = [1] + adjusted_window_shape
      adjusted_strides = [1] + adjusted_strides
    else:
      data_format_kwargs = dict(data_format=data_format)

    def op(converted_input, _, converted_padding):  # pylint: disable=missing-docstring
      if num_spatial_dims == 1:
        converted_input = array_ops.expand_dims(converted_input,
                                                spatial_dims[0])
      result = pooling_ops[op_key](
          converted_input,
          adjusted_window_shape,
          adjusted_strides,
          converted_padding,
          name=scope,
          **data_format_kwargs)
      if num_spatial_dims == 1:
        result = array_ops.squeeze(result, [spatial_dims[0]])
      return result

    return with_space_to_batch(
        input=input,
        dilation_rate=dilation_rate,
        padding=padding,
        op=op,
        spatial_dims=spatial_dims,
        filter_shape=window_shape)


@tf_export("nn.pool", v1=[])
@dispatch.add_dispatch_support
def pool_v2(
    input,  # pylint: disable=redefined-builtin
    window_shape,
    pooling_type,
    strides=None,
    padding="VALID",
    data_format=None,
    dilations=None,
    name=None):
  # pylint: disable=line-too-long
  """Performs an N-D pooling operation.

  In the case that `data_format` does not start with "NC", computes for
      0 <= b < batch_size,
      0 <= x[i] < output_spatial_shape[i],
      0 <= c < num_channels:

  ```
    output[b, x[0], ..., x[N-1], c] =
      REDUCE_{z[0], ..., z[N-1]}
        input[b,
              x[0] * strides[0] - pad_before[0] + dilation_rate[0]*z[0],
              ...
              x[N-1]*strides[N-1] - pad_before[N-1] + dilation_rate[N-1]*z[N-1],
              c],
  ```

  where the reduction function REDUCE depends on the value of `pooling_type`,
  and pad_before is defined based on the value of `padding` as described in
  the "returns" section of `tf.nn.convolution` for details.
  The reduction never includes out-of-bounds positions.

  In the case that `data_format` starts with `"NC"`, the `input` and output are
  simply transposed as follows:

  ```
    pool(input, data_format, **kwargs) =
      tf.transpose(pool(tf.transpose(input, [0] + range(2,N+2) + [1]),
                        **kwargs),
                   [0, N+1] + range(1, N+1))
  ```

  Args:
    input: Tensor of rank N+2, of shape `[batch_size] + input_spatial_shape +
      [num_channels]` if data_format does not start with "NC" (default), or
      `[batch_size, num_channels] + input_spatial_shape` if data_format starts
      with "NC".  Pooling happens over the spatial dimensions only.
    window_shape: Sequence of N ints >= 1.
    pooling_type: Specifies pooling operation, must be "AVG" or "MAX".
    strides: Optional. Sequence of N ints >= 1.  Defaults to [1]*N. If any value of
      strides is > 1, then all values of dilation_rate must be 1.
    padding: The padding algorithm, must be "SAME" or "VALID". Defaults to "SAME".
      See the "returns" section of `tf.nn.convolution` for details.
    data_format: A string or None.  Specifies whether the channel dimension of
      the `input` and output is the last dimension (default, or if `data_format`
      does not start with "NC"), or the second dimension (if `data_format`
      starts with "NC").  For N=1, the valid values are "NWC" (default) and
      "NCW".  For N=2, the valid values are "NHWC" (default) and "NCHW". For
      N=3, the valid values are "NDHWC" (default) and "NCDHW".
    dilations: Optional.  Dilation rate.  List of N ints >= 1. Defaults to
      [1]*N.  If any value of dilation_rate is > 1, then all values of strides
      must be 1.
    name: Optional. Name of the op.

  Returns:
    Tensor of rank N+2, of shape
      [batch_size] + output_spatial_shape + [num_channels]

    if data_format is None or does not start with "NC", or

      [batch_size, num_channels] + output_spatial_shape

    if data_format starts with "NC",
    where `output_spatial_shape` depends on the value of padding:

    If padding = "SAME":
      output_spatial_shape[i] = ceil(input_spatial_shape[i] / strides[i])

    If padding = "VALID":
      output_spatial_shape[i] =
        ceil((input_spatial_shape[i] - (window_shape[i] - 1) * dilation_rate[i])
             / strides[i]).

  Raises:
    ValueError: if arguments are invalid.

  """
  return pool(
      input=input,
      window_shape=window_shape,
      pooling_type=pooling_type,
      padding=padding,
      dilation_rate=dilations,
      strides=strides,
      name=name,
      data_format=data_format)


@tf_export("nn.atrous_conv2d")
@dispatch.add_dispatch_support
def atrous_conv2d(value, filters, rate, padding, name=None):
  """Atrous convolution (a.k.a. convolution with holes or dilated convolution).

  This function is a simpler wrapper around the more general
  `tf.nn.convolution`, and exists only for backwards compatibility. You can
  use `tf.nn.convolution` to perform 1-D, 2-D, or 3-D atrous convolution.


  Computes a 2-D atrous convolution, also known as convolution with holes or
  dilated convolution, given 4-D `value` and `filters` tensors. If the `rate`
  parameter is equal to one, it performs regular 2-D convolution. If the `rate`
  parameter is greater than one, it performs convolution with holes, sampling
  the input values every `rate` pixels in the `height` and `width` dimensions.
  This is equivalent to convolving the input with a set of upsampled filters,
  produced by inserting `rate - 1` zeros between two consecutive values of the
  filters along the `height` and `width` dimensions, hence the name atrous
  convolution or convolution with holes (the French word trous means holes in
  English).

  More specifically:

  ```
  output[batch, height, width, out_channel] =
      sum_{dheight, dwidth, in_channel} (
          filters[dheight, dwidth, in_channel, out_channel] *
          value[batch, height + rate*dheight, width + rate*dwidth, in_channel]
      )
  ```

  Atrous convolution allows us to explicitly control how densely to compute
  feature responses in fully convolutional networks. Used in conjunction with
  bilinear interpolation, it offers an alternative to `conv2d_transpose` in
  dense prediction tasks such as semantic image segmentation, optical flow
  computation, or depth estimation. It also allows us to effectively enlarge
  the field of view of filters without increasing the number of parameters or
  the amount of computation.

  For a description of atrous convolution and how it can be used for dense
  feature extraction, please see: (Chen et al., 2015). The same operation is
  investigated further in (Yu et al., 2016). Previous works that effectively
  use atrous convolution in different ways are, among others,
  (Sermanet et al., 2014) and (Giusti et al., 2013).
  Atrous convolution is also closely related to the so-called noble identities
  in multi-rate signal processing.

  There are many different ways to implement atrous convolution (see the refs
  above). The implementation here reduces

  ```python
      atrous_conv2d(value, filters, rate, padding=padding)
  ```

  to the following three operations:

  ```python
      paddings = ...
      net = space_to_batch(value, paddings, block_size=rate)
      net = conv2d(net, filters, strides=[1, 1, 1, 1], padding="VALID")
      crops = ...
      net = batch_to_space(net, crops, block_size=rate)
  ```

  Advanced usage. Note the following optimization: A sequence of `atrous_conv2d`
  operations with identical `rate` parameters, 'SAME' `padding`, and filters
  with odd heights/ widths:

  ```python
      net = atrous_conv2d(net, filters1, rate, padding="SAME")
      net = atrous_conv2d(net, filters2, rate, padding="SAME")
      ...
      net = atrous_conv2d(net, filtersK, rate, padding="SAME")
  ```

  can be equivalently performed cheaper in terms of computation and memory as:

  ```python
      pad = ...  # padding so that the input dims are multiples of rate
      net = space_to_batch(net, paddings=pad, block_size=rate)
      net = conv2d(net, filters1, strides=[1, 1, 1, 1], padding="SAME")
      net = conv2d(net, filters2, strides=[1, 1, 1, 1], padding="SAME")
      ...
      net = conv2d(net, filtersK, strides=[1, 1, 1, 1], padding="SAME")
      net = batch_to_space(net, crops=pad, block_size=rate)
  ```

  because a pair of consecutive `space_to_batch` and `batch_to_space` ops with
  the same `block_size` cancel out when their respective `paddings` and `crops`
  inputs are identical.

  Args:
    value: A 4-D `Tensor` of type `float`. It needs to be in the default "NHWC"
      format. Its shape is `[batch, in_height, in_width, in_channels]`.
    filters: A 4-D `Tensor` with the same type as `value` and shape
      `[filter_height, filter_width, in_channels, out_channels]`. `filters`'
      `in_channels` dimension must match that of `value`. Atrous convolution is
      equivalent to standard convolution with upsampled filters with effective
      height `filter_height + (filter_height - 1) * (rate - 1)` and effective
      width `filter_width + (filter_width - 1) * (rate - 1)`, produced by
      inserting `rate - 1` zeros along consecutive elements across the
      `filters`' spatial dimensions.
    rate: A positive int32. The stride with which we sample input values across
      the `height` and `width` dimensions. Equivalently, the rate by which we
      upsample the filter values by inserting zeros across the `height` and
      `width` dimensions. In the literature, the same parameter is sometimes
      called `input stride` or `dilation`.
    padding: A string, either `'VALID'` or `'SAME'`. The padding algorithm.
    name: Optional name for the returned tensor.

  Returns:
    A `Tensor` with the same type as `value`.
    Output shape with `'VALID'` padding is:

        [batch, height - 2 * (filter_width - 1),
         width - 2 * (filter_height - 1), out_channels].

    Output shape with `'SAME'` padding is:

        [batch, height, width, out_channels].

  Raises:
    ValueError: If input/output depth does not match `filters`' shape, or if
      padding is other than `'VALID'` or `'SAME'`.

  References:
    Multi-Scale Context Aggregation by Dilated Convolutions:
      [Yu et al., 2016](https://arxiv.org/abs/1511.07122)
      ([pdf](https://arxiv.org/pdf/1511.07122.pdf))
    Semantic Image Segmentation with Deep Convolutional Nets and Fully
    Connected CRFs:
      [Chen et al., 2015](http://arxiv.org/abs/1412.7062)
      ([pdf](https://arxiv.org/pdf/1412.7062))
    OverFeat - Integrated Recognition, Localization and Detection using
    Convolutional Networks:
      [Sermanet et al., 2014](https://arxiv.org/abs/1312.6229)
      ([pdf](https://arxiv.org/pdf/1312.6229.pdf))
    Fast Image Scanning with Deep Max-Pooling Convolutional Neural Networks:
      [Giusti et al., 2013]
      (https://ieeexplore.ieee.org/abstract/document/6738831)
      ([pdf](https://arxiv.org/pdf/1302.1700.pdf))
  """
  return convolution(
      input=value,
      filter=filters,
      padding=padding,
      dilation_rate=np.broadcast_to(rate, (2,)),
      name=name)


def convert_padding(padding):
  """Converts Python padding to C++ padding for ops which take EXPLICIT padding.

  Args:
    padding: the `padding` argument for a Python op which supports EXPLICIT
      padding.

  Returns:
    (padding, explicit_paddings) pair, which should be passed as attributes to a
    C++ op.

  Raises:
    ValueError: If padding is invalid.
  """
  explicit_paddings = []
  if padding == "EXPLICIT":
    # Give a better error message if EXPLICIT is passed.
    raise ValueError('"EXPLICIT" is not a valid value for the padding '
                     "parameter. To use explicit padding, the padding "
                     "parameter must be a list.")
  if isinstance(padding, (list, tuple)):
    for i, dim_paddings in enumerate(padding):
      if not isinstance(dim_paddings, (list, tuple)):
        raise ValueError("When padding is a list, each element of padding must "
                         "be a list/tuple of size 2. Element with index %d of "
                         "padding is not a list/tuple" % i)
      if len(dim_paddings) != 2:
        raise ValueError("When padding is a list, each element of padding must "
                         "be a list/tuple of size 2. Element with index %d of "
                         "padding has size %d" % (i, len(dim_paddings)))
      explicit_paddings.extend(dim_paddings)
    if len(padding) != 4:
      raise ValueError("When padding is a list, it must be of size 4. Got "
                       "padding of size: %d" % len(padding))
    padding = "EXPLICIT"
  return padding, explicit_paddings


@tf_export(v1=["nn.conv1d"])
@dispatch.add_dispatch_support
@deprecation.deprecated_arg_values(
    None,
    "`NCHW` for data_format is deprecated, use `NCW` instead",
    warn_once=True,
    data_format="NCHW")
@deprecation.deprecated_arg_values(
    None,
    "`NHWC` for data_format is deprecated, use `NWC` instead",
    warn_once=True,
    data_format="NHWC")
def conv1d(
    value=None,
    filters=None,
    stride=None,
    padding=None,
    use_cudnn_on_gpu=None,
    data_format=None,
    name=None,
    input=None,  # pylint: disable=redefined-builtin
    dilations=None):
  r"""Computes a 1-D convolution of input with rank `>=3` and a `3-D` filter.

  Given an input tensor of shape
    `batch_shape + [in_width, in_channels]`
  if `data_format` is `"NWC"`, or
    `batch_shape + [in_channels, in_width]`
  if `data_format` is `"NCW"`,
  and a filter / kernel tensor of shape
  `[filter_width, in_channels, out_channels]`, this op reshapes
  the arguments to pass them to `conv2d` to perform the equivalent
  convolution operation.

  Internally, this op reshapes the input tensors and invokes `tf.nn.conv2d`.
  For example, if `data_format` does not start with "NC", a tensor of shape
    `batch_shape + [in_width, in_channels]`
  is reshaped to
    `batch_shape + [1, in_width, in_channels]`,
  and the filter is reshaped to
    `[1, filter_width, in_channels, out_channels]`.
  The result is then reshaped back to
    `batch_shape + [out_width, out_channels]`
  \(where out_width is a function of the stride and padding as in conv2d\) and
  returned to the caller.

  Args:
    value: A Tensor of rank at least 3. Must be of type `float16`, `float32`, or
      `float64`.
    filters: A Tensor of rank at least 3.  Must have the same type as `value`.
    stride: An int or list of `ints` that has length `1` or `3`.  The number of
      entries by which the filter is moved right at each step.
    padding: 'SAME' or 'VALID'
    use_cudnn_on_gpu: An optional `bool`.  Defaults to `True`.
    data_format: An optional `string` from `"NWC", "NCW"`.  Defaults to `"NWC"`,
      the data is stored in the order of `batch_shape + [in_width,
      in_channels]`.  The `"NCW"` format stores data as `batch_shape +
      [in_channels, in_width]`.
    name: A name for the operation (optional).
    input: Alias for value.
    dilations: An int or list of `ints` that has length `1` or `3` which
      defaults to 1. The dilation factor for each dimension of input. If set to
      k > 1, there will be k-1 skipped cells between each filter element on that
      dimension. Dilations in the batch and depth dimensions must be 1.

  Returns:
    A `Tensor`.  Has the same type as input.

  Raises:
    ValueError: if `data_format` is invalid.
  """
  value = deprecation.deprecated_argument_lookup("input", input, "value", value)
  with ops.name_scope(name, "conv1d", [value, filters]) as name:
    # Reshape the input tensor to batch_shape + [1, in_width, in_channels]
    if data_format is None or data_format == "NHWC" or data_format == "NWC":
      data_format = "NHWC"
      spatial_start_dim = -3
      channel_index = 2
    elif data_format == "NCHW" or data_format == "NCW":
      data_format = "NCHW"
      spatial_start_dim = -2
      channel_index = 1
    else:
      raise ValueError("data_format must be \"NWC\" or \"NCW\".")
    strides = [1] + _get_sequence(stride, 1, channel_index, "stride")
    dilations = [1] + _get_sequence(dilations, 1, channel_index, "dilations")

    value = array_ops.expand_dims(value, spatial_start_dim)
    filters = array_ops.expand_dims(filters, 0)
    if value.shape.ndims in (4, 3, 2, 1, 0, None):
      result = gen_nn_ops.conv2d(
          value,
          filters,
          strides,
          padding,
          use_cudnn_on_gpu=use_cudnn_on_gpu,
          data_format=data_format,
          dilations=dilations,
          name=name)
    else:
      result = squeeze_batch_dims(
          value,
          functools.partial(
              gen_nn_ops.conv2d,
              filter=filters,
              strides=strides,
              padding=padding,
              use_cudnn_on_gpu=use_cudnn_on_gpu,
              data_format=data_format,
              dilations=dilations,
          ),
          inner_rank=3,
          name=name)
    return array_ops.squeeze(result, [spatial_start_dim])


@tf_export("nn.conv1d", v1=[])
@dispatch.add_dispatch_support
def conv1d_v2(
    input,  # pylint: disable=redefined-builtin
    filters,
    stride,
    padding,
    data_format="NWC",
    dilations=None,
    name=None):
  r"""Computes a 1-D convolution given 3-D input and filter tensors.

  Given an input tensor of shape
    `batch_shape + [in_width, in_channels]`
  if `data_format` is `"NWC"`, or
    `batch_shape + [in_channels, in_width]`
  if `data_format` is `"NCW"`,
  and a filter / kernel tensor of shape
  `[filter_width, in_channels, out_channels]`, this op reshapes
  the arguments to pass them to `conv2d` to perform the equivalent
  convolution operation.

  Internally, this op reshapes the input tensors and invokes `tf.nn.conv2d`.
  For example, if `data_format` does not start with `"NC"`, a tensor of shape
    `batch_shape + [in_width, in_channels]`
  is reshaped to
    `batch_shape + [1, in_width, in_channels]`,
  and the filter is reshaped to
    `[1, filter_width, in_channels, out_channels]`.
  The result is then reshaped back to
    `batch_shape + [out_width, out_channels]`
  \(where out_width is a function of the stride and padding as in conv2d\) and
  returned to the caller.

  Args:
    input: A Tensor of rank at least 3. Must be of type `float16`, `float32`, or
      `float64`.
    filters: A Tensor of rank at least 3.  Must have the same type as `input`.
    stride: An int or list of `ints` that has length `1` or `3`.  The number of
      entries by which the filter is moved right at each step.
    padding: 'SAME' or 'VALID'
    data_format: An optional `string` from `"NWC", "NCW"`.  Defaults to `"NWC"`,
      the data is stored in the order of
      `batch_shape + [in_width, in_channels]`.  The `"NCW"` format stores data
      as `batch_shape + [in_channels, in_width]`.
    dilations: An int or list of `ints` that has length `1` or `3` which
      defaults to 1. The dilation factor for each dimension of input. If set to
      k > 1, there will be k-1 skipped cells between each filter element on that
      dimension. Dilations in the batch and depth dimensions must be 1.
    name: A name for the operation (optional).

  Returns:
    A `Tensor`.  Has the same type as input.

  Raises:
    ValueError: if `data_format` is invalid.
  """
  return conv1d(
      input,  # pylint: disable=redefined-builtin
      filters,
      stride,
      padding,
      use_cudnn_on_gpu=True,
      data_format=data_format,
      name=name,
      dilations=dilations)


@tf_export("nn.conv1d_transpose")
@dispatch.add_dispatch_support
def conv1d_transpose(
    input,  # pylint: disable=redefined-builtin
    filters,
    output_shape,
    strides,
    padding="SAME",
    data_format="NWC",
    dilations=None,
    name=None):
  """The transpose of `conv1d`.

  This operation is sometimes called "deconvolution" after
  (Zeiler et al., 2010), but is actually the transpose (gradient) of `conv1d`
  rather than an actual deconvolution.

  Args:
    input: A 3-D `Tensor` of type `float` and shape
      `[batch, in_width, in_channels]` for `NWC` data format or
      `[batch, in_channels, in_width]` for `NCW` data format.
    filters: A 3-D `Tensor` with the same type as `input` and shape
      `[filter_width, output_channels, in_channels]`.  `filter`'s
      `in_channels` dimension must match that of `input`.
    output_shape: A 1-D `Tensor`, containing three elements, representing the
      output shape of the deconvolution op.
    strides: An int or list of `ints` that has length `1` or `3`.  The number of
      entries by which the filter is moved right at each step.
    padding: A string, either `'VALID'` or `'SAME'`. The padding algorithm.
      See the "returns" section of `tf.nn.convolution` for details.
    data_format: A string. `'NWC'` and `'NCW'` are supported.
    dilations: An int or list of `ints` that has length `1` or `3` which
      defaults to 1. The dilation factor for each dimension of input. If set to
      k > 1, there will be k-1 skipped cells between each filter element on that
      dimension. Dilations in the batch and depth dimensions must be 1.
    name: Optional name for the returned tensor.

  Returns:
    A `Tensor` with the same type as `input`.

  Raises:
    ValueError: If input/output depth does not match `filter`'s shape, if
      `output_shape` is not at 3-element vector, if `padding` is other than
      `'VALID'` or `'SAME'`, or if `data_format` is invalid.

  References:
    Deconvolutional Networks:
      [Zeiler et al., 2010]
      (https://ieeexplore.ieee.org/abstract/document/5539957)
      ([pdf]
      (http://citeseerx.ist.psu.edu/viewdoc/download?doi=10.1.1.232.4023&rep=rep1&type=pdf))
  """
  with ops.name_scope(name, "conv1d_transpose",
                      [input, filters, output_shape]) as name:
    # The format could be either NWC or NCW, map to NHWC or NCHW
    if data_format is None or data_format == "NWC":
      data_format = "NHWC"
      spatial_start_dim = 1
      channel_index = 2
    elif data_format == "NCW":
      data_format = "NCHW"
      spatial_start_dim = 2
      channel_index = 1
    else:
      raise ValueError("data_format must be \"NWC\" or \"NCW\".")

    # Reshape the input tensor to [batch, 1, in_width, in_channels]
    strides = [1] + _get_sequence(strides, 1, channel_index, "stride")
    dilations = [1] + _get_sequence(dilations, 1, channel_index, "dilations")

    input = array_ops.expand_dims(input, spatial_start_dim)
    filters = array_ops.expand_dims(filters, 0)
    output_shape = list(output_shape) if not isinstance(
        output_shape, ops.Tensor) else output_shape
    output_shape = array_ops.concat([output_shape[: spatial_start_dim], [1],
                                     output_shape[spatial_start_dim:]], 0)

    result = gen_nn_ops.conv2d_backprop_input(
        input_sizes=output_shape,
        filter=filters,
        out_backprop=input,
        strides=strides,
        padding=padding,
        data_format=data_format,
        dilations=dilations,
        name=name)
    return array_ops.squeeze(result, spatial_start_dim)


@tf_export("nn.conv2d", v1=[])
@dispatch.add_dispatch_support
def conv2d_v2(input,  # pylint: disable=redefined-builtin
              filters,
              strides,
              padding,
              data_format="NHWC",
              dilations=None,
              name=None):
  # pylint: disable=line-too-long
  r"""Computes a 2-D convolution given `input` and 4-D `filters` tensors.

  The `input` tensor may have rank `4` or higher, where shape dimensions `[:-3]`
  are considered batch dimensions (`batch_shape`).

  Given an input tensor of shape
  `batch_shape + [in_height, in_width, in_channels]` and a filter / kernel
  tensor of shape `[filter_height, filter_width, in_channels, out_channels]`,
  this op performs the following:

  1. Flattens the filter to a 2-D matrix with shape
     `[filter_height * filter_width * in_channels, output_channels]`.
  2. Extracts image patches from the input tensor to form a *virtual*
     tensor of shape `[batch, out_height, out_width,
     filter_height * filter_width * in_channels]`.
  3. For each patch, right-multiplies the filter matrix and the image patch
     vector.

  In detail, with the default NHWC format,

      output[b, i, j, k] =
          sum_{di, dj, q} input[b, strides[1] * i + di, strides[2] * j + dj, q] *
                          filter[di, dj, q, k]

  Must have `strides[0] = strides[3] = 1`.  For the most common case of the same
  horizontal and vertical strides, `strides = [1, stride, stride, 1]`.

  Usage Example:

  >>> x_in = np.array([[
  ...   [[2], [1], [2], [0], [1]],
  ...   [[1], [3], [2], [2], [3]],
  ...   [[1], [1], [3], [3], [0]],
  ...   [[2], [2], [0], [1], [1]],
  ...   [[0], [0], [3], [1], [2]], ]])
  >>> kernel_in = np.array([
  ...  [ [[2, 0.1]], [[3, 0.2]] ],
  ...  [ [[0, 0.3]],[[1, 0.4]] ], ])
  >>> x = tf.constant(x_in, dtype=tf.float32)
  >>> kernel = tf.constant(kernel_in, dtype=tf.float32)
  >>> tf.nn.conv2d(x, kernel, strides=[1, 1, 1, 1], padding='VALID')
  <tf.Tensor: shape=(1, 4, 4, 2), dtype=float32, numpy=..., dtype=float32)>

  Args:
    input: A `Tensor`. Must be one of the following types:
      `half`, `bfloat16`, `float32`, `float64`.
      A Tensor of rank at least 4. The dimension order is interpreted according
      to the value of `data_format`; with the all-but-inner-3 dimensions acting
      as batch dimensions. See below for details.
    filters: A `Tensor`. Must have the same type as `input`.
      A 4-D tensor of shape
      `[filter_height, filter_width, in_channels, out_channels]`
    strides: An int or list of `ints` that has length `1`, `2` or `4`.  The
      stride of the sliding window for each dimension of `input`. If a single
      value is given it is replicated in the `H` and `W` dimension. By default
      the `N` and `C` dimensions are set to 1. The dimension order is determined
      by the value of `data_format`, see below for details.
    padding: Either the `string` `"SAME"` or `"VALID"` indicating the type of
      padding algorithm to use, or a list indicating the explicit paddings at
      the start and end of each dimension. When explicit padding is used and
      data_format is `"NHWC"`, this should be in the form `[[0, 0], [pad_top,
      pad_bottom], [pad_left, pad_right], [0, 0]]`. When explicit padding used
      and data_format is `"NCHW"`, this should be in the form `[[0, 0], [0, 0],
      [pad_top, pad_bottom], [pad_left, pad_right]]`.
    data_format: An optional `string` from: `"NHWC", "NCHW"`.
      Defaults to `"NHWC"`.
      Specify the data format of the input and output data. With the
      default format "NHWC", the data is stored in the order of:
          `batch_shape + [height, width, channels]`.
      Alternatively, the format could be "NCHW", the data storage order of:
          `batch_shape + [channels, height, width]`.
    dilations: An int or list of `ints` that has length `1`, `2` or `4`,
      defaults to 1. The dilation factor for each dimension of`input`. If a
      single value is given it is replicated in the `H` and `W` dimension. By
      default the `N` and `C` dimensions are set to 1. If set to k > 1, there
      will be k-1 skipped cells between each filter element on that dimension.
      The dimension order is determined by the value of `data_format`, see above
      for details. Dilations in the batch and depth dimensions if a 4-d tensor
      must be 1.
    name: A name for the operation (optional).

  Returns:
    A `Tensor`. Has the same type as `input` and the same outer batch shape.
  """
  # pylint: enable=line-too-long
  return conv2d(input,  # pylint: disable=redefined-builtin
                filters,
                strides,
                padding,
                use_cudnn_on_gpu=True,
                data_format=data_format,
                dilations=dilations,
                name=name)


@tf_export(v1=["nn.conv2d"])
@dispatch.add_dispatch_support
def conv2d(  # pylint: disable=redefined-builtin,dangerous-default-value
    input,
    filter=None,
    strides=None,
    padding=None,
    use_cudnn_on_gpu=True,
    data_format="NHWC",
    dilations=[1, 1, 1, 1],
    name=None,
    filters=None):
  r"""Computes a 2-D convolution given 4-D `input` and `filter` tensors.

  Given an input tensor of shape `[batch, in_height, in_width, in_channels]`
  and a filter / kernel tensor of shape
  `[filter_height, filter_width, in_channels, out_channels]`, this op
  performs the following:

  1. Flattens the filter to a 2-D matrix with shape
     `[filter_height * filter_width * in_channels, output_channels]`.
  2. Extracts image patches from the input tensor to form a *virtual*
     tensor of shape `[batch, out_height, out_width,
     filter_height * filter_width * in_channels]`.
  3. For each patch, right-multiplies the filter matrix and the image patch
     vector.

  In detail, with the default NHWC format,

      output[b, i, j, k] =
          sum_{di, dj, q} input[b, strides[1] * i + di, strides[2] * j + dj, q]
                          * filter[di, dj, q, k]

  Must have `strides[0] = strides[3] = 1`.  For the most common case of the same
  horizontal and vertical strides, `strides = [1, stride, stride, 1]`.

  Args:
    input: A `Tensor`. Must be one of the following types:
      `half`, `bfloat16`, `float32`, `float64`.
      A 4-D tensor. The dimension order is interpreted according to the value
      of `data_format`, see below for details.
    filter: A `Tensor`. Must have the same type as `input`.
      A 4-D tensor of shape
      `[filter_height, filter_width, in_channels, out_channels]`
    strides: An int or list of `ints` that has length `1`, `2` or `4`.  The
      stride of the sliding window for each dimension of `input`. If a single
      value is given it is replicated in the `H` and `W` dimension. By default
      the `N` and `C` dimensions are set to 1. The dimension order is determined
      by the value of `data_format`, see below for details.
    padding: Either the `string` `"SAME"` or `"VALID"` indicating the type of
      padding algorithm to use, or a list indicating the explicit paddings at
      the start and end of each dimension. When explicit padding is used and
      data_format is `"NHWC"`, this should be in the form `[[0, 0], [pad_top,
      pad_bottom], [pad_left, pad_right], [0, 0]]`. When explicit padding used
      and data_format is `"NCHW"`, this should be in the form `[[0, 0], [0, 0],
      [pad_top, pad_bottom], [pad_left, pad_right]]`.
    use_cudnn_on_gpu: An optional `bool`. Defaults to `True`.
    data_format: An optional `string` from: `"NHWC", "NCHW"`.
      Defaults to `"NHWC"`.
      Specify the data format of the input and output data. With the
      default format "NHWC", the data is stored in the order of:
          [batch, height, width, channels].
      Alternatively, the format could be "NCHW", the data storage order of:
          [batch, channels, height, width].
    dilations: An int or list of `ints` that has length `1`, `2` or `4`,
      defaults to 1. The dilation factor for each dimension of`input`. If a
      single value is given it is replicated in the `H` and `W` dimension. By
      default the `N` and `C` dimensions are set to 1. If set to k > 1, there
      will be k-1 skipped cells between each filter element on that dimension.
      The dimension order is determined by the value of `data_format`, see above
      for details. Dilations in the batch and depth dimensions if a 4-d tensor
      must be 1.
    name: A name for the operation (optional).
    filters: Alias for filter.

  Returns:
    A `Tensor`. Has the same type as `input`.
  """
  filter = deprecation.deprecated_argument_lookup(
      "filters", filters, "filter", filter)
  padding, explicit_paddings = convert_padding(padding)
  if data_format is None:
    data_format = "NHWC"
  channel_index = 1 if data_format.startswith("NC") else 3

  strides = _get_sequence(strides, 2, channel_index, "strides")
  dilations = _get_sequence(dilations, 2, channel_index, "dilations")

  # Try really hard to avoid modifying the legacy name scopes - return early.
  shape = getattr(input, "shape", None)
  if shape is not None:
    ndims = getattr(shape, "ndims", -1)
    if ndims == -1: ndims = len(shape)
  if ndims in (4, 3, 2, 1, 0, None):
    # We avoid calling squeeze_batch_dims to reduce extra python function
    # call slowdown in eager mode.  This branch doesn't require reshapes.
    return gen_nn_ops.conv2d(
        input,
        filter=filter,
        strides=strides,
        padding=padding,
        use_cudnn_on_gpu=use_cudnn_on_gpu,
        explicit_paddings=explicit_paddings,
        data_format=data_format,
        dilations=dilations,
        name=name)
  return squeeze_batch_dims(
      input,
      functools.partial(
          gen_nn_ops.conv2d,
          filter=filter,
          strides=strides,
          padding=padding,
          use_cudnn_on_gpu=use_cudnn_on_gpu,
          explicit_paddings=explicit_paddings,
          data_format=data_format,
          dilations=dilations),
      inner_rank=3,
      name=name)


@tf_export(v1=["nn.conv2d_backprop_filter"])
@dispatch.add_dispatch_support
def conv2d_backprop_filter(  # pylint: disable=redefined-builtin,dangerous-default-value
    input,
    filter_sizes,
    out_backprop,
    strides,
    padding,
    use_cudnn_on_gpu=True,
    data_format="NHWC",
    dilations=[1, 1, 1, 1],
    name=None):
  r"""Computes the gradients of convolution with respect to the filter.

  Args:
    input: A `Tensor`. Must be one of the following types:
      `half`, `bfloat16`, `float32`, `float64`.
      4-D with shape `[batch, in_height, in_width, in_channels]`.
    filter_sizes: A `Tensor` of type `int32`.
      An integer vector representing the tensor shape of `filter`,
      where `filter` is a 4-D
      `[filter_height, filter_width, in_channels, out_channels]` tensor.
    out_backprop: A `Tensor`. Must have the same type as `input`.
      4-D with shape `[batch, out_height, out_width, out_channels]`.
      Gradients w.r.t. the output of the convolution.
    strides: A list of `ints`.
      The stride of the sliding window for each dimension of the input
      of the convolution. Must be in the same order as the dimension specified
      with format.
    padding: Either the `string `"SAME"` or `"VALID"` indicating the type of
      padding algorithm to use, or a list indicating the explicit paddings at
      the start and end of each dimension. When explicit padding is used and
      data_format is `"NHWC"`, this should be in the form `[[0, 0], [pad_top,
      pad_bottom], [pad_left, pad_right], [0, 0]]`. When explicit padding used
      and data_format is `"NCHW"`, this should be in the form `[[0, 0], [0, 0],
      [pad_top, pad_bottom], [pad_left, pad_right]]`.
    use_cudnn_on_gpu: An optional `bool`. Defaults to `True`.
    data_format: An optional `string` from: `"NHWC", "NCHW"`.
      Defaults to `"NHWC"`.
      Specify the data format of the input and output data. With the
      default format "NHWC", the data is stored in the order of:
          [batch, in_height, in_width, in_channels].
      Alternatively, the format could be "NCHW", the data storage order of:
          [batch, in_channels, in_height, in_width].
    dilations: An optional list of `ints`. Defaults to `[1, 1, 1, 1]`.
      1-D tensor of length 4.  The dilation factor for each dimension of
      `input`. If set to k > 1, there will be k-1 skipped cells between each
      filter element on that dimension. The dimension order is determined by
      the value of `data_format`, see above for details. Dilations in the batch
      and depth dimensions must be 1.
    name: A name for the operation (optional).

  Returns:
    A `Tensor`. Has the same type as `input`.
  """
  padding, explicit_paddings = convert_padding(padding)
  return gen_nn_ops.conv2d_backprop_filter(
      input, filter_sizes, out_backprop, strides, padding, use_cudnn_on_gpu,
      explicit_paddings, data_format, dilations, name)


@tf_export(v1=["nn.conv2d_backprop_input"])
@dispatch.add_dispatch_support
def conv2d_backprop_input(  # pylint: disable=redefined-builtin,dangerous-default-value
    input_sizes,
    filter=None,
    out_backprop=None,
    strides=None,
    padding=None,
    use_cudnn_on_gpu=True,
    data_format="NHWC",
    dilations=[1, 1, 1, 1],
    name=None,
    filters=None):
  r"""Computes the gradients of convolution with respect to the input.

  Args:
    input_sizes: A `Tensor` of type `int32`.
      An integer vector representing the shape of `input`,
      where `input` is a 4-D `[batch, height, width, channels]` tensor.
    filter: A `Tensor`. Must be one of the following types:
      `half`, `bfloat16`, `float32`, `float64`.
      4-D with shape
      `[filter_height, filter_width, in_channels, out_channels]`.
    out_backprop: A `Tensor`. Must have the same type as `filter`.
      4-D with shape `[batch, out_height, out_width, out_channels]`.
      Gradients w.r.t. the output of the convolution.
    strides: A list of `ints`.
      The stride of the sliding window for each dimension of the input
      of the convolution. Must be in the same order as the dimension specified
      with format.
    padding: Either the `string `"SAME"` or `"VALID"` indicating the type of
      padding algorithm to use, or a list indicating the explicit paddings at
      the start and end of each dimension. When explicit padding is used and
      data_format is `"NHWC"`, this should be in the form `[[0, 0], [pad_top,
      pad_bottom], [pad_left, pad_right], [0, 0]]`. When explicit padding used
      and data_format is `"NCHW"`, this should be in the form `[[0, 0], [0, 0],
      [pad_top, pad_bottom], [pad_left, pad_right]]`.
    use_cudnn_on_gpu: An optional `bool`. Defaults to `True`.
    data_format: An optional `string` from: `"NHWC", "NCHW"`.
      Defaults to `"NHWC"`.
      Specify the data format of the input and output data. With the
      default format "NHWC", the data is stored in the order of:
          [batch, in_height, in_width, in_channels].
      Alternatively, the format could be "NCHW", the data storage order of:
          [batch, in_channels, in_height, in_width].
    dilations: An optional list of `ints`. Defaults to `[1, 1, 1, 1]`.
      1-D tensor of length 4.  The dilation factor for each dimension of
      `input`. If set to k > 1, there will be k-1 skipped cells between each
      filter element on that dimension. The dimension order is determined by
      the value of `data_format`, see above for details. Dilations in the batch
      and depth dimensions must be 1.
    name: A name for the operation (optional).
    filters: Alias for filter.

  Returns:
    A `Tensor`. Has the same type as `filter`.
  """
  filter = deprecation.deprecated_argument_lookup(
      "filters", filters, "filter", filter)
  padding, explicit_paddings = convert_padding(padding)
  return gen_nn_ops.conv2d_backprop_input(
      input_sizes, filter, out_backprop, strides, padding, use_cudnn_on_gpu,
      explicit_paddings, data_format, dilations, name)


@tf_export(v1=["nn.conv2d_transpose"])
@dispatch.add_dispatch_support
def conv2d_transpose(
    value=None,
    filter=None,  # pylint: disable=redefined-builtin
    output_shape=None,
    strides=None,
    padding="SAME",
    data_format="NHWC",
    name=None,
    input=None,  # pylint: disable=redefined-builtin
    filters=None,
    dilations=None):
  """The transpose of `conv2d`.

  This operation is sometimes called "deconvolution" after
  (Zeiler et al., 2010), but is really the transpose (gradient) of `conv2d`
  rather than an actual deconvolution.

  Args:
    value: A 4-D `Tensor` of type `float` and shape
      `[batch, height, width, in_channels]` for `NHWC` data format or
      `[batch, in_channels, height, width]` for `NCHW` data format.
    filter: A 4-D `Tensor` with the same type as `value` and shape
      `[height, width, output_channels, in_channels]`.  `filter`'s
      `in_channels` dimension must match that of `value`.
    output_shape: A 1-D `Tensor` representing the output shape of the
      deconvolution op.
    strides: An int or list of `ints` that has length `1`, `2` or `4`.  The
      stride of the sliding window for each dimension of `input`. If a single
      value is given it is replicated in the `H` and `W` dimension. By default
      the `N` and `C` dimensions are set to 0. The dimension order is determined
      by the value of `data_format`, see below for details.
    padding: A string, either `'VALID'` or `'SAME'`. The padding algorithm.
      See the "returns" section of `tf.nn.convolution` for details.
    data_format: A string. 'NHWC' and 'NCHW' are supported.
    name: Optional name for the returned tensor.
    input: Alias for value.
    filters: Alias for filter.
    dilations: An int or list of `ints` that has length `1`, `2` or `4`,
      defaults to 1. The dilation factor for each dimension of`input`. If a
      single value is given it is replicated in the `H` and `W` dimension. By
      default the `N` and `C` dimensions are set to 1. If set to k > 1, there
      will be k-1 skipped cells between each filter element on that dimension.
      The dimension order is determined by the value of `data_format`, see above
      for details. Dilations in the batch and depth dimensions if a 4-d tensor
      must be 1.

  Returns:
    A `Tensor` with the same type as `value`.

  Raises:
    ValueError: If input/output depth does not match `filter`'s shape, or if
      padding is other than `'VALID'` or `'SAME'`.

  References:
    Deconvolutional Networks:
      [Zeiler et al., 2010]
      (https://ieeexplore.ieee.org/abstract/document/5539957)
      ([pdf]
      (http://citeseerx.ist.psu.edu/viewdoc/download?doi=10.1.1.232.4023&rep=rep1&type=pdf))
  """
  value = deprecated_argument_lookup("input", input, "value", value)
  filter = deprecated_argument_lookup("filters", filters, "filter", filter)
  with ops.name_scope(name, "conv2d_transpose",
                      [value, filter, output_shape]) as name:
    return conv2d_transpose_v2(
        value,
        filter,
        output_shape,
        strides,
        padding=padding,
        data_format=data_format,
        dilations=dilations,
        name=name)


@tf_export("nn.conv2d_transpose", v1=[])
@dispatch.add_dispatch_support
def conv2d_transpose_v2(
    input,  # pylint: disable=redefined-builtin
    filters,  # pylint: disable=redefined-builtin
    output_shape,
    strides,
    padding="SAME",
    data_format="NHWC",
    dilations=None,
    name=None):
  """The transpose of `conv2d`.

  This operation is sometimes called "deconvolution" after
  (Zeiler et al., 2010), but is really the transpose (gradient) of
  `atrous_conv2d` rather than an actual deconvolution.

  Args:
    input: A 4-D `Tensor` of type `float` and shape `[batch, height, width,
      in_channels]` for `NHWC` data format or `[batch, in_channels, height,
      width]` for `NCHW` data format.
    filters: A 4-D `Tensor` with the same type as `input` and shape `[height,
      width, output_channels, in_channels]`.  `filter`'s `in_channels` dimension
      must match that of `input`.
    output_shape: A 1-D `Tensor` representing the output shape of the
      deconvolution op.
    strides: An int or list of `ints` that has length `1`, `2` or `4`.  The
      stride of the sliding window for each dimension of `input`. If a single
      value is given it is replicated in the `H` and `W` dimension. By default
      the `N` and `C` dimensions are set to 0. The dimension order is determined
      by the value of `data_format`, see below for details.
    padding: A string, either `'VALID'` or `'SAME'`. The padding algorithm. See
      the "returns" section of `tf.nn.convolution` for details.
    data_format: A string. 'NHWC' and 'NCHW' are supported.
    dilations: An int or list of `ints` that has length `1`, `2` or `4`,
      defaults to 1. The dilation factor for each dimension of`input`. If a
      single value is given it is replicated in the `H` and `W` dimension. By
      default the `N` and `C` dimensions are set to 1. If set to k > 1, there
      will be k-1 skipped cells between each filter element on that dimension.
      The dimension order is determined by the value of `data_format`, see above
      for details. Dilations in the batch and depth dimensions if a 4-d tensor
      must be 1.
    name: Optional name for the returned tensor.

  Returns:
    A `Tensor` with the same type as `input`.

  Raises:
    ValueError: If input/output depth does not match `filter`'s shape, or if
      padding is other than `'VALID'` or `'SAME'`.

  References:
    Deconvolutional Networks:
      [Zeiler et al., 2010]
      (https://ieeexplore.ieee.org/abstract/document/5539957)
      ([pdf]
      (http://citeseerx.ist.psu.edu/viewdoc/download?doi=10.1.1.232.4023&rep=rep1&type=pdf))
  """
  with ops.name_scope(name, "conv2d_transpose",
                      [input, filter, output_shape]) as name:
    if data_format is None:
      data_format = "NHWC"
    channel_index = 1 if data_format.startswith("NC") else 3

    strides = _get_sequence(strides, 2, channel_index, "strides")
    dilations = _get_sequence(dilations, 2, channel_index, "dilations")

    return gen_nn_ops.conv2d_backprop_input(
        input_sizes=output_shape,
        filter=filters,
        out_backprop=input,
        strides=strides,
        padding=padding,
        data_format=data_format,
        dilations=dilations,
        name=name)


def _conv2d_expanded_batch(
    input,  # pylint: disable=redefined-builtin
    filters,
    strides,
    padding,
    data_format,
    dilations,
    name):
  """Helper function for `convolution_internal`; handles expanded batches."""
  # Try really hard to avoid modifying the legacy name scopes - return early.
  input_rank = input.shape.rank
  if input_rank is None or input_rank < 5:
    # We avoid calling squeeze_batch_dims to reduce extra python function
    # call slowdown in eager mode.  This branch doesn't require reshapes.
    return gen_nn_ops.conv2d(
        input,
        filter=filters,
        strides=strides,
        padding=padding,
        data_format=data_format,
        dilations=dilations,
        name=name)
  return squeeze_batch_dims(
      input,
      functools.partial(
          gen_nn_ops.conv2d,
          filter=filters,
          strides=strides,
          padding=padding,
          data_format=data_format,
          dilations=dilations),
      inner_rank=3,
      name=name)


@tf_export("nn.atrous_conv2d_transpose")
@dispatch.add_dispatch_support
def atrous_conv2d_transpose(value,
                            filters,
                            output_shape,
                            rate,
                            padding,
                            name=None):
  """The transpose of `atrous_conv2d`.

  This operation is sometimes called "deconvolution" after
  (Zeiler et al., 2010), but is really the transpose (gradient) of
  `atrous_conv2d` rather than an actual deconvolution.

  Args:
    value: A 4-D `Tensor` of type `float`. It needs to be in the default `NHWC`
      format. Its shape is `[batch, in_height, in_width, in_channels]`.
    filters: A 4-D `Tensor` with the same type as `value` and shape
      `[filter_height, filter_width, out_channels, in_channels]`. `filters`'
      `in_channels` dimension must match that of `value`. Atrous convolution is
      equivalent to standard convolution with upsampled filters with effective
      height `filter_height + (filter_height - 1) * (rate - 1)` and effective
      width `filter_width + (filter_width - 1) * (rate - 1)`, produced by
      inserting `rate - 1` zeros along consecutive elements across the
      `filters`' spatial dimensions.
    output_shape: A 1-D `Tensor` of shape representing the output shape of the
      deconvolution op.
    rate: A positive int32. The stride with which we sample input values across
      the `height` and `width` dimensions. Equivalently, the rate by which we
      upsample the filter values by inserting zeros across the `height` and
      `width` dimensions. In the literature, the same parameter is sometimes
      called `input stride` or `dilation`.
    padding: A string, either `'VALID'` or `'SAME'`. The padding algorithm.
    name: Optional name for the returned tensor.

  Returns:
    A `Tensor` with the same type as `value`.

  Raises:
    ValueError: If input/output depth does not match `filters`' shape, or if
      padding is other than `'VALID'` or `'SAME'`, or if the `rate` is less
      than one, or if the output_shape is not a tensor with 4 elements.

  References:
    Deconvolutional Networks:
      [Zeiler et al., 2010]
      (https://ieeexplore.ieee.org/abstract/document/5539957)
      ([pdf]
      (http://citeseerx.ist.psu.edu/viewdoc/download?doi=10.1.1.232.4023&rep=rep1&type=pdf))
  """
  with ops.name_scope(name, "atrous_conv2d_transpose",
                      [value, filters, output_shape]) as name:
    value = ops.convert_to_tensor(value, name="value")
    filters = ops.convert_to_tensor(filters, name="filters")
    if not value.get_shape().dims[3].is_compatible_with(filters.get_shape()[3]):
      raise ValueError(
          "value's input channels does not match filters' input channels, "
          "{} != {}".format(value.get_shape()[3],
                            filters.get_shape()[3]))
    if rate < 1:
      raise ValueError("rate {} cannot be less than one".format(rate))

    if rate == 1:
      return conv2d_transpose(
          value,
          filters,
          output_shape,
          strides=[1, 1, 1, 1],
          padding=padding,
          data_format="NHWC")

    output_shape_ = ops.convert_to_tensor(output_shape, name="output_shape")
    if not output_shape_.get_shape().is_compatible_with(
        tensor_shape.TensorShape([4])):
      raise ValueError("output_shape must have shape (4,), got {}".format(
          output_shape_.get_shape()))

    if isinstance(output_shape, tuple):
      output_shape = list(output_shape)

    if isinstance(output_shape, (list, np.ndarray)):
      # output_shape's shape should be == [4] if reached this point.
      if not filters.get_shape().dims[2].is_compatible_with(output_shape[3]):
        raise ValueError(
            "output_shape does not match filter's output channels, "
            "{} != {}".format(output_shape[3],
                              filters.get_shape()[2]))

    # We have two padding contributions. The first is used for converting "SAME"
    # to "VALID". The second is required so that the height and width of the
    # zero-padded value tensor are multiples of rate.

    # Padding required to reduce to "VALID" convolution
    if padding == "SAME":
      # Handle filters whose shape is unknown during graph creation.
      if filters.get_shape().is_fully_defined():
        filter_shape = filters.get_shape().as_list()
      else:
        filter_shape = array_ops.shape(filters)
      filter_height, filter_width = filter_shape[0], filter_shape[1]

      # Spatial dimensions of the filters and the upsampled filters in which we
      # introduce (rate - 1) zeros between consecutive filter values.
      filter_height_up = filter_height + (filter_height - 1) * (rate - 1)
      filter_width_up = filter_width + (filter_width - 1) * (rate - 1)

      pad_height = filter_height_up - 1
      pad_width = filter_width_up - 1

      # When pad_height (pad_width) is odd, we pad more to bottom (right),
      # following the same convention as conv2d().
      pad_top = pad_height // 2
      pad_bottom = pad_height - pad_top
      pad_left = pad_width // 2
      pad_right = pad_width - pad_left
    elif padding == "VALID":
      pad_top = 0
      pad_bottom = 0
      pad_left = 0
      pad_right = 0
    else:
      raise ValueError("padding must be either VALID or SAME:"
                       " {}".format(padding))

    in_height = output_shape[1] + pad_top + pad_bottom
    in_width = output_shape[2] + pad_left + pad_right

    # More padding so that rate divides the height and width of the input.
    pad_bottom_extra = (rate - in_height % rate) % rate
    pad_right_extra = (rate - in_width % rate) % rate

    # The paddings argument to space_to_batch is just the extra padding
    # component.
    space_to_batch_pad = [[0, pad_bottom_extra], [0, pad_right_extra]]

    value = array_ops.space_to_batch(
        input=value, paddings=space_to_batch_pad, block_size=rate)

    input_sizes = [
        rate * rate * output_shape[0], (in_height + pad_bottom_extra) // rate,
        (in_width + pad_right_extra) // rate, output_shape[3]
    ]

    value = gen_nn_ops.conv2d_backprop_input(
        input_sizes=input_sizes,
        filter=filters,
        out_backprop=value,
        strides=[1, 1, 1, 1],
        padding="VALID",
        data_format="NHWC")

    # The crops argument to batch_to_space includes both padding components.
    batch_to_space_crop = [[pad_top, pad_bottom + pad_bottom_extra],
                           [pad_left, pad_right + pad_right_extra]]

    return array_ops.batch_to_space(
        input=value, crops=batch_to_space_crop, block_size=rate)


@tf_export(v1=["nn.depthwise_conv2d_native"])
@dispatch.add_dispatch_support
@deprecation.deprecated_endpoints("nn.depthwise_conv2d_native")
def depthwise_conv2d_native(  # pylint: disable=redefined-builtin,dangerous-default-value
    input,
    filter,
    strides,
    padding,
    data_format="NHWC",
    dilations=[1, 1, 1, 1],
    name=None):
  r"""Computes a 2-D depthwise convolution.

  Given an input tensor of shape `[batch, in_height, in_width, in_channels]`
  and a filter / kernel tensor of shape
  `[filter_height, filter_width, in_channels, channel_multiplier]`, containing
  `in_channels` convolutional filters of depth 1, `depthwise_conv2d` applies
  a different filter to each input channel (expanding from 1 channel to
  `channel_multiplier` channels for each), then concatenates the results
  together. Thus, the output has `in_channels * channel_multiplier` channels.

  ```
  for k in 0..in_channels-1
    for q in 0..channel_multiplier-1
      output[b, i, j, k * channel_multiplier + q] =
        sum_{di, dj} input[b, strides[1] * i + di, strides[2] * j + dj, k] *
                          filter[di, dj, k, q]
  ```

  Must have `strides[0] = strides[3] = 1`.  For the most common case of the same
  horizontal and vertices strides, `strides = [1, stride, stride, 1]`.

  Args:
    input: A `Tensor`. Must be one of the following types: `half`, `bfloat16`,
      `float32`, `float64`.
    filter: A `Tensor`. Must have the same type as `input`.
    strides: A list of `ints`. 1-D of length 4.  The stride of the sliding
      window for each dimension of `input`.
    padding: Controls how to pad the image before applying the convolution. Can
      be the string `"SAME"` or `"VALID"` indicating the type of padding
      algorithm to use, or a list indicating the explicit paddings at the start
      and end of each dimension. When explicit padding is used and data_format
      is `"NHWC"`, this should be in the form `[[0, 0], [pad_top, pad_bottom],
      [pad_left, pad_right], [0, 0]]`. When explicit padding used and
      data_format is `"NCHW"`, this should be in the form `[[0, 0], [0, 0],
      [pad_top, pad_bottom], [pad_left, pad_right]]`.
    data_format: An optional `string` from: `"NHWC", "NCHW"`. Defaults to
      `"NHWC"`. Specify the data format of the input and output data. With the
      default format "NHWC", the data is stored in the order of: [batch, height,
        width, channels].
      Alternatively, the format could be "NCHW", the data storage order of:
        [batch, channels, height, width].
    dilations: An optional list of `ints`. Defaults to `[1, 1, 1, 1]`. 1-D
      tensor of length 4.  The dilation factor for each dimension of `input`. If
      set to k > 1, there will be k-1 skipped cells between each filter element
      on that dimension. The dimension order is determined by the value of
      `data_format`, see above for details. Dilations in the batch and depth
      dimensions must be 1.
    name: A name for the operation (optional).

  Returns:
    A `Tensor`. Has the same type as `input`.
  """
  padding, explicit_paddings = convert_padding(padding)
  return gen_nn_ops.depthwise_conv2d_native(
      input,
      filter,
      strides,
      padding,
      explicit_paddings=explicit_paddings,
      data_format=data_format,
      dilations=dilations,
      name=name)


@tf_export(
    "nn.depthwise_conv2d_backprop_input",
    v1=[
        "nn.depthwise_conv2d_native_backprop_input",
        "nn.depthwise_conv2d_backprop_input"
    ])
@dispatch.add_dispatch_support
@deprecation.deprecated_endpoints("nn.depthwise_conv2d_native_backprop_input")
def depthwise_conv2d_native_backprop_input(  # pylint: disable=redefined-builtin,dangerous-default-value
    input_sizes,
    filter,
    out_backprop,
    strides,
    padding,
    data_format="NHWC",
    dilations=[1, 1, 1, 1],
    name=None):
  r"""Computes the gradients of depthwise convolution with respect to the input.

  Args:
    input_sizes: A `Tensor` of type `int32`. An integer vector representing the
      shape of `input`, based on `data_format`.  For example, if `data_format`
      is 'NHWC' then `input` is a 4-D `[batch, height, width, channels]` tensor.
    filter: A `Tensor`. Must be one of the following types: `half`, `bfloat16`,
      `float32`, `float64`. 4-D with shape `[filter_height, filter_width,
      in_channels, depthwise_multiplier]`.
    out_backprop: A `Tensor`. Must have the same type as `filter`. 4-D with
      shape  based on `data_format`. For example, if `data_format` is 'NHWC'
      then out_backprop shape is `[batch, out_height, out_width, out_channels]`.
      Gradients w.r.t. the output of the convolution.
    strides: A list of `ints`. The stride of the sliding window for each
      dimension of the input of the convolution.
    padding: Controls how to pad the image before applying the convolution. Can
      be the string `"SAME"` or `"VALID"` indicating the type of padding
      algorithm to use, or a list indicating the explicit paddings at the start
      and end of each dimension. When explicit padding is used and data_format
      is `"NHWC"`, this should be in the form `[[0, 0], [pad_top, pad_bottom],
      [pad_left, pad_right], [0, 0]]`. When explicit padding used and
      data_format is `"NCHW"`, this should be in the form `[[0, 0], [0, 0],
      [pad_top, pad_bottom], [pad_left, pad_right]]`.
    data_format: An optional `string` from: `"NHWC", "NCHW"`. Defaults to
      `"NHWC"`. Specify the data format of the input and output data. With the
      default format "NHWC", the data is stored in the order of: [batch, height,
        width, channels].
      Alternatively, the format could be "NCHW", the data storage order of:
        [batch, channels, height, width].
    dilations: An optional list of `ints`. Defaults to `[1, 1, 1, 1]`. 1-D
      tensor of length 4.  The dilation factor for each dimension of `input`. If
      set to k > 1, there will be k-1 skipped cells between each filter element
      on that dimension. The dimension order is determined by the value of
      `data_format`, see above for details. Dilations in the batch and depth
      dimensions must be 1.
    name: A name for the operation (optional).

  Returns:
    A `Tensor`. Has the same type as `filter`.
  """
  padding, explicit_paddings = convert_padding(padding)
  return gen_nn_ops.depthwise_conv2d_native_backprop_input(
      input_sizes,
      filter,
      out_backprop,
      strides,
      padding,
      explicit_paddings=explicit_paddings,
      data_format=data_format,
      dilations=dilations,
      name=name)


@tf_export(
    "nn.depthwise_conv2d_backprop_filter",
    v1=[
        "nn.depthwise_conv2d_native_backprop_filter",
        "nn.depthwise_conv2d_backprop_filter"
    ])
@dispatch.add_dispatch_support
@deprecation.deprecated_endpoints("nn.depthwise_conv2d_native_backprop_filter")
def depthwise_conv2d_native_backprop_filter(  # pylint: disable=redefined-builtin,dangerous-default-value
    input,
    filter_sizes,
    out_backprop,
    strides,
    padding,
    data_format="NHWC",
    dilations=[1, 1, 1, 1],
    name=None):
  r"""Computes the gradients of depthwise convolution with respect to the filter.

  Args:
    input: A `Tensor`. Must be one of the following types: `half`, `bfloat16`,
      `float32`, `float64`. 4-D with shape based on `data_format`.  For example,
      if `data_format` is 'NHWC' then `input` is a 4-D `[batch, in_height,
      in_width, in_channels]` tensor.
    filter_sizes: A `Tensor` of type `int32`. An integer vector representing the
      tensor shape of `filter`, where `filter` is a 4-D `[filter_height,
      filter_width, in_channels, depthwise_multiplier]` tensor.
    out_backprop: A `Tensor`. Must have the same type as `input`. 4-D with shape
      based on `data_format`. For example, if `data_format` is 'NHWC' then
      out_backprop shape is `[batch, out_height, out_width, out_channels]`.
      Gradients w.r.t. the output of the convolution.
    strides: A list of `ints`. The stride of the sliding window for each
      dimension of the input of the convolution.
    padding: Controls how to pad the image before applying the convolution. Can
      be the string `"SAME"` or `"VALID"` indicating the type of padding
      algorithm to use, or a list indicating the explicit paddings at the start
      and end of each dimension. When explicit padding is used and data_format
      is `"NHWC"`, this should be in the form `[[0, 0], [pad_top, pad_bottom],
      [pad_left, pad_right], [0, 0]]`. When explicit padding used and
      data_format is `"NCHW"`, this should be in the form `[[0, 0], [0, 0],
      [pad_top, pad_bottom], [pad_left, pad_right]]`.
    data_format: An optional `string` from: `"NHWC", "NCHW"`. Defaults to
      `"NHWC"`. Specify the data format of the input and output data. With the
      default format "NHWC", the data is stored in the order of: [batch, height,
        width, channels].
      Alternatively, the format could be "NCHW", the data storage order of:
        [batch, channels, height, width].
    dilations: An optional list of `ints`. Defaults to `[1, 1, 1, 1]`. 1-D
      tensor of length 4.  The dilation factor for each dimension of `input`. If
      set to k > 1, there will be k-1 skipped cells between each filter element
      on that dimension. The dimension order is determined by the value of
      `data_format`, see above for details. Dilations in the batch and depth
      dimensions must be 1.
    name: A name for the operation (optional).

  Returns:
    A `Tensor`. Has the same type as `input`.
  """
  padding, explicit_paddings = convert_padding(padding)
  return gen_nn_ops.depthwise_conv2d_native_backprop_filter(
      input,
      filter_sizes,
      out_backprop,
      strides,
      padding,
      explicit_paddings=explicit_paddings,
      data_format=data_format,
      dilations=dilations,
      name=name)


def _conv3d_expanded_batch(
    input,  # pylint: disable=redefined-builtin
    filter,  # pylint: disable=redefined-builtin
    strides,
    padding,
    data_format,
    dilations=None,
    name=None):
  """Helper function for `conv3d`; handles expanded batches."""
  # Try really hard to avoid modifying the legacy name sceops - return early.
  shape = getattr(input, "shape", None)
  if shape is not None:
    ndims = getattr(shape, "ndims", -1)
    if ndims == -1:
      ndims = len(shape)
  if ndims in (5, 4, 3, 2, 1, 0, None):
    # We avoid calling squeeze_batch_dims to reduce extra python function
    # call slowdown in eager mode.  This branch doesn't require reshapes.
    return gen_nn_ops.conv3d(
        input,
        filter,
        strides,
        padding,
        data_format=data_format,
        dilations=dilations,
        name=name)
  else:
    return squeeze_batch_dims(
        input,
        functools.partial(
            gen_nn_ops.conv3d,
            filter=filter,
            strides=strides,
            padding=padding,
            data_format=data_format,
            dilations=dilations),
        inner_rank=4,
        name=name)


@tf_export("nn.conv3d", v1=[])
@dispatch.add_dispatch_support
def conv3d_v2(input,  # pylint: disable=redefined-builtin,missing-docstring
              filters,
              strides,
              padding,
              data_format="NDHWC",
              dilations=None,
              name=None):
  if dilations is None:
    dilations = [1, 1, 1, 1, 1]
  return _conv3d_expanded_batch(input, filters, strides, padding, data_format,
                                dilations, name)


@tf_export(v1=["nn.conv3d"])
@dispatch.add_dispatch_support
def conv3d_v1(  # pylint: disable=missing-docstring,dangerous-default-value
    input,  # pylint: disable=redefined-builtin
    filter=None,  # pylint: disable=redefined-builtin
    strides=None,
    padding=None,
    data_format="NDHWC",
    dilations=[1, 1, 1, 1, 1],
    name=None,
    filters=None):
  filter = deprecated_argument_lookup("filters", filters, "filter", filter)
  return gen_nn_ops.conv3d(
      input, filter, strides, padding, data_format, dilations, name)


conv3d_v2.__doc__ = deprecation.rewrite_argument_docstring(
    gen_nn_ops.conv3d.__doc__, "filter", "filters")
conv3d_v1.__doc__ = gen_nn_ops.conv3d.__doc__


@tf_export(v1=["nn.conv3d_transpose"])
@dispatch.add_dispatch_support
def conv3d_transpose(
    value,
    filter=None,  # pylint: disable=redefined-builtin
    output_shape=None,
    strides=None,
    padding="SAME",
    data_format="NDHWC",
    name=None,
    input=None,  # pylint: disable=redefined-builtin
    filters=None,
    dilations=None):
  """The transpose of `conv3d`.

  This operation is sometimes called "deconvolution" after
  (Zeiler et al., 2010), but is really the transpose (gradient) of `conv3d`
  rather than an actual deconvolution.

  Args:
    value: A 5-D `Tensor` of type `float` and shape
      `[batch, depth, height, width, in_channels]`.
    filter: A 5-D `Tensor` with the same type as `value` and shape
      `[depth, height, width, output_channels, in_channels]`.  `filter`'s
      `in_channels` dimension must match that of `value`.
    output_shape: A 1-D `Tensor` representing the output shape of the
      deconvolution op.
    strides: A list of ints. The stride of the sliding window for each
      dimension of the input tensor.
    padding: A string, either `'VALID'` or `'SAME'`. The padding algorithm.
      See the "returns" section of `tf.nn.convolution` for details.
    data_format: A string, either `'NDHWC'` or `'NCDHW`' specifying the layout
      of the input and output tensors. Defaults to `'NDHWC'`.
    name: Optional name for the returned tensor.
    input: Alias of value.
    filters: Alias of filter.
    dilations: An int or list of `ints` that has length `1`, `3` or `5`,
      defaults to 1. The dilation factor for each dimension of`input`. If a
      single value is given it is replicated in the `D`, `H` and `W` dimension.
      By default the `N` and `C` dimensions are set to 1. If set to k > 1, there
      will be k-1 skipped cells between each filter element on that dimension.
      The dimension order is determined by the value of `data_format`, see above
      for details. Dilations in the batch and depth dimensions if a 5-d tensor
      must be 1.

  Returns:
    A `Tensor` with the same type as `value`.

  Raises:
    ValueError: If input/output depth does not match `filter`'s shape, or if
      padding is other than `'VALID'` or `'SAME'`.

  References:
    Deconvolutional Networks:
      [Zeiler et al., 2010]
      (https://ieeexplore.ieee.org/abstract/document/5539957)
      ([pdf]
      (http://citeseerx.ist.psu.edu/viewdoc/download?doi=10.1.1.232.4023&rep=rep1&type=pdf))
  """
  filter = deprecated_argument_lookup("filters", filters, "filter", filter)
  value = deprecated_argument_lookup("input", input, "value", value)
  return conv3d_transpose_v2(
      value,
      filter,
      output_shape,
      strides,
      padding=padding,
      data_format=data_format,
      dilations=dilations,
      name=name)


@tf_export("nn.conv3d_transpose", v1=[])
@dispatch.add_dispatch_support
def conv3d_transpose_v2(input,  # pylint: disable=redefined-builtin
                        filters,
                        output_shape,
                        strides,
                        padding="SAME",
                        data_format="NDHWC",
                        dilations=None,
                        name=None):
  """The transpose of `conv3d`.

  This operation is sometimes called "deconvolution" after
  (Zeiler et al., 2010), but is really the transpose (gradient) of `conv3d`
  rather than an actual deconvolution.

  Args:
    input: A 5-D `Tensor` of type `float` and shape `[batch, depth, height,
      width, in_channels]` for `NDHWC` data format or `[batch, in_channels,
      depth, height, width]` for `NCDHW` data format.
    filters: A 5-D `Tensor` with the same type as `input` and shape `[depth,
      height, width, output_channels, in_channels]`.  `filter`'s `in_channels`
      dimension must match that of `input`.
    output_shape: A 1-D `Tensor` representing the output shape of the
      deconvolution op.
    strides: An int or list of `ints` that has length `1`, `3` or `5`.  The
      stride of the sliding window for each dimension of `input`. If a single
      value is given it is replicated in the `D`, `H` and `W` dimension. By
      default the `N` and `C` dimensions are set to 0. The dimension order is
      determined by the value of `data_format`, see below for details.
    padding: A string, either `'VALID'` or `'SAME'`. The padding algorithm. See
      the "returns" section of `tf.nn.convolution` for details.
    data_format: A string. 'NDHWC' and 'NCDHW' are supported.
    dilations: An int or list of `ints` that has length `1`, `3` or `5`,
      defaults to 1. The dilation factor for each dimension of`input`. If a
      single value is given it is replicated in the `D`, `H` and `W` dimension.
      By default the `N` and `C` dimensions are set to 1. If set to k > 1, there
      will be k-1 skipped cells between each filter element on that dimension.
      The dimension order is determined by the value of `data_format`, see above
      for details. Dilations in the batch and depth dimensions if a 5-d tensor
      must be 1.
    name: Optional name for the returned tensor.

  Returns:
    A `Tensor` with the same type as `input`.

  References:
    Deconvolutional Networks:
      [Zeiler et al., 2010]
      (https://ieeexplore.ieee.org/abstract/document/5539957)
      ([pdf]
      (http://citeseerx.ist.psu.edu/viewdoc/download?doi=10.1.1.232.4023&rep=rep1&type=pdf))
  """
  with ops.name_scope(name, "conv3d_transpose",
                      [input, filter, output_shape]) as name:
    if data_format is None:
      data_format = "NDHWC"
    channel_index = 1 if data_format.startswith("NC") else 4

    strides = _get_sequence(strides, 3, channel_index, "strides")
    dilations = _get_sequence(dilations, 3, channel_index, "dilations")

    return gen_nn_ops.conv3d_backprop_input_v2(
        input_sizes=output_shape,
        filter=filters,
        out_backprop=input,
        strides=strides,
        padding=padding,
        data_format=data_format,
        dilations=dilations,
        name=name)


CONV_TRANSPOSE_OPS = (
    conv1d_transpose,
    conv2d_transpose_v2,
    conv3d_transpose_v2,
)


@tf_export("nn.conv_transpose")
@dispatch.add_dispatch_support
def conv_transpose(input,  # pylint: disable=redefined-builtin
                   filters,
                   output_shape,
                   strides,
                   padding="SAME",
                   data_format=None,
                   dilations=None,
                   name=None):
  """The transpose of `convolution`.

  This operation is sometimes called "deconvolution" after
  (Zeiler et al., 2010), but is really the transpose (gradient) of `conv3d`
  rather than an actual deconvolution.

  Args:
    input: An N+2 dimensional `Tensor` of shape
      `[batch_size] + input_spatial_shape + [in_channels]` if data_format does
      not start with "NC" (default), or
      `[batch_size, in_channels] + input_spatial_shape` if data_format starts
      with "NC". It must be one of the following types:
      `half`, `bfloat16`, `float32`, `float64`.
    filters: An N+2 dimensional `Tensor` with the same type as `input` and
      shape `spatial_filter_shape + [in_channels, out_channels]`.
    output_shape: A 1-D `Tensor` representing the output shape of the
      deconvolution op.
    strides: An int or list of `ints` that has length `1`, `N` or `N+2`.  The
      stride of the sliding window for each dimension of `input`. If a single
      value is given it is replicated in the spatial dimensions. By default
      the `N` and `C` dimensions are set to 0. The dimension order is determined
      by the value of `data_format`, see below for details.
    padding: A string, either `'VALID'` or `'SAME'`. The padding algorithm. See
      the "returns" section of `tf.nn.convolution` for details.
    data_format: A string or None.  Specifies whether the channel dimension of
      the `input` and output is the last dimension (default, or if `data_format`
      does not start with "NC"), or the second dimension (if `data_format`
      starts with "NC").  For N=1, the valid values are "NWC" (default) and
      "NCW".  For N=2, the valid values are "NHWC" (default) and "NCHW".
      For N=3, the valid values are "NDHWC" (default) and "NCDHW".
    dilations: An int or list of `ints` that has length `1`, `N` or `N+2`,
      defaults to 1. The dilation factor for each dimension of`input`. If a
      single value is given it is replicated in the spatial dimensions. By
      default the `N` and `C` dimensions are set to 1. If set to k > 1, there
      will be k-1 skipped cells between each filter element on that dimension.
      The dimension order is determined by the value of `data_format`, see above
      for details.
    name: A name for the operation (optional). If not specified "conv_transpose"
      is used.

  Returns:
    A `Tensor` with the same type as `value`.

  References:
    Deconvolutional Networks:
      [Zeiler et al., 2010]
      (https://ieeexplore.ieee.org/abstract/document/5539957)
      ([pdf]
      (http://citeseerx.ist.psu.edu/viewdoc/download?doi=10.1.1.232.4023&rep=rep1&type=pdf))
  """
  with ops.name_scope(name, "conv_transpose",
                      [input, filter, output_shape]) as name:
    if tensor_util.is_tensor(output_shape):
      n = output_shape.shape[0] - 2
    elif isinstance(output_shape, collections.Sized):
      n = len(output_shape) - 2
    else:
      raise ValueError("output_shape must be a tensor or sized collection.")

    if not 1 <= n <= 3:
      raise ValueError(
          "output_shape must be of length 3, 4 or 5 but was {}.".format(n + 2))

    op = CONV_TRANSPOSE_OPS[n-1]
    return op(
        input,
        filters,
        output_shape,
        strides,
        padding=padding,
        data_format=data_format,
        dilations=dilations,
        name=name)


def _tf_deterministic_ops():
  if _tf_deterministic_ops.value is None:
    tf_deterministic_ops = os.environ.get("TF_DETERMINISTIC_OPS")
    if tf_deterministic_ops is not None:
      tf_deterministic_ops = tf_deterministic_ops.lower()
    _tf_deterministic_ops.value = (
        tf_deterministic_ops == "true" or tf_deterministic_ops == "1")
  return _tf_deterministic_ops.value


_tf_deterministic_ops.value = None


@tf_export("nn.bias_add")
@dispatch.add_dispatch_support
def bias_add(value, bias, data_format=None, name=None):
  """Adds `bias` to `value`.

  This is (mostly) a special case of `tf.add` where `bias` is restricted to 1-D.
  Broadcasting is supported, so `value` may have any number of dimensions.
  Unlike `tf.add`, the type of `bias` is allowed to differ from `value` in the
  case where both types are quantized.

  Args:
    value: A `Tensor` with type `float`, `double`, `int64`, `int32`, `uint8`,
      `int16`, `int8`, `complex64`, or `complex128`.
    bias: A 1-D `Tensor` with size matching the channel dimension of `value`.
      Must be the same type as `value` unless `value` is a quantized type,
      in which case a different quantized type may be used.
    data_format: A string. 'N...C' and 'NC...' are supported. If `None` (the
      default) is specified then 'N..C' is assumed.
    name: A name for the operation (optional).

  Returns:
    A `Tensor` with the same type as `value`.

  Raises:
    ValueError if data format is unrecognized, if `value` has less than two
    dimensions when `data_format` is 'N..C'/`None` or `value` has less
    then three dimensions when `data_format` is `NC..`, if `bias` does not
    have exactly one dimension (is a vector), or if the size of `bias`
    does not match the size of the channel dimension of `value`.
  """
  with ops.name_scope(name, "BiasAdd", [value, bias]) as name:
    if data_format is not None:
      if data_format.startswith("NC"):
        data_format = "NCHW"
      elif data_format.startswith("N") and data_format.endswith("C"):
        data_format = "NHWC"
      else:
        raise ValueError("data_format must be of the form `N...C` or `NC...`")

    if not context.executing_eagerly():
      value = ops.convert_to_tensor(value, name="input")
      bias = ops.convert_to_tensor(bias, dtype=value.dtype, name="bias")

    # TODO(duncanriach): Implement deterministic functionality at CUDA kernel
    #   level.
    if _tf_deterministic_ops():
      # Note that this code does not implement the same error checks as the
      # pre-existing C++ ops.
      if data_format == "NCHW":
        broadcast_shape_head = [1, array_ops.size(bias)]
        broadcast_shape_tail = array_ops.ones(
            array_ops.rank(value) - 2, dtype=dtypes.int32)
        broadcast_shape = array_ops.concat(
            [broadcast_shape_head, broadcast_shape_tail], 0)
        return math_ops.add(
            value, array_ops.reshape(bias, broadcast_shape), name=name)
      else:  # data_format == 'NHWC' or data_format == None
        return math_ops.add(value, bias, name=name)
    else:
      return gen_nn_ops.bias_add(
          value, bias, data_format=data_format, name=name)


def bias_add_v1(value, bias, name=None):
  """Adds `bias` to `value`.

  This is a deprecated version of bias_add and will soon to be removed.

  This is (mostly) a special case of `tf.add` where `bias` is restricted to 1-D.
  Broadcasting is supported, so `value` may have any number of dimensions.
  Unlike `tf.add`, the type of `bias` is allowed to differ from `value` in the
  case where both types are quantized.

  Args:
    value: A `Tensor` with type `float`, `double`, `int64`, `int32`, `uint8`,
      `int16`, `int8`, `complex64`, or `complex128`.
    bias: A 1-D `Tensor` with size matching the last dimension of `value`.
      Must be the same type as `value` unless `value` is a quantized type,
      in which case a different quantized type may be used.
    name: A name for the operation (optional).

  Returns:
    A `Tensor` with the same type as `value`.
  """
  with ops.name_scope(name, "BiasAddV1", [value, bias]) as name:
    value = ops.convert_to_tensor(value, name="input")
    bias = ops.convert_to_tensor(bias, dtype=value.dtype, name="bias")
    return gen_nn_ops.bias_add_v1(value, bias, name=name)


@tf_export(v1=["nn.crelu"])
@dispatch.add_dispatch_support
def crelu(features, name=None, axis=-1):
  """Computes Concatenated ReLU.

  Concatenates a ReLU which selects only the positive part of the activation
  with a ReLU which selects only the *negative* part of the activation.
  Note that as a result this non-linearity doubles the depth of the activations.
  Source: [Understanding and Improving Convolutional Neural Networks via
  Concatenated Rectified Linear Units. W. Shang, et
  al.](https://arxiv.org/abs/1603.05201)

  Args:
    features: A `Tensor` with type `float`, `double`, `int32`, `int64`, `uint8`,
      `int16`, or `int8`.
    name: A name for the operation (optional).
    axis: The axis that the output values are concatenated along. Default is -1.

  Returns:
    A `Tensor` with the same type as `features`.

  References:
    Understanding and Improving Convolutional Neural Networks via Concatenated
    Rectified Linear Units:
      [Shang et al., 2016](http://proceedings.mlr.press/v48/shang16)
      ([pdf](http://proceedings.mlr.press/v48/shang16.pdf))
  """
  with ops.name_scope(name, "CRelu", [features]) as name:
    features = ops.convert_to_tensor(features, name="features")
    c = array_ops.concat([features, -features], axis, name=name)
    return gen_nn_ops.relu(c)


@tf_export("nn.crelu", v1=[])
@dispatch.add_dispatch_support
def crelu_v2(features, axis=-1, name=None):
  return crelu(features, name=name, axis=axis)
crelu_v2.__doc__ = crelu.__doc__


@tf_export("nn.relu6")
@dispatch.add_dispatch_support
def relu6(features, name=None):
  """Computes Rectified Linear 6: `min(max(features, 0), 6)`.

  Args:
    features: A `Tensor` with type `float`, `double`, `int32`, `int64`, `uint8`,
      `int16`, or `int8`.
    name: A name for the operation (optional).

  Returns:
    A `Tensor` with the same type as `features`.

  References:
    Convolutional Deep Belief Networks on CIFAR-10:
      Krizhevsky et al., 2010
      ([pdf](http://www.cs.utoronto.ca/~kriz/conv-cifar10-aug2010.pdf))
  """
  with ops.name_scope(name, "Relu6", [features]) as name:
    features = ops.convert_to_tensor(features, name="features")
    return gen_nn_ops.relu6(features, name=name)


@tf_export("nn.leaky_relu")
@dispatch.add_dispatch_support
def leaky_relu(features, alpha=0.2, name=None):
  """Compute the Leaky ReLU activation function.

  Source: [Rectifier Nonlinearities Improve Neural Network Acoustic Models.
  AL Maas, AY Hannun, AY Ng - Proc. ICML, 2013]
  (https://ai.stanford.edu/~amaas/papers/relu_hybrid_icml2013_final.pdf).
  Args:
    features: A `Tensor` representing preactivation values. Must be one of
      the following types: `float16`, `float32`, `float64`, `int32`, `int64`.
    alpha: Slope of the activation function at x < 0.
    name: A name for the operation (optional).

  Returns:
    The activation value.

  References:
    Rectifier Nonlinearities Improve Neural Network Acoustic Models:
      [Maas et al., 2013]
      (http://citeseerx.ist.psu.edu/viewdoc/summary?doi=10.1.1.693.1422)
      ([pdf]
      (http://citeseerx.ist.psu.edu/viewdoc/download?doi=10.1.1.693.1422&rep=rep1&type=pdf))
  """
  with ops.name_scope(name, "LeakyRelu", [features, alpha]) as name:
    features = ops.convert_to_tensor(features, name="features")
    if features.dtype.is_integer:
      features = math_ops.cast(features, dtypes.float32)
    if isinstance(alpha, np.ndarray):
      alpha = alpha.item()
    return gen_nn_ops.leaky_relu(features, alpha=alpha, name=name)


def _flatten_outer_dims(logits):
  """Flattens logits' outer dimensions and keep its last dimension."""
  rank = array_ops.rank(logits)
  last_dim_size = array_ops.slice(
      array_ops.shape(logits), [math_ops.subtract(rank, 1)], [1])
  output = array_ops.reshape(logits, array_ops.concat([[-1], last_dim_size], 0))

  # Set output shape if known.
  if not context.executing_eagerly():
    shape = logits.get_shape()
    if shape is not None and shape.dims is not None:
      shape = shape.as_list()
      product = 1
      product_valid = True
      for d in shape[:-1]:
        if d is None:
          product_valid = False
          break
        else:
          product *= d
      if product_valid:
        output_shape = [product, shape[-1]]
        output.set_shape(output_shape)

  return output


def _softmax(logits, compute_op, dim=-1, name=None):
  """Helper function for softmax and log_softmax.

  It reshapes and transposes the input logits into a 2-D Tensor and then invokes
  the tf.nn._softmax or tf.nn._log_softmax function. The output would be
  transposed and reshaped back.

  Args:
    logits: A non-empty `Tensor`. Must be one of the following types: `half`,
      `float32`, `float64`.
    compute_op: Either gen_nn_ops.softmax or gen_nn_ops.log_softmax
    dim: The dimension softmax would be performed on. The default is -1 which
      indicates the last dimension.
    name: A name for the operation (optional).

  Returns:
    A `Tensor`. Has the same type as `logits`. Same shape as `logits`.
  Raises:
    InvalidArgumentError: if `logits` is empty or `dim` is beyond the last
      dimension of `logits`.
  """

  def _swap_axis(logits, dim_index, last_index, name=None):
    """Swaps logits's dim_index and last_index."""
    return array_ops.transpose(
        logits,
        array_ops.concat([
            math_ops.range(dim_index), [last_index],
            math_ops.range(dim_index + 1, last_index), [dim_index]
        ], 0),
        name=name)

  logits = ops.convert_to_tensor(logits)

  # We need its original shape for shape inference.
  shape = logits.get_shape()
  is_last_dim = (dim == -1) or (dim == shape.ndims - 1)

  if is_last_dim:
    return compute_op(logits, name=name)

  dim_val = dim
  if isinstance(dim, ops.Tensor):
    dim_val = tensor_util.constant_value(dim)
  if dim_val is not None and not -shape.ndims <= dim_val < shape.ndims:
    raise errors_impl.InvalidArgumentError(
        None, None,
        "Dimension (%d) must be in the range [%d, %d) where %d is the number of"
        " dimensions in the input." % (dim_val, -shape.ndims, shape.ndims,
                                       shape.ndims))

  # If dim is not the last dimension, we have to do a transpose so that we can
  # still perform softmax on its last dimension.

  # In case dim is negative (and is not last dimension -1), add shape.ndims
  ndims = array_ops.rank(logits)
  if not isinstance(dim, ops.Tensor):
    if dim < 0:
      dim += ndims
  else:
    dim = array_ops.where(math_ops.less(dim, 0), dim + ndims, dim)

  # Swap logits' dimension of dim and its last dimension.
  input_rank = array_ops.rank(logits)
  dim_axis = dim % shape.ndims
  logits = _swap_axis(logits, dim_axis, math_ops.subtract(input_rank, 1))

  # Do the actual softmax on its last dimension.
  output = compute_op(logits)

  output = _swap_axis(
      output, dim_axis, math_ops.subtract(input_rank, 1), name=name)

  # Make shape inference work since transpose may erase its static shape.
  output.set_shape(shape)

  return output


@tf_export(v1=["nn.softmax", "math.softmax"])
@dispatch.add_dispatch_support
@deprecation.deprecated_args(None, "dim is deprecated, use axis instead", "dim")
def softmax(logits, axis=None, name=None, dim=None):
  """Computes softmax activations.

  This function performs the equivalent of

      softmax = tf.exp(logits) / tf.reduce_sum(tf.exp(logits), axis)

  See: https://en.wikipedia.org/wiki/Softmax_function

  Example usage:

  >>> tf.nn.softmax([-1, 0., 1.])
  <tf.Tensor: shape=(3,), dtype=float32,
  numpy=array([0.09003057, 0.24472848, 0.66524094], dtype=float32)>

  Args:
    logits: A non-empty `Tensor`, or an object whose type has a registered
      `Tensor` conversion function. Must be one of the following types:
      `half`,`float32`, `float64`. See also `convert_to_tensor`
    axis: The dimension softmax would be performed on. The default is -1 which
      indicates the last dimension.
    name: A name for the operation (optional).
    dim: Deprecated alias for `axis`.

  Returns:
    A `Tensor`. Has the same type and shape as `logits`.

  Raises:
    InvalidArgumentError: if `logits` is empty or `axis` is beyond the last
      dimension of `logits`.
    TypeError: If no conversion function is registered for `logits` to
      Tensor.
    RuntimeError: If a registered conversion function returns an invalid
      value.

  """
  axis = deprecation.deprecated_argument_lookup("axis", axis, "dim", dim)
  if axis is None:
    axis = -1
  return _softmax(logits, gen_nn_ops.softmax, axis, name)


@tf_export("nn.softmax", "math.softmax", v1=[])
@dispatch.add_dispatch_support
def softmax_v2(logits, axis=None, name=None):
  """Computes softmax activations.

  This function performs the equivalent of

      softmax = tf.exp(logits) / tf.reduce_sum(tf.exp(logits), axis)

  Args:
    logits: A non-empty `Tensor`. Must be one of the following types: `half`,
      `float32`, `float64`.
    axis: The dimension softmax would be performed on. The default is -1 which
      indicates the last dimension.
    name: A name for the operation (optional).

  Returns:
    A `Tensor`. Has the same type and shape as `logits`.

  Raises:
    InvalidArgumentError: if `logits` is empty or `axis` is beyond the last
      dimension of `logits`.
  """
  if axis is None:
    axis = -1
  return _softmax(logits, gen_nn_ops.softmax, axis, name)


@tf_export(v1=["nn.log_softmax", "math.log_softmax"])
@dispatch.add_dispatch_support
@deprecation.deprecated_args(None, "dim is deprecated, use axis instead", "dim")
def log_softmax(logits, axis=None, name=None, dim=None):
  """Computes log softmax activations.

  For each batch `i` and class `j` we have

      logsoftmax = logits - log(reduce_sum(exp(logits), axis))

  Args:
    logits: A non-empty `Tensor`. Must be one of the following types: `half`,
      `float32`, `float64`.
    axis: The dimension softmax would be performed on. The default is -1 which
      indicates the last dimension.
    name: A name for the operation (optional).
    dim: Deprecated alias for `axis`.

  Returns:
    A `Tensor`. Has the same type as `logits`. Same shape as `logits`.

  Raises:
    InvalidArgumentError: if `logits` is empty or `axis` is beyond the last
      dimension of `logits`.
  """
  axis = deprecation.deprecated_argument_lookup("axis", axis, "dim", dim)
  if axis is None:
    axis = -1
  return _softmax(logits, gen_nn_ops.log_softmax, axis, name)


@tf_export("nn.log_softmax", "math.log_softmax", v1=[])
@dispatch.add_dispatch_support
def log_softmax_v2(logits, axis=None, name=None):
  """Computes log softmax activations.

  For each batch `i` and class `j` we have

      logsoftmax = logits - log(reduce_sum(exp(logits), axis))

  Args:
    logits: A non-empty `Tensor`. Must be one of the following types: `half`,
      `float32`, `float64`.
    axis: The dimension softmax would be performed on. The default is -1 which
      indicates the last dimension.
    name: A name for the operation (optional).

  Returns:
    A `Tensor`. Has the same type as `logits`. Same shape as `logits`.

  Raises:
    InvalidArgumentError: if `logits` is empty or `axis` is beyond the last
      dimension of `logits`.
  """
  if axis is None:
    axis = -1
  return _softmax(logits, gen_nn_ops.log_softmax, axis, name)


def _ensure_xent_args(name, sentinel, labels, logits):
  # Make sure that all arguments were passed as named arguments.
  if sentinel is not None:
    raise ValueError("Only call `%s` with "
                     "named arguments (labels=..., logits=..., ...)" % name)
  if labels is None or logits is None:
    raise ValueError("Both labels and logits must be provided.")


@tf_export("nn.softmax_cross_entropy_with_logits", v1=[])
@dispatch.add_dispatch_support
def softmax_cross_entropy_with_logits_v2(labels, logits, axis=-1, name=None):
  """Computes softmax cross entropy between `logits` and `labels`.

  Measures the probability error in discrete classification tasks in which the
  classes are mutually exclusive (each entry is in exactly one class).  For
  example, each CIFAR-10 image is labeled with one and only one label: an image
  can be a dog or a truck, but not both.

  **NOTE:**  While the classes are mutually exclusive, their probabilities
  need not be.  All that is required is that each row of `labels` is
  a valid probability distribution.  If they are not, the computation of the
  gradient will be incorrect.

  If using exclusive `labels` (wherein one and only
  one class is true at a time), see `sparse_softmax_cross_entropy_with_logits`.

  Usage:

  >>> logits = [[4.0, 2.0, 1.0], [0.0, 5.0, 1.0]]
  >>> labels = [[1.0, 0.0, 0.0], [0.0, 0.8, 0.2]]
  >>> tf.nn.softmax_cross_entropy_with_logits(labels=labels, logits=logits)
  <tf.Tensor: shape=(2,), dtype=float32,
  numpy=array([0.16984604, 0.82474494], dtype=float32)>

  **WARNING:** This op expects unscaled logits, since it performs a `softmax`
  on `logits` internally for efficiency.  Do not call this op with the
  output of `softmax`, as it will produce incorrect results.

  A common use case is to have logits and labels of shape
  `[batch_size, num_classes]`, but higher dimensions are supported, with
  the `axis` argument specifying the class dimension.

  `logits` and `labels` must have the same dtype (either `float16`, `float32`,
  or `float64`).

  Backpropagation will happen into both `logits` and `labels`.  To disallow
  backpropagation into `labels`, pass label tensors through `tf.stop_gradient`
  before feeding it to this function.

  **Note that to avoid confusion, it is required to pass only named arguments to
  this function.**

  Args:
    labels: Each vector along the class dimension should hold a valid
      probability distribution e.g. for the case in which labels are of shape
      `[batch_size, num_classes]`, each row of `labels[i]` must be a valid
      probability distribution.
    logits: Per-label activations, typically a linear output. These activation
      energies are interpreted as unnormalized log probabilities.
    axis: The class dimension. Defaulted to -1 which is the last dimension.
    name: A name for the operation (optional).

  Returns:
    A `Tensor` that contains the softmax cross entropy loss. Its type is the
    same as `logits` and its shape is the same as `labels` except that it does
    not have the last dimension of `labels`.
  """
  return softmax_cross_entropy_with_logits_v2_helper(
      labels=labels, logits=logits, axis=axis, name=name)


@tf_export(v1=["nn.softmax_cross_entropy_with_logits_v2"])
@dispatch.add_dispatch_support
@deprecated_args(None, "dim is deprecated, use axis instead", "dim")
def softmax_cross_entropy_with_logits_v2_helper(
    labels, logits, axis=None, name=None, dim=None):
  """Computes softmax cross entropy between `logits` and `labels`.

  Measures the probability error in discrete classification tasks in which the
  classes are mutually exclusive (each entry is in exactly one class).  For
  example, each CIFAR-10 image is labeled with one and only one label: an image
  can be a dog or a truck, but not both.

  **NOTE:**  While the classes are mutually exclusive, their probabilities
  need not be.  All that is required is that each row of `labels` is
  a valid probability distribution.  If they are not, the computation of the
  gradient will be incorrect.

  If using exclusive `labels` (wherein one and only
  one class is true at a time), see `sparse_softmax_cross_entropy_with_logits`.

  **WARNING:** This op expects unscaled logits, since it performs a `softmax`
  on `logits` internally for efficiency.  Do not call this op with the
  output of `softmax`, as it will produce incorrect results.

  A common use case is to have logits and labels of shape
  `[batch_size, num_classes]`, but higher dimensions are supported, with
  the `axis` argument specifying the class dimension.

  `logits` and `labels` must have the same dtype (either `float16`, `float32`,
  or `float64`).

  Backpropagation will happen into both `logits` and `labels`.  To disallow
  backpropagation into `labels`, pass label tensors through `tf.stop_gradient`
  before feeding it to this function.

  **Note that to avoid confusion, it is required to pass only named arguments to
  this function.**

  Args:
    labels: Each vector along the class dimension should hold a valid
      probability distribution e.g. for the case in which labels are of shape
      `[batch_size, num_classes]`, each row of `labels[i]` must be a valid
      probability distribution.
    logits: Unscaled log probabilities.
    axis: The class dimension. Defaulted to -1 which is the last dimension.
    name: A name for the operation (optional).
    dim: Deprecated alias for axis.

  Returns:
    A `Tensor` that contains the softmax cross entropy loss. Its type is the
    same as `logits` and its shape is the same as `labels` except that it does
    not have the last dimension of `labels`.
  """
  # TODO(pcmurray) Raise an error when the labels do not sum to 1. Note: This
  # could break users who call this with bad labels, but disregard the bad
  # results.
  axis = deprecated_argument_lookup("axis", axis, "dim", dim)
  del dim
  if axis is None:
    axis = -1

  with ops.name_scope(name, "softmax_cross_entropy_with_logits",
                      [logits, labels]) as name:
    logits = ops.convert_to_tensor(logits, name="logits")
    labels = ops.convert_to_tensor(labels, name="labels")
    convert_to_float32 = (
        logits.dtype == dtypes.float16 or logits.dtype == dtypes.bfloat16)
    precise_logits = math_ops.cast(
        logits, dtypes.float32) if convert_to_float32 else logits
    # labels and logits must be of the same type
    labels = math_ops.cast(labels, precise_logits.dtype)
    input_rank = array_ops.rank(precise_logits)
    # For shape inference.
    shape = logits.get_shape()

    # Move the dim to the end if dim is not the last dimension.
    if axis != -1:

      def _move_dim_to_end(tensor, dim_index, rank):
        return array_ops.transpose(
            tensor,
            array_ops.concat([
                math_ops.range(dim_index),
                math_ops.range(dim_index + 1, rank), [dim_index]
            ], 0))

      precise_logits = _move_dim_to_end(precise_logits, axis, input_rank)
      labels = _move_dim_to_end(labels, axis, input_rank)

    input_shape = array_ops.shape(precise_logits)

    # Make precise_logits and labels into matrices.
    precise_logits = _flatten_outer_dims(precise_logits)
    labels = _flatten_outer_dims(labels)

    # Do the actual op computation.
    # The second output tensor contains the gradients.  We use it in
    # CrossEntropyGrad() in nn_grad but not here.
    cost, unused_backprop = gen_nn_ops.softmax_cross_entropy_with_logits(
        precise_logits, labels, name=name)

    # The output cost shape should be the input minus axis.
    output_shape = array_ops.slice(input_shape, [0],
                                   [math_ops.subtract(input_rank, 1)])
    cost = array_ops.reshape(cost, output_shape)

    # Make shape inference work since reshape and transpose may erase its static
    # shape.
    if not context.executing_eagerly(
    ) and shape is not None and shape.dims is not None:
      shape = shape.as_list()
      del shape[axis]
      cost.set_shape(shape)

    if convert_to_float32:
      return math_ops.cast(cost, logits.dtype)
    else:
      return cost


_XENT_DEPRECATION = """
Future major versions of TensorFlow will allow gradients to flow
into the labels input on backprop by default.

See `tf.nn.softmax_cross_entropy_with_logits_v2`.
"""


@tf_export(v1=["nn.softmax_cross_entropy_with_logits"])
@dispatch.add_dispatch_support
@deprecation.deprecated(date=None, instructions=_XENT_DEPRECATION)
def softmax_cross_entropy_with_logits(
    _sentinel=None,  # pylint: disable=invalid-name
    labels=None,
    logits=None,
    dim=-1,
    name=None,
    axis=None):
  """Computes softmax cross entropy between `logits` and `labels`.

  Measures the probability error in discrete classification tasks in which the
  classes are mutually exclusive (each entry is in exactly one class).  For
  example, each CIFAR-10 image is labeled with one and only one label: an image
  can be a dog or a truck, but not both.

  **NOTE:**  While the classes are mutually exclusive, their probabilities
  need not be.  All that is required is that each row of `labels` is
  a valid probability distribution.  If they are not, the computation of the
  gradient will be incorrect.

  If using exclusive `labels` (wherein one and only
  one class is true at a time), see `sparse_softmax_cross_entropy_with_logits`.

  **WARNING:** This op expects unscaled logits, since it performs a `softmax`
  on `logits` internally for efficiency.  Do not call this op with the
  output of `softmax`, as it will produce incorrect results.

  A common use case is to have logits and labels of shape
  `[batch_size, num_classes]`, but higher dimensions are supported, with
  the `dim` argument specifying the class dimension.

  Backpropagation will happen only into `logits`.  To calculate a cross entropy
  loss that allows backpropagation into both `logits` and `labels`, see
  `tf.nn.softmax_cross_entropy_with_logits_v2`.

  **Note that to avoid confusion, it is required to pass only named arguments to
  this function.**

  Args:
    _sentinel: Used to prevent positional parameters. Internal, do not use.
    labels: Each vector along the class dimension should hold a valid
      probability distribution e.g. for the case in which labels are of shape
      `[batch_size, num_classes]`, each row of `labels[i]` must be a valid
      probability distribution.
    logits: Per-label activations, typically a linear output. These activation
      energies are interpreted as unnormalized log probabilities.
    dim: The class dimension. Defaulted to -1 which is the last dimension.
    name: A name for the operation (optional).
    axis: Alias for dim.

  Returns:
    A `Tensor` that contains the softmax cross entropy loss. Its type is the
    same as `logits` and its shape is the same as `labels` except that it does
    not have the last dimension of `labels`.
  """
  dim = deprecated_argument_lookup("axis", axis, "dim", dim)
  _ensure_xent_args("softmax_cross_entropy_with_logits", _sentinel, labels,
                    logits)

  with ops.name_scope(name, "softmax_cross_entropy_with_logits_sg",
                      [logits, labels]) as name:
    labels = array_ops.stop_gradient(labels, name="labels_stop_gradient")

  return softmax_cross_entropy_with_logits_v2(
      labels=labels, logits=logits, axis=dim, name=name)


@tf_export(v1=["nn.sparse_softmax_cross_entropy_with_logits"])
@dispatch.add_dispatch_support
def sparse_softmax_cross_entropy_with_logits(
    _sentinel=None,  # pylint: disable=invalid-name
    labels=None,
    logits=None,
    name=None):
  """Computes sparse softmax cross entropy between `logits` and `labels`.

  Measures the probability error in discrete classification tasks in which the
  classes are mutually exclusive (each entry is in exactly one class).  For
  example, each CIFAR-10 image is labeled with one and only one label: an image
  can be a dog or a truck, but not both.

  **NOTE:**  For this operation, the probability of a given label is considered
  exclusive.  That is, soft classes are not allowed, and the `labels` vector
  must provide a single specific index for the true class for each row of
  `logits` (each minibatch entry).  For soft softmax classification with
  a probability distribution for each entry, see
  `softmax_cross_entropy_with_logits_v2`.

  **WARNING:** This op expects unscaled logits, since it performs a `softmax`
  on `logits` internally for efficiency.  Do not call this op with the
  output of `softmax`, as it will produce incorrect results.

  A common use case is to have logits of shape
  `[batch_size, num_classes]` and have labels of shape
  `[batch_size]`, but higher dimensions are supported, in which
  case the `dim`-th dimension is assumed to be of size `num_classes`.
  `logits` must have the dtype of `float16`, `float32`, or `float64`, and
  `labels` must have the dtype of `int32` or `int64`.

  **Note that to avoid confusion, it is required to pass only named arguments to
  this function.**

  Args:
    _sentinel: Used to prevent positional parameters. Internal, do not use.
    labels: `Tensor` of shape `[d_0, d_1, ..., d_{r-1}]` (where `r` is rank of
      `labels` and result) and dtype `int32` or `int64`. Each entry in `labels`
      must be an index in `[0, num_classes)`. Other values will raise an
      exception when this op is run on CPU, and return `NaN` for corresponding
      loss and gradient rows on GPU.
    logits: Per-label activations (typically a linear output) of shape
      `[d_0, d_1, ..., d_{r-1}, num_classes]` and dtype `float16`, `float32`, or
      `float64`. These activation energies are interpreted as unnormalized log
      probabilities.
    name: A name for the operation (optional).

  Returns:
    A `Tensor` of the same shape as `labels` and of the same type as `logits`
    with the softmax cross entropy loss.

  Raises:
    ValueError: If logits are scalars (need to have rank >= 1) or if the rank
      of the labels is not equal to the rank of the logits minus one.
  """
  _ensure_xent_args("sparse_softmax_cross_entropy_with_logits", _sentinel,
                    labels, logits)

  # TODO(pcmurray) Raise an error when the label is not an index in
  # [0, num_classes). Note: This could break users who call this with bad
  # labels, but disregard the bad results.

  # Reshape logits and labels to rank 2.
  with ops.name_scope(name, "SparseSoftmaxCrossEntropyWithLogits",
                      [labels, logits]):
    labels = ops.convert_to_tensor(labels)
    logits = ops.convert_to_tensor(logits)
    precise_logits = math_ops.cast(logits, dtypes.float32) if (dtypes.as_dtype(
        logits.dtype) == dtypes.float16) else logits

    # Store label shape for result later.
    labels_static_shape = labels.get_shape()
    labels_shape = array_ops.shape(labels)
    static_shapes_fully_defined = (
        labels_static_shape.is_fully_defined() and
        logits.get_shape()[:-1].is_fully_defined())
    if logits.get_shape().ndims is not None and logits.get_shape().ndims == 0:
      raise ValueError(
          "Logits cannot be scalars - received shape %s." % logits.get_shape())
    if logits.get_shape().ndims is not None and (
        labels_static_shape.ndims is not None and
        labels_static_shape.ndims != logits.get_shape().ndims - 1):
      raise ValueError("Rank mismatch: Rank of labels (received %s) should "
                       "equal rank of logits minus 1 (received %s)." %
                       (labels_static_shape.ndims, logits.get_shape().ndims))
    if (static_shapes_fully_defined and
        labels_static_shape != logits.get_shape()[:-1]):
      raise ValueError("Shape mismatch: The shape of labels (received %s) "
                       "should equal the shape of logits except for the last "
                       "dimension (received %s)." % (labels_static_shape,
                                                     logits.get_shape()))
    # Check if no reshapes are required.
    if logits.get_shape().ndims == 2:
      cost, _ = gen_nn_ops.sparse_softmax_cross_entropy_with_logits(
          precise_logits, labels, name=name)
      if logits.dtype == dtypes.float16:
        return math_ops.cast(cost, dtypes.float16)
      else:
        return cost

    # Perform a check of the dynamic shapes if the static shapes are not fully
    # defined.
    shape_checks = []
    if not static_shapes_fully_defined:
      shape_checks.append(
          check_ops.assert_equal(
              array_ops.shape(labels),
              array_ops.shape(logits)[:-1]))
    with ops.control_dependencies(shape_checks):
      # Reshape logits to 2 dim, labels to 1 dim.
      num_classes = array_ops.shape(logits)[array_ops.rank(logits) - 1]
      precise_logits = array_ops.reshape(precise_logits, [-1, num_classes])
      labels = array_ops.reshape(labels, [-1])
      # The second output tensor contains the gradients.  We use it in
      # _CrossEntropyGrad() in nn_grad but not here.
      cost, _ = gen_nn_ops.sparse_softmax_cross_entropy_with_logits(
          precise_logits, labels, name=name)
      cost = array_ops.reshape(cost, labels_shape)
      cost.set_shape(labels_static_shape)
      if logits.dtype == dtypes.float16:
        return math_ops.cast(cost, dtypes.float16)
      else:
        return cost


@tf_export("nn.sparse_softmax_cross_entropy_with_logits", v1=[])
@dispatch.add_dispatch_support
def sparse_softmax_cross_entropy_with_logits_v2(labels, logits, name=None):
  """Computes sparse softmax cross entropy between `logits` and `labels`.

  Measures the probability error in discrete classification tasks in which the
  classes are mutually exclusive (each entry is in exactly one class).  For
  example, each CIFAR-10 image is labeled with one and only one label: an image
  can be a dog or a truck, but not both.

  **NOTE:**  For this operation, the probability of a given label is considered
  exclusive.  That is, soft classes are not allowed, and the `labels` vector
  must provide a single specific index for the true class for each row of
  `logits` (each minibatch entry).  For soft softmax classification with
  a probability distribution for each entry, see
  `softmax_cross_entropy_with_logits_v2`.

  **WARNING:** This op expects unscaled logits, since it performs a `softmax`
  on `logits` internally for efficiency.  Do not call this op with the
  output of `softmax`, as it will produce incorrect results.

  A common use case is to have logits of shape
  `[batch_size, num_classes]` and have labels of shape
  `[batch_size]`, but higher dimensions are supported, in which
  case the `dim`-th dimension is assumed to be of size `num_classes`.
  `logits` must have the dtype of `float16`, `float32`, or `float64`, and
  `labels` must have the dtype of `int32` or `int64`.

  **Note that to avoid confusion, it is required to pass only named arguments to
  this function.**

  Args:
    labels: `Tensor` of shape `[d_0, d_1, ..., d_{r-1}]` (where `r` is rank of
      `labels` and result) and dtype `int32` or `int64`. Each entry in `labels`
      must be an index in `[0, num_classes)`. Other values will raise an
      exception when this op is run on CPU, and return `NaN` for corresponding
      loss and gradient rows on GPU.
    logits: Unscaled log probabilities of shape `[d_0, d_1, ..., d_{r-1},
      num_classes]` and dtype `float16`, `float32`, or `float64`.
    name: A name for the operation (optional).

  Returns:
    A `Tensor` of the same shape as `labels` and of the same type as `logits`
    with the softmax cross entropy loss.

  Raises:
    ValueError: If logits are scalars (need to have rank >= 1) or if the rank
      of the labels is not equal to the rank of the logits minus one.
  """
  return sparse_softmax_cross_entropy_with_logits(
      labels=labels, logits=logits, name=name)


@tf_export("nn.avg_pool", v1=["nn.avg_pool_v2"])
@dispatch.add_dispatch_support
def avg_pool_v2(input, ksize, strides, padding, data_format=None, name=None):  # pylint: disable=redefined-builtin
  """Performs the avg pooling on the input.

  Each entry in `output` is the mean of the corresponding size `ksize`
  window in `value`.

  Args:
    input:  Tensor of rank N+2, of shape `[batch_size] + input_spatial_shape +
      [num_channels]` if `data_format` does not start with "NC" (default), or
      `[batch_size, num_channels] + input_spatial_shape` if data_format starts
      with "NC". Pooling happens over the spatial dimensions only.
    ksize: An int or list of `ints` that has length `1`, `N` or `N+2`. The size
      of the window for each dimension of the input tensor.
    strides: An int or list of `ints` that has length `1`, `N` or `N+2`. The
      stride of the sliding window for each dimension of the input tensor.
    padding: A string, either `'VALID'` or `'SAME'`. The padding algorithm. See
      the "returns" section of `tf.nn.convolution` for details.
    data_format: A string. Specifies the channel dimension. For N=1 it can be
      either "NWC" (default) or "NCW", for N=2 it can be either "NHWC" (default)
      or "NCHW" and for N=3 either "NDHWC" (default) or "NCDHW".
    name: Optional name for the operation.

  Returns:
    A `Tensor` of format specified by `data_format`.
    The average pooled output tensor.
  """
  if input.shape is not None:
    n = len(input.shape) - 2
  elif data_format is not None:
    n = len(data_format) - 2
  else:
    raise ValueError(
        "The input must have a rank or a data format must be given.")
  if not 1 <= n <= 3:
    raise ValueError(
        "Input tensor must be of rank 3, 4 or 5 but was {}.".format(n + 2))

  if data_format is None:
    channel_index = n + 1
  else:
    channel_index = 1 if data_format.startswith("NC") else n + 1

  ksize = _get_sequence(ksize, n, channel_index, "ksize")
  strides = _get_sequence(strides, n, channel_index, "strides")

  avg_pooling_ops = {
      1: avg_pool1d,
      2: gen_nn_ops.avg_pool,
      3: gen_nn_ops.avg_pool3d
  }

  op = avg_pooling_ops[n]
  return op(
      input,
      ksize=ksize,
      strides=strides,
      padding=padding,
      data_format=data_format,
      name=name)


@tf_export(v1=["nn.avg_pool", "nn.avg_pool2d"])
@dispatch.add_dispatch_support
def avg_pool(value, ksize, strides, padding, data_format="NHWC",
             name=None, input=None):  # pylint: disable=redefined-builtin
  """Performs the average pooling on the input.

  Each entry in `output` is the mean of the corresponding size `ksize`
  window in `value`.

  Args:
    value: A 4-D `Tensor` of shape `[batch, height, width, channels]` and type
      `float32`, `float64`, `qint8`, `quint8`, or `qint32`.
    ksize: An int or list of `ints` that has length `1`, `2` or `4`. The size of
      the window for each dimension of the input tensor.
    strides: An int or list of `ints` that has length `1`, `2` or `4`. The
      stride of the sliding window for each dimension of the input tensor.
    padding: A string, either `'VALID'` or `'SAME'`. The padding algorithm.
      See the "returns" section of `tf.nn.convolution` for details.
    data_format: A string. 'NHWC' and 'NCHW' are supported.
    name: Optional name for the operation.
    input: Alias for value.

  Returns:
    A `Tensor` with the same type as `value`.  The average pooled output tensor.
  """
  with ops.name_scope(name, "AvgPool", [value]) as name:
    value = deprecation.deprecated_argument_lookup(
        "input", input, "value", value)

    if data_format is None:
      data_format = "NHWC"
    channel_index = 1 if data_format.startswith("NC") else 3

    ksize = _get_sequence(ksize, 2, channel_index, "ksize")
    strides = _get_sequence(strides, 2, channel_index, "strides")

    return gen_nn_ops.avg_pool(
        value,
        ksize=ksize,
        strides=strides,
        padding=padding,
        data_format=data_format,
        name=name)


@tf_export("nn.avg_pool2d", v1=[])
@dispatch.add_dispatch_support
def avg_pool2d(input, ksize, strides, padding, data_format="NHWC", name=None):  # pylint: disable=redefined-builtin
  """Performs the average pooling on the input.

  Each entry in `output` is the mean of the corresponding size `ksize`
  window in `value`.

  Args:
    input: A 4-D `Tensor` of shape `[batch, height, width, channels]` and type
      `float32`, `float64`, `qint8`, `quint8`, or `qint32`.
    ksize: An int or list of `ints` that has length `1`, `2` or `4`. The size of
      the window for each dimension of the input tensor.
    strides: An int or list of `ints` that has length `1`, `2` or `4`. The
      stride of the sliding window for each dimension of the input tensor.
    padding: A string, either `'VALID'` or `'SAME'`. The padding algorithm.
      See the "returns" section of `tf.nn.convolution` for details.
    data_format: A string. 'NHWC' and 'NCHW' are supported.
    name: Optional name for the operation.

  Returns:
    A `Tensor` with the same type as `value`.  The average pooled output tensor.
  """
  with ops.name_scope(name, "AvgPool2D", [input]) as name:
    if data_format is None:
      data_format = "NHWC"
    channel_index = 1 if data_format.startswith("NC") else 3

    ksize = _get_sequence(ksize, 2, channel_index, "ksize")
    strides = _get_sequence(strides, 2, channel_index, "strides")

    return gen_nn_ops.avg_pool(
        input,
        ksize=ksize,
        strides=strides,
        padding=padding,
        data_format=data_format,
        name=name)


@tf_export("nn.avg_pool1d")
@dispatch.add_dispatch_support
def avg_pool1d(input, ksize, strides, padding, data_format="NWC", name=None):  # pylint: disable=redefined-builtin
  """Performs the average pooling on the input.

  Each entry in `output` is the mean of the corresponding size `ksize`
  window in `value`.

  Note internally this op reshapes and uses the underlying 2d operation.

  Args:
    input: A 3-D `Tensor` of the format specified by `data_format`.
    ksize: An int or list of `ints` that has length `1` or `3`. The size of the
      window for each dimension of the input tensor.
    strides: An int or list of `ints` that has length `1` or `3`. The stride of
      the sliding window for each dimension of the input tensor.
    padding: A string, either `'VALID'` or `'SAME'`. The padding algorithm. See
      the "returns" section of `tf.nn.convolution` for details.
    data_format: An optional string from: "NWC", "NCW". Defaults to "NWC".
    name: A name for the operation (optional).

  Returns:
    A `Tensor` of format specified by `data_format`.
    The max pooled output tensor.
  """
  with ops.name_scope(name, "AvgPool1D", [input]) as name:
    if data_format is None:
      data_format = "NWC"
    channel_index = 1 if data_format.startswith("NC") else 2
    ksize = [1] + _get_sequence(ksize, 1, channel_index, "ksize")
    strides = [1] + _get_sequence(strides, 1, channel_index, "strides")

    expanding_dim = 1 if data_format == "NWC" else 2
    data_format = "NHWC" if data_format == "NWC" else "NCHW"

    input = array_ops.expand_dims_v2(input, expanding_dim)
    result = gen_nn_ops.avg_pool(
        input,
        ksize=ksize,
        strides=strides,
        padding=padding,
        data_format=data_format,
        name=name)
    return array_ops.squeeze(result, expanding_dim)


@tf_export("nn.avg_pool3d")
@dispatch.add_dispatch_support
def avg_pool3d(input, ksize, strides, padding, data_format="NDHWC", name=None):  # pylint: disable=redefined-builtin
  """Performs the average pooling on the input.

  Each entry in `output` is the mean of the corresponding size `ksize`
  window in `value`.

  Args:
    input: A 5-D `Tensor` of shape `[batch, height, width, channels]` and type
      `float32`, `float64`, `qint8`, `quint8`, or `qint32`.
    ksize: An int or list of `ints` that has length `1`, `3` or `5`. The size of
      the window for each dimension of the input tensor.
    strides: An int or list of `ints` that has length `1`, `3` or `5`. The
      stride of the sliding window for each dimension of the input tensor.
    padding: A string, either `'VALID'` or `'SAME'`. The padding algorithm.
      See the "returns" section of `tf.nn.convolution` for details.
    data_format: A string. 'NDHWC' and 'NCDHW' are supported.
    name: Optional name for the operation.

  Returns:
    A `Tensor` with the same type as `value`.  The average pooled output tensor.
  """
  with ops.name_scope(name, "AvgPool3D", [input]) as name:
    if data_format is None:
      data_format = "NDHWC"
    channel_index = 1 if data_format.startswith("NC") else 3

    ksize = _get_sequence(ksize, 3, channel_index, "ksize")
    strides = _get_sequence(strides, 3, channel_index, "strides")

    return gen_nn_ops.avg_pool3d(
        input,
        ksize=ksize,
        strides=strides,
        padding=padding,
        data_format=data_format,
        name=name)


# pylint: disable=redefined-builtin
@tf_export("nn.max_pool", v1=["nn.max_pool_v2"])
@dispatch.add_dispatch_support
def max_pool_v2(input, ksize, strides, padding, data_format=None, name=None):
  """Performs the max pooling on the input.

  Args:
    input:  Tensor of rank N+2, of shape `[batch_size] + input_spatial_shape +
      [num_channels]` if `data_format` does not start with "NC" (default), or
      `[batch_size, num_channels] + input_spatial_shape` if data_format starts
      with "NC". Pooling happens over the spatial dimensions only.
    ksize: An int or list of `ints` that has length `1`, `N` or `N+2`. The size
      of the window for each dimension of the input tensor.
    strides: An int or list of `ints` that has length `1`, `N` or `N+2`. The
      stride of the sliding window for each dimension of the input tensor.
    padding: A string, either `'VALID'` or `'SAME'`. The padding algorithm. See
      the "returns" section of `tf.nn.convolution` for details.
    data_format: A string. Specifies the channel dimension. For N=1 it can be
      either "NWC" (default) or "NCW", for N=2 it can be either "NHWC" (default)
      or "NCHW" and for N=3 either "NDHWC" (default) or "NCDHW".
    name: Optional name for the operation.

  Returns:
    A `Tensor` of format specified by `data_format`.
    The max pooled output tensor.
  """
  if input.shape is not None:
    n = len(input.shape) - 2
  elif data_format is not None:
    n = len(data_format) - 2
  else:
    raise ValueError(
        "The input must have a rank or a data format must be given.")
  if not 1 <= n <= 3:
    raise ValueError(
        "Input tensor must be of rank 3, 4 or 5 but was {}.".format(n + 2))

  if data_format is None:
    channel_index = n + 1
  else:
    channel_index = 1 if data_format.startswith("NC") else n + 1

  ksize = _get_sequence(ksize, n, channel_index, "ksize")
  strides = _get_sequence(strides, n, channel_index, "strides")

  max_pooling_ops = {
      1: max_pool1d,
      2: gen_nn_ops.max_pool,
      3: gen_nn_ops.max_pool3d
  }

  op = max_pooling_ops[n]
  return op(
      input,
      ksize=ksize,
      strides=strides,
      padding=padding,
      data_format=data_format,
      name=name)
# pylint: enable=redefined-builtin


@tf_export(v1=["nn.max_pool"])
@dispatch.add_dispatch_support
def max_pool(value,
             ksize,
             strides,
             padding,
             data_format="NHWC",
             name=None,
             input=None):  # pylint: disable=redefined-builtin
  """Performs the max pooling on the input.

  Args:
    value: A 4-D `Tensor` of the format specified by `data_format`.
    ksize: An int or list of `ints` that has length `1`, `2` or `4`.
      The size of the window for each dimension of the input tensor.
    strides: An int or list of `ints` that has length `1`, `2` or `4`.
      The stride of the sliding window for each dimension of the input tensor.
    padding: A string, either `'VALID'` or `'SAME'`. The padding algorithm.
      See the "returns" section of `tf.nn.convolution` for details.
    data_format: A string. 'NHWC', 'NCHW' and 'NCHW_VECT_C' are supported.
    name: Optional name for the operation.
    input: Alias for value.

  Returns:
    A `Tensor` of format specified by `data_format`.
    The max pooled output tensor.
  """
  value = deprecation.deprecated_argument_lookup("input", input, "value", value)
  with ops.name_scope(name, "MaxPool", [value]) as name:
    if data_format is None:
      data_format = "NHWC"
    channel_index = 1 if data_format.startswith("NC") else 3

    ksize = _get_sequence(ksize, 2, channel_index, "ksize")
    strides = _get_sequence(strides, 2, channel_index, "strides")
    if ((np.isscalar(ksize) and ksize == 0) or
        (isinstance(ksize,
                    (list, tuple, np.ndarray)) and any(v == 0 for v in ksize))):
      raise ValueError("ksize cannot be zero.")

    return gen_nn_ops.max_pool(
        value,
        ksize=ksize,
        strides=strides,
        padding=padding,
        data_format=data_format,
        name=name)


# pylint: disable=redefined-builtin
@tf_export("nn.max_pool1d")
@dispatch.add_dispatch_support
def max_pool1d(input, ksize, strides, padding, data_format="NWC", name=None):
  """Performs the max pooling on the input.

  Note internally this op reshapes and uses the underlying 2d operation.

  Args:
    input: A 3-D `Tensor` of the format specified by `data_format`.
    ksize: An int or list of `ints` that has length `1` or `3`. The size of the
      window for each dimension of the input tensor.
    strides: An int or list of `ints` that has length `1` or `3`. The stride of
      the sliding window for each dimension of the input tensor.
    padding: A string, either `'VALID'` or `'SAME'`. The padding algorithm. See
      the "returns" section of `tf.nn.convolution` for details.
    data_format: An optional string from: "NWC", "NCW". Defaults to "NWC".
    name: A name for the operation (optional).

  Returns:
    A `Tensor` of format specified by `data_format`.
    The max pooled output tensor.
  """
  with ops.name_scope(name, "MaxPool1d", [input]) as name:
    if data_format is None:
      data_format = "NWC"
    channel_index = 1 if data_format.startswith("NC") else 2
    ksize = [1] + _get_sequence(ksize, 1, channel_index, "ksize")
    strides = [1] + _get_sequence(strides, 1, channel_index, "strides")

    expanding_dim = 1 if data_format == "NWC" else 2
    data_format = "NHWC" if data_format == "NWC" else "NCHW"

    input = array_ops.expand_dims_v2(input, expanding_dim)
    result = gen_nn_ops.max_pool(
        input,
        ksize=ksize,
        strides=strides,
        padding=padding,
        data_format=data_format,
        name=name)
    return array_ops.squeeze(result, expanding_dim)
# pylint: enable=redefined-builtin


# pylint: disable=redefined-builtin
@tf_export("nn.max_pool2d")
@dispatch.add_dispatch_support
def max_pool2d(input, ksize, strides, padding, data_format="NHWC", name=None):
  """Performs the max pooling on the input.

  Args:
    input: A 4-D `Tensor` of the format specified by `data_format`.
    ksize: An int or list of `ints` that has length `1`, `2` or `4`. The size of
      the window for each dimension of the input tensor.
    strides: An int or list of `ints` that has length `1`, `2` or `4`. The
      stride of the sliding window for each dimension of the input tensor.
    padding: A string, either `'VALID'` or `'SAME'`. The padding algorithm. See
      the "returns" section of `tf.nn.convolution` for details.
    data_format: A string. 'NHWC', 'NCHW' and 'NCHW_VECT_C' are supported.
    name: Optional name for the operation.

  Returns:
    A `Tensor` of format specified by `data_format`.
    The max pooled output tensor.
  """
  with ops.name_scope(name, "MaxPool2d", [input]) as name:
    if data_format is None:
      data_format = "NHWC"
    channel_index = 1 if data_format.startswith("NC") else 3

    ksize = _get_sequence(ksize, 2, channel_index, "ksize")
    strides = _get_sequence(strides, 2, channel_index, "strides")

    return gen_nn_ops.max_pool(
        input,
        ksize=ksize,
        strides=strides,
        padding=padding,
        data_format=data_format,
        name=name)
# pylint: enable=redefined-builtin


# pylint: disable=redefined-builtin
@tf_export("nn.max_pool3d")
@dispatch.add_dispatch_support
def max_pool3d(input, ksize, strides, padding, data_format="NDHWC", name=None):
  """Performs the max pooling on the input.

  Args:
    input: A 5-D `Tensor` of the format specified by `data_format`.
    ksize: An int or list of `ints` that has length `1`, `3` or `5`. The size of
      the window for each dimension of the input tensor.
    strides: An int or list of `ints` that has length `1`, `3` or `5`. The
      stride of the sliding window for each dimension of the input tensor.
    padding: A string, either `'VALID'` or `'SAME'`. The padding algorithm. See
      the "returns" section of `tf.nn.convolution` for details.
    data_format: An optional string from: "NDHWC", "NCDHW". Defaults to "NDHWC".
      The data format of the input and output data. With the default format
      "NDHWC", the data is stored in the order of: [batch, in_depth, in_height,
        in_width, in_channels]. Alternatively, the format could be "NCDHW", the
      data storage order is: [batch, in_channels, in_depth, in_height,
        in_width].
    name: A name for the operation (optional).

  Returns:
    A `Tensor` of format specified by `data_format`.
    The max pooled output tensor.
  """
  with ops.name_scope(name, "MaxPool3D", [input]) as name:
    if data_format is None:
      data_format = "NDHWC"
    channel_index = 1 if data_format.startswith("NC") else 4

    ksize = _get_sequence(ksize, 3, channel_index, "ksize")
    strides = _get_sequence(strides, 3, channel_index, "strides")

    return gen_nn_ops.max_pool3d(
        input,
        ksize=ksize,
        strides=strides,
        padding=padding,
        data_format=data_format,
        name=name)
# pylint: enable=redefined-builtin


@tf_export("nn.max_pool_with_argmax", v1=[])
@dispatch.add_dispatch_support
def max_pool_with_argmax_v2(
    input,  # pylint: disable=redefined-builtin
    ksize,
    strides,
    padding,
    data_format="NHWC",
    output_dtype=dtypes.int64,
    include_batch_in_index=False,
    name=None):
  """Performs max pooling on the input and outputs both max values and indices.

  The indices in `argmax` are flattened, so that a maximum value at position
  `[b, y, x, c]` becomes flattened index: `(y * width + x) * channels + c` if
  `include_batch_in_index` is False;
  `((b * height + y) * width + x) * channels + c`
  if `include_batch_in_index` is True.

  The indices returned are always in `[0, height) x [0, width)` before
  flattening, even if padding is involved and the mathematically correct answer
  is outside (either negative or too large).  This is a bug, but fixing it is
  difficult to do in a safe backwards compatible way, especially due to
  flattening.

  Args:
    input: A `Tensor`. Must be one of the following types: `float32`, `float64`,
      `int32`, `uint8`, `int16`, `int8`, `int64`, `bfloat16`, `uint16`, `half`,
      `uint32`, `uint64`.
      4-D with shape `[batch, height, width, channels]`.  Input to pool over.
    ksize: An int or list of `ints` that has length `1`, `2` or `4`.
      The size of the window for each dimension of the input tensor.
    strides: An int or list of `ints` that has length `1`, `2` or `4`.
      The stride of the sliding window for each dimension of the
      input tensor.
    padding: A `string` from: `"SAME", "VALID"`.
      The type of padding algorithm to use.
    data_format: An optional `string`, must be set to `"NHWC"`. Defaults to
      `"NHWC"`.
      Specify the data format of the input and output data.
    output_dtype: An optional `tf.DType` from: `tf.int32, tf.int64`.
      Defaults to `tf.int64`.
      The dtype of the returned argmax tensor.
    include_batch_in_index: An optional `boolean`. Defaults to `False`.
      Whether to include batch dimension in flattened index of `argmax`.
    name: A name for the operation (optional).

  Returns:
    A tuple of `Tensor` objects (output, argmax).

    output: A `Tensor`. Has the same type as `input`.
    argmax: A `Tensor` of type `output_dtype`.
  """

  if data_format != "NHWC":
    raise ValueError("Data formats other than 'NHWC' are not yet supported")

  ksize = _get_sequence(ksize, 2, 3, "ksize")
  strides = _get_sequence(strides, 2, 3, "strides")

  return gen_nn_ops.max_pool_with_argmax(
      input=input,
      ksize=ksize,
      strides=strides,
      padding=padding,
      Targmax=output_dtype,
      include_batch_in_index=include_batch_in_index,
      name=name)


@tf_export(v1=["nn.max_pool_with_argmax"])
@dispatch.add_dispatch_support
def max_pool_with_argmax_v1(  # pylint: disable=missing-docstring,invalid-name
    input,  # pylint: disable=redefined-builtin
    ksize,
    strides,
    padding,
    data_format="NHWC",
    Targmax=None,
    name=None,
    output_dtype=None,
    include_batch_in_index=False):
  if data_format != "NHWC":
    raise ValueError("Data formats other than 'NHWC' are not yet supported")

  Targmax = deprecated_argument_lookup(
      "output_dtype", output_dtype, "Targmax", Targmax)
  if Targmax is None:
    Targmax = dtypes.int64
  return gen_nn_ops.max_pool_with_argmax(
      input=input,
      ksize=ksize,
      strides=strides,
      padding=padding,
      Targmax=Targmax,
      include_batch_in_index=include_batch_in_index,
      name=name)


max_pool_with_argmax_v1.__doc__ = gen_nn_ops.max_pool_with_argmax.__doc__


@ops.RegisterStatistics("Conv3D", "flops")
def _calc_conv3d_flops(graph, node):
  """Calculates the compute resources needed for Conv3D."""
  input_shape = graph_util.tensor_shape_from_node_def_name(graph, node.input[0])
  input_shape.assert_is_fully_defined()
  filter_shape = graph_util.tensor_shape_from_node_def_name(
      graph, node.input[1])
  filter_shape.assert_is_fully_defined()
  output_shape = graph_util.tensor_shape_from_node_def_name(graph, node.name)
  output_shape.assert_is_fully_defined()
  filter_time = int(filter_shape[0])
  filter_height = int(filter_shape[1])
  filter_width = int(filter_shape[2])
  filter_in_depth = int(filter_shape[3])
  output_count = np.prod(output_shape.as_list(), dtype=np.int64)
  return ops.OpStats("flops", (output_count * filter_in_depth * filter_time *
                               filter_height * filter_width * 2))


@ops.RegisterStatistics("Conv2D", "flops")
def _calc_conv_flops(graph, node):
  """Calculates the compute resources needed for Conv2D."""
  input_shape = graph_util.tensor_shape_from_node_def_name(graph, node.input[0])
  input_shape.assert_is_fully_defined()
  filter_shape = graph_util.tensor_shape_from_node_def_name(
      graph, node.input[1])
  filter_shape.assert_is_fully_defined()
  output_shape = graph_util.tensor_shape_from_node_def_name(graph, node.name)
  output_shape.assert_is_fully_defined()
  filter_height = int(filter_shape[0])
  filter_width = int(filter_shape[1])
  filter_in_depth = int(filter_shape[2])
  output_count = np.prod(output_shape.as_list(), dtype=np.int64)
  return ops.OpStats(
      "flops",
      (output_count * filter_in_depth * filter_height * filter_width * 2))


@ops.RegisterStatistics("DepthwiseConv2dNative", "flops")
def _calc_depthwise_conv_flops(graph, node):
  """Calculates the compute resources needed for DepthwiseConv2dNative."""
  input_shape = graph_util.tensor_shape_from_node_def_name(graph, node.input[0])
  input_shape.assert_is_fully_defined()
  filter_shape = graph_util.tensor_shape_from_node_def_name(
      graph, node.input[1])
  filter_shape.assert_is_fully_defined()
  output_shape = graph_util.tensor_shape_from_node_def_name(graph, node.name)
  output_shape.assert_is_fully_defined()
  filter_height = int(filter_shape[0])
  filter_width = int(filter_shape[1])
  output_count = np.prod(output_shape.as_list(), dtype=np.int64)
  return ops.OpStats("flops", (output_count * filter_height * filter_width * 2))


@ops.RegisterStatistics("BiasAdd", "flops")
def _calc_bias_add_flops(graph, node):
  """Calculates the computing needed for BiasAdd."""
  input_shape = graph_util.tensor_shape_from_node_def_name(graph, node.input[0])
  input_shape.assert_is_fully_defined()
  input_count = np.prod(input_shape.as_list())
  return ops.OpStats("flops", input_count)


@tf_export(v1=["nn.xw_plus_b"])
@dispatch.add_dispatch_support
def xw_plus_b(x, weights, biases, name=None):  # pylint: disable=invalid-name
  """Computes matmul(x, weights) + biases.

  Args:
    x: a 2D tensor.  Dimensions typically: batch, in_units
    weights: a 2D tensor.  Dimensions typically: in_units, out_units
    biases: a 1D tensor.  Dimensions: out_units
    name: A name for the operation (optional).  If not specified
      "xw_plus_b" is used.

  Returns:
    A 2-D Tensor computing matmul(x, weights) + biases.
    Dimensions typically: batch, out_units.
  """
  with ops.name_scope(name, "xw_plus_b", [x, weights, biases]) as name:
    x = ops.convert_to_tensor(x, name="x")
    weights = ops.convert_to_tensor(weights, name="weights")
    biases = ops.convert_to_tensor(biases, name="biases")
    mm = math_ops.matmul(x, weights)
    return bias_add(mm, biases, name=name)


def xw_plus_b_v1(x, weights, biases, name=None):
  """Computes matmul(x, weights) + biases.

  This is a deprecated version of that will soon be removed.

  Args:
    x: a 2D tensor.  Dimensions typically: batch, in_units
    weights: a 2D tensor.  Dimensions typically: in_units, out_units
    biases: a 1D tensor.  Dimensions: out_units
    name: A name for the operation (optional).  If not specified
      "xw_plus_b_v1" is used.

  Returns:
    A 2-D Tensor computing matmul(x, weights) + biases.
    Dimensions typically: batch, out_units.
  """
  with ops.name_scope(name, "xw_plus_b_v1", [x, weights, biases]) as name:
    x = ops.convert_to_tensor(x, name="x")
    weights = ops.convert_to_tensor(weights, name="weights")
    biases = ops.convert_to_tensor(biases, name="biases")
    mm = math_ops.matmul(x, weights)
    return bias_add_v1(mm, biases, name=name)


def _get_noise_shape(x, noise_shape):
  # If noise_shape is none return immediately.
  if noise_shape is None:
    return array_ops.shape(x)

  try:
    # Best effort to figure out the intended shape.
    # If not possible, let the op to handle it.
    # In eager mode exception will show up.
    noise_shape_ = tensor_shape.as_shape(noise_shape)
  except (TypeError, ValueError):
    return noise_shape

  if x.shape.dims is not None and len(x.shape.dims) == len(noise_shape_.dims):
    new_dims = []
    for i, dim in enumerate(x.shape.dims):
      if noise_shape_.dims[i].value is None and dim.value is not None:
        new_dims.append(dim.value)
      else:
        new_dims.append(noise_shape_.dims[i].value)
    return tensor_shape.TensorShape(new_dims)

  return noise_shape


@tf_export(v1=["nn.dropout"])
@dispatch.add_dispatch_support
@deprecation.deprecated_args(None, "Please use `rate` instead of `keep_prob`. "
                             "Rate should be set to `rate = 1 - keep_prob`.",
                             "keep_prob")
def dropout(x, keep_prob=None, noise_shape=None, seed=None, name=None,
            rate=None):
  """Computes dropout.

  For each element of `x`, with probability `rate`, outputs `0`, and otherwise
  scales up the input by `1 / (1-rate)`. The scaling is such that the expected
  sum is unchanged.

  By default, each element is kept or dropped independently.  If `noise_shape`
  is specified, it must be
  [broadcastable](http://docs.scipy.org/doc/numpy/user/basics.broadcasting.html)
  to the shape of `x`, and only dimensions with `noise_shape[i] == shape(x)[i]`
  will make independent decisions.  For example, if `shape(x) = [k, l, m, n]`
  and `noise_shape = [k, 1, 1, n]`, each batch and channel component will be
  kept independently and each row and column will be kept or not kept together.

  Args:
    x: A floating point tensor.
    keep_prob: (deprecated) A deprecated alias for `(1-rate)`.
    noise_shape: A 1-D `Tensor` of type `int32`, representing the
      shape for randomly generated keep/drop flags.
    seed: A Python integer. Used to create random seeds. See
      `tf.random.set_seed` for behavior.
    name: A name for this operation (optional).
    rate: A scalar `Tensor` with the same type as `x`. The probability that each
      element of `x` is discarded.

  Returns:
    A Tensor of the same shape of `x`.

  Raises:
    ValueError: If `rate` is not in `[0, 1)` or if `x` is not a floating
      point tensor.
  """
  try:
    keep = 1. - keep_prob if keep_prob is not None else None
  except TypeError:
    raise ValueError("keep_prob must be a floating point number or Tensor "
                     "(got %r)" % keep_prob)

  rate = deprecation.deprecated_argument_lookup(
      "rate", rate,
      "keep_prob", keep)

  if rate is None:
    raise ValueError("You must provide a rate to dropout.")

  return dropout_v2(x, rate, noise_shape=noise_shape, seed=seed, name=name)


@tf_export("nn.dropout", v1=[])
@dispatch.add_dispatch_support
def dropout_v2(x, rate, noise_shape=None, seed=None, name=None):
  """Computes dropout: randomly sets elements to zero to prevent overfitting.

  Note: The behavior of dropout has changed between TensorFlow 1.x and 2.x.
  When converting 1.x code, please use named arguments to ensure behavior stays
  consistent.

  See also: `tf.keras.layers.Dropout` for a dropout layer.

  [Dropout](https://arxiv.org/abs/1207.0580) is useful for regularizing DNN
  models. Inputs elements are randomly set to zero (and the other elements are
  rescaled). This encourages each node to be independently useful, as it cannot
  rely on the output of other nodes.

  More precisely: With probability `rate` elements of `x` are set to `0`.
  The remaining elements are scaled up by `1.0 / (1 - rate)`, so that the
  expected value is preserved.

  >>> tf.random.set_seed(0)
  >>> x = tf.ones([3,5])
  >>> tf.nn.dropout(x, rate = 0.5, seed = 1).numpy()
  array([[2., 0., 0., 2., 2.],
       [2., 2., 2., 2., 2.],
       [2., 0., 2., 0., 2.]], dtype=float32)

  >>> tf.random.set_seed(0)
  >>> x = tf.ones([3,5])
  >>> tf.nn.dropout(x, rate = 0.8, seed = 1).numpy()
  array([[0., 0., 0., 5., 5.],
       [0., 5., 0., 5., 0.],
       [5., 0., 5., 0., 5.]], dtype=float32)

  >>> tf.nn.dropout(x, rate = 0.0) == x
  <tf.Tensor: shape=(3, 5), dtype=bool, numpy=
    array([[ True,  True,  True,  True,  True],
           [ True,  True,  True,  True,  True],
           [ True,  True,  True,  True,  True]])>


  By default, each element is kept or dropped independently.  If `noise_shape`
  is specified, it must be
  [broadcastable](http://docs.scipy.org/doc/numpy/user/basics.broadcasting.html)
  to the shape of `x`, and only dimensions with `noise_shape[i] == shape(x)[i]`
  will make independent decisions. This is useful for dropping whole
  channels from an image or sequence. For example:

  >>> tf.random.set_seed(0)
  >>> x = tf.ones([3,10])
  >>> tf.nn.dropout(x, rate = 2/3, noise_shape=[1,10], seed=1).numpy()
  array([[0., 0., 0., 3., 3., 0., 3., 3., 3., 0.],
       [0., 0., 0., 3., 3., 0., 3., 3., 3., 0.],
       [0., 0., 0., 3., 3., 0., 3., 3., 3., 0.]], dtype=float32)

  Args:
    x: A floating point tensor.
    rate: A scalar `Tensor` with the same type as x. The probability
      that each element is dropped. For example, setting rate=0.1 would drop
      10% of input elements.
    noise_shape: A 1-D `Tensor` of type `int32`, representing the
      shape for randomly generated keep/drop flags.
    seed: A Python integer. Used to create random seeds. See
      `tf.random.set_seed` for behavior.
    name: A name for this operation (optional).

  Returns:
    A Tensor of the same shape of `x`.

  Raises:
    ValueError: If `rate` is not in `[0, 1)` or if `x` is not a floating point
      tensor. `rate=1` is disallowed, because the output would be all zeros,
      which is likely not what was intended.
  """
  with ops.name_scope(name, "dropout", [x]) as name:
    is_rate_number = isinstance(rate, numbers.Real)
    if is_rate_number and (rate < 0 or rate >= 1):
      raise ValueError("rate must be a scalar tensor or a float in the "
                       "range [0, 1), got %g" % rate)
    x = ops.convert_to_tensor(x, name="x")
    x_dtype = x.dtype
    if not x_dtype.is_floating:
      raise ValueError("x has to be a floating point tensor since it's going "
                       "to be scaled. Got a %s tensor instead." % x_dtype)
    is_executing_eagerly = context.executing_eagerly()
    if not tensor_util.is_tensor(rate):
      if is_rate_number:
        keep_prob = 1 - rate
        scale = 1 / keep_prob
        scale = ops.convert_to_tensor(scale, dtype=x_dtype)
        ret = gen_math_ops.mul(x, scale)
      else:
        raise ValueError("rate is neither scalar nor scalar tensor %r" % rate)
    else:
      rate.get_shape().assert_has_rank(0)
      rate_dtype = rate.dtype
      if rate_dtype != x_dtype:
        if not rate_dtype.is_compatible_with(x_dtype):
          raise ValueError(
              "Tensor dtype %s is incomptaible with Tensor dtype %s: %r" %
              (x_dtype.name, rate_dtype.name, rate))
        rate = gen_math_ops.cast(rate, x_dtype, name="rate")
      one_tensor = constant_op.constant(1, dtype=x_dtype)
      ret = gen_math_ops.real_div(x, gen_math_ops.sub(one_tensor, rate))

    noise_shape = _get_noise_shape(x, noise_shape)
    # Sample a uniform distribution on [0.0, 1.0) and select values larger
    # than rate.
    #
    # NOTE: Random uniform can only generate 2^23 floats on [1.0, 2.0)
    # and subtract 1.0.
    random_tensor = random_ops.random_uniform(
        noise_shape, seed=seed, dtype=x_dtype)
    # NOTE: if (1.0 + rate) - 1 is equal to rate, then that float is selected,
    # hence a >= comparison is used.
    keep_mask = random_tensor >= rate
    ret = gen_math_ops.mul(ret, gen_math_ops.cast(keep_mask, x_dtype))
    if not is_executing_eagerly:
      ret.set_shape(x.get_shape())
    return ret


@tf_export("math.top_k", "nn.top_k")
@dispatch.add_dispatch_support
def top_k(input, k=1, sorted=True, name=None):  # pylint: disable=redefined-builtin
  """Finds values and indices of the `k` largest entries for the last dimension.

  If the input is a vector (rank=1), finds the `k` largest entries in the vector
  and outputs their values and indices as vectors.  Thus `values[j]` is the
  `j`-th largest entry in `input`, and its index is `indices[j]`.

  For matrices (resp. higher rank input), computes the top `k` entries in each
  row (resp. vector along the last dimension).  Thus,

      values.shape = indices.shape = input.shape[:-1] + [k]

  If two elements are equal, the lower-index element appears first.

  Args:
    input: 1-D or higher `Tensor` with last dimension at least `k`.
    k: 0-D `int32` `Tensor`.  Number of top elements to look for along the last
      dimension (along each row for matrices).
    sorted: If true the resulting `k` elements will be sorted by the values in
      descending order.
    name: Optional name for the operation.

  Returns:
    values: The `k` largest elements along each last dimensional slice.
    indices: The indices of `values` within the last dimension of `input`.
  """
  return gen_nn_ops.top_kv2(input, k=k, sorted=sorted, name=name)


def nth_element(input, n, reverse=False, name=None):  # pylint: disable=redefined-builtin
  r"""Finds values of the `n`-th smallest value for the last dimension.

  Note that n is zero-indexed.

  If the input is a vector (rank-1), finds the entries which is the nth-smallest
  value in the vector and outputs their values as scalar tensor.

  For matrices (resp. higher rank input), computes the entries which is the
  nth-smallest value in each row (resp. vector along the last dimension). Thus,

      values.shape = input.shape[:-1]

  Args:
    input: 1-D or higher `Tensor` with last dimension at least `n+1`.
    n: A `Tensor` of type `int32`.
      0-D. Position of sorted vector to select along the last dimension (along
      each row for matrices). Valid range of n is `[0, input.shape[:-1])`
    reverse: An optional `bool`. Defaults to `False`.
      When set to True, find the nth-largest value in the vector and vice
      versa.
    name: A name for the operation (optional).

  Returns:
    A `Tensor`. Has the same type as `input`.
    The `n`-th order statistic along each last dimensional slice.
  """
  return gen_nn_ops.nth_element(input, n, reverse=reverse, name=name)


@tf_export(v1=["nn.fractional_max_pool"])
@dispatch.add_dispatch_support
@deprecation.deprecated(date=None, instructions="`seed2` and `deterministic` "
                        "args are deprecated.  Use fractional_max_pool_v2.")
def fractional_max_pool(value,
                        pooling_ratio,
                        pseudo_random=False,
                        overlapping=False,
                        deterministic=False,
                        seed=0,
                        seed2=0,
                        name=None):   # pylint: disable=redefined-builtin
  r"""Performs fractional max pooling on the input.

  This is a deprecated version of `fractional_max_pool`.

  Fractional max pooling is slightly different than regular max pooling.  In
  regular max pooling, you downsize an input set by taking the maximum value of
  smaller N x N subsections of the set (often 2x2), and try to reduce the set by
  a factor of N, where N is an integer.  Fractional max pooling, as you might
  expect from the word "fractional", means that the overall reduction ratio N
  does not have to be an integer.

  The sizes of the pooling regions are generated randomly but are fairly
  uniform.  For example, let's look at the height dimension, and the constraints
  on the list of rows that will be pool boundaries.

  First we define the following:

  1.  input_row_length : the number of rows from the input set
  2.  output_row_length : which will be smaller than the input
  3.  alpha = input_row_length / output_row_length : our reduction ratio
  4.  K = floor(alpha)
  5.  row_pooling_sequence : this is the result list of pool boundary rows

  Then, row_pooling_sequence should satisfy:

  1.  a[0] = 0 : the first value of the sequence is 0
  2.  a[end] = input_row_length : the last value of the sequence is the size
  3.  K <= (a[i+1] - a[i]) <= K+1 : all intervals are K or K+1 size
  4.  length(row_pooling_sequence) = output_row_length+1

  Args:
    value: A `Tensor`. 4-D with shape `[batch, height, width, channels]`.
    pooling_ratio: A list of `floats` that has length >= 4.  Pooling ratio for
      each dimension of `value`, currently only supports row and col dimension
      and should be >= 1.0. For example, a valid pooling ratio looks like [1.0,
      1.44, 1.73, 1.0]. The first and last elements must be 1.0 because we don't
      allow pooling on batch and channels dimensions.  1.44 and 1.73 are pooling
      ratio on height and width dimensions respectively.
    pseudo_random: An optional `bool`.  Defaults to `False`. When set to `True`,
      generates the pooling sequence in a pseudorandom fashion, otherwise, in a
      random fashion. Check (Graham, 2015) for difference between
      pseudorandom and random.
    overlapping: An optional `bool`.  Defaults to `False`.  When set to `True`,
      it means when pooling, the values at the boundary of adjacent pooling
      cells are used by both cells. For example:
      `index  0  1  2  3  4`
      `value  20 5  16 3  7`
      If the pooling sequence is [0, 2, 4], then 16, at index 2 will be used
      twice.  The result would be [20, 16] for fractional max pooling.
    deterministic: An optional `bool`.  Deprecated; use `fractional_max_pool_v2`
      instead.
    seed: An optional `int`.  Defaults to `0`.  If set to be non-zero, the
      random number generator is seeded by the given seed.  Otherwise it is
      seeded by a random seed.
    seed2: An optional `int`.  Deprecated; use `fractional_max_pool_v2` instead.
    name: A name for the operation (optional).

  Returns:
  A tuple of `Tensor` objects (`output`, `row_pooling_sequence`,
  `col_pooling_sequence`).
    output: Output `Tensor` after fractional max pooling.  Has the same type as
      `value`.
    row_pooling_sequence: A `Tensor` of type `int64`.
    col_pooling_sequence: A `Tensor` of type `int64`.

  References:
    Fractional Max-Pooling:
      [Graham, 2015](https://arxiv.org/abs/1412.6071)
      ([pdf](https://arxiv.org/pdf/1412.6071.pdf))
  """
  return gen_nn_ops.fractional_max_pool(value, pooling_ratio, pseudo_random,
                                        overlapping, deterministic, seed, seed2,
                                        name)


@tf_export("nn.fractional_max_pool", v1=[])
@dispatch.add_dispatch_support
def fractional_max_pool_v2(value,
                           pooling_ratio,
                           pseudo_random=False,
                           overlapping=False,
                           seed=0,
                           name=None):  # pylint: disable=redefined-builtin
  r"""Performs fractional max pooling on the input.

  Fractional max pooling is slightly different than regular max pooling.  In
  regular max pooling, you downsize an input set by taking the maximum value of
  smaller N x N subsections of the set (often 2x2), and try to reduce the set by
  a factor of N, where N is an integer.  Fractional max pooling, as you might
  expect from the word "fractional", means that the overall reduction ratio N
  does not have to be an integer.

  The sizes of the pooling regions are generated randomly but are fairly
  uniform.  For example, let's look at the height dimension, and the constraints
  on the list of rows that will be pool boundaries.

  First we define the following:

  1.  input_row_length : the number of rows from the input set
  2.  output_row_length : which will be smaller than the input
  3.  alpha = input_row_length / output_row_length : our reduction ratio
  4.  K = floor(alpha)
  5.  row_pooling_sequence : this is the result list of pool boundary rows

  Then, row_pooling_sequence should satisfy:

  1.  a[0] = 0 : the first value of the sequence is 0
  2.  a[end] = input_row_length : the last value of the sequence is the size
  3.  K <= (a[i+1] - a[i]) <= K+1 : all intervals are K or K+1 size
  4.  length(row_pooling_sequence) = output_row_length+1

  Args:
    value: A `Tensor`. 4-D with shape `[batch, height, width, channels]`.
    pooling_ratio: An int or list of `ints` that has length `1`, `2` or `4`.
      Pooling ratio for each dimension of `value`, currently only supports row
      and col dimension and should be >= 1.0. For example, a valid pooling ratio
      looks like [1.0, 1.44, 1.73, 1.0]. The first and last elements must be 1.0
      because we don't allow pooling on batch and channels dimensions.  1.44 and
      1.73 are pooling ratio on height and width dimensions respectively.
    pseudo_random: An optional `bool`.  Defaults to `False`. When set to `True`,
      generates the pooling sequence in a pseudorandom fashion, otherwise, in a
      random fashion. Check paper (Graham, 2015) for difference between
      pseudorandom and random.
    overlapping: An optional `bool`.  Defaults to `False`.  When set to `True`,
      it means when pooling, the values at the boundary of adjacent pooling
      cells are used by both cells. For example:
      `index  0  1  2  3  4`
      `value  20 5  16 3  7`
      If the pooling sequence is [0, 2, 4], then 16, at index 2 will be used
      twice.  The result would be [20, 16] for fractional max pooling.
    seed: An optional `int`.  Defaults to `0`.  If set to be non-zero, the
      random number generator is seeded by the given seed.  Otherwise it is
      seeded by a random seed.
    name: A name for the operation (optional).

  Returns:
  A tuple of `Tensor` objects (`output`, `row_pooling_sequence`,
  `col_pooling_sequence`).
    output: Output `Tensor` after fractional max pooling.  Has the same type as
      `value`.
    row_pooling_sequence: A `Tensor` of type `int64`.
    col_pooling_sequence: A `Tensor` of type `int64`.

  References:
    Fractional Max-Pooling:
      [Graham, 2015](https://arxiv.org/abs/1412.6071)
      ([pdf](https://arxiv.org/pdf/1412.6071.pdf))
  """
  pooling_ratio = _get_sequence(pooling_ratio, 2, 3, "pooling_ratio")

  if seed == 0:
    return gen_nn_ops.fractional_max_pool(value, pooling_ratio, pseudo_random,
                                          overlapping, deterministic=False,
                                          seed=0, seed2=0, name=name)
  else:
    seed1, seed2 = random_seed.get_seed(seed)
    return gen_nn_ops.fractional_max_pool(value, pooling_ratio, pseudo_random,
                                          overlapping, deterministic=True,
                                          seed=seed1, seed2=seed2, name=name)


@tf_export(v1=["nn.fractional_avg_pool"])
@dispatch.add_dispatch_support
@deprecation.deprecated(date=None, instructions="`seed2` and `deterministic` "
                        "args are deprecated.  Use fractional_avg_pool_v2.")
def fractional_avg_pool(value,
                        pooling_ratio,
                        pseudo_random=False,
                        overlapping=False,
                        deterministic=False,
                        seed=0,
                        seed2=0,
                        name=None):  # pylint: disable=redefined-builtin
  r"""Performs fractional average pooling on the input.

  This is a deprecated version of `fractional_avg_pool`.

  Fractional average pooling is similar to Fractional max pooling in the pooling
  region generation step. The only difference is that after pooling regions are
  generated, a mean operation is performed instead of a max operation in each
  pooling region.

  Args:
    value: A `Tensor`. 4-D with shape `[batch, height, width, channels]`.
    pooling_ratio: A list of `floats` that has length >= 4.  Pooling ratio for
      each dimension of `value`, currently only supports row and col dimension
      and should be >= 1.0. For example, a valid pooling ratio looks like [1.0,
      1.44, 1.73, 1.0]. The first and last elements must be 1.0 because we don't
      allow pooling on batch and channels dimensions.  1.44 and 1.73 are pooling
      ratio on height and width dimensions respectively.
    pseudo_random: An optional `bool`.  Defaults to `False`. When set to `True`,
      generates the pooling sequence in a pseudorandom fashion, otherwise, in a
      random fashion. Check paper (Graham, 2015) for difference between
      pseudorandom and random.
    overlapping: An optional `bool`.  Defaults to `False`.  When set to `True`,
      it means when pooling, the values at the boundary of adjacent pooling
      cells are used by both cells. For example:
      `index  0  1  2  3  4`
      `value  20 5  16 3  7`
      If the pooling sequence is [0, 2, 4], then 16, at index 2 will be used
      twice.  The result would be [20, 16] for fractional avg pooling.
    deterministic: An optional `bool`.  Deprecated; use `fractional_avg_pool_v2`
      instead.
    seed: An optional `int`.  Defaults to `0`.  If set to be non-zero, the
      random number generator is seeded by the given seed.  Otherwise it is
      seeded by a random seed.
    seed2: An optional `int`.  Deprecated; use `fractional_avg_pool_v2` instead.
    name: A name for the operation (optional).

  Returns:
  A tuple of `Tensor` objects (`output`, `row_pooling_sequence`,
  `col_pooling_sequence`).
    output: Output `Tensor` after fractional avg pooling.  Has the same type as
      `value`.
    row_pooling_sequence: A `Tensor` of type `int64`.
    col_pooling_sequence: A `Tensor` of type `int64`.

  References:
    Fractional Max-Pooling:
      [Graham, 2015](https://arxiv.org/abs/1412.6071)
      ([pdf](https://arxiv.org/pdf/1412.6071.pdf))
  """
  return gen_nn_ops.fractional_avg_pool(value, pooling_ratio, pseudo_random,
                                        overlapping, deterministic, seed, seed2,
                                        name=name)


@tf_export("nn.fractional_avg_pool", v1=[])
@dispatch.add_dispatch_support
def fractional_avg_pool_v2(value,
                           pooling_ratio,
                           pseudo_random=False,
                           overlapping=False,
                           seed=0,
                           name=None):  # pylint: disable=redefined-builtin
  r"""Performs fractional average pooling on the input.

  Fractional average pooling is similar to Fractional max pooling in the pooling
  region generation step. The only difference is that after pooling regions are
  generated, a mean operation is performed instead of a max operation in each
  pooling region.

  Args:
    value: A `Tensor`. 4-D with shape `[batch, height, width, channels]`.
    pooling_ratio: A list of `floats` that has length >= 4.  Pooling ratio for
      each dimension of `value`, currently only supports row and col dimension
      and should be >= 1.0. For example, a valid pooling ratio looks like [1.0,
      1.44, 1.73, 1.0]. The first and last elements must be 1.0 because we don't
      allow pooling on batch and channels dimensions.  1.44 and 1.73 are pooling
      ratio on height and width dimensions respectively.
    pseudo_random: An optional `bool`.  Defaults to `False`. When set to `True`,
      generates the pooling sequence in a pseudorandom fashion, otherwise, in a
      random fashion. Check paper (Graham, 2015) for difference between
      pseudorandom and random.
    overlapping: An optional `bool`.  Defaults to `False`.  When set to `True`,
      it means when pooling, the values at the boundary of adjacent pooling
      cells are used by both cells. For example:
      `index  0  1  2  3  4`
      `value  20 5  16 3  7`
      If the pooling sequence is [0, 2, 4], then 16, at index 2 will be used
      twice.  The result would be [20, 16] for fractional avg pooling.
    seed: An optional `int`.  Defaults to `0`.  If set to be non-zero, the
      random number generator is seeded by the given seed.  Otherwise it is
      seeded by a random seed.
    name: A name for the operation (optional).

  Returns:
  A tuple of `Tensor` objects (`output`, `row_pooling_sequence`,
  `col_pooling_sequence`).
    output: Output `Tensor` after fractional avg pooling.  Has the same type as
      `value`.
    row_pooling_sequence: A `Tensor` of type `int64`.
    col_pooling_sequence: A `Tensor` of type `int64`.

  References:
    Fractional Max-Pooling:
      [Graham, 2015](https://arxiv.org/abs/1412.6071)
      ([pdf](https://arxiv.org/pdf/1412.6071.pdf))
  """
  if seed == 0:
    return gen_nn_ops.fractional_avg_pool(value, pooling_ratio, pseudo_random,
                                          overlapping, deterministic=False,
                                          seed=0, seed2=0, name=name)
  else:
    seed1, seed2 = random_seed.get_seed(seed)
    return gen_nn_ops.fractional_avg_pool(value, pooling_ratio, pseudo_random,
                                          overlapping, deterministic=True,
                                          seed=seed1, seed2=seed2, name=name)


@ops.RegisterStatistics("Dilation2D", "flops")
def _calc_dilation2d_flops(graph, node):
  """Calculates the compute resources needed for Dilation2D."""
  input_shape = graph_util.tensor_shape_from_node_def_name(graph, node.input[0])
  input_shape.assert_is_fully_defined()
  filter_shape = graph_util.tensor_shape_from_node_def_name(
      graph, node.input[1])
  filter_shape.assert_is_fully_defined()
  output_shape = graph_util.tensor_shape_from_node_def_name(graph, node.name)
  output_shape.assert_is_fully_defined()
  filter_height = int(filter_shape[0])
  filter_width = int(filter_shape[1])
  output_count = np.prod(output_shape.as_list(), dtype=np.int64)
  return ops.OpStats("flops", (output_count * filter_height * filter_width * 2))


@tf_export(v1=["nn.erosion2d"])
@dispatch.add_dispatch_support
def erosion2d(value, kernel, strides, rates, padding, name=None):
  """Computes the grayscale erosion of 4-D `value` and 3-D `kernel` tensors.

  The `value` tensor has shape `[batch, in_height, in_width, depth]` and the
  `kernel` tensor has shape `[kernel_height, kernel_width, depth]`, i.e.,
  each input channel is processed independently of the others with its own
  structuring function. The `output` tensor has shape
  `[batch, out_height, out_width, depth]`. The spatial dimensions of the
  output tensor depend on the `padding` algorithm. We currently only support the
  default "NHWC" `data_format`.

  In detail, the grayscale morphological 2-D erosion is given by:

      output[b, y, x, c] =
         min_{dy, dx} value[b,
                            strides[1] * y - rates[1] * dy,
                            strides[2] * x - rates[2] * dx,
                            c] -
                      kernel[dy, dx, c]

  Duality: The erosion of `value` by the `kernel` is equal to the negation of
  the dilation of `-value` by the reflected `kernel`.

  Args:
    value: A `Tensor`. 4-D with shape `[batch, in_height, in_width, depth]`.
    kernel: A `Tensor`. Must have the same type as `value`.
      3-D with shape `[kernel_height, kernel_width, depth]`.
    strides: A list of `ints` that has length `>= 4`.
      1-D of length 4. The stride of the sliding window for each dimension of
      the input tensor. Must be: `[1, stride_height, stride_width, 1]`.
    rates: A list of `ints` that has length `>= 4`.
      1-D of length 4. The input stride for atrous morphological dilation.
      Must be: `[1, rate_height, rate_width, 1]`.
    padding: A `string` from: `"SAME", "VALID"`.
      The type of padding algorithm to use.
    name: A name for the operation (optional). If not specified "erosion2d"
      is used.

  Returns:
    A `Tensor`. Has the same type as `value`.
    4-D with shape `[batch, out_height, out_width, depth]`.

  Raises:
    ValueError: If the `value` depth does not match `kernel`' shape, or if
      padding is other than `'VALID'` or `'SAME'`.
  """
  with ops.name_scope(name, "erosion2d", [value, kernel]) as name:
    # Reduce erosion to dilation by duality.
    return math_ops.negative(
        gen_nn_ops.dilation2d(
            input=math_ops.negative(value),
            filter=array_ops.reverse_v2(kernel, [0, 1]),
            strides=strides,
            rates=rates,
            padding=padding,
            name=name))


@tf_export("nn.erosion2d", v1=[])
@dispatch.add_dispatch_support
def erosion2d_v2(value,
                 filters,
                 strides,
                 padding,
                 data_format,
                 dilations,
                 name=None):
  """Computes the grayscale erosion of 4-D `value` and 3-D `filters` tensors.

  The `value` tensor has shape `[batch, in_height, in_width, depth]` and the
  `filters` tensor has shape `[filters_height, filters_width, depth]`, i.e.,
  each input channel is processed independently of the others with its own
  structuring function. The `output` tensor has shape
  `[batch, out_height, out_width, depth]`. The spatial dimensions of the
  output tensor depend on the `padding` algorithm. We currently only support the
  default "NHWC" `data_format`.

  In detail, the grayscale morphological 2-D erosion is given by:

      output[b, y, x, c] =
         min_{dy, dx} value[b,
                            strides[1] * y - dilations[1] * dy,
                            strides[2] * x - dilations[2] * dx,
                            c] -
                      filters[dy, dx, c]

  Duality: The erosion of `value` by the `filters` is equal to the negation of
  the dilation of `-value` by the reflected `filters`.

  Args:
    value: A `Tensor`. 4-D with shape `[batch, in_height, in_width, depth]`.
    filters: A `Tensor`. Must have the same type as `value`.
      3-D with shape `[filters_height, filters_width, depth]`.
    strides: A list of `ints` that has length `>= 4`.
      1-D of length 4. The stride of the sliding window for each dimension of
      the input tensor. Must be: `[1, stride_height, stride_width, 1]`.
    padding: A `string` from: `"SAME", "VALID"`.
      The type of padding algorithm to use.
    data_format: A `string`, only `"NHWC"` is currently supported.
    dilations: A list of `ints` that has length `>= 4`.
      1-D of length 4. The input stride for atrous morphological dilation.
      Must be: `[1, rate_height, rate_width, 1]`.
    name: A name for the operation (optional). If not specified "erosion2d"
      is used.

  Returns:
    A `Tensor`. Has the same type as `value`.
    4-D with shape `[batch, out_height, out_width, depth]`.

  Raises:
    ValueError: If the `value` depth does not match `filters`' shape, or if
      padding is other than `'VALID'` or `'SAME'`.
  """
  if data_format != "NHWC":
    raise ValueError("Data formats other than NHWC are not yet supported")

  with ops.name_scope(name, "erosion2d", [value, filters]) as name:
    # Reduce erosion to dilation by duality.
    return math_ops.negative(
        gen_nn_ops.dilation2d(
            input=math_ops.negative(value),
            filter=array_ops.reverse_v2(filters, [0, 1]),
            strides=strides,
            rates=dilations,
            padding=padding,
            name=name))


@tf_export(v1=["math.in_top_k", "nn.in_top_k"])
@dispatch.add_dispatch_support
def in_top_k(predictions, targets, k, name=None):
  r"""Says whether the targets are in the top `K` predictions.

  This outputs a `batch_size` bool array, an entry `out[i]` is `true` if the
  prediction for the target class is finite (not inf, -inf, or nan) and among
  the top `k` predictions among all predictions for example `i`. Note that the
  behavior of `InTopK` differs from the `TopK` op in its handling of ties; if
  multiple classes have the same prediction value and straddle the top-`k`
  boundary, all of those classes are considered to be in the top `k`.

  More formally, let

    \\(predictions_i\\) be the predictions for all classes for example `i`,
    \\(targets_i\\) be the target class for example `i`,
    \\(out_i\\) be the output for example `i`,

  $$out_i = predictions_{i, targets_i} \in TopKIncludingTies(predictions_i)$$

  Args:
    predictions: A `Tensor` of type `float32`.
      A `batch_size` x `classes` tensor.
    targets: A `Tensor`. Must be one of the following types: `int32`, `int64`.
      A `batch_size` vector of class ids.
    k: An `int`. Number of top elements to look at for computing precision.
    name: A name for the operation (optional).

  Returns:
    A `Tensor` of type `bool`. Computed Precision at `k` as a `bool Tensor`.
  """
  with ops.name_scope(name, "in_top_k"):
    return gen_nn_ops.in_top_kv2(predictions, targets, k, name=name)


@tf_export("math.in_top_k", "nn.in_top_k", v1=[])
@dispatch.add_dispatch_support
def in_top_k_v2(targets, predictions, k, name=None):
  return in_top_k(predictions, targets, k, name)


in_top_k_v2.__doc__ = in_top_k.__doc__


tf_export(v1=["nn.quantized_avg_pool"])(
    dispatch.add_dispatch_support(gen_nn_ops.quantized_avg_pool))
tf_export(v1=["nn.quantized_conv2d"])(
    dispatch.add_dispatch_support(gen_nn_ops.quantized_conv2d))
tf_export(v1=["nn.quantized_relu_x"])(
    dispatch.add_dispatch_support(gen_nn_ops.quantized_relu_x))
tf_export(v1=["nn.quantized_max_pool"])(
    dispatch.add_dispatch_support(gen_nn_ops.quantized_max_pool))<|MERGE_RESOLUTION|>--- conflicted
+++ resolved
@@ -155,13 +155,8 @@
     input = ops.convert_to_tensor(input, name="input")  # pylint: disable=redefined-builtin
     input_shape = input.shape
     filter = ops.convert_to_tensor(filter, name="filter")  # pylint: disable=redefined-builtin
-<<<<<<< HEAD
-    filter_shape = filter.get_shape()
-    op = _Convolution(
-=======
     filter_shape = filter.shape
     op = _NonAtrousConvolution(
->>>>>>> ca046652
         input_shape,
         filter_shape=filter_shape,
         padding=padding,
@@ -171,14 +166,12 @@
     return op(input, filter)
 
 
-class _Convolution(object):
-  """Helper class for conducting non_atrous convolution or atrous convolution.
+class _NonAtrousConvolution(object):
+  """Helper class for _non_atrous_convolution.
 
   Note that this class assumes that shapes of input and filter passed to
   `__call__` are compatible with `input_shape` and filter_shape passed to the
   constructor.
-  
-  Note Atrous convolution with 3D convolutions might meet "no algorithm worked".
 
   Arguments:
     input_shape: static input shape, i.e. input.shape.
@@ -186,8 +179,6 @@
     padding: see _non_atrous_convolution.
     data_format: see _non_atrous_convolution.
     strides: see _non_atrous_convolution.
-    dilation_rate: Dilation rate. List of N ints >= 1. N is space dim. Defaults
-      to [1]*N.  
     name: see _non_atrous_convolution.
     num_batch_dims: (Optional.)  The number of batch dimensions in the input;
      if not provided, the default of `1` is used.
@@ -200,11 +191,6 @@
       padding,
       data_format=None,
       strides=None,
-<<<<<<< HEAD
-      dilation_rate=None,
-      name=None):
-    filter_shape = filter_shape.with_rank(input_shape.ndims)
-=======
       name=None,
       num_batch_dims=1):
     # filter shape is always rank num_spatial_dims + 2
@@ -212,7 +198,6 @@
     if input_shape.ndims is not None:
       filter_shape = filter_shape.with_rank(
           input_shape.ndims - num_batch_dims + 1)
->>>>>>> ca046652
     self.padding = padding
     self.name = name
     # input shape is == num_spatial_dims + num_batch_dims + 1
@@ -235,8 +220,6 @@
     elif len(strides) != conv_dims:
       raise ValueError("len(strides)=%d, but should be %d" % (len(strides),
                                                               conv_dims))
-    self.dilations = dilation_rate
-
     if conv_dims == 1:
       # conv1d uses the 2-d data format names
       if data_format is None:
@@ -265,9 +248,6 @@
       else:
         raise ValueError("data_format must be \"NDHWC\" or \"NCDHW\". Have: %s"
                          % data_format)
-      channel_index = 1 if data_format.startswith("NC") else 4
-      self.dilations = _get_sequence(dilation_rate, 3, channel_index,
-                                     "dilations")
       self.strides = strides
       self.data_format = data_format
       self.conv_op = _conv3d_expanded_batch
@@ -275,15 +255,13 @@
   # Note that we need this adapter since argument names for conv1d don't match
   # those for gen_nn_ops.conv2d and gen_nn_ops.conv3d.
   # pylint: disable=redefined-builtin
-  def _conv1d(self, input, filter, strides, padding, data_format, dilations,
-              name):
+  def _conv1d(self, input, filter, strides, padding, data_format, name):
     return conv1d(
         value=input,
         filters=filter,
         stride=strides,
         padding=padding,
         data_format=data_format,
-        dilations=dilations,
         name=name)
   # pylint: enable=redefined-builtin
 
@@ -294,7 +272,6 @@
         strides=self.strides,
         padding=self.padding,
         data_format=self.data_format,
-        dilations=self.dilations,
         name=self.name)
 
 
@@ -622,11 +599,7 @@
                filter_shape=None,
                spatial_dims=None,
                data_format=None,
-<<<<<<< HEAD
-               fused=False):
-=======
                num_batch_dims=1):
->>>>>>> ca046652
     """Helper class for _with_space_to_batch."""
     dilation_rate = ops.convert_to_tensor(
         dilation_rate, dtypes.int32, name="dilation_rate")
@@ -669,25 +642,12 @@
 
     const_rate = tensor_util.constant_value(dilation_rate)
     rate_or_const_rate = dilation_rate
-    can_use_fused = False
-    if input_shape.ndims is not None:
-      conv_dims = input_shape.ndims - 2
-      can_use_fused = fused and conv_dims <= 2
     if const_rate is not None:
       rate_or_const_rate = const_rate
       if np.any(const_rate < 1):
-<<<<<<< HEAD
-        raise ValueError("dilation_rate must be positive")
-      # We call CUDNN convolutions when dealing with convolutions with 1D/2D
-      # space + dilation or convolutions with no dilation. CUDNN is not used for
-      # 3D convolutions with dilation because that would result in "no algorithm
-      # worked" errors from CUDNN.
-      if can_use_fused or np.all(const_rate == 1):
-=======
         raise ValueError("dilation_rate must be positive, but saw: {}"
                          .format(const_rate))
       if np.all(const_rate == 1):
->>>>>>> ca046652
         self.call = build_op(num_spatial_dims, padding)
         return
 
@@ -1248,11 +1208,7 @@
                dilation_rate=None,
                name=None,
                data_format=None,
-<<<<<<< HEAD
-               fused=False):
-=======
                num_spatial_dims=None):
->>>>>>> ca046652
     """Helper function for convolution."""
     num_batch_dims = None
     filter_shape = tensor_shape.as_shape(filter_shape)
@@ -1330,55 +1286,27 @@
     self.padding = padding
     self.name = name
     self.dilation_rate = dilation_rate
-<<<<<<< HEAD
-    # We call CUDNN convolutions when dealing with convolutions with 1D/2D
-    # space + dilation or convolutions with no dilation. CUDNN is not used for
-    # 3D convolutions with dilation because that would result in "no algorithm
-    # worked" errors from CUDNN.
-    conv_dims = input_shape.ndims - 2
-    build_op = (self._build_op_atrous if fused and conv_dims <= 2 else
-                self._build_op_non_atrous)
-=======
     self.num_batch_dims = num_batch_dims
     self.num_spatial_dims = num_spatial_dims
->>>>>>> ca046652
     self.conv_op = _WithSpaceToBatch(
         input_shape,
         dilation_rate=dilation_rate,
         padding=padding,
-        build_op=build_op,
+        build_op=self._build_op,
         filter_shape=filter_shape,
         spatial_dims=spatial_dims,
         data_format=data_format,
-<<<<<<< HEAD
-        fused=fused)
-
-  def _build_op_non_atrous(self, _, padding):
-    return _Convolution(
+        num_batch_dims=num_batch_dims)
+
+  def _build_op(self, _, padding):
+    return _NonAtrousConvolution(
         self.input_shape,
         filter_shape=self.filter_shape,
         padding=padding,
         data_format=self.data_format,
         strides=self.strides,
-        name=self.name)
-=======
-        num_batch_dims=num_batch_dims)
->>>>>>> ca046652
-
-  def _build_op_atrous(self, _, padding):
-    return _Convolution(
-        self.input_shape,
-        filter_shape=self.filter_shape,
-        padding=padding,
-        data_format=self.data_format,
-        strides=self.strides,
-<<<<<<< HEAD
-        dilation_rate=self.dilation_rate,
-        name=self.name)
-=======
         name=self.name,
         num_batch_dims=self.num_batch_dims)
->>>>>>> ca046652
 
   def __call__(self, inp, filter):  # pylint: disable=redefined-builtin
     # TPU convolution supports dilations greater than 1.
