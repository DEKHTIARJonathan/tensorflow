# Copyright 2015 The TensorFlow Authors. All Rights Reserved.
#
# Licensed under the Apache License, Version 2.0 (the "License");
# you may not use this file except in compliance with the License.
# You may obtain a copy of the License at
#
#     http://www.apache.org/licenses/LICENSE-2.0
#
# Unless required by applicable law or agreed to in writing, software
# distributed under the License is distributed on an "AS IS" BASIS,
# WITHOUT WARRANTIES OR CONDITIONS OF ANY KIND, either express or implied.
# See the License for the specific language governing permissions and
# limitations under the License.
# ==============================================================================
"""Wrappers for primitive Neural Net (NN) Operations."""

from __future__ import absolute_import
from __future__ import division
from __future__ import print_function

import collections
import numbers
import os

import numpy as np

from tensorflow.python.eager import context
from tensorflow.python.framework import dtypes
from tensorflow.python.framework import errors_impl
from tensorflow.python.framework import graph_util
from tensorflow.python.framework import ops
from tensorflow.python.framework import random_seed
from tensorflow.python.framework import tensor_shape
from tensorflow.python.framework import tensor_util
from tensorflow.python.ops import array_ops
from tensorflow.python.ops import check_ops
# copybara:strip_begin
# TODO(b/138808492): Remove code inside copybara
from tensorflow.python.ops import control_flow_ops
# copybara:strip_end
from tensorflow.python.ops import gen_nn_ops
from tensorflow.python.ops import math_ops
from tensorflow.python.ops import random_ops
# go/tf-wildcard-import
# pylint: disable=wildcard-import
from tensorflow.python.ops.gen_nn_ops import *
# pylint: enable=wildcard-import
from tensorflow.python.platform import tf_logging as logging
from tensorflow.python.util import deprecation
from tensorflow.python.util.compat import collections_abc
from tensorflow.python.util.deprecation import deprecated_args
from tensorflow.python.util.deprecation import deprecated_argument_lookup

from tensorflow.python.util.tf_export import tf_export

# Aliases for some automatically-generated names.
local_response_normalization = gen_nn_ops.lrn

# pylint: disable=protected-access


def _get_sequence(value, n, channel_index, name):
  """Formats a value input for gen_nn_ops."""
  if value is None:
    value = [1]
  elif not isinstance(value, collections_abc.Sized):
    value = [value]

  current_n = len(value)
  if current_n == n + 2:
    return value
  elif current_n == 1:
    value = list((value[0],) * n)
  elif current_n == n:
    value = list(value)
  else:
    raise ValueError("{} should be of length 1, {} or {} but was {}".format(
        name, n, n + 2, current_n))

  if channel_index == 1:
    return [1, 1] + value
  else:
    return [1] + value + [1]


def _non_atrous_convolution(
    input,  # pylint: disable=redefined-builtin
    filter,  # pylint: disable=redefined-builtin
    padding,
    data_format=None,  # pylint: disable=redefined-builtin
    strides=None,
    name=None):
  """Computes sums of N-D convolutions (actually cross correlation).

  It is required that 1 <= N <= 3.

  This is used to implement the more generic `convolution` function, which
  extends the interface of this function with a `dilation_rate` parameter.

  Args:

    input: Rank N+2 tensor of type T of shape
      `[batch_size] + input_spatial_shape + [in_channels]` if `data_format`
      does not start with `"NC"`, or
      `[batch_size, in_channels] + input_spatial_shape` if `data_format` starts
      with `"NC"`.
    filter: Rank N+2 tensor of type T of shape
      `filter_spatial_shape + [in_channels, out_channels]`.  Rank of either
      `input` or `filter` must be known.
    padding: Padding method to use, must be either "VALID" or "SAME".
    data_format: A string or None.  Specifies whether the channel dimension of
      the `input` and output is the last dimension (default, or if `data_format`
      does not start with "NC"), or the second dimension (if `data_format`
      starts with "NC").  For N=1, the valid values are "NWC" (default) and
      "NCW".  For N=2, the valid values are "NHWC" (default) and "NCHW".
      For N=3, the valid values are "NDHWC" (default) and "NCDHW".
    strides: Sequence of N positive integers, defaults to `[1] * N`.
    name: Name prefix to use.

  Returns:
    Rank N+2 tensor of type T of shape
    `[batch_size] + output_spatial_shape + [out_channels]`, where
    if padding == "SAME":
      output_spatial_shape = input_spatial_shape
    if padding == "VALID":
      output_spatial_shape = input_spatial_shape - filter_spatial_shape + 1.

  Raises:
    ValueError: if ranks are incompatible.

  """
  with ops.name_scope(name, "non_atrous_convolution", [input, filter]) as scope:
    input = ops.convert_to_tensor(input, name="input")  # pylint: disable=redefined-builtin
    input_shape = input.get_shape()
    filter = ops.convert_to_tensor(filter, name="filter")  # pylint: disable=redefined-builtin
    filter_shape = filter.get_shape()
    op = _Convolution(
        input_shape,
        filter_shape=filter_shape,
        padding=padding,
        data_format=data_format,
        strides=strides,
        name=scope)
    return op(input, filter)


class _Convolution(object):
  """Helper class for conducting non_atrous convolution or atrous convolution.

  Note that this class assumes that shapes of input and filter passed to
  __call__ are compatible with input_shape and filter_shape passed to the
  constructor.
  
  Note Atrous convolution with 3D convolutions might meet "no algorithm worked".

  Arguments:
    input_shape: static input shape, i.e. input.get_shape().
    filter_shape: static filter shape, i.e. filter.get_shape().
    padding: see _non_atrous_convolution.
    data_format: see _non_atrous_convolution.
    strides: see _non_atrous_convolution.
    dilation_rate: Dilation rate. List of N ints >= 1. N is space dim. Defaults
      to [1]*N.  
    name: see _non_atrous_convolution.
  """

  def __init__(
      self,
      input_shape,
      filter_shape,  # pylint: disable=redefined-builtin
      padding,
      data_format=None,
      strides=None,
      dilation_rate=None,
      name=None):
    filter_shape = filter_shape.with_rank(input_shape.ndims)
    self.padding = padding
    self.name = name
    input_shape = input_shape.with_rank(filter_shape.ndims)
    if input_shape.ndims is None:
      raise ValueError("Rank of convolution must be known")
    if input_shape.ndims < 3 or input_shape.ndims > 5:
      raise ValueError(
          "`input` and `filter` must have rank at least 3 and at most 5")
    conv_dims = input_shape.ndims - 2
    if strides is None:
      strides = [1] * conv_dims
    elif len(strides) != conv_dims:
      raise ValueError("len(strides)=%d, but should be %d" % (len(strides),
                                                              conv_dims))
    self.dilations = dilation_rate

    if conv_dims == 1:
      # conv1d uses the 2-d data format names
      if data_format is None:
        data_format = "NWC"
      elif data_format not in {"NCW", "NWC", "NCHW", "NHWC"}:
        raise ValueError("data_format must be \"NWC\" or \"NCW\".")
      self.strides = strides[0]
      self.data_format = data_format
      self.conv_op = self._conv1d
    elif conv_dims == 2:
      if data_format is None or data_format == "NHWC":
        data_format = "NHWC"
        strides = [1] + list(strides) + [1]
      elif data_format == "NCHW":
        strides = [1, 1] + list(strides)
      else:
        raise ValueError("data_format must be \"NHWC\" or \"NCHW\".")
      self.strides = strides
      self.data_format = data_format
      self.conv_op = conv2d
    elif conv_dims == 3:
      if data_format is None or data_format == "NDHWC":
        strides = [1] + list(strides) + [1]
      elif data_format == "NCDHW":
        strides = [1, 1] + list(strides)
      else:
        raise ValueError("data_format must be \"NDHWC\" or \"NCDHW\". Have: %s"
                         % data_format)
      channel_index = 1 if data_format.startswith("NC") else 4
      self.dilations = _get_sequence(dilation_rate, 3, channel_index,
                                     "dilations")
      self.strides = strides
      self.data_format = data_format
      self.conv_op = gen_nn_ops.conv3d

  # Note that we need this adapter since argument names for conv1d don't match
  # those for gen_nn_ops.conv2d and gen_nn_ops.conv3d.
  # pylint: disable=redefined-builtin
  def _conv1d(self, input, filter, strides, padding, data_format, dilations,
              name):
    return conv1d(
        value=input,
        filters=filter,
        stride=strides,
        padding=padding,
        data_format=data_format,
        dilations=dilations,
        name=name)

  # pylint: enable=redefined-builtin

  def __call__(self, inp, filter):  # pylint: disable=redefined-builtin
    return self.conv_op(
        input=inp,
        filter=filter,
        strides=self.strides,
        padding=self.padding,
        data_format=self.data_format,
        dilations=self.dilations,
        name=self.name)


@tf_export("nn.dilation2d", v1=[])
def dilation2d_v2(
    input,   # pylint: disable=redefined-builtin
    filters,  # pylint: disable=redefined-builtin
    strides,
    padding,
    data_format,
    dilations,
    name=None):
  """Computes the grayscale dilation of 4-D `input` and 3-D `filters` tensors.

  The `input` tensor has shape `[batch, in_height, in_width, depth]` and the
  `filters` tensor has shape `[filter_height, filter_width, depth]`, i.e., each
  input channel is processed independently of the others with its own
  structuring function. The `output` tensor has shape
  `[batch, out_height, out_width, depth]`. The spatial dimensions of the output
  tensor depend on the `padding` algorithm. We currently only support the
  default "NHWC" `data_format`.

  In detail, the grayscale morphological 2-D dilation is the max-sum correlation
  (for consistency with `conv2d`, we use unmirrored filters):

      output[b, y, x, c] =
         max_{dy, dx} input[b,
                            strides[1] * y + rates[1] * dy,
                            strides[2] * x + rates[2] * dx,
                            c] +
                      filters[dy, dx, c]

  Max-pooling is a special case when the filter has size equal to the pooling
  kernel size and contains all zeros.

  Note on duality: The dilation of `input` by the `filters` is equal to the
  negation of the erosion of `-input` by the reflected `filters`.

  Args:
    input: A `Tensor`. Must be one of the following types: `float32`, `float64`,
      `int32`, `uint8`, `int16`, `int8`, `int64`, `bfloat16`, `uint16`, `half`,
      `uint32`, `uint64`.
      4-D with shape `[batch, in_height, in_width, depth]`.
    filters: A `Tensor`. Must have the same type as `input`.
      3-D with shape `[filter_height, filter_width, depth]`.
    strides: A list of `ints` that has length `>= 4`.
      The stride of the sliding window for each dimension of the input
      tensor. Must be: `[1, stride_height, stride_width, 1]`.
    padding: A `string` from: `"SAME", "VALID"`.
      The type of padding algorithm to use.
    data_format: A `string`, only `"NHWC"` is currently supported.
    dilations: A list of `ints` that has length `>= 4`.
      The input stride for atrous morphological dilation. Must be:
      `[1, rate_height, rate_width, 1]`.
    name: A name for the operation (optional).

  Returns:
    A `Tensor`. Has the same type as `input`.
  """
  if data_format != "NHWC":
    raise ValueError("Data formats other than NHWC are not yet supported")

  return gen_nn_ops.dilation2d(input=input,
                               filter=filters,
                               strides=strides,
                               rates=dilations,
                               padding=padding,
                               name=name)


@tf_export(v1=["nn.dilation2d"])
def dilation2d_v1(  # pylint: disable=missing-docstring
    input,  # pylint: disable=redefined-builtin
    filter=None,  # pylint: disable=redefined-builtin
    strides=None,
    rates=None,
    padding=None,
    name=None,
    filters=None,
    dilations=None):
  filter = deprecated_argument_lookup("filters", filters, "filter", filter)
  rates = deprecated_argument_lookup("dilations", dilations, "rates", rates)
  return gen_nn_ops.dilation2d(input, filter, strides, rates, padding, name)


dilation2d_v1.__doc__ = gen_nn_ops.dilation2d.__doc__


@tf_export("nn.with_space_to_batch")
def with_space_to_batch(
    input,  # pylint: disable=redefined-builtin
    dilation_rate,
    padding,
    op,
    filter_shape=None,
    spatial_dims=None,
    data_format=None):
  """Performs `op` on the space-to-batch representation of `input`.

  This has the effect of transforming sliding window operations into the
  corresponding "atrous" operation in which the input is sampled at the
  specified `dilation_rate`.

  In the special case that `dilation_rate` is uniformly 1, this simply returns:

    op(input, num_spatial_dims, padding)

  Otherwise, it returns:

    batch_to_space_nd(
      op(space_to_batch_nd(input, adjusted_dilation_rate, adjusted_paddings),
         num_spatial_dims,
         "VALID")
      adjusted_dilation_rate,
      adjusted_crops),

  where:

    adjusted_dilation_rate is an int64 tensor of shape [max(spatial_dims)],
    adjusted_{paddings,crops} are int64 tensors of shape [max(spatial_dims), 2]

  defined as follows:

  We first define two int64 tensors `paddings` and `crops` of shape
  `[num_spatial_dims, 2]` based on the value of `padding` and the spatial
  dimensions of the `input`:

  If `padding = "VALID"`, then:

    paddings, crops = required_space_to_batch_paddings(
      input_shape[spatial_dims],
      dilation_rate)

  If `padding = "SAME"`, then:

    dilated_filter_shape =
      filter_shape + (filter_shape - 1) * (dilation_rate - 1)

    paddings, crops = required_space_to_batch_paddings(
      input_shape[spatial_dims],
      dilation_rate,
      [(dilated_filter_shape - 1) // 2,
       dilated_filter_shape - 1 - (dilated_filter_shape - 1) // 2])

  Because `space_to_batch_nd` and `batch_to_space_nd` assume that the spatial
  dimensions are contiguous starting at the second dimension, but the specified
  `spatial_dims` may not be, we must adjust `dilation_rate`, `paddings` and
  `crops` in order to be usable with these operations.  For a given dimension,
  if the block size is 1, and both the starting and ending padding and crop
  amounts are 0, then space_to_batch_nd effectively leaves that dimension alone,
  which is what is needed for dimensions not part of `spatial_dims`.
  Furthermore, `space_to_batch_nd` and `batch_to_space_nd` handle this case
  efficiently for any number of leading and trailing dimensions.

  For 0 <= i < len(spatial_dims), we assign:

    adjusted_dilation_rate[spatial_dims[i] - 1] = dilation_rate[i]
    adjusted_paddings[spatial_dims[i] - 1, :] = paddings[i, :]
    adjusted_crops[spatial_dims[i] - 1, :] = crops[i, :]

  All unassigned values of `adjusted_dilation_rate` default to 1, while all
  unassigned values of `adjusted_paddings` and `adjusted_crops` default to 0.

  Note in the case that `dilation_rate` is not uniformly 1, specifying "VALID"
  padding is equivalent to specifying `padding = "SAME"` with a filter_shape of
  `[1]*N`.

  Advanced usage. Note the following optimization: A sequence of
  `with_space_to_batch` operations with identical (not uniformly 1)
  `dilation_rate` parameters and "VALID" padding

    net = with_space_to_batch(net, dilation_rate, "VALID", op_1)
    ...
    net = with_space_to_batch(net, dilation_rate, "VALID", op_k)

  can be combined into a single `with_space_to_batch` operation as follows:

    def combined_op(converted_input, num_spatial_dims, _):
      result = op_1(converted_input, num_spatial_dims, "VALID")
      ...
      result = op_k(result, num_spatial_dims, "VALID")

    net = with_space_to_batch(net, dilation_rate, "VALID", combined_op)

  This eliminates the overhead of `k-1` calls to `space_to_batch_nd` and
  `batch_to_space_nd`.

  Similarly, a sequence of `with_space_to_batch` operations with identical (not
  uniformly 1) `dilation_rate` parameters, "SAME" padding, and odd filter
  dimensions

    net = with_space_to_batch(net, dilation_rate, "SAME", op_1, filter_shape_1)
    ...
    net = with_space_to_batch(net, dilation_rate, "SAME", op_k, filter_shape_k)

  can be combined into a single `with_space_to_batch` operation as follows:

    def combined_op(converted_input, num_spatial_dims, _):
      result = op_1(converted_input, num_spatial_dims, "SAME")
      ...
      result = op_k(result, num_spatial_dims, "SAME")

    net = with_space_to_batch(net, dilation_rate, "VALID", combined_op)

  Args:
    input: Tensor of rank > max(spatial_dims).
    dilation_rate: int32 Tensor of *known* shape [num_spatial_dims].
    padding: str constant equal to "VALID" or "SAME"
    op: Function that maps (input, num_spatial_dims, padding) -> output
    filter_shape: If padding = "SAME", specifies the shape of the convolution
      kernel/pooling window as an integer Tensor of shape [>=num_spatial_dims].
      If padding = "VALID", filter_shape is ignored and need not be specified.
    spatial_dims: Monotonically increasing sequence of `num_spatial_dims`
      integers (which are >= 1) specifying the spatial dimensions of `input`
      and output.  Defaults to: `range(1, num_spatial_dims+1)`.
    data_format: A string or None.  Specifies whether the channel dimension of
      the `input` and output is the last dimension (default, or if `data_format`
      does not start with "NC"), or the second dimension (if `data_format`
      starts with "NC").  For N=1, the valid values are "NWC" (default) and
      "NCW".  For N=2, the valid values are "NHWC" (default) and "NCHW".
      For N=3, the valid values are "NDHWC" (default) and "NCDHW".

  Returns:
    The output Tensor as described above, dimensions will vary based on the op
    provided.

  Raises:
    ValueError: if `padding` is invalid or the arguments are incompatible.
    ValueError: if `spatial_dims` are invalid.

  """
  input = ops.convert_to_tensor(input, name="input")  # pylint: disable=redefined-builtin
  input_shape = input.get_shape()

  def build_op(num_spatial_dims, padding):
    return lambda inp, _: op(inp, num_spatial_dims, padding)

  new_op = _WithSpaceToBatch(
      input_shape,
      dilation_rate,
      padding,
      build_op,
      filter_shape=filter_shape,
      spatial_dims=spatial_dims,
      data_format=data_format)
  return new_op(input, None)


class _WithSpaceToBatch(object):
  """Helper class for with_space_to_batch.

  Note that this class assumes that shapes of input and filter passed to
  __call__ are compatible with input_shape and filter_shape passed to the
  constructor.

  Arguments
    input_shape: static shape of input. i.e. input.get_shape().
    dilation_rate: see with_space_to_batch
    padding: see with_space_to_batch
    build_op: Function that maps (num_spatial_dims, paddings) -> (function that
      maps (input, filter) -> output).
    filter_shape: see with_space_to_batch
    spatial_dims: see with_space_to_batch
    data_format: see with_space_to_batch
  """

  def __init__(self,
               input_shape,
               dilation_rate,
               padding,
               build_op,
               filter_shape=None,
               spatial_dims=None,
               data_format=None,
               fused=False):
    """Helper class for _with_space_to_batch."""
    dilation_rate = ops.convert_to_tensor(
        dilation_rate, dtypes.int32, name="dilation_rate")
    try:
      rate_shape = dilation_rate.get_shape().with_rank(1)
    except ValueError:
      raise ValueError("rate must be rank 1")

    if not dilation_rate.get_shape().is_fully_defined():
      raise ValueError("rate must have known shape")

    num_spatial_dims = rate_shape.dims[0].value

    if data_format is not None and data_format.startswith("NC"):
      starting_spatial_dim = 2
    else:
      starting_spatial_dim = 1

    if spatial_dims is None:
      spatial_dims = range(starting_spatial_dim,
                           num_spatial_dims + starting_spatial_dim)
    orig_spatial_dims = list(spatial_dims)
    spatial_dims = sorted(set(int(x) for x in orig_spatial_dims))
    if spatial_dims != orig_spatial_dims or any(x < 1 for x in spatial_dims):
      raise ValueError(
          "spatial_dims must be a montonically increasing sequence of positive "
          "integers")

    if data_format is not None and data_format.startswith("NC"):
      expected_input_rank = spatial_dims[-1]
    else:
      expected_input_rank = spatial_dims[-1] + 1

    try:
      input_shape.with_rank_at_least(expected_input_rank)
    except ValueError:
      raise ValueError(
          "input tensor must have rank %d at least" % (expected_input_rank))

    const_rate = tensor_util.constant_value(dilation_rate)
    rate_or_const_rate = dilation_rate
    can_use_fused = False
    if input_shape.ndims is not None:
      conv_dims = input_shape.ndims - 2
      can_use_fused = fused and conv_dims <= 2
    if const_rate is not None:
      rate_or_const_rate = const_rate
      if np.any(const_rate < 1):
        raise ValueError("dilation_rate must be positive")
      # We call CUDNN convolutions when dealing with convolutions with 1D/2D
      # space + dilation or convolutions with no dilation. CUDNN is not used for
      # 3D convolutions with dilation because that would result in "no algorithm
      # worked" errors from CUDNN.
      if can_use_fused or np.all(const_rate == 1):
        self.call = build_op(num_spatial_dims, padding)
        return

    # We have two padding contributions. The first is used for converting "SAME"
    # to "VALID". The second is required so that the height and width of the
    # zero-padded value tensor are multiples of rate.

    # Padding required to reduce to "VALID" convolution
    if padding == "SAME":
      if filter_shape is None:
        raise ValueError("filter_shape must be specified for SAME padding")
      filter_shape = ops.convert_to_tensor(filter_shape, name="filter_shape")
      const_filter_shape = tensor_util.constant_value(filter_shape)
      if const_filter_shape is not None:
        filter_shape = const_filter_shape
        self.base_paddings = _with_space_to_batch_base_paddings(
            const_filter_shape, num_spatial_dims, rate_or_const_rate)
      else:
        self.num_spatial_dims = num_spatial_dims
        self.rate_or_const_rate = rate_or_const_rate
        self.base_paddings = None
    elif padding == "VALID":
      self.base_paddings = np.zeros([num_spatial_dims, 2], np.int32)
    else:
      raise ValueError("Invalid padding method %r" % padding)

    self.input_shape = input_shape
    self.spatial_dims = spatial_dims
    self.dilation_rate = dilation_rate
    self.data_format = data_format
    self.op = build_op(num_spatial_dims, "VALID")
    self.call = self._with_space_to_batch_call

  def _with_space_to_batch_call(self, inp, filter):  # pylint: disable=redefined-builtin
    """Call functionality for with_space_to_batch."""
    # Handle input whose shape is unknown during graph creation.
    input_spatial_shape = None
    input_shape = self.input_shape
    spatial_dims = self.spatial_dims
    if input_shape.ndims is not None:
      input_shape_list = input_shape.as_list()
      input_spatial_shape = [input_shape_list[i] for i in spatial_dims]
    if input_spatial_shape is None or None in input_spatial_shape:
      input_shape_tensor = array_ops.shape(inp)
      input_spatial_shape = array_ops.stack(
          [input_shape_tensor[i] for i in spatial_dims])

    base_paddings = self.base_paddings
    if base_paddings is None:
      # base_paddings could not be computed at build time since static filter
      # shape was not fully defined.
      filter_shape = array_ops.shape(filter)
      base_paddings = _with_space_to_batch_base_paddings(
          filter_shape, self.num_spatial_dims, self.rate_or_const_rate)
    paddings, crops = array_ops.required_space_to_batch_paddings(
        input_shape=input_spatial_shape,
        base_paddings=base_paddings,
        block_shape=self.dilation_rate)

    dilation_rate = _with_space_to_batch_adjust(self.dilation_rate, 1,
                                                spatial_dims)
    paddings = _with_space_to_batch_adjust(paddings, 0, spatial_dims)
    crops = _with_space_to_batch_adjust(crops, 0, spatial_dims)
    input_converted = array_ops.space_to_batch_nd(
        input=inp, block_shape=dilation_rate, paddings=paddings)

    result = self.op(input_converted, filter)

    result_converted = array_ops.batch_to_space_nd(
        input=result, block_shape=dilation_rate, crops=crops)

    # Recover channel information for output shape if channels are not last.
    if self.data_format is not None and self.data_format.startswith("NC"):
      if not result_converted.shape.dims[1].value and filter is not None:
        output_shape = result_converted.shape.as_list()
        output_shape[1] = filter.shape[-1]
        result_converted.set_shape(output_shape)

    return result_converted

  def __call__(self, inp, filter):  # pylint: disable=redefined-builtin
    return self.call(inp, filter)


def _with_space_to_batch_base_paddings(filter_shape, num_spatial_dims,
                                       rate_or_const_rate):
  """Helper function to compute base_paddings."""
  # Spatial dimensions of the filters and the upsampled filters in which we
  # introduce (rate - 1) zeros between consecutive filter values.
  filter_spatial_shape = filter_shape[:num_spatial_dims]
  dilated_filter_spatial_shape = (
      filter_spatial_shape + (filter_spatial_shape - 1) *
      (rate_or_const_rate - 1))
  pad_extra_shape = dilated_filter_spatial_shape - 1

  # When full_padding_shape is odd, we pad more at end, following the same
  # convention as conv2d.
  pad_extra_start = pad_extra_shape // 2
  pad_extra_end = pad_extra_shape - pad_extra_start
  base_paddings = array_ops.stack(
      [[pad_extra_start[i], pad_extra_end[i]] for i in range(num_spatial_dims)])
  return base_paddings


def _with_space_to_batch_adjust(orig, fill_value, spatial_dims):
  """Returns an `adjusted` version of `orig` based on `spatial_dims`.

  Tensor of the same type as `orig` and with shape
  `[max(spatial_dims), ...]` where:

    adjusted[spatial_dims[i] - 1, ...] = orig[i, ...]

  for 0 <= i < len(spatial_dims), and

    adjusted[j, ...] = fill_value

  for j != spatial_dims[i] - 1 for some i.

  If `orig` is a constant value, then the result will be a constant value.

  Args:
    orig: Tensor of rank > max(spatial_dims).
    fill_value: Numpy scalar (of same data type as `orig) specifying the fill
      value for non-spatial dimensions.
    spatial_dims: See with_space_to_batch.

  Returns:
    `adjusted` tensor.
  """
  fill_dims = orig.get_shape().as_list()[1:]
  dtype = orig.dtype.as_numpy_dtype
  parts = []
  const_orig = tensor_util.constant_value(orig)
  const_or_orig = const_orig if const_orig is not None else orig
  prev_spatial_dim = 0
  i = 0
  while i < len(spatial_dims):
    start_i = i
    start_spatial_dim = spatial_dims[i]
    if start_spatial_dim > 1:
      # Fill in any gap from the previous spatial dimension (or dimension 1 if
      # this is the first spatial dimension) with `fill_value`.
      parts.append(
          np.full(
              [start_spatial_dim - 1 - prev_spatial_dim] + fill_dims,
              fill_value,
              dtype=dtype))
    # Find the largest value of i such that:
    #   [spatial_dims[start_i], ..., spatial_dims[i]]
    #     == [start_spatial_dim, ..., start_spatial_dim + i - start_i],
    # i.e. the end of a contiguous group of spatial dimensions.
    while (i + 1 < len(spatial_dims) and
           spatial_dims[i + 1] == spatial_dims[i] + 1):
      i += 1
    parts.append(const_or_orig[start_i:i + 1])
    prev_spatial_dim = spatial_dims[i]
    i += 1
  if const_orig is not None:
    return np.concatenate(parts)
  else:
    return array_ops.concat(parts, 0)


def _get_strides_and_dilation_rate(num_spatial_dims, strides, dilation_rate):
  """Helper function for verifying strides and dilation_rate arguments.

  This is used by `convolution` and `pool`.

  Args:
    num_spatial_dims: int
    strides: Optional.  List of N ints >= 1.  Defaults to [1]*N.  If any value
      of strides is > 1, then all values of dilation_rate must be 1.
    dilation_rate: Optional.  List of N ints >= 1.  Defaults to [1]*N.  If any
      value of dilation_rate is > 1, then all values of strides must be 1.

  Returns:
    Normalized (strides, dilation_rate) as int32 numpy arrays of shape
    [num_spatial_dims].

  Raises:
    ValueError: if the parameters are invalid.
  """
  if dilation_rate is None:
    dilation_rate = [1] * num_spatial_dims
  elif len(dilation_rate) != num_spatial_dims:
    raise ValueError("len(dilation_rate)=%d but should be %d" %
                     (len(dilation_rate), num_spatial_dims))
  dilation_rate = np.array(dilation_rate, dtype=np.int32)
  if np.any(dilation_rate < 1):
    raise ValueError("all values of dilation_rate must be positive")

  if strides is None:
    strides = [1] * num_spatial_dims
  elif len(strides) != num_spatial_dims:
    raise ValueError("len(strides)=%d but should be %d" % (len(strides),
                                                           num_spatial_dims))
  strides = np.array(strides, dtype=np.int32)
  if np.any(strides < 1):
    raise ValueError("all values of strides must be positive")

  if np.any(strides > 1) and np.any(dilation_rate > 1):
    raise ValueError(
        "strides > 1 not supported in conjunction with dilation_rate > 1")
  return strides, dilation_rate


@tf_export(v1=["nn.convolution"])
def convolution(
    input,  # pylint: disable=redefined-builtin
    filter,  # pylint: disable=redefined-builtin
    padding,
    strides=None,
    dilation_rate=None,
    name=None,
    data_format=None,
    filters=None,
    dilations=None):
  """Computes sums of N-D convolutions (actually cross-correlation).

  This also supports either output striding via the optional `strides` parameter
  or atrous convolution (also known as convolution with holes or dilated
  convolution, based on the French word "trous" meaning holes in English) via
  the optional `dilation_rate` parameter.  Currently, however, output striding
  is not supported for atrous convolutions.

  Specifically, in the case that `data_format` does not start with "NC", given
  a rank (N+2) `input` Tensor of shape

    [num_batches,
     input_spatial_shape[0],
     ...,
     input_spatial_shape[N-1],
     num_input_channels],

  a rank (N+2) `filter` Tensor of shape

    [spatial_filter_shape[0],
     ...,
     spatial_filter_shape[N-1],
     num_input_channels,
     num_output_channels],

  an optional `dilation_rate` tensor of shape [N] (defaulting to [1]*N)
  specifying the filter upsampling/input downsampling rate, and an optional list
  of N `strides` (defaulting [1]*N), this computes for each N-D spatial output
  position (x[0], ..., x[N-1]):

  ```
    output[b, x[0], ..., x[N-1], k] =
        sum_{z[0], ..., z[N-1], q}
            filter[z[0], ..., z[N-1], q, k] *
            padded_input[b,
                         x[0]*strides[0] + dilation_rate[0]*z[0],
                         ...,
                         x[N-1]*strides[N-1] + dilation_rate[N-1]*z[N-1],
                         q]
  ```
  where b is the index into the batch, k is the output channel number, q is the
  input channel number, and z is the N-D spatial offset within the filter. Here,
  `padded_input` is obtained by zero padding the input using an effective
  spatial filter shape of `(spatial_filter_shape-1) * dilation_rate + 1` and
  output striding `strides` as described in the
  [comment here](https://tensorflow.org/api_guides/python/nn#Convolution).

  In the case that `data_format` does start with `"NC"`, the `input` and output
  (but not the `filter`) are simply transposed as follows:

    convolution(input, data_format, **kwargs) =
      tf.transpose(convolution(tf.transpose(input, [0] + range(2,N+2) + [1]),
                               **kwargs),
                   [0, N+1] + range(1, N+1))

  It is required that 1 <= N <= 3.

  Args:
    input: An (N+2)-D `Tensor` of type `T`, of shape
      `[batch_size] + input_spatial_shape + [in_channels]` if data_format does
      not start with "NC" (default), or
      `[batch_size, in_channels] + input_spatial_shape` if data_format starts
      with "NC".
    filter: An (N+2)-D `Tensor` with the same type as `input` and shape
      `spatial_filter_shape + [in_channels, out_channels]`.
    padding: A string, either `"VALID"` or `"SAME"`. The padding algorithm.
    strides: Optional.  Sequence of N ints >= 1.  Specifies the output stride.
      Defaults to [1]*N.  If any value of strides is > 1, then all values of
      dilation_rate must be 1.
    dilation_rate: Optional.  Sequence of N ints >= 1.  Specifies the filter
      upsampling/input downsampling rate.  In the literature, the same parameter
      is sometimes called `input stride` or `dilation`.  The effective filter
      size used for the convolution will be `spatial_filter_shape +
      (spatial_filter_shape - 1) * (rate - 1)`, obtained by inserting
      (dilation_rate[i]-1) zeros between consecutive elements of the original
      filter in each spatial dimension i.  If any value of dilation_rate is > 1,
      then all values of strides must be 1.
    name: Optional name for the returned tensor.
    data_format: A string or None.  Specifies whether the channel dimension of
      the `input` and output is the last dimension (default, or if `data_format`
      does not start with "NC"), or the second dimension (if `data_format`
      starts with "NC").  For N=1, the valid values are "NWC" (default) and
      "NCW".  For N=2, the valid values are "NHWC" (default) and "NCHW".
      For N=3, the valid values are "NDHWC" (default) and "NCDHW".
    filters: Alias of filter.
    dilations: Alias of dilation_rate.

  Returns:
    A `Tensor` with the same type as `input` of shape

        `[batch_size] + output_spatial_shape + [out_channels]`

    if data_format is None or does not start with "NC", or

        `[batch_size, out_channels] + output_spatial_shape`

    if data_format starts with "NC",
    where `output_spatial_shape` depends on the value of `padding`.

    If padding == "SAME":
      output_spatial_shape[i] = ceil(input_spatial_shape[i] / strides[i])

    If padding == "VALID":
      output_spatial_shape[i] =
        ceil((input_spatial_shape[i] -
              (spatial_filter_shape[i]-1) * dilation_rate[i])
             / strides[i]).

  Raises:
    ValueError: If input/output depth does not match `filter` shape, if padding
      is other than `"VALID"` or `"SAME"`, or if data_format is invalid.

  """
  filter = deprecated_argument_lookup("filters", filters, "filter", filter)
  dilation_rate = deprecated_argument_lookup(
      "dilations", dilations, "dilation_rate", dilation_rate)
  return convolution_internal(
      input,
      filter,
      strides=strides,
      padding=padding,
      data_format=data_format,
      dilations=dilation_rate,
      name=name)


@tf_export("nn.convolution", v1=[])
def convolution_v2(
    input,  # pylint: disable=redefined-builtin
    filters,
    strides=None,
    padding="VALID",
    data_format=None,
    dilations=None,
    name=None):
  return convolution_internal(
      input,  # pylint: disable=redefined-builtin
      filters,
      strides=strides,
      padding=padding,
      data_format=data_format,
      dilations=dilations,
      name=name)


convolution_v2.__doc__ = deprecation.rewrite_argument_docstring(
    deprecation.rewrite_argument_docstring(
        convolution.__doc__, "dilation_rate", "dilations"),
    "filter", "filters")


# copybara:strip_begin
# TODO(b/138808492): Remove code inside copybara
# to make TPU code and CPU code consistent.
def _enclosing_tpu_context():
  # pylint: disable=protected-access
  run_context = ops.get_default_graph()._get_control_flow_context()
  # pylint: enable=protected-access
  while run_context is not None and not isinstance(
      run_context, control_flow_ops.XLAControlFlowContext):
    run_context = run_context.outer_context
  return run_context


# copybara:strip_end


def convolution_internal(
    input,  # pylint: disable=redefined-builtin
    filters,
    strides=None,
    padding="VALID",
    data_format=None,
    dilations=None,
    name=None,
    call_from_convolution=True):
  """Internal function which performs rank agnostic convolution."""
  if isinstance(input.shape, tensor_shape.TensorShape) and \
        input.shape.rank is not None:
    n = len(input.shape) - 2
  elif not isinstance(input.shape, tensor_shape.TensorShape) and \
        input.shape is not None:
    n = len(input.shape) - 2
  elif isinstance(filters.shape, tensor_shape.TensorShape) and \
        filters.shape.rank is not None:
    n = len(filters.shape) - 2
  elif not isinstance(filters.shape, tensor_shape.TensorShape) and \
        filters.shape is not None:
    n = len(filters.shape) - 2
  else:
    raise ValueError("rank of input or filter must be known")

  if not 1 <= n <= 3:
    raise ValueError(
        "Input tensor must be of rank 3, 4 or 5 but was {}.".format(n + 2))

  if data_format is None:
    channel_index = n + 1
  else:
    channel_index = 1 if data_format.startswith("NC") else n + 1

  strides = _get_sequence(strides, n, channel_index, "strides")
  dilations = _get_sequence(dilations, n, channel_index, "dilations")

  # copybara:strip_begin
  # TODO(b/138808492): Remove code inside copybara
  # to make TPU code and CPU code consistent.
  scopes = {1: "conv1d", 2: "Conv2D", 3: "Conv3D"}
  if not call_from_convolution and _enclosing_tpu_context() is not None:
    scope = scopes[n]
  else:
    scope = "convolution"
  # copybara:strip_end
  # copybara:insert scope = "convolution"

  with ops.name_scope(name, scope, [input, filters]) as name:
    conv_ops = {1: conv1d, 2: gen_nn_ops.conv2d, 3: gen_nn_ops.conv3d}

    # copybara:strip_begin
    # TODO(b/138808492): Remove code inside copybara
    # to make TPU code and CPU code consistent.
    if _enclosing_tpu_context() is not None or all(i == 1 for i in dilations):
      # fast path for TPU or if no dilation as gradient only supported on GPU
      # for dilations
      # copybara:strip_end
      # copybara:insert if all(i == 1 for i in dilations):
      op = conv_ops[n]
      return op(
          input,
          filters,
          strides,
          padding=padding,
          data_format=data_format,
          dilations=dilations,
          name=name)
    else:
      if channel_index == 1:
        strides = strides[2:]
        dilations = dilations[2:]
      else:
        strides = strides[1:-1]
        dilations = dilations[1:-1]

      op = Convolution(
          tensor_shape.as_shape(input.shape),
          tensor_shape.as_shape(filters.shape),
          padding,
          strides=strides,
          dilation_rate=dilations,
          name=name,
          data_format=data_format)
      return op(input, filters)


class Convolution(object):
  """Helper class for convolution.

  Note that this class assumes that shapes of input and filter passed to
  __call__ are compatible with input_shape and filter_shape passed to the
  constructor.

  Arguments
    input_shape: static shape of input. i.e. input.get_shape().
    filter_shape: static shape of the filter. i.e. filter.get_shape().
    padding:  see convolution.
    strides: see convolution.
    dilation_rate: see convolution.
    name: see convolution.
    data_format: see convolution.
  """

  def __init__(self,
               input_shape,
               filter_shape,
               padding,
               strides=None,
               dilation_rate=None,
               name=None,
               data_format=None,
               fused=False):
    """Helper function for convolution."""
    num_total_dims = filter_shape.ndims
    if num_total_dims is None:
      num_total_dims = input_shape.ndims
    if num_total_dims is None:
      raise ValueError("rank of input or filter must be known")

    num_spatial_dims = num_total_dims - 2

    try:
      input_shape.with_rank(num_spatial_dims + 2)
    except ValueError:
      raise ValueError(
          "input tensor must have rank %d" % (num_spatial_dims + 2))

    try:
      filter_shape.with_rank(num_spatial_dims + 2)
    except ValueError:
      raise ValueError(
          "filter tensor must have rank %d" % (num_spatial_dims + 2))

    if data_format is None or not data_format.startswith("NC"):
      input_channels_dim = tensor_shape.dimension_at_index(
          input_shape, num_spatial_dims + 1)
      spatial_dims = range(1, num_spatial_dims + 1)
    else:
      input_channels_dim = tensor_shape.dimension_at_index(input_shape, 1)
      spatial_dims = range(2, num_spatial_dims + 2)

    if not input_channels_dim.is_compatible_with(
        filter_shape[num_spatial_dims]):
      raise ValueError(
          "number of input channels does not match corresponding dimension of "
          "filter, {} != {}".format(input_channels_dim,
                                    filter_shape[num_spatial_dims]))

    strides, dilation_rate = _get_strides_and_dilation_rate(
        num_spatial_dims, strides, dilation_rate)

    self.input_shape = input_shape
    self.filter_shape = filter_shape
    self.data_format = data_format
    self.strides = strides
    self.padding = padding
    self.name = name
    self.dilation_rate = dilation_rate
    # We call CUDNN convolutions when dealing with convolutions with 1D/2D
    # space + dilation or convolutions with no dilation. CUDNN is not used for
    # 3D convolutions with dilation because that would result in "no algorithm
    # worked" errors from CUDNN.
    conv_dims = input_shape.ndims - 2
    build_op = (self._build_op_atrous if fused and conv_dims <= 2 else
                self._build_op_non_atrous)
    self.conv_op = _WithSpaceToBatch(
        input_shape,
        dilation_rate=dilation_rate,
        padding=padding,
        build_op=build_op,
        filter_shape=filter_shape,
        spatial_dims=spatial_dims,
        data_format=data_format,
        fused=fused)
<<<<<<< HEAD

  def _build_op_non_atrous(self, _, padding):
    return _Convolution(
        self.input_shape,
        filter_shape=self.filter_shape,
        padding=padding,
        data_format=self.data_format,
        strides=self.strides,
        name=self.name)

  def _build_op_atrous(self, _, padding):
=======

  def _build_op_non_atrous(self, _, padding):
>>>>>>> f2e4407a
    return _Convolution(
        self.input_shape,
        filter_shape=self.filter_shape,
        padding=padding,
        data_format=self.data_format,
        strides=self.strides,
        dilation_rate=self.dilation_rate,
        name=self.name)

  def _build_op_atrous(self, _, padding):
    return _Convolution(
        self.input_shape,
        filter_shape=self.filter_shape,
        padding=padding,
        data_format=self.data_format,
        strides=self.strides,
        dilation_rate=self.dilation_rate,
        name=self.name)

  def __call__(self, inp, filter):  # pylint: disable=redefined-builtin
    # copybara:strip_begin
    # TODO(b/138808492): Remove code inside copybara
    # to make TPU code and CPU code consistent.
    # TPU convolution supports dilations greater than 1.
    if _enclosing_tpu_context() is not None:
      return convolution_internal(
          inp,
          filter,
          strides=self.strides,
          padding=self.padding,
          data_format=self.data_format,
          dilations=self.dilation_rate,
          name=self.name,
          call_from_convolution=False)
    else:
      return self.conv_op(inp, filter)
    # copybara:strip_end
    # copybara:insert return self.conv_op(inp, filter)


@tf_export(v1=["nn.pool"])
def pool(
    input,  # pylint: disable=redefined-builtin
    window_shape,
    pooling_type,
    padding,
    dilation_rate=None,
    strides=None,
    name=None,
    data_format=None,
    dilations=None):
  """Performs an N-D pooling operation.

  In the case that `data_format` does not start with "NC", computes for
      0 <= b < batch_size,
      0 <= x[i] < output_spatial_shape[i],
      0 <= c < num_channels:

  ```
    output[b, x[0], ..., x[N-1], c] =
      REDUCE_{z[0], ..., z[N-1]}
        input[b,
              x[0] * strides[0] - pad_before[0] + dilation_rate[0]*z[0],
              ...
              x[N-1]*strides[N-1] - pad_before[N-1] + dilation_rate[N-1]*z[N-1],
              c],
  ```

  where the reduction function REDUCE depends on the value of `pooling_type`,
  and pad_before is defined based on the value of `padding` as described in
  the "returns" section of `tf.nn.convolution` for details.
  The reduction never includes out-of-bounds positions.

  In the case that `data_format` starts with `"NC"`, the `input` and output are
  simply transposed as follows:

  ```
    pool(input, data_format, **kwargs) =
      tf.transpose(pool(tf.transpose(input, [0] + range(2,N+2) + [1]),
                        **kwargs),
                   [0, N+1] + range(1, N+1))
  ```

  Args:
    input: Tensor of rank N+2, of shape
      `[batch_size] + input_spatial_shape + [num_channels]` if data_format does
      not start with "NC" (default), or
      `[batch_size, num_channels] + input_spatial_shape` if data_format starts
      with "NC".  Pooling happens over the spatial dimensions only.
    window_shape: Sequence of N ints >= 1.
    pooling_type: Specifies pooling operation, must be "AVG" or "MAX".
    padding: The padding algorithm, must be "SAME" or "VALID".
      See the "returns" section of `tf.nn.convolution` for details.
    dilation_rate: Optional.  Dilation rate.  List of N ints >= 1.
      Defaults to [1]*N.  If any value of dilation_rate is > 1, then all values
      of strides must be 1.
    strides: Optional.  Sequence of N ints >= 1.  Defaults to [1]*N.
      If any value of strides is > 1, then all values of dilation_rate must be
      1.
    name: Optional. Name of the op.
    data_format: A string or None.  Specifies whether the channel dimension of
      the `input` and output is the last dimension (default, or if `data_format`
      does not start with "NC"), or the second dimension (if `data_format`
      starts with "NC").  For N=1, the valid values are "NWC" (default) and
      "NCW".  For N=2, the valid values are "NHWC" (default) and "NCHW".
      For N=3, the valid values are "NDHWC" (default) and "NCDHW".
    dilations: Alias for dilation_rate

  Returns:
    Tensor of rank N+2, of shape
      [batch_size] + output_spatial_shape + [num_channels]

    if data_format is None or does not start with "NC", or

      [batch_size, num_channels] + output_spatial_shape

    if data_format starts with "NC",
    where `output_spatial_shape` depends on the value of padding:

    If padding = "SAME":
      output_spatial_shape[i] = ceil(input_spatial_shape[i] / strides[i])

    If padding = "VALID":
      output_spatial_shape[i] =
        ceil((input_spatial_shape[i] - (window_shape[i] - 1) * dilation_rate[i])
             / strides[i]).

  Raises:
    ValueError: if arguments are invalid.

  """
  dilation_rate = deprecated_argument_lookup(
      "dilations", dilations, "dilation_rate", dilation_rate)
  # pylint: enable=line-too-long
  with ops.name_scope(name, "%s_pool" % (pooling_type.lower()),
                      [input]) as scope:
    input = ops.convert_to_tensor(input, name="input")  # pylint: disable=redefined-builtin

    num_spatial_dims = len(window_shape)
    if num_spatial_dims < 1 or num_spatial_dims > 3:
      raise ValueError("It is required that 1 <= num_spatial_dims <= 3.")

    input.get_shape().with_rank(num_spatial_dims + 2)

    strides, dilation_rate = _get_strides_and_dilation_rate(
        num_spatial_dims, strides, dilation_rate)

    if padding == "SAME" and np.any(dilation_rate > 1):
      raise ValueError(
          "pooling with SAME padding is not implemented for dilation_rate > 1")

    if np.any(strides > window_shape):
      raise ValueError(
          "strides > window_shape not supported due to inconsistency between "
          "CPU and GPU implementations")

    pooling_ops = {
        ("MAX", 1): max_pool,
        ("MAX", 2): max_pool,
        ("MAX", 3): max_pool3d,  # pylint: disable=undefined-variable
        ("AVG", 1): avg_pool,
        ("AVG", 2): avg_pool,
        ("AVG", 3): avg_pool3d,  # pylint: disable=undefined-variable
    }
    op_key = (pooling_type, num_spatial_dims)
    if op_key not in pooling_ops:
      raise ValueError("%d-D %s pooling is not supported." % (op_key[1],
                                                              op_key[0]))

    if data_format is None or not data_format.startswith("NC"):
      adjusted_window_shape = [1] + list(window_shape) + [1]
      adjusted_strides = [1] + list(strides) + [1]
      spatial_dims = range(1, num_spatial_dims + 1)
    else:
      adjusted_window_shape = [1, 1] + list(window_shape)
      adjusted_strides = [1, 1] + list(strides)
      spatial_dims = range(2, num_spatial_dims + 2)

    if num_spatial_dims == 1:
      if data_format is None or data_format == "NWC":
        data_format_kwargs = dict(data_format="NHWC")
      elif data_format == "NCW":
        data_format_kwargs = dict(data_format="NCHW")
      else:
        raise ValueError("data_format must be either \"NWC\" or \"NCW\".")
      adjusted_window_shape = [1] + adjusted_window_shape
      adjusted_strides = [1] + adjusted_strides
    else:
      data_format_kwargs = dict(data_format=data_format)

    def op(converted_input, _, converted_padding):  # pylint: disable=missing-docstring
      if num_spatial_dims == 1:
        converted_input = array_ops.expand_dims(converted_input,
                                                spatial_dims[0])
      result = pooling_ops[op_key](
          converted_input,
          adjusted_window_shape,
          adjusted_strides,
          converted_padding,
          name=scope,
          **data_format_kwargs)
      if num_spatial_dims == 1:
        result = array_ops.squeeze(result, [spatial_dims[0]])
      return result

    return with_space_to_batch(
        input=input,
        dilation_rate=dilation_rate,
        padding=padding,
        op=op,
        spatial_dims=spatial_dims,
        filter_shape=window_shape)


@tf_export("nn.pool", v1=[])
def pool_v2(
    input,  # pylint: disable=redefined-builtin
    window_shape,
    pooling_type,
    strides=None,
    padding="VALID",
    data_format=None,
    dilations=None,
    name=None):
  # pylint: disable=line-too-long
  """Performs an N-D pooling operation.

  In the case that `data_format` does not start with "NC", computes for
      0 <= b < batch_size,
      0 <= x[i] < output_spatial_shape[i],
      0 <= c < num_channels:

  ```
    output[b, x[0], ..., x[N-1], c] =
      REDUCE_{z[0], ..., z[N-1]}
        input[b,
              x[0] * strides[0] - pad_before[0] + dilation_rate[0]*z[0],
              ...
              x[N-1]*strides[N-1] - pad_before[N-1] + dilation_rate[N-1]*z[N-1],
              c],
  ```

  where the reduction function REDUCE depends on the value of `pooling_type`,
  and pad_before is defined based on the value of `padding` as described in
  the "returns" section of `tf.nn.convolution` for details.
  The reduction never includes out-of-bounds positions.

  In the case that `data_format` starts with `"NC"`, the `input` and output are
  simply transposed as follows:

  ```
    pool(input, data_format, **kwargs) =
      tf.transpose(pool(tf.transpose(input, [0] + range(2,N+2) + [1]),
                        **kwargs),
                   [0, N+1] + range(1, N+1))
  ```

  Args:
    input: Tensor of rank N+2, of shape `[batch_size] + input_spatial_shape +
      [num_channels]` if data_format does not start with "NC" (default), or
      `[batch_size, num_channels] + input_spatial_shape` if data_format starts
      with "NC".  Pooling happens over the spatial dimensions only.
    window_shape: Sequence of N ints >= 1.
    pooling_type: Specifies pooling operation, must be "AVG" or "MAX".
    strides: Optional. Sequence of N ints >= 1.  Defaults to [1]*N. If any value of
      strides is > 1, then all values of dilation_rate must be 1.
    padding: The padding algorithm, must be "SAME" or "VALID". Defaults to "SAME".
      See the "returns" section of `tf.nn.convolution` for details.
    data_format: A string or None.  Specifies whether the channel dimension of
      the `input` and output is the last dimension (default, or if `data_format`
      does not start with "NC"), or the second dimension (if `data_format`
      starts with "NC").  For N=1, the valid values are "NWC" (default) and
      "NCW".  For N=2, the valid values are "NHWC" (default) and "NCHW". For
      N=3, the valid values are "NDHWC" (default) and "NCDHW".
    dilations: Optional.  Dilation rate.  List of N ints >= 1. Defaults to
      [1]*N.  If any value of dilation_rate is > 1, then all values of strides
      must be 1.
    name: Optional. Name of the op.

  Returns:
    Tensor of rank N+2, of shape
      [batch_size] + output_spatial_shape + [num_channels]

    if data_format is None or does not start with "NC", or

      [batch_size, num_channels] + output_spatial_shape

    if data_format starts with "NC",
    where `output_spatial_shape` depends on the value of padding:

    If padding = "SAME":
      output_spatial_shape[i] = ceil(input_spatial_shape[i] / strides[i])

    If padding = "VALID":
      output_spatial_shape[i] =
        ceil((input_spatial_shape[i] - (window_shape[i] - 1) * dilation_rate[i])
             / strides[i]).

  Raises:
    ValueError: if arguments are invalid.

  """
  return pool(
      input=input,
      window_shape=window_shape,
      pooling_type=pooling_type,
      padding=padding,
      dilation_rate=dilations,
      strides=strides,
      name=name,
      data_format=data_format)


@tf_export("nn.atrous_conv2d")
def atrous_conv2d(value, filters, rate, padding, name=None):
  """Atrous convolution (a.k.a. convolution with holes or dilated convolution).

  This function is a simpler wrapper around the more general
  `tf.nn.convolution`, and exists only for backwards compatibility. You can
  use `tf.nn.convolution` to perform 1-D, 2-D, or 3-D atrous convolution.


  Computes a 2-D atrous convolution, also known as convolution with holes or
  dilated convolution, given 4-D `value` and `filters` tensors. If the `rate`
  parameter is equal to one, it performs regular 2-D convolution. If the `rate`
  parameter is greater than one, it performs convolution with holes, sampling
  the input values every `rate` pixels in the `height` and `width` dimensions.
  This is equivalent to convolving the input with a set of upsampled filters,
  produced by inserting `rate - 1` zeros between two consecutive values of the
  filters along the `height` and `width` dimensions, hence the name atrous
  convolution or convolution with holes (the French word trous means holes in
  English).

  More specifically:

  ```
  output[batch, height, width, out_channel] =
      sum_{dheight, dwidth, in_channel} (
          filters[dheight, dwidth, in_channel, out_channel] *
          value[batch, height + rate*dheight, width + rate*dwidth, in_channel]
      )
  ```

  Atrous convolution allows us to explicitly control how densely to compute
  feature responses in fully convolutional networks. Used in conjunction with
  bilinear interpolation, it offers an alternative to `conv2d_transpose` in
  dense prediction tasks such as semantic image segmentation, optical flow
  computation, or depth estimation. It also allows us to effectively enlarge
  the field of view of filters without increasing the number of parameters or
  the amount of computation.

  For a description of atrous convolution and how it can be used for dense
  feature extraction, please see: [Semantic Image Segmentation with Deep
  Convolutional Nets and Fully Connected CRFs](http://arxiv.org/abs/1412.7062).
  The same operation is investigated further in [Multi-Scale Context Aggregation
  by Dilated Convolutions](http://arxiv.org/abs/1511.07122). Previous works
  that effectively use atrous convolution in different ways are, among others,
  [OverFeat: Integrated Recognition, Localization and Detection using
  Convolutional Networks](http://arxiv.org/abs/1312.6229) and [Fast Image
  Scanning with Deep Max-Pooling Convolutional Neural
  Networks](http://arxiv.org/abs/1302.1700).
  Atrous convolution is also closely related to the so-called noble identities
  in multi-rate signal processing.

  There are many different ways to implement atrous convolution (see the refs
  above). The implementation here reduces

  ```python
      atrous_conv2d(value, filters, rate, padding=padding)
  ```

  to the following three operations:

  ```python
      paddings = ...
      net = space_to_batch(value, paddings, block_size=rate)
      net = conv2d(net, filters, strides=[1, 1, 1, 1], padding="VALID")
      crops = ...
      net = batch_to_space(net, crops, block_size=rate)
  ```

  Advanced usage. Note the following optimization: A sequence of `atrous_conv2d`
  operations with identical `rate` parameters, 'SAME' `padding`, and filters
  with odd heights/ widths:

  ```python
      net = atrous_conv2d(net, filters1, rate, padding="SAME")
      net = atrous_conv2d(net, filters2, rate, padding="SAME")
      ...
      net = atrous_conv2d(net, filtersK, rate, padding="SAME")
  ```

  can be equivalently performed cheaper in terms of computation and memory as:

  ```python
      pad = ...  # padding so that the input dims are multiples of rate
      net = space_to_batch(net, paddings=pad, block_size=rate)
      net = conv2d(net, filters1, strides=[1, 1, 1, 1], padding="SAME")
      net = conv2d(net, filters2, strides=[1, 1, 1, 1], padding="SAME")
      ...
      net = conv2d(net, filtersK, strides=[1, 1, 1, 1], padding="SAME")
      net = batch_to_space(net, crops=pad, block_size=rate)
  ```

  because a pair of consecutive `space_to_batch` and `batch_to_space` ops with
  the same `block_size` cancel out when their respective `paddings` and `crops`
  inputs are identical.

  Args:
    value: A 4-D `Tensor` of type `float`. It needs to be in the default "NHWC"
      format. Its shape is `[batch, in_height, in_width, in_channels]`.
    filters: A 4-D `Tensor` with the same type as `value` and shape
      `[filter_height, filter_width, in_channels, out_channels]`. `filters`'
      `in_channels` dimension must match that of `value`. Atrous convolution is
      equivalent to standard convolution with upsampled filters with effective
      height `filter_height + (filter_height - 1) * (rate - 1)` and effective
      width `filter_width + (filter_width - 1) * (rate - 1)`, produced by
      inserting `rate - 1` zeros along consecutive elements across the
      `filters`' spatial dimensions.
    rate: A positive int32. The stride with which we sample input values across
      the `height` and `width` dimensions. Equivalently, the rate by which we
      upsample the filter values by inserting zeros across the `height` and
      `width` dimensions. In the literature, the same parameter is sometimes
      called `input stride` or `dilation`.
    padding: A string, either `'VALID'` or `'SAME'`. The padding algorithm.
    name: Optional name for the returned tensor.

  Returns:
    A `Tensor` with the same type as `value`.
    Output shape with `'VALID'` padding is:

        [batch, height - 2 * (filter_width - 1),
         width - 2 * (filter_height - 1), out_channels].

    Output shape with `'SAME'` padding is:

        [batch, height, width, out_channels].

  Raises:
    ValueError: If input/output depth does not match `filters`' shape, or if
      padding is other than `'VALID'` or `'SAME'`.
  """
  return convolution(
      input=value,
      filter=filters,
      padding=padding,
      dilation_rate=np.broadcast_to(rate, (2,)),
      name=name)


def _convert_padding(padding):
  """Converts Python padding to C++ padding for ops which take EXPLICIT padding.

  Args:
    padding: the `padding` argument for a Python op which supports EXPLICIT
      padding.

  Returns:
    (padding, explicit_paddings) pair, which should be passed as attributes to a
    C++ op.

  Raises:
    ValueError: If padding is invalid.
  """
  explicit_paddings = []
  if padding == "EXPLICIT":
    # Give a better error message if EXPLICIT is passed.
    raise ValueError('"EXPLICIT" is not a valid value for the padding '
                     "parameter. To use explicit padding, the padding "
                     "parameter must be a list.")
  if isinstance(padding, (list, tuple)):
    for i, dim_paddings in enumerate(padding):
      if not isinstance(dim_paddings, (list, tuple)):
        raise ValueError("When padding is a list, each element of padding must "
                         "be a list/tuple of size 2. Element with index %d of "
                         "padding is not a list/tuple" % i)
      if len(dim_paddings) != 2:
        raise ValueError("When padding is a list, each element of padding must "
                         "be a list/tuple of size 2. Element with index %d of "
                         "padding has size %d" % (i, len(dim_paddings)))
      explicit_paddings.extend(dim_paddings)
    if len(padding) != 4:
      raise ValueError("When padding is a list, it must be of size 4. Got "
                       "padding of size: %d" % len(padding))
    padding = "EXPLICIT"
  return padding, explicit_paddings


@tf_export(v1=["nn.conv1d"])
@deprecation.deprecated_arg_values(
    None,
    "`NCHW` for data_format is deprecated, use `NCW` instead",
    warn_once=True,
    data_format="NCHW")
@deprecation.deprecated_arg_values(
    None,
    "`NHWC` for data_format is deprecated, use `NWC` instead",
    warn_once=True,
    data_format="NHWC")
def conv1d(
    value=None,
    filters=None,
    stride=None,
    padding=None,
    use_cudnn_on_gpu=None,
    data_format=None,
    name=None,
    input=None,  # pylint: disable=redefined-builtin
    dilations=None):
  r"""Computes a 1-D convolution given 3-D input and filter tensors.

  Given an input tensor of shape
    [batch, in_width, in_channels]
  if data_format is "NWC", or
    [batch, in_channels, in_width]
  if data_format is "NCW",
  and a filter / kernel tensor of shape
  [filter_width, in_channels, out_channels], this op reshapes
  the arguments to pass them to conv2d to perform the equivalent
  convolution operation.

  Internally, this op reshapes the input tensors and invokes `tf.nn.conv2d`.
  For example, if `data_format` does not start with "NC", a tensor of shape
    [batch, in_width, in_channels]
  is reshaped to
    [batch, 1, in_width, in_channels],
  and the filter is reshaped to
    [1, filter_width, in_channels, out_channels].
  The result is then reshaped back to
    [batch, out_width, out_channels]
  \(where out_width is a function of the stride and padding as in conv2d\) and
  returned to the caller.

  Args:
    value: A 3D `Tensor`.  Must be of type `float16`, `float32`, or `float64`.
    filters: A 3D `Tensor`.  Must have the same type as `value`.
    stride: An int or list of `ints` that has length `1` or `3`.  The number of
      entries by which the filter is moved right at each step.
    padding: 'SAME' or 'VALID'
    use_cudnn_on_gpu: An optional `bool`.  Defaults to `True`.
    data_format: An optional `string` from `"NWC", "NCW"`.  Defaults to `"NWC"`,
      the data is stored in the order of [batch, in_width, in_channels].  The
      `"NCW"` format stores data as [batch, in_channels, in_width].
    name: A name for the operation (optional).
    input: Alias for value.
    dilations: An int or list of `ints` that has length `1` or `3` which
      defaults to 1. The dilation factor for each dimension of input. If set to
      k > 1, there will be k-1 skipped cells between each filter element on that
      dimension. Dilations in the batch and depth dimensions must be 1.

  Returns:
    A `Tensor`.  Has the same type as input.

  Raises:
    ValueError: if `data_format` is invalid.
  """
  value = deprecation.deprecated_argument_lookup("input", input, "value", value)
  with ops.name_scope(name, "conv1d", [value, filters]) as name:
    # Reshape the input tensor to [batch, 1, in_width, in_channels]
    if data_format is None or data_format == "NHWC" or data_format == "NWC":
      data_format = "NHWC"
      spatial_start_dim = 1
      channel_index = 2
    elif data_format == "NCHW" or data_format == "NCW":
      data_format = "NCHW"
      spatial_start_dim = 2
      channel_index = 1
    else:
      raise ValueError("data_format must be \"NWC\" or \"NCW\".")
    strides = [1] + _get_sequence(stride, 1, channel_index, "stride")
    dilations = [1] + _get_sequence(dilations, 1, channel_index, "dilations")

    value = array_ops.expand_dims(value, spatial_start_dim)
    filters = array_ops.expand_dims(filters, 0)
    result = gen_nn_ops.conv2d(
        value,
        filters,
        strides,
        padding,
        use_cudnn_on_gpu=use_cudnn_on_gpu,
        data_format=data_format,
        dilations=dilations,
        name=name)
    return array_ops.squeeze(result, [spatial_start_dim])


@tf_export("nn.conv1d", v1=[])
def conv1d_v2(
    input,  # pylint: disable=redefined-builtin
    filters,
    stride,
    padding,
    data_format="NWC",
    dilations=None,
    name=None):
  r"""Computes a 1-D convolution given 3-D input and filter tensors.

  Given an input tensor of shape
    [batch, in_width, in_channels]
  if data_format is "NWC", or
    [batch, in_channels, in_width]
  if data_format is "NCW",
  and a filter / kernel tensor of shape
  [filter_width, in_channels, out_channels], this op reshapes
  the arguments to pass them to conv2d to perform the equivalent
  convolution operation.

  Internally, this op reshapes the input tensors and invokes `tf.nn.conv2d`.
  For example, if `data_format` does not start with "NC", a tensor of shape
    [batch, in_width, in_channels]
  is reshaped to
    [batch, 1, in_width, in_channels],
  and the filter is reshaped to
    [1, filter_width, in_channels, out_channels].
  The result is then reshaped back to
    [batch, out_width, out_channels]
  \(where out_width is a function of the stride and padding as in conv2d\) and
  returned to the caller.

  Args:
    input: A 3D `Tensor`.  Must be of type `float16`, `float32`, or `float64`.
    filters: A 3D `Tensor`.  Must have the same type as `input`.
    stride: An int or list of `ints` that has length `1` or `3`.  The number of
      entries by which the filter is moved right at each step.
    padding: 'SAME' or 'VALID'
    data_format: An optional `string` from `"NWC", "NCW"`.  Defaults to `"NWC"`,
      the data is stored in the order of [batch, in_width, in_channels].  The
      `"NCW"` format stores data as [batch, in_channels, in_width].
    dilations: An int or list of `ints` that has length `1` or `3` which
      defaults to 1. The dilation factor for each dimension of input. If set to
      k > 1, there will be k-1 skipped cells between each filter element on that
      dimension. Dilations in the batch and depth dimensions must be 1.
    name: A name for the operation (optional).

  Returns:
    A `Tensor`.  Has the same type as input.

  Raises:
    ValueError: if `data_format` is invalid.
  """
  return conv1d(
      input,  # pylint: disable=redefined-builtin
      filters,
      stride,
      padding,
      use_cudnn_on_gpu=True,
      data_format=data_format,
      name=name,
      dilations=dilations)


@tf_export("nn.conv1d_transpose")
def conv1d_transpose(
    input,  # pylint: disable=redefined-builtin
    filters,
    output_shape,
    strides,
    padding="SAME",
    data_format="NWC",
    dilations=None,
    name=None):
  """The transpose of `conv1d`.

  This operation is sometimes called "deconvolution" after [Deconvolutional
  Networks](https://www.matthewzeiler.com/mattzeiler/deconvolutionalnetworks.pdf),
  but is really the transpose (gradient) of `conv1d` rather than an actual
  deconvolution.

  Args:
    input: A 3-D `Tensor` of type `float` and shape
      `[batch, in_width, in_channels]` for `NWC` data format or
      `[batch, in_channels, in_width]` for `NCW` data format.
    filters: A 3-D `Tensor` with the same type as `value` and shape
      `[filter_width, output_channels, in_channels]`.  `filter`'s
      `in_channels` dimension must match that of `value`.
    output_shape: A 1-D `Tensor`, containing three elements, representing the
      output shape of the deconvolution op.
    strides: An int or list of `ints` that has length `1` or `3`.  The number of
      entries by which the filter is moved right at each step.
    padding: A string, either `'VALID'` or `'SAME'`. The padding algorithm.
      See the "returns" section of `tf.nn.convolution` for details.
    data_format: A string. `'NWC'` and `'NCW'` are supported.
    dilations: An int or list of `ints` that has length `1` or `3` which
      defaults to 1. The dilation factor for each dimension of input. If set to
      k > 1, there will be k-1 skipped cells between each filter element on that
      dimension. Dilations in the batch and depth dimensions must be 1.
    name: Optional name for the returned tensor.

  Returns:
    A `Tensor` with the same type as `value`.

  Raises:
    ValueError: If input/output depth does not match `filter`'s shape, if
      `output_shape` is not at 3-element vector, if `padding` is other than
      `'VALID'` or `'SAME'`, or if `data_format` is invalid.
  """
  with ops.name_scope(name, "conv1d_transpose",
                      [input, filters, output_shape]) as name:
    # The format could be either NWC or NCW, map to NHWC or NCHW
    if data_format is None or data_format == "NWC":
      data_format = "NHWC"
      spatial_start_dim = 1
      channel_index = 2
    elif data_format == "NCW":
      data_format = "NCHW"
      spatial_start_dim = 2
      channel_index = 1
    else:
      raise ValueError("data_format must be \"NWC\" or \"NCW\".")

    # Reshape the input tensor to [batch, 1, in_width, in_channels]
    strides = [1] + _get_sequence(strides, 1, channel_index, "stride")
    dilations = [1] + _get_sequence(dilations, 1, channel_index, "dilations")

    input = array_ops.expand_dims(input, spatial_start_dim)
    filters = array_ops.expand_dims(filters, 0)
    output_shape = list(output_shape) if not isinstance(
        output_shape, ops.Tensor) else output_shape
    output_shape = array_ops.concat([output_shape[: spatial_start_dim], [1],
                                     output_shape[spatial_start_dim:]], 0)

    result = gen_nn_ops.conv2d_backprop_input(
        input_sizes=output_shape,
        filter=filters,
        out_backprop=input,
        strides=strides,
        padding=padding,
        data_format=data_format,
        dilations=dilations,
        name=name)
    return array_ops.squeeze(result, spatial_start_dim)


@tf_export("nn.conv2d", v1=[])
def conv2d_v2(input,  # pylint: disable=redefined-builtin
              filters,
              strides,
              padding,
              data_format="NHWC",
              dilations=None,
              name=None):
  # pylint: disable=line-too-long
  r"""Computes a 2-D convolution given 4-D `input` and `filters` tensors.

  Given an input tensor of shape `[batch, in_height, in_width, in_channels]`
  and a filter / kernel tensor of shape
  `[filter_height, filter_width, in_channels, out_channels]`, this op
  performs the following:

  1. Flattens the filter to a 2-D matrix with shape
     `[filter_height * filter_width * in_channels, output_channels]`.
  2. Extracts image patches from the input tensor to form a *virtual*
     tensor of shape `[batch, out_height, out_width,
     filter_height * filter_width * in_channels]`.
  3. For each patch, right-multiplies the filter matrix and the image patch
     vector.

  In detail, with the default NHWC format,

      output[b, i, j, k] =
          sum_{di, dj, q} input[b, strides[1] * i + di, strides[2] * j + dj, q] *
                          filter[di, dj, q, k]

  Must have `strides[0] = strides[3] = 1`.  For the most common case of the same
  horizontal and vertices strides, `strides = [1, stride, stride, 1]`.

  Args:
    input: A `Tensor`. Must be one of the following types:
      `half`, `bfloat16`, `float32`, `float64`.
      A 4-D tensor. The dimension order is interpreted according to the value
      of `data_format`, see below for details.
    filters: A `Tensor`. Must have the same type as `input`.
      A 4-D tensor of shape
      `[filter_height, filter_width, in_channels, out_channels]`
    strides: An int or list of `ints` that has length `1`, `2` or `4`.  The
      stride of the sliding window for each dimension of `input`. If a single
      value is given it is replicated in the `H` and `W` dimension. By default
      the `N` and `C` dimensions are set to 1. The dimension order is determined
      by the value of `data_format`, see below for details.
    padding: Either the `string` `"SAME"` or `"VALID"` indicating the type of
      padding algorithm to use, or a list indicating the explicit paddings at
      the start and end of each dimension. When explicit padding is used and
      data_format is `"NHWC"`, this should be in the form `[[0, 0], [pad_top,
      pad_bottom], [pad_left, pad_right], [0, 0]]`. When explicit padding used
      and data_format is `"NCHW"`, this should be in the form `[[0, 0], [0, 0],
      [pad_top, pad_bottom], [pad_left, pad_right]]`.
    data_format: An optional `string` from: `"NHWC", "NCHW"`.
      Defaults to `"NHWC"`.
      Specify the data format of the input and output data. With the
      default format "NHWC", the data is stored in the order of:
          [batch, height, width, channels].
      Alternatively, the format could be "NCHW", the data storage order of:
          [batch, channels, height, width].
    dilations: An int or list of `ints` that has length `1`, `2` or `4`,
      defaults to 1. The dilation factor for each dimension of`input`. If a
      single value is given it is replicated in the `H` and `W` dimension. By
      default the `N` and `C` dimensions are set to 1. If set to k > 1, there
      will be k-1 skipped cells between each filter element on that dimension.
      The dimension order is determined by the value of `data_format`, see above
      for details. Dilations in the batch and depth dimensions if a 4-d tensor
      must be 1.
    name: A name for the operation (optional).

  Returns:
    A `Tensor`. Has the same type as `input`.
  """
  # pylint: enable=line-too-long
  return conv2d(input,  # pylint: disable=redefined-builtin
                filters,
                strides,
                padding,
                use_cudnn_on_gpu=True,
                data_format=data_format,
                dilations=dilations,
                name=name)


@tf_export(v1=["nn.conv2d"])
def conv2d(  # pylint: disable=redefined-builtin,dangerous-default-value
    input,
    filter=None,
    strides=None,
    padding=None,
    use_cudnn_on_gpu=True,
    data_format="NHWC",
    dilations=[1, 1, 1, 1],
    name=None,
    filters=None):
  r"""Computes a 2-D convolution given 4-D `input` and `filter` tensors.

  Given an input tensor of shape `[batch, in_height, in_width, in_channels]`
  and a filter / kernel tensor of shape
  `[filter_height, filter_width, in_channels, out_channels]`, this op
  performs the following:

  1. Flattens the filter to a 2-D matrix with shape
     `[filter_height * filter_width * in_channels, output_channels]`.
  2. Extracts image patches from the input tensor to form a *virtual*
     tensor of shape `[batch, out_height, out_width,
     filter_height * filter_width * in_channels]`.
  3. For each patch, right-multiplies the filter matrix and the image patch
     vector.

  In detail, with the default NHWC format,

      output[b, i, j, k] =
          sum_{di, dj, q} input[b, strides[1] * i + di, strides[2] * j + dj, q]
                          * filter[di, dj, q, k]

  Must have `strides[0] = strides[3] = 1`.  For the most common case of the same
  horizontal and vertices strides, `strides = [1, stride, stride, 1]`.

  Args:
    input: A `Tensor`. Must be one of the following types:
      `half`, `bfloat16`, `float32`, `float64`.
      A 4-D tensor. The dimension order is interpreted according to the value
      of `data_format`, see below for details.
    filter: A `Tensor`. Must have the same type as `input`.
      A 4-D tensor of shape
      `[filter_height, filter_width, in_channels, out_channels]`
    strides: An int or list of `ints` that has length `1`, `2` or `4`.  The
      stride of the sliding window for each dimension of `input`. If a single
      value is given it is replicated in the `H` and `W` dimension. By default
      the `N` and `C` dimensions are set to 1. The dimension order is determined
      by the value of `data_format`, see below for details.
    padding: Either the `string` `"SAME"` or `"VALID"` indicating the type of
      padding algorithm to use, or a list indicating the explicit paddings at
      the start and end of each dimension. When explicit padding is used and
      data_format is `"NHWC"`, this should be in the form `[[0, 0], [pad_top,
      pad_bottom], [pad_left, pad_right], [0, 0]]`. When explicit padding used
      and data_format is `"NCHW"`, this should be in the form `[[0, 0], [0, 0],
      [pad_top, pad_bottom], [pad_left, pad_right]]`.
    use_cudnn_on_gpu: An optional `bool`. Defaults to `True`.
    data_format: An optional `string` from: `"NHWC", "NCHW"`.
      Defaults to `"NHWC"`.
      Specify the data format of the input and output data. With the
      default format "NHWC", the data is stored in the order of:
          [batch, height, width, channels].
      Alternatively, the format could be "NCHW", the data storage order of:
          [batch, channels, height, width].
    dilations: An int or list of `ints` that has length `1`, `2` or `4`,
      defaults to 1. The dilation factor for each dimension of`input`. If a
      single value is given it is replicated in the `H` and `W` dimension. By
      default the `N` and `C` dimensions are set to 1. If set to k > 1, there
      will be k-1 skipped cells between each filter element on that dimension.
      The dimension order is determined by the value of `data_format`, see above
      for details. Dilations in the batch and depth dimensions if a 4-d tensor
      must be 1.
    name: A name for the operation (optional).
    filters: Alias for filter.

  Returns:
    A `Tensor`. Has the same type as `input`.
  """
  filter = deprecation.deprecated_argument_lookup(
      "filters", filters, "filter", filter)
  padding, explicit_paddings = _convert_padding(padding)
  if data_format is None:
    data_format = "NHWC"
  channel_index = 1 if data_format.startswith("NC") else 3

  strides = _get_sequence(strides, 2, channel_index, "strides")
  dilations = _get_sequence(dilations, 2, channel_index, "dilations")
  return gen_nn_ops.conv2d(input,  # pylint: disable=redefined-builtin
                           filter,
                           strides,
                           padding,
                           use_cudnn_on_gpu=use_cudnn_on_gpu,
                           explicit_paddings=explicit_paddings,
                           data_format=data_format,
                           dilations=dilations,
                           name=name)


@tf_export(v1=["nn.conv2d_backprop_filter"])
def conv2d_backprop_filter(  # pylint: disable=redefined-builtin,dangerous-default-value
    input,
    filter_sizes,
    out_backprop,
    strides,
    padding,
    use_cudnn_on_gpu=True,
    data_format="NHWC",
    dilations=[1, 1, 1, 1],
    name=None):
  r"""Computes the gradients of convolution with respect to the filter.

  Args:
    input: A `Tensor`. Must be one of the following types:
      `half`, `bfloat16`, `float32`, `float64`.
      4-D with shape `[batch, in_height, in_width, in_channels]`.
    filter_sizes: A `Tensor` of type `int32`.
      An integer vector representing the tensor shape of `filter`,
      where `filter` is a 4-D
      `[filter_height, filter_width, in_channels, out_channels]` tensor.
    out_backprop: A `Tensor`. Must have the same type as `input`.
      4-D with shape `[batch, out_height, out_width, out_channels]`.
      Gradients w.r.t. the output of the convolution.
    strides: A list of `ints`.
      The stride of the sliding window for each dimension of the input
      of the convolution. Must be in the same order as the dimension specified
      with format.
    padding: Either the `string `"SAME"` or `"VALID"` indicating the type of
      padding algorithm to use, or a list indicating the explicit paddings at
      the start and end of each dimension. When explicit padding is used and
      data_format is `"NHWC"`, this should be in the form `[[0, 0], [pad_top,
      pad_bottom], [pad_left, pad_right], [0, 0]]`. When explicit padding used
      and data_format is `"NCHW"`, this should be in the form `[[0, 0], [0, 0],
      [pad_top, pad_bottom], [pad_left, pad_right]]`.
    use_cudnn_on_gpu: An optional `bool`. Defaults to `True`.
    data_format: An optional `string` from: `"NHWC", "NCHW"`.
      Defaults to `"NHWC"`.
      Specify the data format of the input and output data. With the
      default format "NHWC", the data is stored in the order of:
          [batch, in_height, in_width, in_channels].
      Alternatively, the format could be "NCHW", the data storage order of:
          [batch, in_channels, in_height, in_width].
    dilations: An optional list of `ints`. Defaults to `[1, 1, 1, 1]`.
      1-D tensor of length 4.  The dilation factor for each dimension of
      `input`. If set to k > 1, there will be k-1 skipped cells between each
      filter element on that dimension. The dimension order is determined by
      the value of `data_format`, see above for details. Dilations in the batch
      and depth dimensions must be 1.
    name: A name for the operation (optional).

  Returns:
    A `Tensor`. Has the same type as `input`.
  """
  padding, explicit_paddings = _convert_padding(padding)
  return gen_nn_ops.conv2d_backprop_filter(
      input, filter_sizes, out_backprop, strides, padding, use_cudnn_on_gpu,
      explicit_paddings, data_format, dilations, name)


@tf_export(v1=["nn.conv2d_backprop_input"])
def conv2d_backprop_input(  # pylint: disable=redefined-builtin,dangerous-default-value
    input_sizes,
    filter=None,
    out_backprop=None,
    strides=None,
    padding=None,
    use_cudnn_on_gpu=True,
    data_format="NHWC",
    dilations=[1, 1, 1, 1],
    name=None,
    filters=None):
  r"""Computes the gradients of convolution with respect to the input.

  Args:
    input_sizes: A `Tensor` of type `int32`.
      An integer vector representing the shape of `input`,
      where `input` is a 4-D `[batch, height, width, channels]` tensor.
    filter: A `Tensor`. Must be one of the following types:
      `half`, `bfloat16`, `float32`, `float64`.
      4-D with shape
      `[filter_height, filter_width, in_channels, out_channels]`.
    out_backprop: A `Tensor`. Must have the same type as `filter`.
      4-D with shape `[batch, out_height, out_width, out_channels]`.
      Gradients w.r.t. the output of the convolution.
    strides: A list of `ints`.
      The stride of the sliding window for each dimension of the input
      of the convolution. Must be in the same order as the dimension specified
      with format.
    padding: Either the `string `"SAME"` or `"VALID"` indicating the type of
      padding algorithm to use, or a list indicating the explicit paddings at
      the start and end of each dimension. When explicit padding is used and
      data_format is `"NHWC"`, this should be in the form `[[0, 0], [pad_top,
      pad_bottom], [pad_left, pad_right], [0, 0]]`. When explicit padding used
      and data_format is `"NCHW"`, this should be in the form `[[0, 0], [0, 0],
      [pad_top, pad_bottom], [pad_left, pad_right]]`.
    use_cudnn_on_gpu: An optional `bool`. Defaults to `True`.
    data_format: An optional `string` from: `"NHWC", "NCHW"`.
      Defaults to `"NHWC"`.
      Specify the data format of the input and output data. With the
      default format "NHWC", the data is stored in the order of:
          [batch, in_height, in_width, in_channels].
      Alternatively, the format could be "NCHW", the data storage order of:
          [batch, in_channels, in_height, in_width].
    dilations: An optional list of `ints`. Defaults to `[1, 1, 1, 1]`.
      1-D tensor of length 4.  The dilation factor for each dimension of
      `input`. If set to k > 1, there will be k-1 skipped cells between each
      filter element on that dimension. The dimension order is determined by
      the value of `data_format`, see above for details. Dilations in the batch
      and depth dimensions must be 1.
    name: A name for the operation (optional).
    filters: Alias for filter.

  Returns:
    A `Tensor`. Has the same type as `filter`.
  """
  filter = deprecation.deprecated_argument_lookup(
      "filters", filters, "filter", filter)
  padding, explicit_paddings = _convert_padding(padding)
  return gen_nn_ops.conv2d_backprop_input(
      input_sizes, filter, out_backprop, strides, padding, use_cudnn_on_gpu,
      explicit_paddings, data_format, dilations, name)


@tf_export(v1=["nn.conv2d_transpose"])
def conv2d_transpose(
    value=None,
    filter=None,  # pylint: disable=redefined-builtin
    output_shape=None,
    strides=None,
    padding="SAME",
    data_format="NHWC",
    name=None,
    input=None,  # pylint: disable=redefined-builtin
    filters=None,
    dilations=None):
  """The transpose of `conv2d`.

  This operation is sometimes called "deconvolution" after [Deconvolutional
  Networks](https://www.matthewzeiler.com/mattzeiler/deconvolutionalnetworks.pdf),
  but is really the transpose (gradient) of `conv2d` rather than an actual
  deconvolution.

  Args:
    value: A 4-D `Tensor` of type `float` and shape
      `[batch, height, width, in_channels]` for `NHWC` data format or
      `[batch, in_channels, height, width]` for `NCHW` data format.
    filter: A 4-D `Tensor` with the same type as `value` and shape
      `[height, width, output_channels, in_channels]`.  `filter`'s
      `in_channels` dimension must match that of `value`.
    output_shape: A 1-D `Tensor` representing the output shape of the
      deconvolution op.
    strides: An int or list of `ints` that has length `1`, `2` or `4`.  The
      stride of the sliding window for each dimension of `input`. If a single
      value is given it is replicated in the `H` and `W` dimension. By default
      the `N` and `C` dimensions are set to 0. The dimension order is determined
      by the value of `data_format`, see below for details.
    padding: A string, either `'VALID'` or `'SAME'`. The padding algorithm.
      See the "returns" section of `tf.nn.convolution` for details.
    data_format: A string. 'NHWC' and 'NCHW' are supported.
    name: Optional name for the returned tensor.
    input: Alias for value.
    filters: Alias for filter.
    dilations: An int or list of `ints` that has length `1`, `2` or `4`,
      defaults to 1. The dilation factor for each dimension of`input`. If a
      single value is given it is replicated in the `H` and `W` dimension. By
      default the `N` and `C` dimensions are set to 1. If set to k > 1, there
      will be k-1 skipped cells between each filter element on that dimension.
      The dimension order is determined by the value of `data_format`, see above
      for details. Dilations in the batch and depth dimensions if a 4-d tensor
      must be 1.

  Returns:
    A `Tensor` with the same type as `value`.

  Raises:
    ValueError: If input/output depth does not match `filter`'s shape, or if
      padding is other than `'VALID'` or `'SAME'`.
  """
  value = deprecated_argument_lookup("input", input, "value", value)
  filter = deprecated_argument_lookup("filters", filters, "filter", filter)
  with ops.name_scope(name, "conv2d_transpose",
                      [value, filter, output_shape]) as name:
    return conv2d_transpose_v2(
        value,
        filter,
        output_shape,
        strides,
        padding=padding,
        data_format=data_format,
        dilations=dilations,
        name=name)


@tf_export("nn.conv2d_transpose", v1=[])
def conv2d_transpose_v2(
    input,  # pylint: disable=redefined-builtin
    filters,  # pylint: disable=redefined-builtin
    output_shape,
    strides,
    padding="SAME",
    data_format="NHWC",
    dilations=None,
    name=None):
  """The transpose of `conv2d`.

  This operation is sometimes called "deconvolution" after [Deconvolutional
  Networks](http://www.matthewzeiler.com/pubs/cvpr2010/cvpr2010.pdf), but is
  actually the transpose (gradient) of `conv2d` rather than an actual
  deconvolution.

  Args:
    input: A 4-D `Tensor` of type `float` and shape `[batch, height, width,
      in_channels]` for `NHWC` data format or `[batch, in_channels, height,
      width]` for `NCHW` data format.
    filters: A 4-D `Tensor` with the same type as `input` and shape `[height,
      width, output_channels, in_channels]`.  `filter`'s `in_channels` dimension
      must match that of `input`.
    output_shape: A 1-D `Tensor` representing the output shape of the
      deconvolution op.
    strides: An int or list of `ints` that has length `1`, `2` or `4`.  The
      stride of the sliding window for each dimension of `input`. If a single
      value is given it is replicated in the `H` and `W` dimension. By default
      the `N` and `C` dimensions are set to 0. The dimension order is determined
      by the value of `data_format`, see below for details.
    padding: A string, either `'VALID'` or `'SAME'`. The padding algorithm. See
      the "returns" section of `tf.nn.convolution` for details.
    data_format: A string. 'NHWC' and 'NCHW' are supported.
    dilations: An int or list of `ints` that has length `1`, `2` or `4`,
      defaults to 1. The dilation factor for each dimension of`input`. If a
      single value is given it is replicated in the `H` and `W` dimension. By
      default the `N` and `C` dimensions are set to 1. If set to k > 1, there
      will be k-1 skipped cells between each filter element on that dimension.
      The dimension order is determined by the value of `data_format`, see above
      for details. Dilations in the batch and depth dimensions if a 4-d tensor
      must be 1.
    name: Optional name for the returned tensor.

  Returns:
    A `Tensor` with the same type as `input`.

  Raises:
    ValueError: If input/output depth does not match `filter`'s shape, or if
      padding is other than `'VALID'` or `'SAME'`.
  """
  with ops.name_scope(name, "conv2d_transpose",
                      [input, filter, output_shape]) as name:
    if data_format is None:
      data_format = "NHWC"
    channel_index = 1 if data_format.startswith("NC") else 3

    strides = _get_sequence(strides, 2, channel_index, "strides")
    dilations = _get_sequence(dilations, 2, channel_index, "dilations")

    return gen_nn_ops.conv2d_backprop_input(
        input_sizes=output_shape,
        filter=filters,
        out_backprop=input,
        strides=strides,
        padding=padding,
        data_format=data_format,
        dilations=dilations,
        name=name)


@tf_export("nn.atrous_conv2d_transpose")
def atrous_conv2d_transpose(value,
                            filters,
                            output_shape,
                            rate,
                            padding,
                            name=None):
  """The transpose of `atrous_conv2d`.

  This operation is sometimes called "deconvolution" after [Deconvolutional
  Networks](https://www.matthewzeiler.com/mattzeiler/deconvolutionalnetworks.pdf),
  but is really the transpose (gradient) of `atrous_conv2d` rather than an
  actual deconvolution.

  Args:
    value: A 4-D `Tensor` of type `float`. It needs to be in the default `NHWC`
      format. Its shape is `[batch, in_height, in_width, in_channels]`.
    filters: A 4-D `Tensor` with the same type as `value` and shape
      `[filter_height, filter_width, out_channels, in_channels]`. `filters`'
      `in_channels` dimension must match that of `value`. Atrous convolution is
      equivalent to standard convolution with upsampled filters with effective
      height `filter_height + (filter_height - 1) * (rate - 1)` and effective
      width `filter_width + (filter_width - 1) * (rate - 1)`, produced by
      inserting `rate - 1` zeros along consecutive elements across the
      `filters`' spatial dimensions.
    output_shape: A 1-D `Tensor` of shape representing the output shape of the
      deconvolution op.
    rate: A positive int32. The stride with which we sample input values across
      the `height` and `width` dimensions. Equivalently, the rate by which we
      upsample the filter values by inserting zeros across the `height` and
      `width` dimensions. In the literature, the same parameter is sometimes
      called `input stride` or `dilation`.
    padding: A string, either `'VALID'` or `'SAME'`. The padding algorithm.
    name: Optional name for the returned tensor.

  Returns:
    A `Tensor` with the same type as `value`.

  Raises:
    ValueError: If input/output depth does not match `filters`' shape, or if
      padding is other than `'VALID'` or `'SAME'`, or if the `rate` is less
      than one, or if the output_shape is not a tensor with 4 elements.
  """
  with ops.name_scope(name, "atrous_conv2d_transpose",
                      [value, filters, output_shape]) as name:
    value = ops.convert_to_tensor(value, name="value")
    filters = ops.convert_to_tensor(filters, name="filters")
    if not value.get_shape().dims[3].is_compatible_with(filters.get_shape()[3]):
      raise ValueError(
          "value's input channels does not match filters' input channels, "
          "{} != {}".format(value.get_shape()[3],
                            filters.get_shape()[3]))
    if rate < 1:
      raise ValueError("rate {} cannot be less than one".format(rate))

    if rate == 1:
      return conv2d_transpose(
          value,
          filters,
          output_shape,
          strides=[1, 1, 1, 1],
          padding=padding,
          data_format="NHWC")

    output_shape_ = ops.convert_to_tensor(output_shape, name="output_shape")
    if not output_shape_.get_shape().is_compatible_with(
        tensor_shape.TensorShape([4])):
      raise ValueError("output_shape must have shape (4,), got {}".format(
          output_shape_.get_shape()))

    if isinstance(output_shape, tuple):
      output_shape = list(output_shape)

    if isinstance(output_shape, (list, np.ndarray)):
      # output_shape's shape should be == [4] if reached this point.
      if not filters.get_shape().dims[2].is_compatible_with(output_shape[3]):
        raise ValueError(
            "output_shape does not match filter's output channels, "
            "{} != {}".format(output_shape[3],
                              filters.get_shape()[2]))

    # We have two padding contributions. The first is used for converting "SAME"
    # to "VALID". The second is required so that the height and width of the
    # zero-padded value tensor are multiples of rate.

    # Padding required to reduce to "VALID" convolution
    if padding == "SAME":
      # Handle filters whose shape is unknown during graph creation.
      if filters.get_shape().is_fully_defined():
        filter_shape = filters.get_shape().as_list()
      else:
        filter_shape = array_ops.shape(filters)
      filter_height, filter_width = filter_shape[0], filter_shape[1]

      # Spatial dimensions of the filters and the upsampled filters in which we
      # introduce (rate - 1) zeros between consecutive filter values.
      filter_height_up = filter_height + (filter_height - 1) * (rate - 1)
      filter_width_up = filter_width + (filter_width - 1) * (rate - 1)

      pad_height = filter_height_up - 1
      pad_width = filter_width_up - 1

      # When pad_height (pad_width) is odd, we pad more to bottom (right),
      # following the same convention as conv2d().
      pad_top = pad_height // 2
      pad_bottom = pad_height - pad_top
      pad_left = pad_width // 2
      pad_right = pad_width - pad_left
    elif padding == "VALID":
      pad_top = 0
      pad_bottom = 0
      pad_left = 0
      pad_right = 0
    else:
      raise ValueError("padding must be either VALID or SAME:"
                       " {}".format(padding))

    in_height = output_shape[1] + pad_top + pad_bottom
    in_width = output_shape[2] + pad_left + pad_right

    # More padding so that rate divides the height and width of the input.
    pad_bottom_extra = (rate - in_height % rate) % rate
    pad_right_extra = (rate - in_width % rate) % rate

    # The paddings argument to space_to_batch is just the extra padding
    # component.
    space_to_batch_pad = [[0, pad_bottom_extra], [0, pad_right_extra]]

    value = array_ops.space_to_batch(
        input=value, paddings=space_to_batch_pad, block_size=rate)

    input_sizes = [
        rate * rate * output_shape[0], (in_height + pad_bottom_extra) // rate,
        (in_width + pad_right_extra) // rate, output_shape[3]
    ]

    value = gen_nn_ops.conv2d_backprop_input(
        input_sizes=input_sizes,
        filter=filters,
        out_backprop=value,
        strides=[1, 1, 1, 1],
        padding="VALID",
        data_format="NHWC")

    # The crops argument to batch_to_space includes both padding components.
    batch_to_space_crop = [[pad_top, pad_bottom + pad_bottom_extra],
                           [pad_left, pad_right + pad_right_extra]]

    return array_ops.batch_to_space(
        input=value, crops=batch_to_space_crop, block_size=rate)


@tf_export("nn.conv3d", v1=[])
def conv3d_v2(input,  # pylint: disable=redefined-builtin,missing-docstring
              filters,
              strides,
              padding,
              data_format="NDHWC",
              dilations=None,
              name=None):
  if dilations is None:
    dilations = [1, 1, 1, 1, 1]
  return gen_nn_ops.conv3d(input,
                           filters,
                           strides,
                           padding,
                           data_format=data_format,
                           dilations=dilations,
                           name=name)


@tf_export(v1=["nn.conv3d"])
def conv3d_v1(  # pylint: disable=missing-docstring,dangerous-default-value
    input,  # pylint: disable=redefined-builtin
    filter=None,  # pylint: disable=redefined-builtin
    strides=None,
    padding=None,
    data_format="NDHWC",
    dilations=[1, 1, 1, 1, 1],
    name=None,
    filters=None):
  filter = deprecated_argument_lookup("filters", filters, "filter", filter)
  return gen_nn_ops.conv3d(
      input, filter, strides, padding, data_format, dilations, name)


conv3d_v2.__doc__ = deprecation.rewrite_argument_docstring(
    gen_nn_ops.conv3d.__doc__, "filter", "filters")
conv3d_v1.__doc__ = gen_nn_ops.conv3d.__doc__


@tf_export(v1=["nn.conv3d_transpose"])
def conv3d_transpose(
    value,
    filter=None,  # pylint: disable=redefined-builtin
    output_shape=None,
    strides=None,
    padding="SAME",
    data_format="NDHWC",
    name=None,
    input=None,  # pylint: disable=redefined-builtin
    filters=None,
    dilations=None):
  """The transpose of `conv3d`.

  This operation is sometimes called "deconvolution" after [Deconvolutional
  Networks](https://www.matthewzeiler.com/mattzeiler/deconvolutionalnetworks.pdf),
  but is really the transpose (gradient) of `conv3d` rather than an actual
  deconvolution.

  Args:
    value: A 5-D `Tensor` of type `float` and shape
      `[batch, depth, height, width, in_channels]`.
    filter: A 5-D `Tensor` with the same type as `value` and shape
      `[depth, height, width, output_channels, in_channels]`.  `filter`'s
      `in_channels` dimension must match that of `value`.
    output_shape: A 1-D `Tensor` representing the output shape of the
      deconvolution op.
    strides: A list of ints. The stride of the sliding window for each
      dimension of the input tensor.
    padding: A string, either `'VALID'` or `'SAME'`. The padding algorithm.
      See the "returns" section of `tf.nn.convolution` for details.
    data_format: A string, either `'NDHWC'` or `'NCDHW`' specifying the layout
      of the input and output tensors. Defaults to `'NDHWC'`.
    name: Optional name for the returned tensor.
    input: Alias of value.
    filters: Alias of filter.
    dilations: An int or list of `ints` that has length `1`, `3` or `5`,
      defaults to 1. The dilation factor for each dimension of`input`. If a
      single value is given it is replicated in the `D`, `H` and `W` dimension.
      By default the `N` and `C` dimensions are set to 1. If set to k > 1, there
      will be k-1 skipped cells between each filter element on that dimension.
      The dimension order is determined by the value of `data_format`, see above
      for details. Dilations in the batch and depth dimensions if a 5-d tensor
      must be 1.

  Returns:
    A `Tensor` with the same type as `value`.

  Raises:
    ValueError: If input/output depth does not match `filter`'s shape, or if
      padding is other than `'VALID'` or `'SAME'`.
  """
  filter = deprecated_argument_lookup("filters", filters, "filter", filter)
  value = deprecated_argument_lookup("input", input, "value", value)
  return conv3d_transpose_v2(
      value,
      filter,
      output_shape,
      strides,
      padding=padding,
      data_format=data_format,
      dilations=dilations,
      name=name)


@tf_export("nn.conv3d_transpose", v1=[])
def conv3d_transpose_v2(input,  # pylint: disable=redefined-builtin
                        filters,
                        output_shape,
                        strides,
                        padding="SAME",
                        data_format="NDHWC",
                        dilations=None,
                        name=None):
  """The transpose of `conv3d`.

  This operation is sometimes called "deconvolution" after [Deconvolutional
  Networks](http://www.matthewzeiler.com/pubs/cvpr2010/cvpr2010.pdf), but is
  actually the transpose (gradient) of `conv2d` rather than an actual
  deconvolution.

  Args:
    input: A 5-D `Tensor` of type `float` and shape `[batch, height, width,
      in_channels]` for `NHWC` data format or `[batch, in_channels, height,
      width]` for `NCHW` data format.
    filters: A 5-D `Tensor` with the same type as `value` and shape `[height,
      width, output_channels, in_channels]`.  `filter`'s `in_channels` dimension
      must match that of `value`.
    output_shape: A 1-D `Tensor` representing the output shape of the
      deconvolution op.
    strides: An int or list of `ints` that has length `1`, `3` or `5`.  The
      stride of the sliding window for each dimension of `input`. If a single
      value is given it is replicated in the `D`, `H` and `W` dimension. By
      default the `N` and `C` dimensions are set to 0. The dimension order is
      determined by the value of `data_format`, see below for details.
    padding: A string, either `'VALID'` or `'SAME'`. The padding algorithm. See
      the "returns" section of `tf.nn.convolution` for details.
    data_format: A string. 'NDHWC' and 'NCDHW' are supported.
    dilations: An int or list of `ints` that has length `1`, `3` or `5`,
      defaults to 1. The dilation factor for each dimension of`input`. If a
      single value is given it is replicated in the `D`, `H` and `W` dimension.
      By default the `N` and `C` dimensions are set to 1. If set to k > 1, there
      will be k-1 skipped cells between each filter element on that dimension.
      The dimension order is determined by the value of `data_format`, see above
      for details. Dilations in the batch and depth dimensions if a 5-d tensor
      must be 1.
    name: Optional name for the returned tensor.

  Returns:
    A `Tensor` with the same type as `value`.
  """
  with ops.name_scope(name, "conv3d_transpose",
                      [input, filter, output_shape]) as name:
    if data_format is None:
      data_format = "NDHWC"
    channel_index = 1 if data_format.startswith("NC") else 4

    strides = _get_sequence(strides, 3, channel_index, "strides")
    dilations = _get_sequence(dilations, 3, channel_index, "dilations")

    return gen_nn_ops.conv3d_backprop_input_v2(
        input_sizes=output_shape,
        filter=filters,
        out_backprop=input,
        strides=strides,
        padding=padding,
        data_format=data_format,
        dilations=dilations,
        name=name)


CONV_TRANSPOSE_OPS = (
    conv1d_transpose,
    conv2d_transpose_v2,
    conv3d_transpose_v2,
)


@tf_export("nn.conv_transpose")
def conv_transpose(input,  # pylint: disable=redefined-builtin
                   filters,
                   output_shape,
                   strides,
                   padding="SAME",
                   data_format=None,
                   dilations=None,
                   name=None):
  """The transpose of `convolution`.

  This operation is sometimes called "deconvolution" after [Deconvolutional
  Networks](http://www.matthewzeiler.com/pubs/cvpr2010/cvpr2010.pdf), but is
  actually the transpose (gradient) of `convolution` rather than an actual
  deconvolution.

  Args:
    input: An N+2 dimensional `Tensor` of shape
      `[batch_size] + input_spatial_shape + [in_channels]` if data_format does
      not start with "NC" (default), or
      `[batch_size, in_channels] + input_spatial_shape` if data_format starts
      with "NC". It must be one of the following types:
      `half`, `bfloat16`, `float32`, `float64`.
    filters: An N+2 dimensional `Tensor` with the same type as `input` and
      shape `spatial_filter_shape + [in_channels, out_channels]`.
    output_shape: A 1-D `Tensor` representing the output shape of the
      deconvolution op.
    strides: An int or list of `ints` that has length `1`, `N` or `N+2`.  The
      stride of the sliding window for each dimension of `input`. If a single
      value is given it is replicated in the spatial dimensions. By default
      the `N` and `C` dimensions are set to 0. The dimension order is determined
      by the value of `data_format`, see below for details.
    padding: A string, either `'VALID'` or `'SAME'`. The padding algorithm. See
      the "returns" section of `tf.nn.convolution` for details.
    data_format: A string or None.  Specifies whether the channel dimension of
      the `input` and output is the last dimension (default, or if `data_format`
      does not start with "NC"), or the second dimension (if `data_format`
      starts with "NC").  For N=1, the valid values are "NWC" (default) and
      "NCW".  For N=2, the valid values are "NHWC" (default) and "NCHW".
      For N=3, the valid values are "NDHWC" (default) and "NCDHW".
    dilations: An int or list of `ints` that has length `1`, `N` or `N+2`,
      defaults to 1. The dilation factor for each dimension of`input`. If a
      single value is given it is replicated in the spatial dimensions. By
      default the `N` and `C` dimensions are set to 1. If set to k > 1, there
      will be k-1 skipped cells between each filter element on that dimension.
      The dimension order is determined by the value of `data_format`, see above
      for details.
    name: A name for the operation (optional). If not specified "conv_transpose"
      is used.

  Returns:
    A `Tensor` with the same type as `value`.
  """
  with ops.name_scope(name, "conv_transpose",
                      [input, filter, output_shape]) as name:
    if tensor_util.is_tensor(output_shape):
      n = output_shape.shape[0] - 2
    elif isinstance(output_shape, collections.Sized):
      n = len(output_shape) - 2
    else:
      raise ValueError("output_shape must be a tensor or sized collection.")

    if not 1 <= n <= 3:
      raise ValueError(
          "output_shape must be of length 3, 4 or 5 but was {}.".format(n + 2))

    op = CONV_TRANSPOSE_OPS[n-1]
    return op(
        input,
        filters,
        output_shape,
        strides,
        padding=padding,
        data_format=data_format,
        dilations=dilations,
        name=name)


def _tf_deterministic_ops():
  if _tf_deterministic_ops.value is None:
<<<<<<< HEAD
    tf_deterministic_ops = os.environ.get('TF_DETERMINISTIC_OPS')
    if tf_deterministic_ops is not None:
      tf_deterministic_ops = tf_deterministic_ops.lower()
    _tf_deterministic_ops.value = (
        tf_deterministic_ops == 'true' or
        tf_deterministic_ops == '1')
  return _tf_deterministic_ops.value
=======
    tf_deterministic_ops = os.environ.get("TF_DETERMINISTIC_OPS")
    if tf_deterministic_ops is not None:
      tf_deterministic_ops = tf_deterministic_ops.lower()
    _tf_deterministic_ops.value = (
        tf_deterministic_ops == "true" or tf_deterministic_ops == "1")
  return _tf_deterministic_ops.value


>>>>>>> f2e4407a
_tf_deterministic_ops.value = None


@tf_export("nn.bias_add")
def bias_add(value, bias, data_format=None, name=None):
  """Adds `bias` to `value`.

  This is (mostly) a special case of `tf.add` where `bias` is restricted to 1-D.
  Broadcasting is supported, so `value` may have any number of dimensions.
  Unlike `tf.add`, the type of `bias` is allowed to differ from `value` in the
  case where both types are quantized.

  Args:
    value: A `Tensor` with type `float`, `double`, `int64`, `int32`, `uint8`,
      `int16`, `int8`, `complex64`, or `complex128`.
    bias: A 1-D `Tensor` with size matching the channel dimension of `value`.
      Must be the same type as `value` unless `value` is a quantized type,
      in which case a different quantized type may be used.
    data_format: A string. 'N...C' and 'NC...' are supported. If `None` (the
      default) is specified then 'N..C' is assumed.
    name: A name for the operation (optional).

  Returns:
    A `Tensor` with the same type as `value`.

  Raises:
    ValueError if data format is unrecognized, if `value` has less than two
    dimensions when `data_format` is 'N..C'/`None` or `value` has less
    then three dimensions when `data_format` is `NC..`, if `bias` does not
    have exactly one dimension (is a vector), or if the size of `bias`
    does not match the size of the channel dimension of `value`.
  """
  with ops.name_scope(name, "BiasAdd", [value, bias]) as name:
    if data_format is not None:
      if data_format.startswith("NC"):
        data_format = "NCHW"
      elif data_format.startswith("N") and data_format.endswith("C"):
        data_format = "NHWC"
      else:
        raise ValueError("data_format must be of the form `N...C` or `NC...`")

    if not context.executing_eagerly():
      value = ops.convert_to_tensor(value, name="input")
      bias = ops.convert_to_tensor(bias, dtype=value.dtype, name="bias")

    # TODO(duncanriach): Implement deterministic functionality at CUDA kernel
    #   level.
    if _tf_deterministic_ops():
      # Note that this code does not implement the same error checks as the
      # pre-existing C++ ops.
<<<<<<< HEAD
      if data_format == 'NCHW':
        broadcast_shape_head = [1, array_ops.size(bias)]
        broadcast_shape_tail = array_ops.ones(array_ops.rank(value) - 2,
                                              dtype=dtypes.int32)
=======
      if data_format == "NCHW":
        broadcast_shape_head = [1, array_ops.size(bias)]
        broadcast_shape_tail = array_ops.ones(
            array_ops.rank(value) - 2, dtype=dtypes.int32)
>>>>>>> f2e4407a
        broadcast_shape = array_ops.concat(
            [broadcast_shape_head, broadcast_shape_tail], 0)
        return math_ops.add(
            value, array_ops.reshape(bias, broadcast_shape), name=name)
<<<<<<< HEAD
      else: # data_format == 'NHWC' or data_format == None
        return math_ops.add(value, bias, name=name)
    else:
      return gen_nn_ops.bias_add(value, bias, data_format=data_format,
                                 name=name)
=======
      else:  # data_format == 'NHWC' or data_format == None
        return math_ops.add(value, bias, name=name)
    else:
      return gen_nn_ops.bias_add(
          value, bias, data_format=data_format, name=name)
>>>>>>> f2e4407a


def bias_add_v1(value, bias, name=None):
  """Adds `bias` to `value`.

  This is a deprecated version of bias_add and will soon to be removed.

  This is (mostly) a special case of `tf.add` where `bias` is restricted to 1-D.
  Broadcasting is supported, so `value` may have any number of dimensions.
  Unlike `tf.add`, the type of `bias` is allowed to differ from `value` in the
  case where both types are quantized.

  Args:
    value: A `Tensor` with type `float`, `double`, `int64`, `int32`, `uint8`,
      `int16`, `int8`, `complex64`, or `complex128`.
    bias: A 1-D `Tensor` with size matching the last dimension of `value`.
      Must be the same type as `value` unless `value` is a quantized type,
      in which case a different quantized type may be used.
    name: A name for the operation (optional).

  Returns:
    A `Tensor` with the same type as `value`.
  """
  with ops.name_scope(name, "BiasAddV1", [value, bias]) as name:
    value = ops.convert_to_tensor(value, name="input")
    bias = ops.convert_to_tensor(bias, dtype=value.dtype, name="bias")
    return gen_nn_ops.bias_add_v1(value, bias, name=name)


@tf_export(v1=["nn.crelu"])
def crelu(features, name=None, axis=-1):
  """Computes Concatenated ReLU.

  Concatenates a ReLU which selects only the positive part of the activation
  with a ReLU which selects only the *negative* part of the activation.
  Note that as a result this non-linearity doubles the depth of the activations.
  Source: [Understanding and Improving Convolutional Neural Networks via
  Concatenated Rectified Linear Units. W. Shang, et
  al.](https://arxiv.org/abs/1603.05201)

  Args:
    features: A `Tensor` with type `float`, `double`, `int32`, `int64`, `uint8`,
      `int16`, or `int8`.
    name: A name for the operation (optional).
    axis: The axis that the output values are concatenated along. Default is -1.

  Returns:
    A `Tensor` with the same type as `features`.
  """
  with ops.name_scope(name, "CRelu", [features]) as name:
    features = ops.convert_to_tensor(features, name="features")
    c = array_ops.concat([features, -features], axis, name=name)
    return gen_nn_ops.relu(c)


@tf_export("nn.crelu", v1=[])
def crelu_v2(features, axis=-1, name=None):
  return crelu(features, name=name, axis=axis)
crelu_v2.__doc__ = crelu.__doc__


@tf_export("nn.relu6")
def relu6(features, name=None):
  """Computes Rectified Linear 6: `min(max(features, 0), 6)`.

  Source: [Convolutional Deep Belief Networks on CIFAR-10. A.
  Krizhevsky](http://www.cs.utoronto.ca/~kriz/conv-cifar10-aug2010.pdf)

  Args:
    features: A `Tensor` with type `float`, `double`, `int32`, `int64`, `uint8`,
      `int16`, or `int8`.
    name: A name for the operation (optional).

  Returns:
    A `Tensor` with the same type as `features`.
  """
  with ops.name_scope(name, "Relu6", [features]) as name:
    features = ops.convert_to_tensor(features, name="features")
    return gen_nn_ops.relu6(features, name=name)


@tf_export("nn.leaky_relu")
def leaky_relu(features, alpha=0.2, name=None):
  """Compute the Leaky ReLU activation function.

  Source: [Rectifier Nonlinearities Improve Neural Network Acoustic Models.
  AL Maas, AY Hannun, AY Ng - Proc. ICML, 2013](https://ai.stanford.edu/~amaas/papers/relu_hybrid_icml2013_final.pdf).

  Args:
    features: A `Tensor` representing preactivation values. Must be one of
      the following types: `float16`, `float32`, `float64`, `int32`, `int64`.
    alpha: Slope of the activation function at x < 0.
    name: A name for the operation (optional).

  Returns:
    The activation value.
  """
  with ops.name_scope(name, "LeakyRelu", [features, alpha]) as name:
    features = ops.convert_to_tensor(features, name="features")
    if features.dtype.is_integer:
      features = math_ops.cast(features, dtypes.float32)
    if isinstance(alpha, np.ndarray):
      alpha = alpha.item()
    return gen_nn_ops.leaky_relu(features, alpha=alpha, name=name)


def _flatten_outer_dims(logits):
  """Flattens logits' outer dimensions and keep its last dimension."""
  rank = array_ops.rank(logits)
  last_dim_size = array_ops.slice(
      array_ops.shape(logits), [math_ops.subtract(rank, 1)], [1])
  output = array_ops.reshape(logits, array_ops.concat([[-1], last_dim_size], 0))

  # Set output shape if known.
  if not context.executing_eagerly():
    shape = logits.get_shape()
    if shape is not None and shape.dims is not None:
      shape = shape.as_list()
      product = 1
      product_valid = True
      for d in shape[:-1]:
        if d is None:
          product_valid = False
          break
        else:
          product *= d
      if product_valid:
        output_shape = [product, shape[-1]]
        output.set_shape(output_shape)

  return output


def _softmax(logits, compute_op, dim=-1, name=None):
  """Helper function for softmax and log_softmax.

  It reshapes and transposes the input logits into a 2-D Tensor and then invokes
  the tf.nn._softmax or tf.nn._log_softmax function. The output would be
  transposed and reshaped back.

  Args:
    logits: A non-empty `Tensor`. Must be one of the following types: `half`,
      `float32`, `float64`.
    compute_op: Either gen_nn_ops.softmax or gen_nn_ops.log_softmax
    dim: The dimension softmax would be performed on. The default is -1 which
      indicates the last dimension.
    name: A name for the operation (optional).

  Returns:
    A `Tensor`. Has the same type as `logits`. Same shape as `logits`.
  Raises:
    InvalidArgumentError: if `logits` is empty or `dim` is beyond the last
      dimension of `logits`.
  """

  def _swap_axis(logits, dim_index, last_index, name=None):
    """Swaps logits's dim_index and last_index."""
    return array_ops.transpose(
        logits,
        array_ops.concat([
            math_ops.range(dim_index), [last_index],
            math_ops.range(dim_index + 1, last_index), [dim_index]
        ], 0),
        name=name)

  logits = ops.convert_to_tensor(logits)

  # We need its original shape for shape inference.
  shape = logits.get_shape()
  is_last_dim = (dim == -1) or (dim == shape.ndims - 1)

  if is_last_dim:
    return compute_op(logits, name=name)

  dim_val = dim
  if isinstance(dim, ops.Tensor):
    dim_val = tensor_util.constant_value(dim)
  if dim_val is not None and not -shape.ndims <= dim_val < shape.ndims:
    raise errors_impl.InvalidArgumentError(
        None, None,
        "Dimension (%d) must be in the range [%d, %d) where %d is the number of"
        " dimensions in the input." % (dim_val, -shape.ndims, shape.ndims,
                                       shape.ndims))

  # If dim is not the last dimension, we have to do a transpose so that we can
  # still perform softmax on its last dimension.

  # In case dim is negative (and is not last dimension -1), add shape.ndims
  ndims = array_ops.rank(logits)
  if not isinstance(dim, ops.Tensor):
    if dim < 0:
      dim += ndims
  else:
    dim = array_ops.where(math_ops.less(dim, 0), dim + ndims, dim)

  # Swap logits' dimension of dim and its last dimension.
  input_rank = array_ops.rank(logits)
  dim_axis = dim % shape.ndims
  logits = _swap_axis(logits, dim_axis, math_ops.subtract(input_rank, 1))

  # Do the actual softmax on its last dimension.
  output = compute_op(logits)

  output = _swap_axis(
      output, dim_axis, math_ops.subtract(input_rank, 1), name=name)

  # Make shape inference work since transpose may erase its static shape.
  output.set_shape(shape)

  return output


@tf_export(v1=["nn.softmax", "math.softmax"])
@deprecation.deprecated_args(None, "dim is deprecated, use axis instead", "dim")
def softmax(logits, axis=None, name=None, dim=None):
  """Computes softmax activations.

  This function performs the equivalent of

      softmax = tf.exp(logits) / tf.reduce_sum(tf.exp(logits), axis)

  See: https://en.wikipedia.org/wiki/Softmax_function

  Example usage:
  >>> tf.nn.softmax([-1, 0., 1.])
  <tf.Tensor: shape=(3,), dtype=float32,
  numpy=array([0.09003057, 0.24472848, 0.66524094], dtype=float32)>

  Args:
    logits: A non-empty `Tensor`, or an object whose type has a registered
      `Tensor` conversion function. Must be one of the following types:
      `half`,`float32`, `float64`. See also `convert_to_tensor`
    axis: The dimension softmax would be performed on. The default is -1 which
      indicates the last dimension.
    name: A name for the operation (optional).
    dim: Deprecated alias for `axis`.

  Returns:
    A `Tensor`. Has the same type and shape as `logits`.

  Raises:
    InvalidArgumentError: if `logits` is empty or `axis` is beyond the last
      dimension of `logits`.
    TypeError: If no conversion function is registered for `logits` to
      Tensor.
    RuntimeError: If a registered conversion function returns an invalid
      value.
      
  """
  axis = deprecation.deprecated_argument_lookup("axis", axis, "dim", dim)
  if axis is None:
    axis = -1
  return _softmax(logits, gen_nn_ops.softmax, axis, name)


@tf_export("nn.softmax", "math.softmax", v1=[])
def softmax_v2(logits, axis=None, name=None):
  """Computes softmax activations.

  This function performs the equivalent of

      softmax = tf.exp(logits) / tf.reduce_sum(tf.exp(logits), axis)

  Args:
    logits: A non-empty `Tensor`. Must be one of the following types: `half`,
      `float32`, `float64`.
    axis: The dimension softmax would be performed on. The default is -1 which
      indicates the last dimension.
    name: A name for the operation (optional).

  Returns:
    A `Tensor`. Has the same type and shape as `logits`.

  Raises:
    InvalidArgumentError: if `logits` is empty or `axis` is beyond the last
      dimension of `logits`.
  """
  if axis is None:
    axis = -1
  return _softmax(logits, gen_nn_ops.softmax, axis, name)


@tf_export(v1=["nn.log_softmax", "math.log_softmax"])
@deprecation.deprecated_args(None, "dim is deprecated, use axis instead", "dim")
def log_softmax(logits, axis=None, name=None, dim=None):
  """Computes log softmax activations.

  For each batch `i` and class `j` we have

      logsoftmax = logits - log(reduce_sum(exp(logits), axis))

  Args:
    logits: A non-empty `Tensor`. Must be one of the following types: `half`,
      `float32`, `float64`.
    axis: The dimension softmax would be performed on. The default is -1 which
      indicates the last dimension.
    name: A name for the operation (optional).
    dim: Deprecated alias for `axis`.

  Returns:
    A `Tensor`. Has the same type as `logits`. Same shape as `logits`.

  Raises:
    InvalidArgumentError: if `logits` is empty or `axis` is beyond the last
      dimension of `logits`.
  """
  axis = deprecation.deprecated_argument_lookup("axis", axis, "dim", dim)
  if axis is None:
    axis = -1
  return _softmax(logits, gen_nn_ops.log_softmax, axis, name)


@tf_export("nn.log_softmax", "math.log_softmax", v1=[])
def log_softmax_v2(logits, axis=None, name=None):
  """Computes log softmax activations.

  For each batch `i` and class `j` we have

      logsoftmax = logits - log(reduce_sum(exp(logits), axis))

  Args:
    logits: A non-empty `Tensor`. Must be one of the following types: `half`,
      `float32`, `float64`.
    axis: The dimension softmax would be performed on. The default is -1 which
      indicates the last dimension.
    name: A name for the operation (optional).

  Returns:
    A `Tensor`. Has the same type as `logits`. Same shape as `logits`.

  Raises:
    InvalidArgumentError: if `logits` is empty or `axis` is beyond the last
      dimension of `logits`.
  """
  if axis is None:
    axis = -1
  return _softmax(logits, gen_nn_ops.log_softmax, axis, name)


def _ensure_xent_args(name, sentinel, labels, logits):
  # Make sure that all arguments were passed as named arguments.
  if sentinel is not None:
    raise ValueError("Only call `%s` with "
                     "named arguments (labels=..., logits=..., ...)" % name)
  if labels is None or logits is None:
    raise ValueError("Both labels and logits must be provided.")


@tf_export("nn.softmax_cross_entropy_with_logits", v1=[])
def softmax_cross_entropy_with_logits_v2(labels, logits, axis=-1, name=None):
  """Computes softmax cross entropy between `logits` and `labels`.

  Measures the probability error in discrete classification tasks in which the
  classes are mutually exclusive (each entry is in exactly one class).  For
  example, each CIFAR-10 image is labeled with one and only one label: an image
  can be a dog or a truck, but not both.

  **NOTE:**  While the classes are mutually exclusive, their probabilities
  need not be.  All that is required is that each row of `labels` is
  a valid probability distribution.  If they are not, the computation of the
  gradient will be incorrect.

  If using exclusive `labels` (wherein one and only
  one class is true at a time), see `sparse_softmax_cross_entropy_with_logits`.

  Usage:
  >>> logits = [[4.0, 2.0, 1.0], [0.0, 5.0, 1.0]]
  >>> labels = [[1.0, 0.0, 0.0], [0.0, 0.8, 0.2]]
  >>> tf.nn.softmax_cross_entropy_with_logits(labels=labels, logits=logits)
  <tf.Tensor: shape=(2,), dtype=float32,
  numpy=array([0.16984604, 0.82474494], dtype=float32)>

  **WARNING:** This op expects unscaled logits, since it performs a `softmax`
  on `logits` internally for efficiency.  Do not call this op with the
  output of `softmax`, as it will produce incorrect results.

  A common use case is to have logits and labels of shape
  `[batch_size, num_classes]`, but higher dimensions are supported, with
  the `axis` argument specifying the class dimension.

  `logits` and `labels` must have the same dtype (either `float16`, `float32`,
  or `float64`).

  Backpropagation will happen into both `logits` and `labels`.  To disallow
  backpropagation into `labels`, pass label tensors through `tf.stop_gradient`
  before feeding it to this function.

  **Note that to avoid confusion, it is required to pass only named arguments to
  this function.**

  Args:
    labels: Each vector along the class dimension should hold a valid
      probability distribution e.g. for the case in which labels are of shape
      `[batch_size, num_classes]`, each row of `labels[i]` must be a valid
      probability distribution.
    logits: Per-label activations, typically a linear output. These activation
      energies are interpreted as unnormalized log probabilities.
    axis: The class dimension. Defaulted to -1 which is the last dimension.
    name: A name for the operation (optional).

  Returns:
    A `Tensor` that contains the softmax cross entropy loss. Its type is the
    same as `logits` and its shape is the same as `labels` except that it does
    not have the last dimension of `labels`.
  """
  return softmax_cross_entropy_with_logits_v2_helper(
      labels=labels, logits=logits, axis=axis, name=name)


@tf_export(v1=["nn.softmax_cross_entropy_with_logits_v2"])
@deprecated_args(None, "dim is deprecated, use axis instead", "dim")
def softmax_cross_entropy_with_logits_v2_helper(
    labels, logits, axis=None, name=None, dim=None):
  """Computes softmax cross entropy between `logits` and `labels`.

  Measures the probability error in discrete classification tasks in which the
  classes are mutually exclusive (each entry is in exactly one class).  For
  example, each CIFAR-10 image is labeled with one and only one label: an image
  can be a dog or a truck, but not both.

  **NOTE:**  While the classes are mutually exclusive, their probabilities
  need not be.  All that is required is that each row of `labels` is
  a valid probability distribution.  If they are not, the computation of the
  gradient will be incorrect.

  If using exclusive `labels` (wherein one and only
  one class is true at a time), see `sparse_softmax_cross_entropy_with_logits`.

  **WARNING:** This op expects unscaled logits, since it performs a `softmax`
  on `logits` internally for efficiency.  Do not call this op with the
  output of `softmax`, as it will produce incorrect results.

  A common use case is to have logits and labels of shape
  `[batch_size, num_classes]`, but higher dimensions are supported, with
  the `axis` argument specifying the class dimension.

  `logits` and `labels` must have the same dtype (either `float16`, `float32`,
  or `float64`).

  Backpropagation will happen into both `logits` and `labels`.  To disallow
  backpropagation into `labels`, pass label tensors through `tf.stop_gradient`
  before feeding it to this function.

  **Note that to avoid confusion, it is required to pass only named arguments to
  this function.**

  Args:
    labels: Each vector along the class dimension should hold a valid
      probability distribution e.g. for the case in which labels are of shape
      `[batch_size, num_classes]`, each row of `labels[i]` must be a valid
      probability distribution.
    logits: Unscaled log probabilities.
    axis: The class dimension. Defaulted to -1 which is the last dimension.
    name: A name for the operation (optional).
    dim: Deprecated alias for axis.

  Returns:
    A `Tensor` that contains the softmax cross entropy loss. Its type is the
    same as `logits` and its shape is the same as `labels` except that it does
    not have the last dimension of `labels`.
  """
  # TODO(pcmurray) Raise an error when the labels do not sum to 1. Note: This
  # could break users who call this with bad labels, but disregard the bad
  # results.
  axis = deprecated_argument_lookup("axis", axis, "dim", dim)
  del dim
  if axis is None:
    axis = -1

  with ops.name_scope(name, "softmax_cross_entropy_with_logits",
                      [logits, labels]) as name:
    logits = ops.convert_to_tensor(logits, name="logits")
    labels = ops.convert_to_tensor(labels, name="labels")
    convert_to_float32 = (
        logits.dtype == dtypes.float16 or logits.dtype == dtypes.bfloat16)
    precise_logits = math_ops.cast(
        logits, dtypes.float32) if convert_to_float32 else logits
    # labels and logits must be of the same type
    labels = math_ops.cast(labels, precise_logits.dtype)
    input_rank = array_ops.rank(precise_logits)
    # For shape inference.
    shape = logits.get_shape()

    # Move the dim to the end if dim is not the last dimension.
    if axis != -1:

      def _move_dim_to_end(tensor, dim_index, rank):
        return array_ops.transpose(
            tensor,
            array_ops.concat([
                math_ops.range(dim_index),
                math_ops.range(dim_index + 1, rank), [dim_index]
            ], 0))

      precise_logits = _move_dim_to_end(precise_logits, axis, input_rank)
      labels = _move_dim_to_end(labels, axis, input_rank)

    input_shape = array_ops.shape(precise_logits)

    # Make precise_logits and labels into matrices.
    precise_logits = _flatten_outer_dims(precise_logits)
    labels = _flatten_outer_dims(labels)

    # Do the actual op computation.
    # The second output tensor contains the gradients.  We use it in
    # _CrossEntropyGrad() in nn_grad but not here.
    cost, unused_backprop = gen_nn_ops.softmax_cross_entropy_with_logits(
        precise_logits, labels, name=name)

    # The output cost shape should be the input minus axis.
    output_shape = array_ops.slice(input_shape, [0],
                                   [math_ops.subtract(input_rank, 1)])
    cost = array_ops.reshape(cost, output_shape)

    # Make shape inference work since reshape and transpose may erase its static
    # shape.
    if not context.executing_eagerly(
    ) and shape is not None and shape.dims is not None:
      shape = shape.as_list()
      del shape[axis]
      cost.set_shape(shape)

    if convert_to_float32:
      return math_ops.cast(cost, logits.dtype)
    else:
      return cost


_XENT_DEPRECATION = """
Future major versions of TensorFlow will allow gradients to flow
into the labels input on backprop by default.

See `tf.nn.softmax_cross_entropy_with_logits_v2`.
"""


@tf_export(v1=["nn.softmax_cross_entropy_with_logits"])
@deprecation.deprecated(date=None, instructions=_XENT_DEPRECATION)
def softmax_cross_entropy_with_logits(
    _sentinel=None,  # pylint: disable=invalid-name
    labels=None,
    logits=None,
    dim=-1,
    name=None,
    axis=None):
  """Computes softmax cross entropy between `logits` and `labels`.

  Measures the probability error in discrete classification tasks in which the
  classes are mutually exclusive (each entry is in exactly one class).  For
  example, each CIFAR-10 image is labeled with one and only one label: an image
  can be a dog or a truck, but not both.

  **NOTE:**  While the classes are mutually exclusive, their probabilities
  need not be.  All that is required is that each row of `labels` is
  a valid probability distribution.  If they are not, the computation of the
  gradient will be incorrect.

  If using exclusive `labels` (wherein one and only
  one class is true at a time), see `sparse_softmax_cross_entropy_with_logits`.

  **WARNING:** This op expects unscaled logits, since it performs a `softmax`
  on `logits` internally for efficiency.  Do not call this op with the
  output of `softmax`, as it will produce incorrect results.

  A common use case is to have logits and labels of shape
  `[batch_size, num_classes]`, but higher dimensions are supported, with
  the `dim` argument specifying the class dimension.

  Backpropagation will happen only into `logits`.  To calculate a cross entropy
  loss that allows backpropagation into both `logits` and `labels`, see
  `tf.nn.softmax_cross_entropy_with_logits_v2`.

  **Note that to avoid confusion, it is required to pass only named arguments to
  this function.**

  Args:
    _sentinel: Used to prevent positional parameters. Internal, do not use.
    labels: Each vector along the class dimension should hold a valid
      probability distribution e.g. for the case in which labels are of shape
      `[batch_size, num_classes]`, each row of `labels[i]` must be a valid
      probability distribution.
    logits: Per-label activations, typically a linear output. These activation
      energies are interpreted as unnormalized log probabilities.
    dim: The class dimension. Defaulted to -1 which is the last dimension.
    name: A name for the operation (optional).
    axis: Alias for dim.

  Returns:
    A `Tensor` that contains the softmax cross entropy loss. Its type is the
    same as `logits` and its shape is the same as `labels` except that it does
    not have the last dimension of `labels`.
  """
  dim = deprecated_argument_lookup("axis", axis, "dim", dim)
  _ensure_xent_args("softmax_cross_entropy_with_logits", _sentinel, labels,
                    logits)

  with ops.name_scope(name, "softmax_cross_entropy_with_logits_sg",
                      [logits, labels]) as name:
    labels = array_ops.stop_gradient(labels, name="labels_stop_gradient")

  return softmax_cross_entropy_with_logits_v2(
      labels=labels, logits=logits, axis=dim, name=name)


@tf_export(v1=["nn.sparse_softmax_cross_entropy_with_logits"])
def sparse_softmax_cross_entropy_with_logits(
    _sentinel=None,  # pylint: disable=invalid-name
    labels=None,
    logits=None,
    name=None):
  """Computes sparse softmax cross entropy between `logits` and `labels`.

  Measures the probability error in discrete classification tasks in which the
  classes are mutually exclusive (each entry is in exactly one class).  For
  example, each CIFAR-10 image is labeled with one and only one label: an image
  can be a dog or a truck, but not both.

  **NOTE:**  For this operation, the probability of a given label is considered
  exclusive.  That is, soft classes are not allowed, and the `labels` vector
  must provide a single specific index for the true class for each row of
  `logits` (each minibatch entry).  For soft softmax classification with
  a probability distribution for each entry, see
  `softmax_cross_entropy_with_logits_v2`.

  **WARNING:** This op expects unscaled logits, since it performs a `softmax`
  on `logits` internally for efficiency.  Do not call this op with the
  output of `softmax`, as it will produce incorrect results.

  A common use case is to have logits of shape
  `[batch_size, num_classes]` and have labels of shape
  `[batch_size]`, but higher dimensions are supported, in which
  case the `dim`-th dimension is assumed to be of size `num_classes`.
  `logits` must have the dtype of `float16`, `float32`, or `float64`, and
  `labels` must have the dtype of `int32` or `int64`.

  **Note that to avoid confusion, it is required to pass only named arguments to
  this function.**

  Args:
    _sentinel: Used to prevent positional parameters. Internal, do not use.
    labels: `Tensor` of shape `[d_0, d_1, ..., d_{r-1}]` (where `r` is rank of
      `labels` and result) and dtype `int32` or `int64`. Each entry in `labels`
      must be an index in `[0, num_classes)`. Other values will raise an
      exception when this op is run on CPU, and return `NaN` for corresponding
      loss and gradient rows on GPU.
    logits: Per-label activations (typically a linear output) of shape
      `[d_0, d_1, ..., d_{r-1}, num_classes]` and dtype `float16`, `float32`, or
      `float64`. These activation energies are interpreted as unnormalized log
      probabilities.
    name: A name for the operation (optional).

  Returns:
    A `Tensor` of the same shape as `labels` and of the same type as `logits`
    with the softmax cross entropy loss.

  Raises:
    ValueError: If logits are scalars (need to have rank >= 1) or if the rank
      of the labels is not equal to the rank of the logits minus one.
  """
  _ensure_xent_args("sparse_softmax_cross_entropy_with_logits", _sentinel,
                    labels, logits)

  # TODO(pcmurray) Raise an error when the label is not an index in
  # [0, num_classes). Note: This could break users who call this with bad
  # labels, but disregard the bad results.

  # Reshape logits and labels to rank 2.
  with ops.name_scope(name, "SparseSoftmaxCrossEntropyWithLogits",
                      [labels, logits]):
    labels = ops.convert_to_tensor(labels)
    logits = ops.convert_to_tensor(logits)
    precise_logits = math_ops.cast(logits, dtypes.float32) if (dtypes.as_dtype(
        logits.dtype) == dtypes.float16) else logits

    # Store label shape for result later.
    labels_static_shape = labels.get_shape()
    labels_shape = array_ops.shape(labels)
    static_shapes_fully_defined = (
        labels_static_shape.is_fully_defined() and
        logits.get_shape()[:-1].is_fully_defined())
    if logits.get_shape().ndims is not None and logits.get_shape().ndims == 0:
      raise ValueError(
          "Logits cannot be scalars - received shape %s." % logits.get_shape())
    if logits.get_shape().ndims is not None and (
        labels_static_shape.ndims is not None and
        labels_static_shape.ndims != logits.get_shape().ndims - 1):
      raise ValueError("Rank mismatch: Rank of labels (received %s) should "
                       "equal rank of logits minus 1 (received %s)." %
                       (labels_static_shape.ndims, logits.get_shape().ndims))
    if (static_shapes_fully_defined and
        labels_static_shape != logits.get_shape()[:-1]):
      raise ValueError("Shape mismatch: The shape of labels (received %s) "
                       "should equal the shape of logits except for the last "
                       "dimension (received %s)." % (labels_static_shape,
                                                     logits.get_shape()))
    # Check if no reshapes are required.
    if logits.get_shape().ndims == 2:
      cost, _ = gen_nn_ops.sparse_softmax_cross_entropy_with_logits(
          precise_logits, labels, name=name)
      if logits.dtype == dtypes.float16:
        return math_ops.cast(cost, dtypes.float16)
      else:
        return cost

    # Perform a check of the dynamic shapes if the static shapes are not fully
    # defined.
    shape_checks = []
    if not static_shapes_fully_defined:
      shape_checks.append(
          check_ops.assert_equal(
              array_ops.shape(labels),
              array_ops.shape(logits)[:-1]))
    with ops.control_dependencies(shape_checks):
      # Reshape logits to 2 dim, labels to 1 dim.
      num_classes = array_ops.shape(logits)[array_ops.rank(logits) - 1]
      precise_logits = array_ops.reshape(precise_logits, [-1, num_classes])
      labels = array_ops.reshape(labels, [-1])
      # The second output tensor contains the gradients.  We use it in
      # _CrossEntropyGrad() in nn_grad but not here.
      cost, _ = gen_nn_ops.sparse_softmax_cross_entropy_with_logits(
          precise_logits, labels, name=name)
      cost = array_ops.reshape(cost, labels_shape)
      cost.set_shape(labels_static_shape)
      if logits.dtype == dtypes.float16:
        return math_ops.cast(cost, dtypes.float16)
      else:
        return cost


@tf_export("nn.sparse_softmax_cross_entropy_with_logits", v1=[])
def sparse_softmax_cross_entropy_with_logits_v2(labels, logits, name=None):
  """Computes sparse softmax cross entropy between `logits` and `labels`.

  Measures the probability error in discrete classification tasks in which the
  classes are mutually exclusive (each entry is in exactly one class).  For
  example, each CIFAR-10 image is labeled with one and only one label: an image
  can be a dog or a truck, but not both.

  **NOTE:**  For this operation, the probability of a given label is considered
  exclusive.  That is, soft classes are not allowed, and the `labels` vector
  must provide a single specific index for the true class for each row of
  `logits` (each minibatch entry).  For soft softmax classification with
  a probability distribution for each entry, see
  `softmax_cross_entropy_with_logits_v2`.

  **WARNING:** This op expects unscaled logits, since it performs a `softmax`
  on `logits` internally for efficiency.  Do not call this op with the
  output of `softmax`, as it will produce incorrect results.

  A common use case is to have logits of shape
  `[batch_size, num_classes]` and have labels of shape
  `[batch_size]`, but higher dimensions are supported, in which
  case the `dim`-th dimension is assumed to be of size `num_classes`.
  `logits` must have the dtype of `float16`, `float32`, or `float64`, and
  `labels` must have the dtype of `int32` or `int64`.

  **Note that to avoid confusion, it is required to pass only named arguments to
  this function.**

  Args:
    labels: `Tensor` of shape `[d_0, d_1, ..., d_{r-1}]` (where `r` is rank of
      `labels` and result) and dtype `int32` or `int64`. Each entry in `labels`
      must be an index in `[0, num_classes)`. Other values will raise an
      exception when this op is run on CPU, and return `NaN` for corresponding
      loss and gradient rows on GPU.
    logits: Unscaled log probabilities of shape `[d_0, d_1, ..., d_{r-1},
      num_classes]` and dtype `float16`, `float32`, or `float64`.
    name: A name for the operation (optional).

  Returns:
    A `Tensor` of the same shape as `labels` and of the same type as `logits`
    with the softmax cross entropy loss.

  Raises:
    ValueError: If logits are scalars (need to have rank >= 1) or if the rank
      of the labels is not equal to the rank of the logits minus one.
  """
  return sparse_softmax_cross_entropy_with_logits(
      labels=labels, logits=logits, name=name)


@tf_export("nn.avg_pool", v1=["nn.avg_pool_v2"])
def avg_pool_v2(input, ksize, strides, padding, data_format=None, name=None):  # pylint: disable=redefined-builtin
  """Performs the avg pooling on the input.

  Each entry in `output` is the mean of the corresponding size `ksize`
  window in `value`.

  Args:
    input:  Tensor of rank N+2, of shape `[batch_size] + input_spatial_shape +
      [num_channels]` if `data_format` does not start with "NC" (default), or
      `[batch_size, num_channels] + input_spatial_shape` if data_format starts
      with "NC". Pooling happens over the spatial dimensions only.
    ksize: An int or list of `ints` that has length `1`, `N` or `N+2`. The size
      of the window for each dimension of the input tensor.
    strides: An int or list of `ints` that has length `1`, `N` or `N+2`. The
      stride of the sliding window for each dimension of the input tensor.
    padding: A string, either `'VALID'` or `'SAME'`. The padding algorithm. See
      the "returns" section of `tf.nn.convolution` for details.
    data_format: A string. Specifies the channel dimension. For N=1 it can be
      either "NWC" (default) or "NCW", for N=2 it can be either "NHWC" (default)
      or "NCHW" and for N=3 either "NDHWC" (default) or "NCDHW".
    name: Optional name for the operation.

  Returns:
    A `Tensor` of format specified by `data_format`.
    The average pooled output tensor.
  """
  if input.shape is not None:
    n = len(input.shape) - 2
  elif data_format is not None:
    n = len(data_format) - 2
  else:
    raise ValueError(
        "The input must have a rank or a data format must be given.")
  if not 1 <= n <= 3:
    raise ValueError(
        "Input tensor must be of rank 3, 4 or 5 but was {}.".format(n + 2))

  if data_format is None:
    channel_index = n + 1
  else:
    channel_index = 1 if data_format.startswith("NC") else n + 1

  ksize = _get_sequence(ksize, n, channel_index, "ksize")
  strides = _get_sequence(strides, n, channel_index, "strides")

  avg_pooling_ops = {
      1: avg_pool1d,
      2: gen_nn_ops.avg_pool,
      3: gen_nn_ops.avg_pool3d
  }

  op = avg_pooling_ops[n]
  return op(
      input,
      ksize=ksize,
      strides=strides,
      padding=padding,
      data_format=data_format,
      name=name)


@tf_export(v1=["nn.avg_pool", "nn.avg_pool2d"])
def avg_pool(value, ksize, strides, padding, data_format="NHWC",
             name=None, input=None):  # pylint: disable=redefined-builtin
  """Performs the average pooling on the input.

  Each entry in `output` is the mean of the corresponding size `ksize`
  window in `value`.

  Args:
    value: A 4-D `Tensor` of shape `[batch, height, width, channels]` and type
      `float32`, `float64`, `qint8`, `quint8`, or `qint32`.
    ksize: An int or list of `ints` that has length `1`, `2` or `4`. The size of
      the window for each dimension of the input tensor.
    strides: An int or list of `ints` that has length `1`, `2` or `4`. The
      stride of the sliding window for each dimension of the input tensor.
    padding: A string, either `'VALID'` or `'SAME'`. The padding algorithm.
      See the "returns" section of `tf.nn.convolution` for details.
    data_format: A string. 'NHWC' and 'NCHW' are supported.
    name: Optional name for the operation.
    input: Alias for value.

  Returns:
    A `Tensor` with the same type as `value`.  The average pooled output tensor.
  """
  with ops.name_scope(name, "AvgPool", [value]) as name:
    value = deprecation.deprecated_argument_lookup(
        "input", input, "value", value)

    if data_format is None:
      data_format = "NHWC"
    channel_index = 1 if data_format.startswith("NC") else 3

    ksize = _get_sequence(ksize, 2, channel_index, "ksize")
    strides = _get_sequence(strides, 2, channel_index, "strides")

    return gen_nn_ops.avg_pool(
        value,
        ksize=ksize,
        strides=strides,
        padding=padding,
        data_format=data_format,
        name=name)


@tf_export("nn.avg_pool2d", v1=[])
def avg_pool2d(input, ksize, strides, padding, data_format="NHWC", name=None):  # pylint: disable=redefined-builtin
  """Performs the average pooling on the input.

  Each entry in `output` is the mean of the corresponding size `ksize`
  window in `value`.

  Args:
    input: A 4-D `Tensor` of shape `[batch, height, width, channels]` and type
      `float32`, `float64`, `qint8`, `quint8`, or `qint32`.
    ksize: An int or list of `ints` that has length `1`, `2` or `4`. The size of
      the window for each dimension of the input tensor.
    strides: An int or list of `ints` that has length `1`, `2` or `4`. The
      stride of the sliding window for each dimension of the input tensor.
    padding: A string, either `'VALID'` or `'SAME'`. The padding algorithm.
      See the "returns" section of `tf.nn.convolution` for details.
    data_format: A string. 'NHWC' and 'NCHW' are supported.
    name: Optional name for the operation.

  Returns:
    A `Tensor` with the same type as `value`.  The average pooled output tensor.
  """
  with ops.name_scope(name, "AvgPool2D", [input]) as name:
    if data_format is None:
      data_format = "NHWC"
    channel_index = 1 if data_format.startswith("NC") else 3

    ksize = _get_sequence(ksize, 2, channel_index, "ksize")
    strides = _get_sequence(strides, 2, channel_index, "strides")

    return gen_nn_ops.avg_pool(
        input,
        ksize=ksize,
        strides=strides,
        padding=padding,
        data_format=data_format,
        name=name)


@tf_export("nn.avg_pool1d")
def avg_pool1d(input, ksize, strides, padding, data_format="NWC", name=None):  # pylint: disable=redefined-builtin
  """Performs the average pooling on the input.

  Each entry in `output` is the mean of the corresponding size `ksize`
  window in `value`.

  Note internally this op reshapes and uses the underlying 2d operation.

  Args:
    input: A 3-D `Tensor` of the format specified by `data_format`.
    ksize: An int or list of `ints` that has length `1` or `3`. The size of the
      window for each dimension of the input tensor.
    strides: An int or list of `ints` that has length `1` or `3`. The stride of
      the sliding window for each dimension of the input tensor.
    padding: A string, either `'VALID'` or `'SAME'`. The padding algorithm. See
      the "returns" section of `tf.nn.convolution` for details.
    data_format: An optional string from: "NWC", "NCW". Defaults to "NWC".
    name: A name for the operation (optional).

  Returns:
    A `Tensor` of format specified by `data_format`.
    The max pooled output tensor.
  """
  with ops.name_scope(name, "AvgPool1D", [input]) as name:
    if data_format is None:
      data_format = "NWC"
    channel_index = 1 if data_format.startswith("NC") else 2
    ksize = [1] + _get_sequence(ksize, 1, channel_index, "ksize")
    strides = [1] + _get_sequence(strides, 1, channel_index, "strides")

    expanding_dim = 1 if data_format == "NWC" else 2
    data_format = "NHWC" if data_format == "NWC" else "NCHW"

    input = array_ops.expand_dims_v2(input, expanding_dim)
    result = gen_nn_ops.avg_pool(
        input,
        ksize=ksize,
        strides=strides,
        padding=padding,
        data_format=data_format,
        name=name)
    return array_ops.squeeze(result, expanding_dim)


@tf_export("nn.avg_pool3d")
def avg_pool3d(input, ksize, strides, padding, data_format="NDHWC", name=None):  # pylint: disable=redefined-builtin
  """Performs the average pooling on the input.

  Each entry in `output` is the mean of the corresponding size `ksize`
  window in `value`.

  Args:
    input: A 5-D `Tensor` of shape `[batch, height, width, channels]` and type
      `float32`, `float64`, `qint8`, `quint8`, or `qint32`.
    ksize: An int or list of `ints` that has length `1`, `3` or `5`. The size of
      the window for each dimension of the input tensor.
    strides: An int or list of `ints` that has length `1`, `3` or `5`. The
      stride of the sliding window for each dimension of the input tensor.
    padding: A string, either `'VALID'` or `'SAME'`. The padding algorithm.
      See the "returns" section of `tf.nn.convolution` for details.
    data_format: A string. 'NDHWC' and 'NCDHW' are supported.
    name: Optional name for the operation.

  Returns:
    A `Tensor` with the same type as `value`.  The average pooled output tensor.
  """
  with ops.name_scope(name, "AvgPool3D", [input]) as name:
    if data_format is None:
      data_format = "NDHWC"
    channel_index = 1 if data_format.startswith("NC") else 3

    ksize = _get_sequence(ksize, 3, channel_index, "ksize")
    strides = _get_sequence(strides, 3, channel_index, "strides")

    return gen_nn_ops.avg_pool3d(
        input,
        ksize=ksize,
        strides=strides,
        padding=padding,
        data_format=data_format,
        name=name)


# pylint: disable=redefined-builtin
@tf_export("nn.max_pool", v1=["nn.max_pool_v2"])
def max_pool_v2(input, ksize, strides, padding, data_format=None, name=None):
  """Performs the max pooling on the input.

  Args:
    input:  Tensor of rank N+2, of shape `[batch_size] + input_spatial_shape +
      [num_channels]` if `data_format` does not start with "NC" (default), or
      `[batch_size, num_channels] + input_spatial_shape` if data_format starts
      with "NC". Pooling happens over the spatial dimensions only.
    ksize: An int or list of `ints` that has length `1`, `N` or `N+2`. The size
      of the window for each dimension of the input tensor.
    strides: An int or list of `ints` that has length `1`, `N` or `N+2`. The
      stride of the sliding window for each dimension of the input tensor.
    padding: A string, either `'VALID'` or `'SAME'`. The padding algorithm. See
      the "returns" section of `tf.nn.convolution` for details.
    data_format: A string. Specifies the channel dimension. For N=1 it can be
      either "NWC" (default) or "NCW", for N=2 it can be either "NHWC" (default)
      or "NCHW" and for N=3 either "NDHWC" (default) or "NCDHW".
    name: Optional name for the operation.

  Returns:
    A `Tensor` of format specified by `data_format`.
    The max pooled output tensor.
  """
  if input.shape is not None:
    n = len(input.shape) - 2
  elif data_format is not None:
    n = len(data_format) - 2
  else:
    raise ValueError(
        "The input must have a rank or a data format must be given.")
  if not 1 <= n <= 3:
    raise ValueError(
        "Input tensor must be of rank 3, 4 or 5 but was {}.".format(n + 2))

  if data_format is None:
    channel_index = n + 1
  else:
    channel_index = 1 if data_format.startswith("NC") else n + 1

  ksize = _get_sequence(ksize, n, channel_index, "ksize")
  strides = _get_sequence(strides, n, channel_index, "strides")

  max_pooling_ops = {
      1: max_pool1d,
      2: gen_nn_ops.max_pool,
      3: gen_nn_ops.max_pool3d
  }

  op = max_pooling_ops[n]
  return op(
      input,
      ksize=ksize,
      strides=strides,
      padding=padding,
      data_format=data_format,
      name=name)
# pylint: enable=redefined-builtin


@tf_export(v1=["nn.max_pool"])
def max_pool(value,
             ksize,
             strides,
             padding,
             data_format="NHWC",
             name=None,
             input=None):  # pylint: disable=redefined-builtin
  """Performs the max pooling on the input.

  Args:
    value: A 4-D `Tensor` of the format specified by `data_format`.
    ksize: An int or list of `ints` that has length `1`, `2` or `4`.
      The size of the window for each dimension of the input tensor.
    strides: An int or list of `ints` that has length `1`, `2` or `4`.
      The stride of the sliding window for each dimension of the input tensor.
    padding: A string, either `'VALID'` or `'SAME'`. The padding algorithm.
      See the "returns" section of `tf.nn.convolution` for details.
    data_format: A string. 'NHWC', 'NCHW' and 'NCHW_VECT_C' are supported.
    name: Optional name for the operation.
    input: Alias for value.

  Returns:
    A `Tensor` of format specified by `data_format`.
    The max pooled output tensor.
  """
  value = deprecation.deprecated_argument_lookup("input", input, "value", value)
  with ops.name_scope(name, "MaxPool", [value]) as name:
    if data_format is None:
      data_format = "NHWC"
    channel_index = 1 if data_format.startswith("NC") else 3

    ksize = _get_sequence(ksize, 2, channel_index, "ksize")
    strides = _get_sequence(strides, 2, channel_index, "strides")
    if ((np.isscalar(ksize) and ksize == 0) or
        (isinstance(ksize,
                    (list, tuple, np.ndarray)) and any(v == 0 for v in ksize))):
      raise ValueError("ksize cannot be zero.")

    return gen_nn_ops.max_pool(
        value,
        ksize=ksize,
        strides=strides,
        padding=padding,
        data_format=data_format,
        name=name)


# pylint: disable=redefined-builtin
@tf_export("nn.max_pool1d")
def max_pool1d(input, ksize, strides, padding, data_format="NWC", name=None):
  """Performs the max pooling on the input.

  Note internally this op reshapes and uses the underlying 2d operation.

  Args:
    input: A 3-D `Tensor` of the format specified by `data_format`.
    ksize: An int or list of `ints` that has length `1` or `3`. The size of the
      window for each dimension of the input tensor.
    strides: An int or list of `ints` that has length `1` or `3`. The stride of
      the sliding window for each dimension of the input tensor.
    padding: A string, either `'VALID'` or `'SAME'`. The padding algorithm. See
      the "returns" section of `tf.nn.convolution` for details.
    data_format: An optional string from: "NWC", "NCW". Defaults to "NWC".
    name: A name for the operation (optional).

  Returns:
    A `Tensor` of format specified by `data_format`.
    The max pooled output tensor.
  """
  with ops.name_scope(name, "MaxPool1d", [input]) as name:
    if data_format is None:
      data_format = "NWC"
    channel_index = 1 if data_format.startswith("NC") else 2
    ksize = [1] + _get_sequence(ksize, 1, channel_index, "ksize")
    strides = [1] + _get_sequence(strides, 1, channel_index, "strides")

    expanding_dim = 1 if data_format == "NWC" else 2
    data_format = "NHWC" if data_format == "NWC" else "NCHW"

    input = array_ops.expand_dims_v2(input, expanding_dim)
    result = gen_nn_ops.max_pool(
        input,
        ksize=ksize,
        strides=strides,
        padding=padding,
        data_format=data_format,
        name=name)
    return array_ops.squeeze(result, expanding_dim)
# pylint: enable=redefined-builtin


# pylint: disable=redefined-builtin
@tf_export("nn.max_pool2d")
def max_pool2d(input, ksize, strides, padding, data_format="NHWC", name=None):
  """Performs the max pooling on the input.

  Args:
    input: A 4-D `Tensor` of the format specified by `data_format`.
    ksize: An int or list of `ints` that has length `1`, `2` or `4`. The size of
      the window for each dimension of the input tensor.
    strides: An int or list of `ints` that has length `1`, `2` or `4`. The
      stride of the sliding window for each dimension of the input tensor.
    padding: A string, either `'VALID'` or `'SAME'`. The padding algorithm. See
      the "returns" section of `tf.nn.convolution` for details.
    data_format: A string. 'NHWC', 'NCHW' and 'NCHW_VECT_C' are supported.
    name: Optional name for the operation.

  Returns:
    A `Tensor` of format specified by `data_format`.
    The max pooled output tensor.
  """
  with ops.name_scope(name, "MaxPool2d", [input]) as name:
    if data_format is None:
      data_format = "NHWC"
    channel_index = 1 if data_format.startswith("NC") else 3

    ksize = _get_sequence(ksize, 2, channel_index, "ksize")
    strides = _get_sequence(strides, 2, channel_index, "strides")

    return gen_nn_ops.max_pool(
        input,
        ksize=ksize,
        strides=strides,
        padding=padding,
        data_format=data_format,
        name=name)
# pylint: enable=redefined-builtin


# pylint: disable=redefined-builtin
@tf_export("nn.max_pool3d")
def max_pool3d(input, ksize, strides, padding, data_format="NDHWC", name=None):
  """Performs the max pooling on the input.

  Args:
    input: A 5-D `Tensor` of the format specified by `data_format`.
    ksize: An int or list of `ints` that has length `1`, `3` or `5`. The size of
      the window for each dimension of the input tensor.
    strides: An int or list of `ints` that has length `1`, `3` or `5`. The
      stride of the sliding window for each dimension of the input tensor.
    padding: A string, either `'VALID'` or `'SAME'`. The padding algorithm. See
      the "returns" section of `tf.nn.convolution` for details.
    data_format: An optional string from: "NDHWC", "NCDHW". Defaults to "NDHWC".
      The data format of the input and output data. With the default format
      "NDHWC", the data is stored in the order of: [batch, in_depth, in_height,
        in_width, in_channels]. Alternatively, the format could be "NCDHW", the
      data storage order is: [batch, in_channels, in_depth, in_height,
        in_width].
    name: A name for the operation (optional).

  Returns:
    A `Tensor` of format specified by `data_format`.
    The max pooled output tensor.
  """
  with ops.name_scope(name, "MaxPool3D", [input]) as name:
    if data_format is None:
      data_format = "NDHWC"
    channel_index = 1 if data_format.startswith("NC") else 4

    ksize = _get_sequence(ksize, 3, channel_index, "ksize")
    strides = _get_sequence(strides, 3, channel_index, "strides")

    return gen_nn_ops.max_pool3d(
        input,
        ksize=ksize,
        strides=strides,
        padding=padding,
        data_format=data_format,
        name=name)
# pylint: enable=redefined-builtin


@tf_export("nn.max_pool_with_argmax", v1=[])
def max_pool_with_argmax_v2(
    input,  # pylint: disable=redefined-builtin
    ksize,
    strides,
    padding,
    data_format="NHWC",
    output_dtype=dtypes.int64,
    include_batch_in_index=False,
    name=None):
  """Performs max pooling on the input and outputs both max values and indices.

  The indices in `argmax` are flattened, so that a maximum value at position
  `[b, y, x, c]` becomes flattened index: `(y * width + x) * channels + c` if
  `include_batch_in_index` is False;
  `((b * height + y) * width + x) * channels + c`
  if `include_batch_in_index` is True.

  The indices returned are always in `[0, height) x [0, width)` before
  flattening, even if padding is involved and the mathematically correct answer
  is outside (either negative or too large).  This is a bug, but fixing it is
  difficult to do in a safe backwards compatible way, especially due to
  flattening.

  Args:
    input: A `Tensor`. Must be one of the following types: `float32`, `float64`,
      `int32`, `uint8`, `int16`, `int8`, `int64`, `bfloat16`, `uint16`, `half`,
      `uint32`, `uint64`.
      4-D with shape `[batch, height, width, channels]`.  Input to pool over.
    ksize: An int or list of `ints` that has length `1`, `2` or `4`.
      The size of the window for each dimension of the input tensor.
    strides: An int or list of `ints` that has length `1`, `2` or `4`.
      The stride of the sliding window for each dimension of the
      input tensor.
    padding: A `string` from: `"SAME", "VALID"`.
      The type of padding algorithm to use.
    data_format: An optional `string`, must be set to `"NHWC"`. Defaults to
      `"NHWC"`.
      Specify the data format of the input and output data.
    output_dtype: An optional `tf.DType` from: `tf.int32, tf.int64`.
      Defaults to `tf.int64`.
      The dtype of the returned argmax tensor.
    include_batch_in_index: An optional `boolean`. Defaults to `False`.
      Whether to include batch dimension in flattened index of `argmax`.
    name: A name for the operation (optional).

  Returns:
    A tuple of `Tensor` objects (output, argmax).

    output: A `Tensor`. Has the same type as `input`.
    argmax: A `Tensor` of type `output_dtype`.
  """

  if data_format != "NHWC":
    raise ValueError("Data formats other than 'NHWC' are not yet supported")

  ksize = _get_sequence(ksize, 2, 3, "ksize")
  strides = _get_sequence(strides, 2, 3, "strides")

  return gen_nn_ops.max_pool_with_argmax(
      input=input,
      ksize=ksize,
      strides=strides,
      padding=padding,
      Targmax=output_dtype,
      include_batch_in_index=include_batch_in_index,
      name=name)


@tf_export(v1=["nn.max_pool_with_argmax"])
def max_pool_with_argmax_v1(  # pylint: disable=missing-docstring,invalid-name
    input,  # pylint: disable=redefined-builtin
    ksize,
    strides,
    padding,
    data_format="NHWC",
    Targmax=None,
    name=None,
    output_dtype=None,
    include_batch_in_index=False):
  if data_format != "NHWC":
    raise ValueError("Data formats other than 'NHWC' are not yet supported")

  Targmax = deprecated_argument_lookup(
      "output_dtype", output_dtype, "Targmax", Targmax)
  if Targmax is None:
    Targmax = dtypes.int64
  return gen_nn_ops.max_pool_with_argmax(
      input=input,
      ksize=ksize,
      strides=strides,
      padding=padding,
      Targmax=Targmax,
      include_batch_in_index=include_batch_in_index,
      name=name)


max_pool_with_argmax_v1.__doc__ = gen_nn_ops.max_pool_with_argmax.__doc__


@ops.RegisterStatistics("Conv3D", "flops")
def _calc_conv3d_flops(graph, node):
  """Calculates the compute resources needed for Conv3D."""
  input_shape = graph_util.tensor_shape_from_node_def_name(graph, node.input[0])
  input_shape.assert_is_fully_defined()
  filter_shape = graph_util.tensor_shape_from_node_def_name(
      graph, node.input[1])
  filter_shape.assert_is_fully_defined()
  output_shape = graph_util.tensor_shape_from_node_def_name(graph, node.name)
  output_shape.assert_is_fully_defined()
  filter_time = int(filter_shape[0])
  filter_height = int(filter_shape[1])
  filter_width = int(filter_shape[2])
  filter_in_depth = int(filter_shape[3])
  output_count = np.prod(output_shape.as_list(), dtype=np.int64)
  return ops.OpStats("flops", (output_count * filter_in_depth * filter_time *
                               filter_height * filter_width * 2))


@ops.RegisterStatistics("Conv2D", "flops")
def _calc_conv_flops(graph, node):
  """Calculates the compute resources needed for Conv2D."""
  input_shape = graph_util.tensor_shape_from_node_def_name(graph, node.input[0])
  input_shape.assert_is_fully_defined()
  filter_shape = graph_util.tensor_shape_from_node_def_name(
      graph, node.input[1])
  filter_shape.assert_is_fully_defined()
  output_shape = graph_util.tensor_shape_from_node_def_name(graph, node.name)
  output_shape.assert_is_fully_defined()
  filter_height = int(filter_shape[0])
  filter_width = int(filter_shape[1])
  filter_in_depth = int(filter_shape[2])
  output_count = np.prod(output_shape.as_list(), dtype=np.int64)
  return ops.OpStats(
      "flops",
      (output_count * filter_in_depth * filter_height * filter_width * 2))


@ops.RegisterStatistics("DepthwiseConv2dNative", "flops")
def _calc_depthwise_conv_flops(graph, node):
  """Calculates the compute resources needed for DepthwiseConv2dNative."""
  input_shape = graph_util.tensor_shape_from_node_def_name(graph, node.input[0])
  input_shape.assert_is_fully_defined()
  filter_shape = graph_util.tensor_shape_from_node_def_name(
      graph, node.input[1])
  filter_shape.assert_is_fully_defined()
  output_shape = graph_util.tensor_shape_from_node_def_name(graph, node.name)
  output_shape.assert_is_fully_defined()
  filter_height = int(filter_shape[0])
  filter_width = int(filter_shape[1])
  output_count = np.prod(output_shape.as_list(), dtype=np.int64)
  return ops.OpStats("flops", (output_count * filter_height * filter_width * 2))


@ops.RegisterStatistics("BiasAdd", "flops")
def _calc_bias_add_flops(graph, node):
  """Calculates the computing needed for BiasAdd."""
  input_shape = graph_util.tensor_shape_from_node_def_name(graph, node.input[0])
  input_shape.assert_is_fully_defined()
  input_count = np.prod(input_shape.as_list())
  return ops.OpStats("flops", input_count)


@tf_export(v1=["nn.xw_plus_b"])
def xw_plus_b(x, weights, biases, name=None):  # pylint: disable=invalid-name
  """Computes matmul(x, weights) + biases.

  Args:
    x: a 2D tensor.  Dimensions typically: batch, in_units
    weights: a 2D tensor.  Dimensions typically: in_units, out_units
    biases: a 1D tensor.  Dimensions: out_units
    name: A name for the operation (optional).  If not specified
      "xw_plus_b" is used.

  Returns:
    A 2-D Tensor computing matmul(x, weights) + biases.
    Dimensions typically: batch, out_units.
  """
  with ops.name_scope(name, "xw_plus_b", [x, weights, biases]) as name:
    x = ops.convert_to_tensor(x, name="x")
    weights = ops.convert_to_tensor(weights, name="weights")
    biases = ops.convert_to_tensor(biases, name="biases")
    mm = math_ops.matmul(x, weights)
    return bias_add(mm, biases, name=name)


def xw_plus_b_v1(x, weights, biases, name=None):
  """Computes matmul(x, weights) + biases.

  This is a deprecated version of that will soon be removed.

  Args:
    x: a 2D tensor.  Dimensions typically: batch, in_units
    weights: a 2D tensor.  Dimensions typically: in_units, out_units
    biases: a 1D tensor.  Dimensions: out_units
    name: A name for the operation (optional).  If not specified
      "xw_plus_b_v1" is used.

  Returns:
    A 2-D Tensor computing matmul(x, weights) + biases.
    Dimensions typically: batch, out_units.
  """
  with ops.name_scope(name, "xw_plus_b_v1", [x, weights, biases]) as name:
    x = ops.convert_to_tensor(x, name="x")
    weights = ops.convert_to_tensor(weights, name="weights")
    biases = ops.convert_to_tensor(biases, name="biases")
    mm = math_ops.matmul(x, weights)
    return bias_add_v1(mm, biases, name=name)


def _get_noise_shape(x, noise_shape):
  # If noise_shape is none return immediately.
  if noise_shape is None:
    return array_ops.shape(x)

  try:
    # Best effort to figure out the intended shape.
    # If not possible, let the op to handle it.
    # In eager mode exception will show up.
    noise_shape_ = tensor_shape.as_shape(noise_shape)
  except (TypeError, ValueError):
    return noise_shape

  if x.shape.dims is not None and len(x.shape.dims) == len(noise_shape_.dims):
    new_dims = []
    for i, dim in enumerate(x.shape.dims):
      if noise_shape_.dims[i].value is None and dim.value is not None:
        new_dims.append(dim.value)
      else:
        new_dims.append(noise_shape_.dims[i].value)
    return tensor_shape.TensorShape(new_dims)

  return noise_shape


@tf_export(v1=["nn.dropout"])
@deprecation.deprecated_args(None, "Please use `rate` instead of `keep_prob`. "
                             "Rate should be set to `rate = 1 - keep_prob`.",
                             "keep_prob")
def dropout(x, keep_prob=None, noise_shape=None, seed=None, name=None,
            rate=None):
  """Computes dropout.

  For each element of `x`, with probability `rate`, outputs `0`, and otherwise
  scales up the input by `1 / (1-rate)`. The scaling is such that the expected
  sum is unchanged.

  By default, each element is kept or dropped independently.  If `noise_shape`
  is specified, it must be
  [broadcastable](http://docs.scipy.org/doc/numpy/user/basics.broadcasting.html)
  to the shape of `x`, and only dimensions with `noise_shape[i] == shape(x)[i]`
  will make independent decisions.  For example, if `shape(x) = [k, l, m, n]`
  and `noise_shape = [k, 1, 1, n]`, each batch and channel component will be
  kept independently and each row and column will be kept or not kept together.

  Args:
    x: A floating point tensor.
    keep_prob: (deprecated) A deprecated alias for `(1-rate)`.
    noise_shape: A 1-D `Tensor` of type `int32`, representing the
      shape for randomly generated keep/drop flags.
    seed: A Python integer. Used to create random seeds. See
      `tf.random.set_seed` for behavior.
    name: A name for this operation (optional).
    rate: A scalar `Tensor` with the same type as `x`. The probability that each
      element of `x` is discarded.

  Returns:
    A Tensor of the same shape of `x`.

  Raises:
    ValueError: If `rate` is not in `[0, 1)` or if `x` is not a floating
      point tensor.
  """
  try:
    keep = 1. - keep_prob if keep_prob is not None else None
  except TypeError:
    raise ValueError("keep_prob must be a floating point number or Tensor "
                     "(got %r)" % keep_prob)

  rate = deprecation.deprecated_argument_lookup(
      "rate", rate,
      "keep_prob", keep)

  if rate is None:
    raise ValueError("You must provide a rate to dropout.")

  return dropout_v2(x, rate, noise_shape=noise_shape, seed=seed, name=name)


@tf_export("nn.dropout", v1=[])
def dropout_v2(x, rate, noise_shape=None, seed=None, name=None):
  """Computes dropout: randomly sets elements to zero to prevent overfitting.

  Note: The behavior of dropout has changed between TensorFlow 1.x and 2.x.
  When converting 1.x code, please use named arguments to ensure behavior stays
  consistent.

  See also: `tf.keras.layers.Dropout` for a dropout layer.

  [Dropout](https://arxiv.org/abs/1207.0580) is useful for regularizing DNN
  models. Inputs elements are randomly set to zero (and the other elements are
  rescaled). This encourages each node to be independently useful, as it cannot
  rely on the output of other nodes.

  More precisely: With probability `rate` elements of `x` are set to `0`.
  The remaining elemenst are scaled up by `1.0 / (1 - rate)`, so that the
  expected value is preserved.

  >>> tf.random.set_seed(0)
  >>> x = tf.ones([3,5])
  >>> tf.nn.dropout(x, rate = 0.5).numpy()
  array([[0., 0., 2., 2., 0.],
         [2., 0., 2., 2., 0.],
         [2., 2., 2., 0., 0.]], dtype=float32)
  >>> tf.nn.dropout(x, rate = 0.8).numpy()
  array([[0., 0., 5., 0., 0.],
         [0., 0., 5., 0., 0.],
         [5., 0., 0., 5., 0.]], dtype=float32)

  If rate is set to `0` the input is returned, unchanged:

  >>> tf.nn.dropout(x, rate = 0.0) is x
  True

  By default, each element is kept or dropped independently.  If `noise_shape`
  is specified, it must be
  [broadcastable](http://docs.scipy.org/doc/numpy/user/basics.broadcasting.html)
  to the shape of `x`, and only dimensions with `noise_shape[i] == shape(x)[i]`
  will make independent decisions. This is useful for dropping whole
  channels from an image or sequence. For example:

  >>> x = tf.ones([3,10])
  >>> tf.nn.dropout(x, rate = 2/3, noise_shape=[1,10]).numpy()
  array([[0., 3., 0., 3., 0., 0., 3., 0., 0., 3.],
         [0., 3., 0., 3., 0., 0., 3., 0., 0., 3.],
         [0., 3., 0., 3., 0., 0., 3., 0., 0., 3.]], dtype=float32)

  Args:
    x: A floating point tensor.
    rate: A scalar `Tensor` with the same type as x. The probability
      that each element is dropped. For example, setting rate=0.1 would drop
      10% of input elements.
    noise_shape: A 1-D `Tensor` of type `int32`, representing the
      shape for randomly generated keep/drop flags.
    seed: A Python integer. Used to create random seeds. See
      `tf.random.set_seed` for behavior.
    name: A name for this operation (optional).

  Returns:
    A Tensor of the same shape of `x`.

  Raises:
    ValueError: If `rate` is not in `[0, 1)` or if `x` is not a floating point
      tensor. `rate=1` is disallowed, because theoutput would be all zeros,
      which is likely not what was intended.
  """
  with ops.name_scope(name, "dropout", [x]) as name:
    x = ops.convert_to_tensor(x, name="x")
    if not x.dtype.is_floating:
      raise ValueError("x has to be a floating point tensor since it's going to"
                       " be scaled. Got a %s tensor instead." % x.dtype)
    if isinstance(rate, numbers.Real):
      if not (rate >= 0 and rate < 1):
        raise ValueError("rate must be a scalar tensor or a float in the "
                         "range [0, 1), got %g" % rate)
      if rate > 0.5:
        logging.log_first_n(
            logging.WARN, "Large dropout rate: %g (>0.5). In TensorFlow "
            "2.x, dropout() uses dropout rate instead of keep_prob. "
            "Please ensure that this is intended.", 5, rate)

    # Early return if nothing needs to be dropped.
    if isinstance(rate, numbers.Real) and rate == 0:
      return x
    if context.executing_eagerly():
      if isinstance(rate, ops.EagerTensor):
        if rate.numpy() == 0:
          return x
    else:
      rate = ops.convert_to_tensor(
          rate, dtype=x.dtype, name="rate")
      rate.get_shape().assert_has_rank(0)

      # Do nothing if we know rate == 0
      if tensor_util.constant_value(rate) == 0:
        return x

    noise_shape = _get_noise_shape(x, noise_shape)
    # Sample a uniform distribution on [0.0, 1.0) and select values larger than
    # rate.
    #
    # NOTE: Random uniform actually can only generate 2^23 floats on [1.0, 2.0)
    # and subtract 1.0.
    random_tensor = random_ops.random_uniform(
        noise_shape, seed=seed, dtype=x.dtype)
    keep_prob = 1 - rate
    scale = 1 / keep_prob
    # NOTE: if (1.0 + rate) - 1 is equal to rate, then we want to consider that
    # float to be selected, hence we use a >= comparison.
    keep_mask = random_tensor >= rate
    ret = x * scale * math_ops.cast(keep_mask, x.dtype)
    if not context.executing_eagerly():
      ret.set_shape(x.get_shape())
    return ret


@tf_export("math.top_k", "nn.top_k")
def top_k(input, k=1, sorted=True, name=None):  # pylint: disable=redefined-builtin
  """Finds values and indices of the `k` largest entries for the last dimension.

  If the input is a vector (rank=1), finds the `k` largest entries in the vector
  and outputs their values and indices as vectors.  Thus `values[j]` is the
  `j`-th largest entry in `input`, and its index is `indices[j]`.

  For matrices (resp. higher rank input), computes the top `k` entries in each
  row (resp. vector along the last dimension).  Thus,

      values.shape = indices.shape = input.shape[:-1] + [k]

  If two elements are equal, the lower-index element appears first.

  Args:
    input: 1-D or higher `Tensor` with last dimension at least `k`.
    k: 0-D `int32` `Tensor`.  Number of top elements to look for along the last
      dimension (along each row for matrices).
    sorted: If true the resulting `k` elements will be sorted by the values in
      descending order.
    name: Optional name for the operation.

  Returns:
    values: The `k` largest elements along each last dimensional slice.
    indices: The indices of `values` within the last dimension of `input`.
  """
  return gen_nn_ops.top_kv2(input, k=k, sorted=sorted, name=name)


def nth_element(input, n, reverse=False, name=None):  # pylint: disable=redefined-builtin
  r"""Finds values of the `n`-th smallest value for the last dimension.

  Note that n is zero-indexed.

  If the input is a vector (rank-1), finds the entries which is the nth-smallest
  value in the vector and outputs their values as scalar tensor.

  For matrices (resp. higher rank input), computes the entries which is the
  nth-smallest value in each row (resp. vector along the last dimension). Thus,

      values.shape = input.shape[:-1]

  Args:
    input: 1-D or higher `Tensor` with last dimension at least `n+1`.
    n: A `Tensor` of type `int32`.
      0-D. Position of sorted vector to select along the last dimension (along
      each row for matrices). Valid range of n is `[0, input.shape[:-1])`
    reverse: An optional `bool`. Defaults to `False`.
      When set to True, find the nth-largest value in the vector and vice
      versa.
    name: A name for the operation (optional).

  Returns:
    A `Tensor`. Has the same type as `input`.
    The `n`-th order statistic along each last dimensional slice.
  """
  return gen_nn_ops.nth_element(input, n, reverse=reverse, name=name)


@tf_export(v1=["nn.fractional_max_pool"])
@deprecation.deprecated(date=None, instructions="`seed2` and `deterministic` "
                        "args are deprecated.  Use fractional_max_pool_v2.")
def fractional_max_pool(value,
                        pooling_ratio,
                        pseudo_random=False,
                        overlapping=False,
                        deterministic=False,
                        seed=0,
                        seed2=0,
                        name=None):   # pylint: disable=redefined-builtin
  r"""Performs fractional max pooling on the input.

  This is a deprecated version of `fractional_max_pool`.

  Fractional max pooling is slightly different than regular max pooling.  In
  regular max pooling, you downsize an input set by taking the maximum value of
  smaller N x N subsections of the set (often 2x2), and try to reduce the set by
  a factor of N, where N is an integer.  Fractional max pooling, as you might
  expect from the word "fractional", means that the overall reduction ratio N
  does not have to be an integer.

  The sizes of the pooling regions are generated randomly but are fairly
  uniform.  For example, let's look at the height dimension, and the constraints
  on the list of rows that will be pool boundaries.

  First we define the following:

  1.  input_row_length : the number of rows from the input set
  2.  output_row_length : which will be smaller than the input
  3.  alpha = input_row_length / output_row_length : our reduction ratio
  4.  K = floor(alpha)
  5.  row_pooling_sequence : this is the result list of pool boundary rows

  Then, row_pooling_sequence should satisfy:

  1.  a[0] = 0 : the first value of the sequence is 0
  2.  a[end] = input_row_length : the last value of the sequence is the size
  3.  K <= (a[i+1] - a[i]) <= K+1 : all intervals are K or K+1 size
  4.  length(row_pooling_sequence) = output_row_length+1

  For more details on fractional max pooling, see this paper: [Benjamin Graham,
  Fractional Max-Pooling](http://arxiv.org/abs/1412.6071)

  Args:
    value: A `Tensor`. 4-D with shape `[batch, height, width, channels]`.
    pooling_ratio: A list of `floats` that has length >= 4.  Pooling ratio for
      each dimension of `value`, currently only supports row and col dimension
      and should be >= 1.0. For example, a valid pooling ratio looks like [1.0,
      1.44, 1.73, 1.0]. The first and last elements must be 1.0 because we don't
      allow pooling on batch and channels dimensions.  1.44 and 1.73 are pooling
      ratio on height and width dimensions respectively.
    pseudo_random: An optional `bool`.  Defaults to `False`. When set to `True`,
      generates the pooling sequence in a pseudorandom fashion, otherwise, in a
      random fashion. Check paper [Benjamin Graham, Fractional
      Max-Pooling](http://arxiv.org/abs/1412.6071) for difference between
      pseudorandom and random.
    overlapping: An optional `bool`.  Defaults to `False`.  When set to `True`,
      it means when pooling, the values at the boundary of adjacent pooling
      cells are used by both cells. For example:
      `index  0  1  2  3  4`
      `value  20 5  16 3  7`
      If the pooling sequence is [0, 2, 4], then 16, at index 2 will be used
      twice.  The result would be [20, 16] for fractional max pooling.
    deterministic: An optional `bool`.  Deprecated; use `fractional_max_pool_v2`
      instead.
    seed: An optional `int`.  Defaults to `0`.  If set to be non-zero, the
      random number generator is seeded by the given seed.  Otherwise it is
      seeded by a random seed.
    seed2: An optional `int`.  Deprecated; use `fractional_max_pool_v2` instead.
    name: A name for the operation (optional).

  Returns:
  A tuple of `Tensor` objects (`output`, `row_pooling_sequence`,
  `col_pooling_sequence`).
    output: Output `Tensor` after fractional max pooling.  Has the same type as
      `value`.
    row_pooling_sequence: A `Tensor` of type `int64`.
    col_pooling_sequence: A `Tensor` of type `int64`.
  """
  return gen_nn_ops.fractional_max_pool(value, pooling_ratio, pseudo_random,
                                        overlapping, deterministic, seed, seed2,
                                        name)


@tf_export("nn.fractional_max_pool", v1=[])
def fractional_max_pool_v2(value,
                           pooling_ratio,
                           pseudo_random=False,
                           overlapping=False,
                           seed=0,
                           name=None):  # pylint: disable=redefined-builtin
  r"""Performs fractional max pooling on the input.

  Fractional max pooling is slightly different than regular max pooling.  In
  regular max pooling, you downsize an input set by taking the maximum value of
  smaller N x N subsections of the set (often 2x2), and try to reduce the set by
  a factor of N, where N is an integer.  Fractional max pooling, as you might
  expect from the word "fractional", means that the overall reduction ratio N
  does not have to be an integer.

  The sizes of the pooling regions are generated randomly but are fairly
  uniform.  For example, let's look at the height dimension, and the constraints
  on the list of rows that will be pool boundaries.

  First we define the following:

  1.  input_row_length : the number of rows from the input set
  2.  output_row_length : which will be smaller than the input
  3.  alpha = input_row_length / output_row_length : our reduction ratio
  4.  K = floor(alpha)
  5.  row_pooling_sequence : this is the result list of pool boundary rows

  Then, row_pooling_sequence should satisfy:

  1.  a[0] = 0 : the first value of the sequence is 0
  2.  a[end] = input_row_length : the last value of the sequence is the size
  3.  K <= (a[i+1] - a[i]) <= K+1 : all intervals are K or K+1 size
  4.  length(row_pooling_sequence) = output_row_length+1

  For more details on fractional max pooling, see this paper: [Benjamin Graham,
  Fractional Max-Pooling](http://arxiv.org/abs/1412.6071)

  Args:
    value: A `Tensor`. 4-D with shape `[batch, height, width, channels]`.
    pooling_ratio: An int or list of `ints` that has length `1`, `2` or `4`.
      Pooling ratio for each dimension of `value`, currently only supports row
      and col dimension and should be >= 1.0. For example, a valid pooling ratio
      looks like [1.0, 1.44, 1.73, 1.0]. The first and last elements must be 1.0
      because we don't allow pooling on batch and channels dimensions.  1.44 and
      1.73 are pooling ratio on height and width dimensions respectively.
    pseudo_random: An optional `bool`.  Defaults to `False`. When set to `True`,
      generates the pooling sequence in a pseudorandom fashion, otherwise, in a
      random fashion. Check paper [Benjamin Graham, Fractional
      Max-Pooling](http://arxiv.org/abs/1412.6071) for difference between
      pseudorandom and random.
    overlapping: An optional `bool`.  Defaults to `False`.  When set to `True`,
      it means when pooling, the values at the boundary of adjacent pooling
      cells are used by both cells. For example:
      `index  0  1  2  3  4`
      `value  20 5  16 3  7`
      If the pooling sequence is [0, 2, 4], then 16, at index 2 will be used
      twice.  The result would be [20, 16] for fractional max pooling.
    seed: An optional `int`.  Defaults to `0`.  If set to be non-zero, the
      random number generator is seeded by the given seed.  Otherwise it is
      seeded by a random seed.
    name: A name for the operation (optional).

  Returns:
  A tuple of `Tensor` objects (`output`, `row_pooling_sequence`,
  `col_pooling_sequence`).
    output: Output `Tensor` after fractional max pooling.  Has the same type as
      `value`.
    row_pooling_sequence: A `Tensor` of type `int64`.
    col_pooling_sequence: A `Tensor` of type `int64`.
  """
  pooling_ratio = _get_sequence(pooling_ratio, 2, 3, "pooling_ratio")

  if seed == 0:
    return gen_nn_ops.fractional_max_pool(value, pooling_ratio, pseudo_random,
                                          overlapping, deterministic=False,
                                          seed=0, seed2=0, name=name)
  else:
    seed1, seed2 = random_seed.get_seed(seed)
    return gen_nn_ops.fractional_max_pool(value, pooling_ratio, pseudo_random,
                                          overlapping, deterministic=True,
                                          seed=seed1, seed2=seed2, name=name)


@tf_export(v1=["nn.fractional_avg_pool"])
@deprecation.deprecated(date=None, instructions="`seed2` and `deterministic` "
                        "args are deprecated.  Use fractional_avg_pool_v2.")
def fractional_avg_pool(value,
                        pooling_ratio,
                        pseudo_random=False,
                        overlapping=False,
                        deterministic=False,
                        seed=0,
                        seed2=0,
                        name=None):  # pylint: disable=redefined-builtin
  r"""Performs fractional average pooling on the input.

  This is a deprecated version of `fractional_avg_pool`.

  Fractional average pooling is similar to Fractional max pooling in the pooling
  region generation step. The only difference is that after pooling regions are
  generated, a mean operation is performed instead of a max operation in each
  pooling region.

  Args:
    value: A `Tensor`. 4-D with shape `[batch, height, width, channels]`.
    pooling_ratio: A list of `floats` that has length >= 4.  Pooling ratio for
      each dimension of `value`, currently only supports row and col dimension
      and should be >= 1.0. For example, a valid pooling ratio looks like [1.0,
      1.44, 1.73, 1.0]. The first and last elements must be 1.0 because we don't
      allow pooling on batch and channels dimensions.  1.44 and 1.73 are pooling
      ratio on height and width dimensions respectively.
    pseudo_random: An optional `bool`.  Defaults to `False`. When set to `True`,
      generates the pooling sequence in a pseudorandom fashion, otherwise, in a
      random fashion. Check paper [Benjamin Graham, Fractional
      Max-Pooling](http://arxiv.org/abs/1412.6071) for difference between
      pseudorandom and random.
    overlapping: An optional `bool`.  Defaults to `False`.  When set to `True`,
      it means when pooling, the values at the boundary of adjacent pooling
      cells are used by both cells. For example:
      `index  0  1  2  3  4`
      `value  20 5  16 3  7`
      If the pooling sequence is [0, 2, 4], then 16, at index 2 will be used
      twice.  The result would be [20, 16] for fractional avg pooling.
    deterministic: An optional `bool`.  Deprecated; use `fractional_avg_pool_v2`
      instead.
    seed: An optional `int`.  Defaults to `0`.  If set to be non-zero, the
      random number generator is seeded by the given seed.  Otherwise it is
      seeded by a random seed.
    seed2: An optional `int`.  Deprecated; use `fractional_avg_pool_v2` instead.
    name: A name for the operation (optional).

  Returns:
  A tuple of `Tensor` objects (`output`, `row_pooling_sequence`,
  `col_pooling_sequence`).
    output: Output `Tensor` after fractional avg pooling.  Has the same type as
      `value`.
    row_pooling_sequence: A `Tensor` of type `int64`.
    col_pooling_sequence: A `Tensor` of type `int64`.
  """
  return gen_nn_ops.fractional_avg_pool(value, pooling_ratio, pseudo_random,
                                        overlapping, deterministic, seed, seed2,
                                        name=name)


@tf_export("nn.fractional_avg_pool", v1=[])
def fractional_avg_pool_v2(value,
                           pooling_ratio,
                           pseudo_random=False,
                           overlapping=False,
                           seed=0,
                           name=None):  # pylint: disable=redefined-builtin
  r"""Performs fractional average pooling on the input.

  Fractional average pooling is similar to Fractional max pooling in the pooling
  region generation step. The only difference is that after pooling regions are
  generated, a mean operation is performed instead of a max operation in each
  pooling region.

  Args:
    value: A `Tensor`. 4-D with shape `[batch, height, width, channels]`.
    pooling_ratio: A list of `floats` that has length >= 4.  Pooling ratio for
      each dimension of `value`, currently only supports row and col dimension
      and should be >= 1.0. For example, a valid pooling ratio looks like [1.0,
      1.44, 1.73, 1.0]. The first and last elements must be 1.0 because we don't
      allow pooling on batch and channels dimensions.  1.44 and 1.73 are pooling
      ratio on height and width dimensions respectively.
    pseudo_random: An optional `bool`.  Defaults to `False`. When set to `True`,
      generates the pooling sequence in a pseudorandom fashion, otherwise, in a
      random fashion. Check paper [Benjamin Graham, Fractional
      Max-Pooling](http://arxiv.org/abs/1412.6071) for difference between
      pseudorandom and random.
    overlapping: An optional `bool`.  Defaults to `False`.  When set to `True`,
      it means when pooling, the values at the boundary of adjacent pooling
      cells are used by both cells. For example:
      `index  0  1  2  3  4`
      `value  20 5  16 3  7`
      If the pooling sequence is [0, 2, 4], then 16, at index 2 will be used
      twice.  The result would be [20, 16] for fractional avg pooling.
    seed: An optional `int`.  Defaults to `0`.  If set to be non-zero, the
      random number generator is seeded by the given seed.  Otherwise it is
      seeded by a random seed.
    name: A name for the operation (optional).

  Returns:
  A tuple of `Tensor` objects (`output`, `row_pooling_sequence`,
  `col_pooling_sequence`).
    output: Output `Tensor` after fractional avg pooling.  Has the same type as
      `value`.
    row_pooling_sequence: A `Tensor` of type `int64`.
    col_pooling_sequence: A `Tensor` of type `int64`.
  """
  if seed == 0:
    return gen_nn_ops.fractional_avg_pool(value, pooling_ratio, pseudo_random,
                                          overlapping, deterministic=False,
                                          seed=0, seed2=0, name=name)
  else:
    seed1, seed2 = random_seed.get_seed(seed)
    return gen_nn_ops.fractional_avg_pool(value, pooling_ratio, pseudo_random,
                                          overlapping, deterministic=True,
                                          seed=seed1, seed2=seed2, name=name)


@ops.RegisterStatistics("Dilation2D", "flops")
def _calc_dilation2d_flops(graph, node):
  """Calculates the compute resources needed for Dilation2D."""
  input_shape = graph_util.tensor_shape_from_node_def_name(graph, node.input[0])
  input_shape.assert_is_fully_defined()
  filter_shape = graph_util.tensor_shape_from_node_def_name(
      graph, node.input[1])
  filter_shape.assert_is_fully_defined()
  output_shape = graph_util.tensor_shape_from_node_def_name(graph, node.name)
  output_shape.assert_is_fully_defined()
  filter_height = int(filter_shape[0])
  filter_width = int(filter_shape[1])
  output_count = np.prod(output_shape.as_list(), dtype=np.int64)
  return ops.OpStats("flops", (output_count * filter_height * filter_width * 2))


@tf_export(v1=["nn.erosion2d"])
def erosion2d(value, kernel, strides, rates, padding, name=None):
  """Computes the grayscale erosion of 4-D `value` and 3-D `kernel` tensors.

  The `value` tensor has shape `[batch, in_height, in_width, depth]` and the
  `kernel` tensor has shape `[kernel_height, kernel_width, depth]`, i.e.,
  each input channel is processed independently of the others with its own
  structuring function. The `output` tensor has shape
  `[batch, out_height, out_width, depth]`. The spatial dimensions of the
  output tensor depend on the `padding` algorithm. We currently only support the
  default "NHWC" `data_format`.

  In detail, the grayscale morphological 2-D erosion is given by:

      output[b, y, x, c] =
         min_{dy, dx} value[b,
                            strides[1] * y - rates[1] * dy,
                            strides[2] * x - rates[2] * dx,
                            c] -
                      kernel[dy, dx, c]

  Duality: The erosion of `value` by the `kernel` is equal to the negation of
  the dilation of `-value` by the reflected `kernel`.

  Args:
    value: A `Tensor`. 4-D with shape `[batch, in_height, in_width, depth]`.
    kernel: A `Tensor`. Must have the same type as `value`.
      3-D with shape `[kernel_height, kernel_width, depth]`.
    strides: A list of `ints` that has length `>= 4`.
      1-D of length 4. The stride of the sliding window for each dimension of
      the input tensor. Must be: `[1, stride_height, stride_width, 1]`.
    rates: A list of `ints` that has length `>= 4`.
      1-D of length 4. The input stride for atrous morphological dilation.
      Must be: `[1, rate_height, rate_width, 1]`.
    padding: A `string` from: `"SAME", "VALID"`.
      The type of padding algorithm to use.
    name: A name for the operation (optional). If not specified "erosion2d"
      is used.

  Returns:
    A `Tensor`. Has the same type as `value`.
    4-D with shape `[batch, out_height, out_width, depth]`.

  Raises:
    ValueError: If the `value` depth does not match `kernel`' shape, or if
      padding is other than `'VALID'` or `'SAME'`.
  """
  with ops.name_scope(name, "erosion2d", [value, kernel]) as name:
    # Reduce erosion to dilation by duality.
    return math_ops.negative(
        gen_nn_ops.dilation2d(
            input=math_ops.negative(value),
            filter=array_ops.reverse_v2(kernel, [0, 1]),
            strides=strides,
            rates=rates,
            padding=padding,
            name=name))


@tf_export("nn.erosion2d", v1=[])
def erosion2d_v2(value,
                 filters,
                 strides,
                 padding,
                 data_format,
                 dilations,
                 name=None):
  """Computes the grayscale erosion of 4-D `value` and 3-D `filters` tensors.

  The `value` tensor has shape `[batch, in_height, in_width, depth]` and the
  `filters` tensor has shape `[filters_height, filters_width, depth]`, i.e.,
  each input channel is processed independently of the others with its own
  structuring function. The `output` tensor has shape
  `[batch, out_height, out_width, depth]`. The spatial dimensions of the
  output tensor depend on the `padding` algorithm. We currently only support the
  default "NHWC" `data_format`.

  In detail, the grayscale morphological 2-D erosion is given by:

      output[b, y, x, c] =
         min_{dy, dx} value[b,
                            strides[1] * y - dilations[1] * dy,
                            strides[2] * x - dilations[2] * dx,
                            c] -
                      filters[dy, dx, c]

  Duality: The erosion of `value` by the `filters` is equal to the negation of
  the dilation of `-value` by the reflected `filters`.

  Args:
    value: A `Tensor`. 4-D with shape `[batch, in_height, in_width, depth]`.
    filters: A `Tensor`. Must have the same type as `value`.
      3-D with shape `[filters_height, filters_width, depth]`.
    strides: A list of `ints` that has length `>= 4`.
      1-D of length 4. The stride of the sliding window for each dimension of
      the input tensor. Must be: `[1, stride_height, stride_width, 1]`.
    padding: A `string` from: `"SAME", "VALID"`.
      The type of padding algorithm to use.
    data_format: A `string`, only `"NHWC"` is currently supported.
    dilations: A list of `ints` that has length `>= 4`.
      1-D of length 4. The input stride for atrous morphological dilation.
      Must be: `[1, rate_height, rate_width, 1]`.
    name: A name for the operation (optional). If not specified "erosion2d"
      is used.

  Returns:
    A `Tensor`. Has the same type as `value`.
    4-D with shape `[batch, out_height, out_width, depth]`.

  Raises:
    ValueError: If the `value` depth does not match `filters`' shape, or if
      padding is other than `'VALID'` or `'SAME'`.
  """
  if data_format != "NHWC":
    raise ValueError("Data formats other than NHWC are not yet supported")

  with ops.name_scope(name, "erosion2d", [value, filters]) as name:
    # Reduce erosion to dilation by duality.
    return math_ops.negative(
        gen_nn_ops.dilation2d(
            input=math_ops.negative(value),
            filter=array_ops.reverse_v2(filters, [0, 1]),
            strides=strides,
            rates=dilations,
            padding=padding,
            name=name))


@tf_export(v1=["math.in_top_k", "nn.in_top_k"])
def in_top_k(predictions, targets, k, name=None):
  r"""Says whether the targets are in the top `K` predictions.

  This outputs a `batch_size` bool array, an entry `out[i]` is `true` if the
  prediction for the target class is finite (not inf, -inf, or nan) and among
  the top `k` predictions among all predictions for example `i`. Note that the
  behavior of `InTopK` differs from the `TopK` op in its handling of ties; if
  multiple classes have the same prediction value and straddle the top-`k`
  boundary, all of those classes are considered to be in the top `k`.

  More formally, let

    \\(predictions_i\\) be the predictions for all classes for example `i`,
    \\(targets_i\\) be the target class for example `i`,
    \\(out_i\\) be the output for example `i`,

  $$out_i = predictions_{i, targets_i} \in TopKIncludingTies(predictions_i)$$

  Args:
    predictions: A `Tensor` of type `float32`.
      A `batch_size` x `classes` tensor.
    targets: A `Tensor`. Must be one of the following types: `int32`, `int64`.
      A `batch_size` vector of class ids.
    k: An `int`. Number of top elements to look at for computing precision.
    name: A name for the operation (optional).

  Returns:
    A `Tensor` of type `bool`. Computed Precision at `k` as a `bool Tensor`.
  """
  with ops.name_scope(name, "in_top_k"):
    return gen_nn_ops.in_top_kv2(predictions, targets, k, name=name)


@tf_export("math.in_top_k", "nn.in_top_k", v1=[])
def in_top_k_v2(targets, predictions, k, name=None):
  return in_top_k(predictions, targets, k, name)


in_top_k_v2.__doc__ = in_top_k.__doc__


tf_export(v1=["nn.quantized_avg_pool"])(gen_nn_ops.quantized_avg_pool)
tf_export(v1=["nn.quantized_conv2d"])(gen_nn_ops.quantized_conv2d)
tf_export(v1=["nn.quantized_relu_x"])(gen_nn_ops.quantized_relu_x)
tf_export(v1=["nn.quantized_max_pool"])(gen_nn_ops.quantized_max_pool)<|MERGE_RESOLUTION|>--- conflicted
+++ resolved
@@ -1137,7 +1137,6 @@
         spatial_dims=spatial_dims,
         data_format=data_format,
         fused=fused)
-<<<<<<< HEAD
 
   def _build_op_non_atrous(self, _, padding):
     return _Convolution(
@@ -1146,20 +1145,6 @@
         padding=padding,
         data_format=self.data_format,
         strides=self.strides,
-        name=self.name)
-
-  def _build_op_atrous(self, _, padding):
-=======
-
-  def _build_op_non_atrous(self, _, padding):
->>>>>>> f2e4407a
-    return _Convolution(
-        self.input_shape,
-        filter_shape=self.filter_shape,
-        padding=padding,
-        data_format=self.data_format,
-        strides=self.strides,
-        dilation_rate=self.dilation_rate,
         name=self.name)
 
   def _build_op_atrous(self, _, padding):
@@ -2741,15 +2726,6 @@
 
 def _tf_deterministic_ops():
   if _tf_deterministic_ops.value is None:
-<<<<<<< HEAD
-    tf_deterministic_ops = os.environ.get('TF_DETERMINISTIC_OPS')
-    if tf_deterministic_ops is not None:
-      tf_deterministic_ops = tf_deterministic_ops.lower()
-    _tf_deterministic_ops.value = (
-        tf_deterministic_ops == 'true' or
-        tf_deterministic_ops == '1')
-  return _tf_deterministic_ops.value
-=======
     tf_deterministic_ops = os.environ.get("TF_DETERMINISTIC_OPS")
     if tf_deterministic_ops is not None:
       tf_deterministic_ops = tf_deterministic_ops.lower()
@@ -2758,7 +2734,6 @@
   return _tf_deterministic_ops.value
 
 
->>>>>>> f2e4407a
 _tf_deterministic_ops.value = None
 
 
@@ -2809,34 +2784,19 @@
     if _tf_deterministic_ops():
       # Note that this code does not implement the same error checks as the
       # pre-existing C++ ops.
-<<<<<<< HEAD
-      if data_format == 'NCHW':
-        broadcast_shape_head = [1, array_ops.size(bias)]
-        broadcast_shape_tail = array_ops.ones(array_ops.rank(value) - 2,
-                                              dtype=dtypes.int32)
-=======
       if data_format == "NCHW":
         broadcast_shape_head = [1, array_ops.size(bias)]
         broadcast_shape_tail = array_ops.ones(
             array_ops.rank(value) - 2, dtype=dtypes.int32)
->>>>>>> f2e4407a
         broadcast_shape = array_ops.concat(
             [broadcast_shape_head, broadcast_shape_tail], 0)
         return math_ops.add(
             value, array_ops.reshape(bias, broadcast_shape), name=name)
-<<<<<<< HEAD
-      else: # data_format == 'NHWC' or data_format == None
-        return math_ops.add(value, bias, name=name)
-    else:
-      return gen_nn_ops.bias_add(value, bias, data_format=data_format,
-                                 name=name)
-=======
       else:  # data_format == 'NHWC' or data_format == None
         return math_ops.add(value, bias, name=name)
     else:
       return gen_nn_ops.bias_add(
           value, bias, data_format=data_format, name=name)
->>>>>>> f2e4407a
 
 
 def bias_add_v1(value, bias, name=None):
