# Copyright 2015 The TensorFlow Authors. All Rights Reserved.
#
# Licensed under the Apache License, Version 2.0 (the "License");
# you may not use this file except in compliance with the License.
# You may obtain a copy of the License at
#
#     http://www.apache.org/licenses/LICENSE-2.0
#
# Unless required by applicable law or agreed to in writing, software
# distributed under the License is distributed on an "AS IS" BASIS,
# WITHOUT WARRANTIES OR CONDITIONS OF ANY KIND, either express or implied.
# See the License for the specific language governing permissions and
# limitations under the License.
# ==============================================================================
"""Wrappers for primitive Neural Net (NN) Operations."""

from __future__ import absolute_import
from __future__ import division
from __future__ import print_function

import collections
import numbers
import os

import numpy as np

from tensorflow.python.eager import context
from tensorflow.python.framework import constant_op
from tensorflow.python.framework import dtypes
from tensorflow.python.framework import errors_impl
from tensorflow.python.framework import graph_util
from tensorflow.python.framework import ops
from tensorflow.python.framework import random_seed
from tensorflow.python.framework import tensor_shape
from tensorflow.python.framework import tensor_util
from tensorflow.python.ops import array_ops
from tensorflow.python.ops import check_ops
from tensorflow.python.ops import gen_math_ops
from tensorflow.python.ops import gen_nn_ops
from tensorflow.python.ops import math_ops
from tensorflow.python.ops import random_ops
# go/tf-wildcard-import
# pylint: disable=wildcard-import
from tensorflow.python.ops.gen_nn_ops import *
# pylint: enable=wildcard-import
from tensorflow.python.platform import device_context
from tensorflow.python.util import deprecation
from tensorflow.python.util.compat import collections_abc
from tensorflow.python.util.deprecation import deprecated_args
from tensorflow.python.util.deprecation import deprecated_argument_lookup

from tensorflow.python.util.tf_export import tf_export

# Aliases for some automatically-generated names.
local_response_normalization = gen_nn_ops.lrn

# pylint: disable=protected-access


def _get_sequence(value, n, channel_index, name):
  """Formats a value input for gen_nn_ops."""
  if value is None:
    value = [1]
  elif not isinstance(value, collections_abc.Sized):
    value = [value]

  current_n = len(value)
  if current_n == n + 2:
    return value
  elif current_n == 1:
    value = list((value[0],) * n)
  elif current_n == n:
    value = list(value)
  else:
    raise ValueError("{} should be of length 1, {} or {} but was {}".format(
        name, n, n + 2, current_n))

  if channel_index == 1:
    return [1, 1] + value
  else:
    return [1] + value + [1]


def _non_atrous_convolution(
    input,  # pylint: disable=redefined-builtin
    filter,  # pylint: disable=redefined-builtin
    padding,
    data_format=None,  # pylint: disable=redefined-builtin
    strides=None,
    name=None):
  """Computes sums of N-D convolutions (actually cross correlation).

  It is required that 1 <= N <= 3.

  This is used to implement the more generic `convolution` function, which
  extends the interface of this function with a `dilation_rate` parameter.

  Args:

    input: Rank N+2 tensor of type T of shape
      `[batch_size] + input_spatial_shape + [in_channels]` if `data_format`
      does not start with `"NC"`, or
      `[batch_size, in_channels] + input_spatial_shape` if `data_format` starts
      with `"NC"`.
    filter: Rank N+2 tensor of type T of shape
      `filter_spatial_shape + [in_channels, out_channels]`.  Rank of either
      `input` or `filter` must be known.
    padding: Padding method to use, must be either "VALID" or "SAME".
    data_format: A string or None.  Specifies whether the channel dimension of
      the `input` and output is the last dimension (default, or if `data_format`
      does not start with "NC"), or the second dimension (if `data_format`
      starts with "NC").  For N=1, the valid values are "NWC" (default) and
      "NCW".  For N=2, the valid values are "NHWC" (default) and "NCHW".
      For N=3, the valid values are "NDHWC" (default) and "NCDHW".
    strides: Sequence of N positive integers, defaults to `[1] * N`.
    name: Name prefix to use.

  Returns:
    Rank N+2 tensor of type T of shape
    `[batch_size] + output_spatial_shape + [out_channels]`, where
    if padding == "SAME":
      output_spatial_shape = input_spatial_shape
    if padding == "VALID":
      output_spatial_shape = input_spatial_shape - filter_spatial_shape + 1.

  Raises:
    ValueError: if ranks are incompatible.

  """
  with ops.name_scope(name, "non_atrous_convolution", [input, filter]) as scope:
    input = ops.convert_to_tensor(input, name="input")  # pylint: disable=redefined-builtin
    input_shape = input.get_shape()
    filter = ops.convert_to_tensor(filter, name="filter")  # pylint: disable=redefined-builtin
    filter_shape = filter.get_shape()
    op = _Convolution(
        input_shape,
        filter_shape=filter_shape,
        padding=padding,
        data_format=data_format,
        strides=strides,
        name=scope)
    return op(input, filter)


class _Convolution(object):
  """Helper class for conducting non_atrous convolution or atrous convolution.

  Note that this class assumes that shapes of input and filter passed to
  __call__ are compatible with input_shape and filter_shape passed to the
  constructor.
  
  Note Atrous convolution with 3D convolutions might meet "no algorithm worked".

  Arguments:
    input_shape: static input shape, i.e. input.get_shape().
    filter_shape: static filter shape, i.e. filter.get_shape().
    padding: see _non_atrous_convolution.
    data_format: see _non_atrous_convolution.
    strides: see _non_atrous_convolution.
    dilation_rate: Dilation rate. List of N ints >= 1. N is space dim. Defaults
      to [1]*N.  
    name: see _non_atrous_convolution.
  """

  def __init__(
      self,
      input_shape,
      filter_shape,  # pylint: disable=redefined-builtin
      padding,
      data_format=None,
      strides=None,
      dilation_rate=None,
      name=None):
    filter_shape = filter_shape.with_rank(input_shape.ndims)
    self.padding = padding
    self.name = name
    input_shape = input_shape.with_rank(filter_shape.ndims)
    if input_shape.ndims is None:
      raise ValueError("Rank of convolution must be known")
    if input_shape.ndims < 3 or input_shape.ndims > 5:
      raise ValueError(
          "`input` and `filter` must have rank at least 3 and at most 5")
    conv_dims = input_shape.ndims - 2
    if strides is None:
      strides = [1] * conv_dims
    elif len(strides) != conv_dims:
      raise ValueError("len(strides)=%d, but should be %d" % (len(strides),
                                                              conv_dims))
    self.dilations = dilation_rate

    if conv_dims == 1:
      # conv1d uses the 2-d data format names
      if data_format is None:
        data_format = "NWC"
      elif data_format not in {"NCW", "NWC", "NCHW", "NHWC"}:
        raise ValueError("data_format must be \"NWC\" or \"NCW\".")
      self.strides = strides[0]
      self.data_format = data_format
      self.conv_op = self._conv1d
    elif conv_dims == 2:
      if data_format is None or data_format == "NHWC":
        data_format = "NHWC"
        strides = [1] + list(strides) + [1]
      elif data_format == "NCHW":
        strides = [1, 1] + list(strides)
      else:
        raise ValueError("data_format must be \"NHWC\" or \"NCHW\".")
      self.strides = strides
      self.data_format = data_format
      self.conv_op = conv2d
    elif conv_dims == 3:
      if data_format is None or data_format == "NDHWC":
        strides = [1] + list(strides) + [1]
      elif data_format == "NCDHW":
        strides = [1, 1] + list(strides)
      else:
        raise ValueError("data_format must be \"NDHWC\" or \"NCDHW\". Have: %s"
                         % data_format)
      channel_index = 1 if data_format.startswith("NC") else 4
      self.dilations = _get_sequence(dilation_rate, 3, channel_index,
                                     "dilations")
      self.strides = strides
      self.data_format = data_format
      self.conv_op = gen_nn_ops.conv3d

  # Note that we need this adapter since argument names for conv1d don't match
  # those for gen_nn_ops.conv2d and gen_nn_ops.conv3d.
  # pylint: disable=redefined-builtin
  def _conv1d(self, input, filter, strides, padding, data_format, dilations,
              name):
    return conv1d(
        value=input,
        filters=filter,
        stride=strides,
        padding=padding,
        data_format=data_format,
        dilations=dilations,
        name=name)

  # pylint: enable=redefined-builtin

  def __call__(self, inp, filter):  # pylint: disable=redefined-builtin
    return self.conv_op(
        input=inp,
        filter=filter,
        strides=self.strides,
        padding=self.padding,
        data_format=self.data_format,
        dilations=self.dilations,
        name=self.name)


@tf_export("nn.dilation2d", v1=[])
def dilation2d_v2(
    input,   # pylint: disable=redefined-builtin
    filters,  # pylint: disable=redefined-builtin
    strides,
    padding,
    data_format,
    dilations,
    name=None):
  """Computes the grayscale dilation of 4-D `input` and 3-D `filters` tensors.

  The `input` tensor has shape `[batch, in_height, in_width, depth]` and the
  `filters` tensor has shape `[filter_height, filter_width, depth]`, i.e., each
  input channel is processed independently of the others with its own
  structuring function. The `output` tensor has shape
  `[batch, out_height, out_width, depth]`. The spatial dimensions of the output
  tensor depend on the `padding` algorithm. We currently only support the
  default "NHWC" `data_format`.

  In detail, the grayscale morphological 2-D dilation is the max-sum correlation
  (for consistency with `conv2d`, we use unmirrored filters):

      output[b, y, x, c] =
         max_{dy, dx} input[b,
                            strides[1] * y + rates[1] * dy,
                            strides[2] * x + rates[2] * dx,
                            c] +
                      filters[dy, dx, c]

  Max-pooling is a special case when the filter has size equal to the pooling
  kernel size and contains all zeros.

  Note on duality: The dilation of `input` by the `filters` is equal to the
  negation of the erosion of `-input` by the reflected `filters`.

  Args:
    input: A `Tensor`. Must be one of the following types: `float32`, `float64`,
      `int32`, `uint8`, `int16`, `int8`, `int64`, `bfloat16`, `uint16`, `half`,
      `uint32`, `uint64`.
      4-D with shape `[batch, in_height, in_width, depth]`.
    filters: A `Tensor`. Must have the same type as `input`.
      3-D with shape `[filter_height, filter_width, depth]`.
    strides: A list of `ints` that has length `>= 4`.
      The stride of the sliding window for each dimension of the input
      tensor. Must be: `[1, stride_height, stride_width, 1]`.
    padding: A `string` from: `"SAME", "VALID"`.
      The type of padding algorithm to use.
    data_format: A `string`, only `"NHWC"` is currently supported.
    dilations: A list of `ints` that has length `>= 4`.
      The input stride for atrous morphological dilation. Must be:
      `[1, rate_height, rate_width, 1]`.
    name: A name for the operation (optional).

  Returns:
    A `Tensor`. Has the same type as `input`.
  """
  if data_format != "NHWC":
    raise ValueError("Data formats other than NHWC are not yet supported")

  return gen_nn_ops.dilation2d(input=input,
                               filter=filters,
                               strides=strides,
                               rates=dilations,
                               padding=padding,
                               name=name)


@tf_export(v1=["nn.dilation2d"])
def dilation2d_v1(  # pylint: disable=missing-docstring
    input,  # pylint: disable=redefined-builtin
    filter=None,  # pylint: disable=redefined-builtin
    strides=None,
    rates=None,
    padding=None,
    name=None,
    filters=None,
    dilations=None):
  filter = deprecated_argument_lookup("filters", filters, "filter", filter)
  rates = deprecated_argument_lookup("dilations", dilations, "rates", rates)
  return gen_nn_ops.dilation2d(input, filter, strides, rates, padding, name)


dilation2d_v1.__doc__ = gen_nn_ops.dilation2d.__doc__


@tf_export("nn.with_space_to_batch")
def with_space_to_batch(
    input,  # pylint: disable=redefined-builtin
    dilation_rate,
    padding,
    op,
    filter_shape=None,
    spatial_dims=None,
    data_format=None):
  """Performs `op` on the space-to-batch representation of `input`.

  This has the effect of transforming sliding window operations into the
  corresponding "atrous" operation in which the input is sampled at the
  specified `dilation_rate`.

  In the special case that `dilation_rate` is uniformly 1, this simply returns:

    op(input, num_spatial_dims, padding)

  Otherwise, it returns:

    batch_to_space_nd(
      op(space_to_batch_nd(input, adjusted_dilation_rate, adjusted_paddings),
         num_spatial_dims,
         "VALID")
      adjusted_dilation_rate,
      adjusted_crops),

  where:

    adjusted_dilation_rate is an int64 tensor of shape [max(spatial_dims)],
    adjusted_{paddings,crops} are int64 tensors of shape [max(spatial_dims), 2]

  defined as follows:

  We first define two int64 tensors `paddings` and `crops` of shape
  `[num_spatial_dims, 2]` based on the value of `padding` and the spatial
  dimensions of the `input`:

  If `padding = "VALID"`, then:

    paddings, crops = required_space_to_batch_paddings(
      input_shape[spatial_dims],
      dilation_rate)

  If `padding = "SAME"`, then:

    dilated_filter_shape =
      filter_shape + (filter_shape - 1) * (dilation_rate - 1)

    paddings, crops = required_space_to_batch_paddings(
      input_shape[spatial_dims],
      dilation_rate,
      [(dilated_filter_shape - 1) // 2,
       dilated_filter_shape - 1 - (dilated_filter_shape - 1) // 2])

  Because `space_to_batch_nd` and `batch_to_space_nd` assume that the spatial
  dimensions are contiguous starting at the second dimension, but the specified
  `spatial_dims` may not be, we must adjust `dilation_rate`, `paddings` and
  `crops` in order to be usable with these operations.  For a given dimension,
  if the block size is 1, and both the starting and ending padding and crop
  amounts are 0, then space_to_batch_nd effectively leaves that dimension alone,
  which is what is needed for dimensions not part of `spatial_dims`.
  Furthermore, `space_to_batch_nd` and `batch_to_space_nd` handle this case
  efficiently for any number of leading and trailing dimensions.

  For 0 <= i < len(spatial_dims), we assign:

    adjusted_dilation_rate[spatial_dims[i] - 1] = dilation_rate[i]
    adjusted_paddings[spatial_dims[i] - 1, :] = paddings[i, :]
    adjusted_crops[spatial_dims[i] - 1, :] = crops[i, :]

  All unassigned values of `adjusted_dilation_rate` default to 1, while all
  unassigned values of `adjusted_paddings` and `adjusted_crops` default to 0.

  Note in the case that `dilation_rate` is not uniformly 1, specifying "VALID"
  padding is equivalent to specifying `padding = "SAME"` with a filter_shape of
  `[1]*N`.

  Advanced usage. Note the following optimization: A sequence of
  `with_space_to_batch` operations with identical (not uniformly 1)
  `dilation_rate` parameters and "VALID" padding

    net = with_space_to_batch(net, dilation_rate, "VALID", op_1)
    ...
    net = with_space_to_batch(net, dilation_rate, "VALID", op_k)

  can be combined into a single `with_space_to_batch` operation as follows:

    def combined_op(converted_input, num_spatial_dims, _):
      result = op_1(converted_input, num_spatial_dims, "VALID")
      ...
      result = op_k(result, num_spatial_dims, "VALID")

    net = with_space_to_batch(net, dilation_rate, "VALID", combined_op)

  This eliminates the overhead of `k-1` calls to `space_to_batch_nd` and
  `batch_to_space_nd`.

  Similarly, a sequence of `with_space_to_batch` operations with identical (not
  uniformly 1) `dilation_rate` parameters, "SAME" padding, and odd filter
  dimensions

    net = with_space_to_batch(net, dilation_rate, "SAME", op_1, filter_shape_1)
    ...
    net = with_space_to_batch(net, dilation_rate, "SAME", op_k, filter_shape_k)

  can be combined into a single `with_space_to_batch` operation as follows:

    def combined_op(converted_input, num_spatial_dims, _):
      result = op_1(converted_input, num_spatial_dims, "SAME")
      ...
      result = op_k(result, num_spatial_dims, "SAME")

    net = with_space_to_batch(net, dilation_rate, "VALID", combined_op)

  Args:
    input: Tensor of rank > max(spatial_dims).
    dilation_rate: int32 Tensor of *known* shape [num_spatial_dims].
    padding: str constant equal to "VALID" or "SAME"
    op: Function that maps (input, num_spatial_dims, padding) -> output
    filter_shape: If padding = "SAME", specifies the shape of the convolution
      kernel/pooling window as an integer Tensor of shape [>=num_spatial_dims].
      If padding = "VALID", filter_shape is ignored and need not be specified.
    spatial_dims: Monotonically increasing sequence of `num_spatial_dims`
      integers (which are >= 1) specifying the spatial dimensions of `input`
      and output.  Defaults to: `range(1, num_spatial_dims+1)`.
    data_format: A string or None.  Specifies whether the channel dimension of
      the `input` and output is the last dimension (default, or if `data_format`
      does not start with "NC"), or the second dimension (if `data_format`
      starts with "NC").  For N=1, the valid values are "NWC" (default) and
      "NCW".  For N=2, the valid values are "NHWC" (default) and "NCHW".
      For N=3, the valid values are "NDHWC" (default) and "NCDHW".

  Returns:
    The output Tensor as described above, dimensions will vary based on the op
    provided.

  Raises:
    ValueError: if `padding` is invalid or the arguments are incompatible.
    ValueError: if `spatial_dims` are invalid.

  """
  input = ops.convert_to_tensor(input, name="input")  # pylint: disable=redefined-builtin
  input_shape = input.get_shape()

  def build_op(num_spatial_dims, padding):
    return lambda inp, _: op(inp, num_spatial_dims, padding)

  new_op = _WithSpaceToBatch(
      input_shape,
      dilation_rate,
      padding,
      build_op,
      filter_shape=filter_shape,
      spatial_dims=spatial_dims,
      data_format=data_format)
  return new_op(input, None)


class _WithSpaceToBatch(object):
  """Helper class for with_space_to_batch.

  Note that this class assumes that shapes of input and filter passed to
  __call__ are compatible with input_shape and filter_shape passed to the
  constructor.

  Arguments
    input_shape: static shape of input. i.e. input.get_shape().
    dilation_rate: see with_space_to_batch
    padding: see with_space_to_batch
    build_op: Function that maps (num_spatial_dims, paddings) -> (function that
      maps (input, filter) -> output).
    filter_shape: see with_space_to_batch
    spatial_dims: see with_space_to_batch
    data_format: see with_space_to_batch
  """

  def __init__(self,
               input_shape,
               dilation_rate,
               padding,
               build_op,
               filter_shape=None,
               spatial_dims=None,
               data_format=None,
               fused=False):
    """Helper class for _with_space_to_batch."""
    dilation_rate = ops.convert_to_tensor(
        dilation_rate, dtypes.int32, name="dilation_rate")
    try:
      rate_shape = dilation_rate.get_shape().with_rank(1)
    except ValueError:
      raise ValueError("rate must be rank 1")

    if not dilation_rate.get_shape().is_fully_defined():
      raise ValueError("rate must have known shape")

    num_spatial_dims = rate_shape.dims[0].value

    if data_format is not None and data_format.startswith("NC"):
      starting_spatial_dim = 2
    else:
      starting_spatial_dim = 1

    if spatial_dims is None:
      spatial_dims = range(starting_spatial_dim,
                           num_spatial_dims + starting_spatial_dim)
    orig_spatial_dims = list(spatial_dims)
    spatial_dims = sorted(set(int(x) for x in orig_spatial_dims))
    if spatial_dims != orig_spatial_dims or any(x < 1 for x in spatial_dims):
      raise ValueError(
          "spatial_dims must be a monotonically increasing sequence of "
          "positive integers")

    if data_format is not None and data_format.startswith("NC"):
      expected_input_rank = spatial_dims[-1]
    else:
      expected_input_rank = spatial_dims[-1] + 1

    try:
      input_shape.with_rank_at_least(expected_input_rank)
    except ValueError:
      raise ValueError(
          "input tensor must have rank %d at least" % (expected_input_rank))

    const_rate = tensor_util.constant_value(dilation_rate)
    rate_or_const_rate = dilation_rate
    can_use_fused = False
    if input_shape.ndims is not None:
      conv_dims = input_shape.ndims - 2
      can_use_fused = fused and conv_dims <= 2
    if const_rate is not None:
      rate_or_const_rate = const_rate
      if np.any(const_rate < 1):
        raise ValueError("dilation_rate must be positive")
      # We call CUDNN convolutions when dealing with convolutions with 1D/2D
      # space + dilation or convolutions with no dilation. CUDNN is not used for
      # 3D convolutions with dilation because that would result in "no algorithm
      # worked" errors from CUDNN.
      if can_use_fused or np.all(const_rate == 1):
        self.call = build_op(num_spatial_dims, padding)
        return

    # We have two padding contributions. The first is used for converting "SAME"
    # to "VALID". The second is required so that the height and width of the
    # zero-padded value tensor are multiples of rate.

    # Padding required to reduce to "VALID" convolution
    if padding == "SAME":
      if filter_shape is None:
        raise ValueError("filter_shape must be specified for SAME padding")
      filter_shape = ops.convert_to_tensor(filter_shape, name="filter_shape")
      const_filter_shape = tensor_util.constant_value(filter_shape)
      if const_filter_shape is not None:
        filter_shape = const_filter_shape
        self.base_paddings = _with_space_to_batch_base_paddings(
            const_filter_shape, num_spatial_dims, rate_or_const_rate)
      else:
        self.num_spatial_dims = num_spatial_dims
        self.rate_or_const_rate = rate_or_const_rate
        self.base_paddings = None
    elif padding == "VALID":
      self.base_paddings = np.zeros([num_spatial_dims, 2], np.int32)
    else:
      raise ValueError("Invalid padding method %r" % padding)

    self.input_shape = input_shape
    self.spatial_dims = spatial_dims
    self.dilation_rate = dilation_rate
    self.data_format = data_format
    self.op = build_op(num_spatial_dims, "VALID")
    self.call = self._with_space_to_batch_call

  def _with_space_to_batch_call(self, inp, filter):  # pylint: disable=redefined-builtin
    """Call functionality for with_space_to_batch."""
    # Handle input whose shape is unknown during graph creation.
    input_spatial_shape = None
    input_shape = self.input_shape
    spatial_dims = self.spatial_dims
    if input_shape.ndims is not None:
      input_shape_list = input_shape.as_list()
      input_spatial_shape = [input_shape_list[i] for i in spatial_dims]
    if input_spatial_shape is None or None in input_spatial_shape:
      input_shape_tensor = array_ops.shape(inp)
      input_spatial_shape = array_ops.stack(
          [input_shape_tensor[i] for i in spatial_dims])

    base_paddings = self.base_paddings
    if base_paddings is None:
      # base_paddings could not be computed at build time since static filter
      # shape was not fully defined.
      filter_shape = array_ops.shape(filter)
      base_paddings = _with_space_to_batch_base_paddings(
          filter_shape, self.num_spatial_dims, self.rate_or_const_rate)
    paddings, crops = array_ops.required_space_to_batch_paddings(
        input_shape=input_spatial_shape,
        base_paddings=base_paddings,
        block_shape=self.dilation_rate)

    dilation_rate = _with_space_to_batch_adjust(self.dilation_rate, 1,
                                                spatial_dims)
    paddings = _with_space_to_batch_adjust(paddings, 0, spatial_dims)
    crops = _with_space_to_batch_adjust(crops, 0, spatial_dims)
    input_converted = array_ops.space_to_batch_nd(
        input=inp, block_shape=dilation_rate, paddings=paddings)

    result = self.op(input_converted, filter)

    result_converted = array_ops.batch_to_space_nd(
        input=result, block_shape=dilation_rate, crops=crops)

    # Recover channel information for output shape if channels are not last.
    if self.data_format is not None and self.data_format.startswith("NC"):
      if not result_converted.shape.dims[1].value and filter is not None:
        output_shape = result_converted.shape.as_list()
        output_shape[1] = filter.shape[-1]
        result_converted.set_shape(output_shape)

    return result_converted

  def __call__(self, inp, filter):  # pylint: disable=redefined-builtin
    return self.call(inp, filter)


def _with_space_to_batch_base_paddings(filter_shape, num_spatial_dims,
                                       rate_or_const_rate):
  """Helper function to compute base_paddings."""
  # Spatial dimensions of the filters and the upsampled filters in which we
  # introduce (rate - 1) zeros between consecutive filter values.
  filter_spatial_shape = filter_shape[:num_spatial_dims]
  dilated_filter_spatial_shape = (
      filter_spatial_shape + (filter_spatial_shape - 1) *
      (rate_or_const_rate - 1))
  pad_extra_shape = dilated_filter_spatial_shape - 1

  # When full_padding_shape is odd, we pad more at end, following the same
  # convention as conv2d.
  pad_extra_start = pad_extra_shape // 2
  pad_extra_end = pad_extra_shape - pad_extra_start
  base_paddings = array_ops.stack(
      [[pad_extra_start[i], pad_extra_end[i]] for i in range(num_spatial_dims)])
  return base_paddings


def _with_space_to_batch_adjust(orig, fill_value, spatial_dims):
  """Returns an `adjusted` version of `orig` based on `spatial_dims`.

  Tensor of the same type as `orig` and with shape
  `[max(spatial_dims), ...]` where:

    adjusted[spatial_dims[i] - 1, ...] = orig[i, ...]

  for 0 <= i < len(spatial_dims), and

    adjusted[j, ...] = fill_value

  for j != spatial_dims[i] - 1 for some i.

  If `orig` is a constant value, then the result will be a constant value.

  Args:
    orig: Tensor of rank > max(spatial_dims).
    fill_value: Numpy scalar (of same data type as `orig) specifying the fill
      value for non-spatial dimensions.
    spatial_dims: See with_space_to_batch.

  Returns:
    `adjusted` tensor.
  """
  fill_dims = orig.get_shape().as_list()[1:]
  dtype = orig.dtype.as_numpy_dtype
  parts = []
  const_orig = tensor_util.constant_value(orig)
  const_or_orig = const_orig if const_orig is not None else orig
  prev_spatial_dim = 0
  i = 0
  while i < len(spatial_dims):
    start_i = i
    start_spatial_dim = spatial_dims[i]
    if start_spatial_dim > 1:
      # Fill in any gap from the previous spatial dimension (or dimension 1 if
      # this is the first spatial dimension) with `fill_value`.
      parts.append(
          np.full(
              [start_spatial_dim - 1 - prev_spatial_dim] + fill_dims,
              fill_value,
              dtype=dtype))
    # Find the largest value of i such that:
    #   [spatial_dims[start_i], ..., spatial_dims[i]]
    #     == [start_spatial_dim, ..., start_spatial_dim + i - start_i],
    # i.e. the end of a contiguous group of spatial dimensions.
    while (i + 1 < len(spatial_dims) and
           spatial_dims[i + 1] == spatial_dims[i] + 1):
      i += 1
    parts.append(const_or_orig[start_i:i + 1])
    prev_spatial_dim = spatial_dims[i]
    i += 1
  if const_orig is not None:
    return np.concatenate(parts)
  else:
    return array_ops.concat(parts, 0)


def _get_strides_and_dilation_rate(num_spatial_dims, strides, dilation_rate):
  """Helper function for verifying strides and dilation_rate arguments.

  This is used by `convolution` and `pool`.

  Args:
    num_spatial_dims: int
    strides: Optional.  List of N ints >= 1.  Defaults to [1]*N.  If any value
      of strides is > 1, then all values of dilation_rate must be 1.
    dilation_rate: Optional.  List of N ints >= 1.  Defaults to [1]*N.  If any
      value of dilation_rate is > 1, then all values of strides must be 1.

  Returns:
    Normalized (strides, dilation_rate) as int32 numpy arrays of shape
    [num_spatial_dims].

  Raises:
    ValueError: if the parameters are invalid.
  """
  if dilation_rate is None:
    dilation_rate = [1] * num_spatial_dims
  elif len(dilation_rate) != num_spatial_dims:
    raise ValueError("len(dilation_rate)=%d but should be %d" %
                     (len(dilation_rate), num_spatial_dims))
  dilation_rate = np.array(dilation_rate, dtype=np.int32)
  if np.any(dilation_rate < 1):
    raise ValueError("all values of dilation_rate must be positive")

  if strides is None:
    strides = [1] * num_spatial_dims
  elif len(strides) != num_spatial_dims:
    raise ValueError("len(strides)=%d but should be %d" % (len(strides),
                                                           num_spatial_dims))
  strides = np.array(strides, dtype=np.int32)
  if np.any(strides < 1):
    raise ValueError("all values of strides must be positive")

  if np.any(strides > 1) and np.any(dilation_rate > 1):
    raise ValueError(
        "strides > 1 not supported in conjunction with dilation_rate > 1")
  return strides, dilation_rate


@tf_export(v1=["nn.convolution"])
def convolution(
    input,  # pylint: disable=redefined-builtin
    filter,  # pylint: disable=redefined-builtin
    padding,
    strides=None,
    dilation_rate=None,
    name=None,
    data_format=None,
    filters=None,
    dilations=None):
  """Computes sums of N-D convolutions (actually cross-correlation).

  This also supports either output striding via the optional `strides` parameter
  or atrous convolution (also known as convolution with holes or dilated
  convolution, based on the French word "trous" meaning holes in English) via
  the optional `dilation_rate` parameter.  Currently, however, output striding
  is not supported for atrous convolutions.

  Specifically, in the case that `data_format` does not start with "NC", given
  a rank (N+2) `input` Tensor of shape

    [num_batches,
     input_spatial_shape[0],
     ...,
     input_spatial_shape[N-1],
     num_input_channels],

  a rank (N+2) `filter` Tensor of shape

    [spatial_filter_shape[0],
     ...,
     spatial_filter_shape[N-1],
     num_input_channels,
     num_output_channels],

  an optional `dilation_rate` tensor of shape [N] (defaulting to [1]*N)
  specifying the filter upsampling/input downsampling rate, and an optional list
  of N `strides` (defaulting [1]*N), this computes for each N-D spatial output
  position (x[0], ..., x[N-1]):

  ```
    output[b, x[0], ..., x[N-1], k] =
        sum_{z[0], ..., z[N-1], q}
            filter[z[0], ..., z[N-1], q, k] *
            padded_input[b,
                         x[0]*strides[0] + dilation_rate[0]*z[0],
                         ...,
                         x[N-1]*strides[N-1] + dilation_rate[N-1]*z[N-1],
                         q]
  ```
  where b is the index into the batch, k is the output channel number, q is the
  input channel number, and z is the N-D spatial offset within the filter. Here,
  `padded_input` is obtained by zero padding the input using an effective
  spatial filter shape of `(spatial_filter_shape-1) * dilation_rate + 1` and
  output striding `strides` as described in the
  [comment here](https://tensorflow.org/api_guides/python/nn#Convolution).

  In the case that `data_format` does start with `"NC"`, the `input` and output
  (but not the `filter`) are simply transposed as follows:

    convolution(input, data_format, **kwargs) =
      tf.transpose(convolution(tf.transpose(input, [0] + range(2,N+2) + [1]),
                               **kwargs),
                   [0, N+1] + range(1, N+1))

  It is required that 1 <= N <= 3.

  Args:
    input: An (N+2)-D `Tensor` of type `T`, of shape
      `[batch_size] + input_spatial_shape + [in_channels]` if data_format does
      not start with "NC" (default), or
      `[batch_size, in_channels] + input_spatial_shape` if data_format starts
      with "NC".
    filter: An (N+2)-D `Tensor` with the same type as `input` and shape
      `spatial_filter_shape + [in_channels, out_channels]`.
    padding: A string, either `"VALID"` or `"SAME"`. The padding algorithm.
    strides: Optional.  Sequence of N ints >= 1.  Specifies the output stride.
      Defaults to [1]*N.  If any value of strides is > 1, then all values of
      dilation_rate must be 1.
    dilation_rate: Optional.  Sequence of N ints >= 1.  Specifies the filter
      upsampling/input downsampling rate.  In the literature, the same parameter
      is sometimes called `input stride` or `dilation`.  The effective filter
      size used for the convolution will be `spatial_filter_shape +
      (spatial_filter_shape - 1) * (rate - 1)`, obtained by inserting
      (dilation_rate[i]-1) zeros between consecutive elements of the original
      filter in each spatial dimension i.  If any value of dilation_rate is > 1,
      then all values of strides must be 1.
    name: Optional name for the returned tensor.
    data_format: A string or None.  Specifies whether the channel dimension of
      the `input` and output is the last dimension (default, or if `data_format`
      does not start with "NC"), or the second dimension (if `data_format`
      starts with "NC").  For N=1, the valid values are "NWC" (default) and
      "NCW".  For N=2, the valid values are "NHWC" (default) and "NCHW".
      For N=3, the valid values are "NDHWC" (default) and "NCDHW".
    filters: Alias of filter.
    dilations: Alias of dilation_rate.

  Returns:
    A `Tensor` with the same type as `input` of shape

        `[batch_size] + output_spatial_shape + [out_channels]`

    if data_format is None or does not start with "NC", or

        `[batch_size, out_channels] + output_spatial_shape`

    if data_format starts with "NC",
    where `output_spatial_shape` depends on the value of `padding`.

    If padding == "SAME":
      output_spatial_shape[i] = ceil(input_spatial_shape[i] / strides[i])

    If padding == "VALID":
      output_spatial_shape[i] =
        ceil((input_spatial_shape[i] -
              (spatial_filter_shape[i]-1) * dilation_rate[i])
             / strides[i]).

  Raises:
    ValueError: If input/output depth does not match `filter` shape, if padding
      is other than `"VALID"` or `"SAME"`, or if data_format is invalid.

  """
  filter = deprecated_argument_lookup("filters", filters, "filter", filter)
  dilation_rate = deprecated_argument_lookup(
      "dilations", dilations, "dilation_rate", dilation_rate)
  return convolution_internal(
      input,
      filter,
      strides=strides,
      padding=padding,
      data_format=data_format,
      dilations=dilation_rate,
      name=name)


@tf_export("nn.convolution", v1=[])
def convolution_v2(
    input,  # pylint: disable=redefined-builtin
    filters,
    strides=None,
    padding="VALID",
    data_format=None,
    dilations=None,
    name=None):
  return convolution_internal(
      input,  # pylint: disable=redefined-builtin
      filters,
      strides=strides,
      padding=padding,
      data_format=data_format,
      dilations=dilations,
      name=name)


convolution_v2.__doc__ = deprecation.rewrite_argument_docstring(
    deprecation.rewrite_argument_docstring(
        convolution.__doc__, "dilation_rate", "dilations"),
    "filter", "filters")


def convolution_internal(
    input,  # pylint: disable=redefined-builtin
    filters,
    strides=None,
    padding="VALID",
    data_format=None,
    dilations=None,
    name=None,
    call_from_convolution=True):
  """Internal function which performs rank agnostic convolution."""
  if isinstance(input.shape, tensor_shape.TensorShape) and \
        input.shape.rank is not None:
    n = len(input.shape) - 2
  elif not isinstance(input.shape, tensor_shape.TensorShape) and \
        input.shape is not None:
    n = len(input.shape) - 2
  elif isinstance(filters.shape, tensor_shape.TensorShape) and \
        filters.shape.rank is not None:
    n = len(filters.shape) - 2
  elif not isinstance(filters.shape, tensor_shape.TensorShape) and \
        filters.shape is not None:
    n = len(filters.shape) - 2
  else:
    raise ValueError("rank of input or filter must be known")

  if not 1 <= n <= 3:
    raise ValueError(
        "Input tensor must be of rank 3, 4 or 5 but was {}.".format(n + 2))

  if data_format is None:
    channel_index = n + 1
  else:
    channel_index = 1 if data_format.startswith("NC") else n + 1

  strides = _get_sequence(strides, n, channel_index, "strides")
  dilations = _get_sequence(dilations, n, channel_index, "dilations")

  scopes = {1: "conv1d", 2: "Conv2D", 3: "Conv3D"}
  if not call_from_convolution and device_context.enclosing_tpu_context(
  ) is not None:
    scope = scopes[n]
  else:
    scope = "convolution"

  with ops.name_scope(name, scope, [input, filters]) as name:
    conv_ops = {1: conv1d, 2: gen_nn_ops.conv2d, 3: gen_nn_ops.conv3d}

    if device_context.enclosing_tpu_context() is not None or all(
        i == 1 for i in dilations):
      # fast path for TPU or if no dilation as gradient only supported on GPU
      # for dilations
      op = conv_ops[n]
      return op(
          input,
          filters,
          strides,
          padding=padding,
          data_format=data_format,
          dilations=dilations,
          name=name)
    else:
      if channel_index == 1:
        strides = strides[2:]
        dilations = dilations[2:]
      else:
        strides = strides[1:-1]
        dilations = dilations[1:-1]

      op = Convolution(
          tensor_shape.as_shape(input.shape),
          tensor_shape.as_shape(filters.shape),
          padding,
          strides=strides,
          dilation_rate=dilations,
          name=name,
          data_format=data_format)
      return op(input, filters)


class Convolution(object):
  """Helper class for convolution.

  Note that this class assumes that shapes of input and filter passed to
  __call__ are compatible with input_shape and filter_shape passed to the
  constructor.

  Arguments
    input_shape: static shape of input. i.e. input.get_shape().
    filter_shape: static shape of the filter. i.e. filter.get_shape().
    padding:  see convolution.
    strides: see convolution.
    dilation_rate: see convolution.
    name: see convolution.
    data_format: see convolution.
  """

  def __init__(self,
               input_shape,
               filter_shape,
               padding,
               strides=None,
               dilation_rate=None,
               name=None,
               data_format=None,
               fused=False):
    """Helper function for convolution."""
    num_total_dims = filter_shape.ndims
    if num_total_dims is None:
      num_total_dims = input_shape.ndims
    if num_total_dims is None:
      raise ValueError("rank of input or filter must be known")

    num_spatial_dims = num_total_dims - 2

    try:
      input_shape.with_rank(num_spatial_dims + 2)
    except ValueError:
      raise ValueError(
          "input tensor must have rank %d" % (num_spatial_dims + 2))

    try:
      filter_shape.with_rank(num_spatial_dims + 2)
    except ValueError:
      raise ValueError(
          "filter tensor must have rank %d" % (num_spatial_dims + 2))

    if data_format is None or not data_format.startswith("NC"):
      input_channels_dim = tensor_shape.dimension_at_index(
          input_shape, num_spatial_dims + 1)
      spatial_dims = range(1, num_spatial_dims + 1)
    else:
      input_channels_dim = tensor_shape.dimension_at_index(input_shape, 1)
      spatial_dims = range(2, num_spatial_dims + 2)

    if not input_channels_dim.is_compatible_with(
        filter_shape[num_spatial_dims]):
      raise ValueError(
          "number of input channels does not match corresponding dimension of "
          "filter, {} != {}".format(input_channels_dim,
                                    filter_shape[num_spatial_dims]))

    strides, dilation_rate = _get_strides_and_dilation_rate(
        num_spatial_dims, strides, dilation_rate)

    self.input_shape = input_shape
    self.filter_shape = filter_shape
    self.data_format = data_format
    self.strides = strides
    self.padding = padding
    self.name = name
    self.dilation_rate = dilation_rate
    # We call CUDNN convolutions when dealing with convolutions with 1D/2D
    # space + dilation or convolutions with no dilation. CUDNN is not used for
    # 3D convolutions with dilation because that would result in "no algorithm
    # worked" errors from CUDNN.
    conv_dims = input_shape.ndims - 2
    build_op = (self._build_op_atrous if fused and conv_dims <= 2 else
                self._build_op_non_atrous)
    self.conv_op = _WithSpaceToBatch(
        input_shape,
        dilation_rate=dilation_rate,
        padding=padding,
        build_op=build_op,
        filter_shape=filter_shape,
        spatial_dims=spatial_dims,
        data_format=data_format,
        fused=fused)
<<<<<<< HEAD

  def _build_op_non_atrous(self, _, padding):
    return _Convolution(
        self.input_shape,
        filter_shape=self.filter_shape,
        padding=padding,
        data_format=self.data_format,
        strides=self.strides,
        name=self.name)

  def _build_op_atrous(self, _, padding):
=======

  def _build_op_non_atrous(self, _, padding):
>>>>>>> 4de5de05
    return _Convolution(
        self.input_shape,
        filter_shape=self.filter_shape,
        padding=padding,
        data_format=self.data_format,
        strides=self.strides,
        dilation_rate=self.dilation_rate,
        name=self.name)

  def _build_op_atrous(self, _, padding):
    return _Convolution(
        self.input_shape,
        filter_shape=self.filter_shape,
        padding=padding,
        data_format=self.data_format,
        strides=self.strides,
        dilation_rate=self.dilation_rate,
        name=self.name)

  def __call__(self, inp, filter):  # pylint: disable=redefined-builtin
    # TPU convolution supports dilations greater than 1.
    if device_context.enclosing_tpu_context() is not None:
      return convolution_internal(
          inp,
          filter,
          strides=self.strides,
          padding=self.padding,
          data_format=self.data_format,
          dilations=self.dilation_rate,
          name=self.name,
          call_from_convolution=False)
    else:
      return self.conv_op(inp, filter)


@tf_export(v1=["nn.pool"])
def pool(
    input,  # pylint: disable=redefined-builtin
    window_shape,
    pooling_type,
    padding,
    dilation_rate=None,
    strides=None,
    name=None,
    data_format=None,
    dilations=None):
  """Performs an N-D pooling operation.

  In the case that `data_format` does not start with "NC", computes for
      0 <= b < batch_size,
      0 <= x[i] < output_spatial_shape[i],
      0 <= c < num_channels:

  ```
    output[b, x[0], ..., x[N-1], c] =
      REDUCE_{z[0], ..., z[N-1]}
        input[b,
              x[0] * strides[0] - pad_before[0] + dilation_rate[0]*z[0],
              ...
              x[N-1]*strides[N-1] - pad_before[N-1] + dilation_rate[N-1]*z[N-1],
              c],
  ```

  where the reduction function REDUCE depends on the value of `pooling_type`,
  and pad_before is defined based on the value of `padding` as described in
  the "returns" section of `tf.nn.convolution` for details.
  The reduction never includes out-of-bounds positions.

  In the case that `data_format` starts with `"NC"`, the `input` and output are
  simply transposed as follows:

  ```
    pool(input, data_format, **kwargs) =
      tf.transpose(pool(tf.transpose(input, [0] + range(2,N+2) + [1]),
                        **kwargs),
                   [0, N+1] + range(1, N+1))
  ```

  Args:
    input: Tensor of rank N+2, of shape
      `[batch_size] + input_spatial_shape + [num_channels]` if data_format does
      not start with "NC" (default), or
      `[batch_size, num_channels] + input_spatial_shape` if data_format starts
      with "NC".  Pooling happens over the spatial dimensions only.
    window_shape: Sequence of N ints >= 1.
    pooling_type: Specifies pooling operation, must be "AVG" or "MAX".
    padding: The padding algorithm, must be "SAME" or "VALID".
      See the "returns" section of `tf.nn.convolution` for details.
    dilation_rate: Optional.  Dilation rate.  List of N ints >= 1.
      Defaults to [1]*N.  If any value of dilation_rate is > 1, then all values
      of strides must be 1.
    strides: Optional.  Sequence of N ints >= 1.  Defaults to [1]*N.
      If any value of strides is > 1, then all values of dilation_rate must be
      1.
    name: Optional. Name of the op.
    data_format: A string or None.  Specifies whether the channel dimension of
      the `input` and output is the last dimension (default, or if `data_format`
      does not start with "NC"), or the second dimension (if `data_format`
      starts with "NC").  For N=1, the valid values are "NWC" (default) and
      "NCW".  For N=2, the valid values are "NHWC" (default) and "NCHW".
      For N=3, the valid values are "NDHWC" (default) and "NCDHW".
    dilations: Alias for dilation_rate

  Returns:
    Tensor of rank N+2, of shape
      [batch_size] + output_spatial_shape + [num_channels]

    if data_format is None or does not start with "NC", or

      [batch_size, num_channels] + output_spatial_shape

    if data_format starts with "NC",
    where `output_spatial_shape` depends on the value of padding:

    If padding = "SAME":
      output_spatial_shape[i] = ceil(input_spatial_shape[i] / strides[i])

    If padding = "VALID":
      output_spatial_shape[i] =
        ceil((input_spatial_shape[i] - (window_shape[i] - 1) * dilation_rate[i])
             / strides[i]).

  Raises:
    ValueError: if arguments are invalid.

  """
  dilation_rate = deprecated_argument_lookup(
      "dilations", dilations, "dilation_rate", dilation_rate)
  # pylint: enable=line-too-long
  with ops.name_scope(name, "%s_pool" % (pooling_type.lower()),
                      [input]) as scope:
    input = ops.convert_to_tensor(input, name="input")  # pylint: disable=redefined-builtin

    num_spatial_dims = len(window_shape)
    if num_spatial_dims < 1 or num_spatial_dims > 3:
      raise ValueError("It is required that 1 <= num_spatial_dims <= 3.")

    input.get_shape().with_rank(num_spatial_dims + 2)

    strides, dilation_rate = _get_strides_and_dilation_rate(
        num_spatial_dims, strides, dilation_rate)

    if padding == "SAME" and np.any(dilation_rate > 1):
      raise ValueError(
          "pooling with SAME padding is not implemented for dilation_rate > 1")

    if np.any(strides > window_shape):
      raise ValueError(
          "strides > window_shape not supported due to inconsistency between "
          "CPU and GPU implementations")

    pooling_ops = {
        ("MAX", 1): max_pool,
        ("MAX", 2): max_pool,
        ("MAX", 3): max_pool3d,  # pylint: disable=undefined-variable
        ("AVG", 1): avg_pool,
        ("AVG", 2): avg_pool,
        ("AVG", 3): avg_pool3d,  # pylint: disable=undefined-variable
    }
    op_key = (pooling_type, num_spatial_dims)
    if op_key not in pooling_ops:
      raise ValueError("%d-D %s pooling is not supported." % (op_key[1],
                                                              op_key[0]))

    if data_format is None or not data_format.startswith("NC"):
      adjusted_window_shape = [1] + list(window_shape) + [1]
      adjusted_strides = [1] + list(strides) + [1]
      spatial_dims = range(1, num_spatial_dims + 1)
    else:
      adjusted_window_shape = [1, 1] + list(window_shape)
      adjusted_strides = [1, 1] + list(strides)
      spatial_dims = range(2, num_spatial_dims + 2)

    if num_spatial_dims == 1:
      if data_format is None or data_format == "NWC":
        data_format_kwargs = dict(data_format="NHWC")
      elif data_format == "NCW":
        data_format_kwargs = dict(data_format="NCHW")
      else:
        raise ValueError("data_format must be either \"NWC\" or \"NCW\".")
      adjusted_window_shape = [1] + adjusted_window_shape
      adjusted_strides = [1] + adjusted_strides
    else:
      data_format_kwargs = dict(data_format=data_format)

    def op(converted_input, _, converted_padding):  # pylint: disable=missing-docstring
      if num_spatial_dims == 1:
        converted_input = array_ops.expand_dims(converted_input,
                                                spatial_dims[0])
      result = pooling_ops[op_key](
          converted_input,
          adjusted_window_shape,
          adjusted_strides,
          converted_padding,
          name=scope,
          **data_format_kwargs)
      if num_spatial_dims == 1:
        result = array_ops.squeeze(result, [spatial_dims[0]])
      return result

    return with_space_to_batch(
        input=input,
        dilation_rate=dilation_rate,
        padding=padding,
        op=op,
        spatial_dims=spatial_dims,
        filter_shape=window_shape)


@tf_export("nn.pool", v1=[])
def pool_v2(
    input,  # pylint: disable=redefined-builtin
    window_shape,
    pooling_type,
    strides=None,
    padding="VALID",
    data_format=None,
    dilations=None,
    name=None):
  # pylint: disable=line-too-long
  """Performs an N-D pooling operation.

  In the case that `data_format` does not start with "NC", computes for
      0 <= b < batch_size,
      0 <= x[i] < output_spatial_shape[i],
      0 <= c < num_channels:

  ```
    output[b, x[0], ..., x[N-1], c] =
      REDUCE_{z[0], ..., z[N-1]}
        input[b,
              x[0] * strides[0] - pad_before[0] + dilation_rate[0]*z[0],
              ...
              x[N-1]*strides[N-1] - pad_before[N-1] + dilation_rate[N-1]*z[N-1],
              c],
  ```

  where the reduction function REDUCE depends on the value of `pooling_type`,
  and pad_before is defined based on the value of `padding` as described in
  the "returns" section of `tf.nn.convolution` for details.
  The reduction never includes out-of-bounds positions.

  In the case that `data_format` starts with `"NC"`, the `input` and output are
  simply transposed as follows:

  ```
    pool(input, data_format, **kwargs) =
      tf.transpose(pool(tf.transpose(input, [0] + range(2,N+2) + [1]),
                        **kwargs),
                   [0, N+1] + range(1, N+1))
  ```

  Args:
    input: Tensor of rank N+2, of shape `[batch_size] + input_spatial_shape +
      [num_channels]` if data_format does not start with "NC" (default), or
      `[batch_size, num_channels] + input_spatial_shape` if data_format starts
      with "NC".  Pooling happens over the spatial dimensions only.
    window_shape: Sequence of N ints >= 1.
    pooling_type: Specifies pooling operation, must be "AVG" or "MAX".
    strides: Optional. Sequence of N ints >= 1.  Defaults to [1]*N. If any value of
      strides is > 1, then all values of dilation_rate must be 1.
    padding: The padding algorithm, must be "SAME" or "VALID". Defaults to "SAME".
      See the "returns" section of `tf.nn.convolution` for details.
    data_format: A string or None.  Specifies whether the channel dimension of
      the `input` and output is the last dimension (default, or if `data_format`
      does not start with "NC"), or the second dimension (if `data_format`
      starts with "NC").  For N=1, the valid values are "NWC" (default) and
      "NCW".  For N=2, the valid values are "NHWC" (default) and "NCHW". For
      N=3, the valid values are "NDHWC" (default) and "NCDHW".
    dilations: Optional.  Dilation rate.  List of N ints >= 1. Defaults to
      [1]*N.  If any value of dilation_rate is > 1, then all values of strides
      must be 1.
    name: Optional. Name of the op.

  Returns:
    Tensor of rank N+2, of shape
      [batch_size] + output_spatial_shape + [num_channels]

    if data_format is None or does not start with "NC", or

      [batch_size, num_channels] + output_spatial_shape

    if data_format starts with "NC",
    where `output_spatial_shape` depends on the value of padding:

    If padding = "SAME":
      output_spatial_shape[i] = ceil(input_spatial_shape[i] / strides[i])

    If padding = "VALID":
      output_spatial_shape[i] =
        ceil((input_spatial_shape[i] - (window_shape[i] - 1) * dilation_rate[i])
             / strides[i]).

  Raises:
    ValueError: if arguments are invalid.

  """
  return pool(
      input=input,
      window_shape=window_shape,
      pooling_type=pooling_type,
      padding=padding,
      dilation_rate=dilations,
      strides=strides,
      name=name,
      data_format=data_format)


@tf_export("nn.atrous_conv2d")
def atrous_conv2d(value, filters, rate, padding, name=None):
  """Atrous convolution (a.k.a. convolution with holes or dilated convolution).

  This function is a simpler wrapper around the more general
  `tf.nn.convolution`, and exists only for backwards compatibility. You can
  use `tf.nn.convolution` to perform 1-D, 2-D, or 3-D atrous convolution.


  Computes a 2-D atrous convolution, also known as convolution with holes or
  dilated convolution, given 4-D `value` and `filters` tensors. If the `rate`
  parameter is equal to one, it performs regular 2-D convolution. If the `rate`
  parameter is greater than one, it performs convolution with holes, sampling
  the input values every `rate` pixels in the `height` and `width` dimensions.
  This is equivalent to convolving the input with a set of upsampled filters,
  produced by inserting `rate - 1` zeros between two consecutive values of the
  filters along the `height` and `width` dimensions, hence the name atrous
  convolution or convolution with holes (the French word trous means holes in
  English).

  More specifically:

  ```
  output[batch, height, width, out_channel] =
      sum_{dheight, dwidth, in_channel} (
          filters[dheight, dwidth, in_channel, out_channel] *
          value[batch, height + rate*dheight, width + rate*dwidth, in_channel]
      )
  ```

  Atrous convolution allows us to explicitly control how densely to compute
  feature responses in fully convolutional networks. Used in conjunction with
  bilinear interpolation, it offers an alternative to `conv2d_transpose` in
  dense prediction tasks such as semantic image segmentation, optical flow
  computation, or depth estimation. It also allows us to effectively enlarge
  the field of view of filters without increasing the number of parameters or
  the amount of computation.

  For a description of atrous convolution and how it can be used for dense
  feature extraction, please see: (Chen et al., 2015). The same operation is
  investigated further in (Yu et al., 2016). Previous works that effectively
  use atrous convolution in different ways are, among others,
  (Sermanet et al., 2014) and (Giusti et al., 2013).
  Atrous convolution is also closely related to the so-called noble identities
  in multi-rate signal processing.

  There are many different ways to implement atrous convolution (see the refs
  above). The implementation here reduces

  ```python
      atrous_conv2d(value, filters, rate, padding=padding)
  ```

  to the following three operations:

  ```python
      paddings = ...
      net = space_to_batch(value, paddings, block_size=rate)
      net = conv2d(net, filters, strides=[1, 1, 1, 1], padding="VALID")
      crops = ...
      net = batch_to_space(net, crops, block_size=rate)
  ```

  Advanced usage. Note the following optimization: A sequence of `atrous_conv2d`
  operations with identical `rate` parameters, 'SAME' `padding`, and filters
  with odd heights/ widths:

  ```python
      net = atrous_conv2d(net, filters1, rate, padding="SAME")
      net = atrous_conv2d(net, filters2, rate, padding="SAME")
      ...
      net = atrous_conv2d(net, filtersK, rate, padding="SAME")
  ```

  can be equivalently performed cheaper in terms of computation and memory as:

  ```python
      pad = ...  # padding so that the input dims are multiples of rate
      net = space_to_batch(net, paddings=pad, block_size=rate)
      net = conv2d(net, filters1, strides=[1, 1, 1, 1], padding="SAME")
      net = conv2d(net, filters2, strides=[1, 1, 1, 1], padding="SAME")
      ...
      net = conv2d(net, filtersK, strides=[1, 1, 1, 1], padding="SAME")
      net = batch_to_space(net, crops=pad, block_size=rate)
  ```

  because a pair of consecutive `space_to_batch` and `batch_to_space` ops with
  the same `block_size` cancel out when their respective `paddings` and `crops`
  inputs are identical.

  Args:
    value: A 4-D `Tensor` of type `float`. It needs to be in the default "NHWC"
      format. Its shape is `[batch, in_height, in_width, in_channels]`.
    filters: A 4-D `Tensor` with the same type as `value` and shape
      `[filter_height, filter_width, in_channels, out_channels]`. `filters`'
      `in_channels` dimension must match that of `value`. Atrous convolution is
      equivalent to standard convolution with upsampled filters with effective
      height `filter_height + (filter_height - 1) * (rate - 1)` and effective
      width `filter_width + (filter_width - 1) * (rate - 1)`, produced by
      inserting `rate - 1` zeros along consecutive elements across the
      `filters`' spatial dimensions.
    rate: A positive int32. The stride with which we sample input values across
      the `height` and `width` dimensions. Equivalently, the rate by which we
      upsample the filter values by inserting zeros across the `height` and
      `width` dimensions. In the literature, the same parameter is sometimes
      called `input stride` or `dilation`.
    padding: A string, either `'VALID'` or `'SAME'`. The padding algorithm.
    name: Optional name for the returned tensor.

  Returns:
    A `Tensor` with the same type as `value`.
    Output shape with `'VALID'` padding is:

        [batch, height - 2 * (filter_width - 1),
         width - 2 * (filter_height - 1), out_channels].

    Output shape with `'SAME'` padding is:

        [batch, height, width, out_channels].

  Raises:
    ValueError: If input/output depth does not match `filters`' shape, or if
      padding is other than `'VALID'` or `'SAME'`.

  References:
    Multi-Scale Context Aggregation by Dilated Convolutions:
      [Yu et al., 2016](https://arxiv.org/abs/1511.07122)
      ([pdf](https://arxiv.org/pdf/1511.07122.pdf))
    Semantic Image Segmentation with Deep Convolutional Nets and Fully
    Connected CRFs:
      [Chen et al., 2015](http://arxiv.org/abs/1412.7062)
      ([pdf](https://arxiv.org/pdf/1412.7062))
    OverFeat - Integrated Recognition, Localization and Detection using
    Convolutional Networks:
      [Sermanet et al., 2014](https://arxiv.org/abs/1312.6229)
      ([pdf](https://arxiv.org/pdf/1312.6229.pdf))
    Fast Image Scanning with Deep Max-Pooling Convolutional Neural Networks:
      [Giusti et al., 2013]
      (https://ieeexplore.ieee.org/abstract/document/6738831)
      ([pdf](https://arxiv.org/pdf/1302.1700.pdf))
  """
  return convolution(
      input=value,
      filter=filters,
      padding=padding,
      dilation_rate=np.broadcast_to(rate, (2,)),
      name=name)


def _convert_padding(padding):
  """Converts Python padding to C++ padding for ops which take EXPLICIT padding.

  Args:
    padding: the `padding` argument for a Python op which supports EXPLICIT
      padding.

  Returns:
    (padding, explicit_paddings) pair, which should be passed as attributes to a
    C++ op.

  Raises:
    ValueError: If padding is invalid.
  """
  explicit_paddings = []
  if padding == "EXPLICIT":
    # Give a better error message if EXPLICIT is passed.
    raise ValueError('"EXPLICIT" is not a valid value for the padding '
                     "parameter. To use explicit padding, the padding "
                     "parameter must be a list.")
  if isinstance(padding, (list, tuple)):
    for i, dim_paddings in enumerate(padding):
      if not isinstance(dim_paddings, (list, tuple)):
        raise ValueError("When padding is a list, each element of padding must "
                         "be a list/tuple of size 2. Element with index %d of "
                         "padding is not a list/tuple" % i)
      if len(dim_paddings) != 2:
        raise ValueError("When padding is a list, each element of padding must "
                         "be a list/tuple of size 2. Element with index %d of "
                         "padding has size %d" % (i, len(dim_paddings)))
      explicit_paddings.extend(dim_paddings)
    if len(padding) != 4:
      raise ValueError("When padding is a list, it must be of size 4. Got "
                       "padding of size: %d" % len(padding))
    padding = "EXPLICIT"
  return padding, explicit_paddings


@tf_export(v1=["nn.conv1d"])
@deprecation.deprecated_arg_values(
    None,
    "`NCHW` for data_format is deprecated, use `NCW` instead",
    warn_once=True,
    data_format="NCHW")
@deprecation.deprecated_arg_values(
    None,
    "`NHWC` for data_format is deprecated, use `NWC` instead",
    warn_once=True,
    data_format="NHWC")
def conv1d(
    value=None,
    filters=None,
    stride=None,
    padding=None,
    use_cudnn_on_gpu=None,
    data_format=None,
    name=None,
    input=None,  # pylint: disable=redefined-builtin
    dilations=None):
  r"""Computes a 1-D convolution given 3-D input and filter tensors.

  Given an input tensor of shape
    [batch, in_width, in_channels]
  if data_format is "NWC", or
    [batch, in_channels, in_width]
  if data_format is "NCW",
  and a filter / kernel tensor of shape
  [filter_width, in_channels, out_channels], this op reshapes
  the arguments to pass them to conv2d to perform the equivalent
  convolution operation.

  Internally, this op reshapes the input tensors and invokes `tf.nn.conv2d`.
  For example, if `data_format` does not start with "NC", a tensor of shape
    [batch, in_width, in_channels]
  is reshaped to
    [batch, 1, in_width, in_channels],
  and the filter is reshaped to
    [1, filter_width, in_channels, out_channels].
  The result is then reshaped back to
    [batch, out_width, out_channels]
  \(where out_width is a function of the stride and padding as in conv2d\) and
  returned to the caller.

  Args:
    value: A 3D `Tensor`.  Must be of type `float16`, `float32`, or `float64`.
    filters: A 3D `Tensor`.  Must have the same type as `value`.
    stride: An int or list of `ints` that has length `1` or `3`.  The number of
      entries by which the filter is moved right at each step.
    padding: 'SAME' or 'VALID'
    use_cudnn_on_gpu: An optional `bool`.  Defaults to `True`.
    data_format: An optional `string` from `"NWC", "NCW"`.  Defaults to `"NWC"`,
      the data is stored in the order of [batch, in_width, in_channels].  The
      `"NCW"` format stores data as [batch, in_channels, in_width].
    name: A name for the operation (optional).
    input: Alias for value.
    dilations: An int or list of `ints` that has length `1` or `3` which
      defaults to 1. The dilation factor for each dimension of input. If set to
      k > 1, there will be k-1 skipped cells between each filter element on that
      dimension. Dilations in the batch and depth dimensions must be 1.

  Returns:
    A `Tensor`.  Has the same type as input.

  Raises:
    ValueError: if `data_format` is invalid.
  """
  value = deprecation.deprecated_argument_lookup("input", input, "value", value)
  with ops.name_scope(name, "conv1d", [value, filters]) as name:
    # Reshape the input tensor to [batch, 1, in_width, in_channels]
    if data_format is None or data_format == "NHWC" or data_format == "NWC":
      data_format = "NHWC"
      spatial_start_dim = 1
      channel_index = 2
    elif data_format == "NCHW" or data_format == "NCW":
      data_format = "NCHW"
      spatial_start_dim = 2
      channel_index = 1
    else:
      raise ValueError("data_format must be \"NWC\" or \"NCW\".")
    strides = [1] + _get_sequence(stride, 1, channel_index, "stride")
    dilations = [1] + _get_sequence(dilations, 1, channel_index, "dilations")

    value = array_ops.expand_dims(value, spatial_start_dim)
    filters = array_ops.expand_dims(filters, 0)
    result = gen_nn_ops.conv2d(
        value,
        filters,
        strides,
        padding,
        use_cudnn_on_gpu=use_cudnn_on_gpu,
        data_format=data_format,
        dilations=dilations,
        name=name)
    return array_ops.squeeze(result, [spatial_start_dim])


@tf_export("nn.conv1d", v1=[])
def conv1d_v2(
    input,  # pylint: disable=redefined-builtin
    filters,
    stride,
    padding,
    data_format="NWC",
    dilations=None,
    name=None):
  r"""Computes a 1-D convolution given 3-D input and filter tensors.

  Given an input tensor of shape
    [batch, in_width, in_channels]
  if data_format is "NWC", or
    [batch, in_channels, in_width]
  if data_format is "NCW",
  and a filter / kernel tensor of shape
  [filter_width, in_channels, out_channels], this op reshapes
  the arguments to pass them to conv2d to perform the equivalent
  convolution operation.

  Internally, this op reshapes the input tensors and invokes `tf.nn.conv2d`.
  For example, if `data_format` does not start with "NC", a tensor of shape
    [batch, in_width, in_channels]
  is reshaped to
    [batch, 1, in_width, in_channels],
  and the filter is reshaped to
    [1, filter_width, in_channels, out_channels].
  The result is then reshaped back to
    [batch, out_width, out_channels]
  \(where out_width is a function of the stride and padding as in conv2d\) and
  returned to the caller.

  Args:
    input: A 3D `Tensor`.  Must be of type `float16`, `float32`, or `float64`.
    filters: A 3D `Tensor`.  Must have the same type as `input`.
    stride: An int or list of `ints` that has length `1` or `3`.  The number of
      entries by which the filter is moved right at each step.
    padding: 'SAME' or 'VALID'
    data_format: An optional `string` from `"NWC", "NCW"`.  Defaults to `"NWC"`,
      the data is stored in the order of [batch, in_width, in_channels].  The
      `"NCW"` format stores data as [batch, in_channels, in_width].
    dilations: An int or list of `ints` that has length `1` or `3` which
      defaults to 1. The dilation factor for each dimension of input. If set to
      k > 1, there will be k-1 skipped cells between each filter element on that
      dimension. Dilations in the batch and depth dimensions must be 1.
    name: A name for the operation (optional).

  Returns:
    A `Tensor`.  Has the same type as input.

  Raises:
    ValueError: if `data_format` is invalid.
  """
  return conv1d(
      input,  # pylint: disable=redefined-builtin
      filters,
      stride,
      padding,
      use_cudnn_on_gpu=True,
      data_format=data_format,
      name=name,
      dilations=dilations)


@tf_export("nn.conv1d_transpose")
def conv1d_transpose(
    input,  # pylint: disable=redefined-builtin
    filters,
    output_shape,
    strides,
    padding="SAME",
    data_format="NWC",
    dilations=None,
    name=None):
  """The transpose of `conv1d`.

  This operation is sometimes called "deconvolution" after
  (Zeiler et al., 2010), but is actually the transpose (gradient) of `conv1d`
  rather than an actual deconvolution.

  Args:
    input: A 3-D `Tensor` of type `float` and shape
      `[batch, in_width, in_channels]` for `NWC` data format or
      `[batch, in_channels, in_width]` for `NCW` data format.
    filters: A 3-D `Tensor` with the same type as `value` and shape
      `[filter_width, output_channels, in_channels]`.  `filter`'s
      `in_channels` dimension must match that of `value`.
    output_shape: A 1-D `Tensor`, containing three elements, representing the
      output shape of the deconvolution op.
    strides: An int or list of `ints` that has length `1` or `3`.  The number of
      entries by which the filter is moved right at each step.
    padding: A string, either `'VALID'` or `'SAME'`. The padding algorithm.
      See the "returns" section of `tf.nn.convolution` for details.
    data_format: A string. `'NWC'` and `'NCW'` are supported.
    dilations: An int or list of `ints` that has length `1` or `3` which
      defaults to 1. The dilation factor for each dimension of input. If set to
      k > 1, there will be k-1 skipped cells between each filter element on that
      dimension. Dilations in the batch and depth dimensions must be 1.
    name: Optional name for the returned tensor.

  Returns:
    A `Tensor` with the same type as `value`.

  Raises:
    ValueError: If input/output depth does not match `filter`'s shape, if
      `output_shape` is not at 3-element vector, if `padding` is other than
      `'VALID'` or `'SAME'`, or if `data_format` is invalid.

  References:
    Deconvolutional Networks:
      [Zeiler et al., 2010]
      (https://ieeexplore.ieee.org/abstract/document/5539957)
      ([pdf]
      (http://citeseerx.ist.psu.edu/viewdoc/download?doi=10.1.1.232.4023&rep=rep1&type=pdf))
  """
  with ops.name_scope(name, "conv1d_transpose",
                      [input, filters, output_shape]) as name:
    # The format could be either NWC or NCW, map to NHWC or NCHW
    if data_format is None or data_format == "NWC":
      data_format = "NHWC"
      spatial_start_dim = 1
      channel_index = 2
    elif data_format == "NCW":
      data_format = "NCHW"
      spatial_start_dim = 2
      channel_index = 1
    else:
      raise ValueError("data_format must be \"NWC\" or \"NCW\".")

    # Reshape the input tensor to [batch, 1, in_width, in_channels]
    strides = [1] + _get_sequence(strides, 1, channel_index, "stride")
    dilations = [1] + _get_sequence(dilations, 1, channel_index, "dilations")

    input = array_ops.expand_dims(input, spatial_start_dim)
    filters = array_ops.expand_dims(filters, 0)
    output_shape = list(output_shape) if not isinstance(
        output_shape, ops.Tensor) else output_shape
    output_shape = array_ops.concat([output_shape[: spatial_start_dim], [1],
                                     output_shape[spatial_start_dim:]], 0)

    result = gen_nn_ops.conv2d_backprop_input(
        input_sizes=output_shape,
        filter=filters,
        out_backprop=input,
        strides=strides,
        padding=padding,
        data_format=data_format,
        dilations=dilations,
        name=name)
    return array_ops.squeeze(result, spatial_start_dim)


@tf_export("nn.conv2d", v1=[])
def conv2d_v2(input,  # pylint: disable=redefined-builtin
              filters,
              strides,
              padding,
              data_format="NHWC",
              dilations=None,
              name=None):
  # pylint: disable=line-too-long
  r"""Computes a 2-D convolution given 4-D `input` and `filters` tensors.

  Given an input tensor of shape `[batch, in_height, in_width, in_channels]`
  and a filter / kernel tensor of shape
  `[filter_height, filter_width, in_channels, out_channels]`, this op
  performs the following:

  1. Flattens the filter to a 2-D matrix with shape
     `[filter_height * filter_width * in_channels, output_channels]`.
  2. Extracts image patches from the input tensor to form a *virtual*
     tensor of shape `[batch, out_height, out_width,
     filter_height * filter_width * in_channels]`.
  3. For each patch, right-multiplies the filter matrix and the image patch
     vector.

  In detail, with the default NHWC format,

      output[b, i, j, k] =
          sum_{di, dj, q} input[b, strides[1] * i + di, strides[2] * j + dj, q] *
                          filter[di, dj, q, k]

  Must have `strides[0] = strides[3] = 1`.  For the most common case of the same
  horizontal and vertical strides, `strides = [1, stride, stride, 1]`.
  
  Usage Example:
  
  >>> x_in = np.array([[
  ...   [[2], [1], [2], [0], [1]],
  ...   [[1], [3], [2], [2], [3]],
  ...   [[1], [1], [3], [3], [0]],
  ...   [[2], [2], [0], [1], [1]],
  ...   [[0], [0], [3], [1], [2]], ]])  
  >>> kernel_in = np.array([
  ...  [ [[2, 0.1]], [[3, 0.2]] ],
  ...  [ [[0, 0.3]],[[1, 0.4]] ], ])
  >>> x = tf.constant(x_in, dtype=tf.float32)
  >>> kernel = tf.constant(kernel_in, dtype=tf.float32)
  >>> tf.nn.conv2d(x, kernel, strides=[1, 1, 1, 1], padding='VALID')
  <tf.Tensor: shape=(1, 4, 4, 2), dtype=float32, numpy=..., dtype=float32)>

  Args:
    input: A `Tensor`. Must be one of the following types:
      `half`, `bfloat16`, `float32`, `float64`.
      A 4-D tensor. The dimension order is interpreted according to the value
      of `data_format`, see below for details.
    filters: A `Tensor`. Must have the same type as `input`.
      A 4-D tensor of shape
      `[filter_height, filter_width, in_channels, out_channels]`
    strides: An int or list of `ints` that has length `1`, `2` or `4`.  The
      stride of the sliding window for each dimension of `input`. If a single
      value is given it is replicated in the `H` and `W` dimension. By default
      the `N` and `C` dimensions are set to 1. The dimension order is determined
      by the value of `data_format`, see below for details.
    padding: Either the `string` `"SAME"` or `"VALID"` indicating the type of
      padding algorithm to use, or a list indicating the explicit paddings at
      the start and end of each dimension. When explicit padding is used and
      data_format is `"NHWC"`, this should be in the form `[[0, 0], [pad_top,
      pad_bottom], [pad_left, pad_right], [0, 0]]`. When explicit padding used
      and data_format is `"NCHW"`, this should be in the form `[[0, 0], [0, 0],
      [pad_top, pad_bottom], [pad_left, pad_right]]`.
    data_format: An optional `string` from: `"NHWC", "NCHW"`.
      Defaults to `"NHWC"`.
      Specify the data format of the input and output data. With the
      default format "NHWC", the data is stored in the order of:
          [batch, height, width, channels].
      Alternatively, the format could be "NCHW", the data storage order of:
          [batch, channels, height, width].
    dilations: An int or list of `ints` that has length `1`, `2` or `4`,
      defaults to 1. The dilation factor for each dimension of`input`. If a
      single value is given it is replicated in the `H` and `W` dimension. By
      default the `N` and `C` dimensions are set to 1. If set to k > 1, there
      will be k-1 skipped cells between each filter element on that dimension.
      The dimension order is determined by the value of `data_format`, see above
      for details. Dilations in the batch and depth dimensions if a 4-d tensor
      must be 1.
    name: A name for the operation (optional).

  Returns:
    A `Tensor`. Has the same type as `input`.
  """
  # pylint: enable=line-too-long
  return conv2d(input,  # pylint: disable=redefined-builtin
                filters,
                strides,
                padding,
                use_cudnn_on_gpu=True,
                data_format=data_format,
                dilations=dilations,
                name=name)


@tf_export(v1=["nn.conv2d"])
def conv2d(  # pylint: disable=redefined-builtin,dangerous-default-value
    input,
    filter=None,
    strides=None,
    padding=None,
    use_cudnn_on_gpu=True,
    data_format="NHWC",
    dilations=[1, 1, 1, 1],
    name=None,
    filters=None):
  r"""Computes a 2-D convolution given 4-D `input` and `filter` tensors.

  Given an input tensor of shape `[batch, in_height, in_width, in_channels]`
  and a filter / kernel tensor of shape
  `[filter_height, filter_width, in_channels, out_channels]`, this op
  performs the following:

  1. Flattens the filter to a 2-D matrix with shape
     `[filter_height * filter_width * in_channels, output_channels]`.
  2. Extracts image patches from the input tensor to form a *virtual*
     tensor of shape `[batch, out_height, out_width,
     filter_height * filter_width * in_channels]`.
  3. For each patch, right-multiplies the filter matrix and the image patch
     vector.

  In detail, with the default NHWC format,

      output[b, i, j, k] =
          sum_{di, dj, q} input[b, strides[1] * i + di, strides[2] * j + dj, q]
                          * filter[di, dj, q, k]

  Must have `strides[0] = strides[3] = 1`.  For the most common case of the same
  horizontal and vertical strides, `strides = [1, stride, stride, 1]`.

  Args:
    input: A `Tensor`. Must be one of the following types:
      `half`, `bfloat16`, `float32`, `float64`.
      A 4-D tensor. The dimension order is interpreted according to the value
      of `data_format`, see below for details.
    filter: A `Tensor`. Must have the same type as `input`.
      A 4-D tensor of shape
      `[filter_height, filter_width, in_channels, out_channels]`
    strides: An int or list of `ints` that has length `1`, `2` or `4`.  The
      stride of the sliding window for each dimension of `input`. If a single
      value is given it is replicated in the `H` and `W` dimension. By default
      the `N` and `C` dimensions are set to 1. The dimension order is determined
      by the value of `data_format`, see below for details.
    padding: Either the `string` `"SAME"` or `"VALID"` indicating the type of
      padding algorithm to use, or a list indicating the explicit paddings at
      the start and end of each dimension. When explicit padding is used and
      data_format is `"NHWC"`, this should be in the form `[[0, 0], [pad_top,
      pad_bottom], [pad_left, pad_right], [0, 0]]`. When explicit padding used
      and data_format is `"NCHW"`, this should be in the form `[[0, 0], [0, 0],
      [pad_top, pad_bottom], [pad_left, pad_right]]`.
    use_cudnn_on_gpu: An optional `bool`. Defaults to `True`.
    data_format: An optional `string` from: `"NHWC", "NCHW"`.
      Defaults to `"NHWC"`.
      Specify the data format of the input and output data. With the
      default format "NHWC", the data is stored in the order of:
          [batch, height, width, channels].
      Alternatively, the format could be "NCHW", the data storage order of:
          [batch, channels, height, width].
    dilations: An int or list of `ints` that has length `1`, `2` or `4`,
      defaults to 1. The dilation factor for each dimension of`input`. If a
      single value is given it is replicated in the `H` and `W` dimension. By
      default the `N` and `C` dimensions are set to 1. If set to k > 1, there
      will be k-1 skipped cells between each filter element on that dimension.
      The dimension order is determined by the value of `data_format`, see above
      for details. Dilations in the batch and depth dimensions if a 4-d tensor
      must be 1.
    name: A name for the operation (optional).
    filters: Alias for filter.

  Returns:
    A `Tensor`. Has the same type as `input`.
  """
  filter = deprecation.deprecated_argument_lookup(
      "filters", filters, "filter", filter)
  padding, explicit_paddings = _convert_padding(padding)
  if data_format is None:
    data_format = "NHWC"
  channel_index = 1 if data_format.startswith("NC") else 3

  strides = _get_sequence(strides, 2, channel_index, "strides")
  dilations = _get_sequence(dilations, 2, channel_index, "dilations")
  return gen_nn_ops.conv2d(input,  # pylint: disable=redefined-builtin
                           filter,
                           strides,
                           padding,
                           use_cudnn_on_gpu=use_cudnn_on_gpu,
                           explicit_paddings=explicit_paddings,
                           data_format=data_format,
                           dilations=dilations,
                           name=name)


@tf_export(v1=["nn.conv2d_backprop_filter"])
def conv2d_backprop_filter(  # pylint: disable=redefined-builtin,dangerous-default-value
    input,
    filter_sizes,
    out_backprop,
    strides,
    padding,
    use_cudnn_on_gpu=True,
    data_format="NHWC",
    dilations=[1, 1, 1, 1],
    name=None):
  r"""Computes the gradients of convolution with respect to the filter.

  Args:
    input: A `Tensor`. Must be one of the following types:
      `half`, `bfloat16`, `float32`, `float64`.
      4-D with shape `[batch, in_height, in_width, in_channels]`.
    filter_sizes: A `Tensor` of type `int32`.
      An integer vector representing the tensor shape of `filter`,
      where `filter` is a 4-D
      `[filter_height, filter_width, in_channels, out_channels]` tensor.
    out_backprop: A `Tensor`. Must have the same type as `input`.
      4-D with shape `[batch, out_height, out_width, out_channels]`.
      Gradients w.r.t. the output of the convolution.
    strides: A list of `ints`.
      The stride of the sliding window for each dimension of the input
      of the convolution. Must be in the same order as the dimension specified
      with format.
    padding: Either the `string `"SAME"` or `"VALID"` indicating the type of
      padding algorithm to use, or a list indicating the explicit paddings at
      the start and end of each dimension. When explicit padding is used and
      data_format is `"NHWC"`, this should be in the form `[[0, 0], [pad_top,
      pad_bottom], [pad_left, pad_right], [0, 0]]`. When explicit padding used
      and data_format is `"NCHW"`, this should be in the form `[[0, 0], [0, 0],
      [pad_top, pad_bottom], [pad_left, pad_right]]`.
    use_cudnn_on_gpu: An optional `bool`. Defaults to `True`.
    data_format: An optional `string` from: `"NHWC", "NCHW"`.
      Defaults to `"NHWC"`.
      Specify the data format of the input and output data. With the
      default format "NHWC", the data is stored in the order of:
          [batch, in_height, in_width, in_channels].
      Alternatively, the format could be "NCHW", the data storage order of:
          [batch, in_channels, in_height, in_width].
    dilations: An optional list of `ints`. Defaults to `[1, 1, 1, 1]`.
      1-D tensor of length 4.  The dilation factor for each dimension of
      `input`. If set to k > 1, there will be k-1 skipped cells between each
      filter element on that dimension. The dimension order is determined by
      the value of `data_format`, see above for details. Dilations in the batch
      and depth dimensions must be 1.
    name: A name for the operation (optional).

  Returns:
    A `Tensor`. Has the same type as `input`.
  """
  padding, explicit_paddings = _convert_padding(padding)
  return gen_nn_ops.conv2d_backprop_filter(
      input, filter_sizes, out_backprop, strides, padding, use_cudnn_on_gpu,
      explicit_paddings, data_format, dilations, name)


@tf_export(v1=["nn.conv2d_backprop_input"])
def conv2d_backprop_input(  # pylint: disable=redefined-builtin,dangerous-default-value
    input_sizes,
    filter=None,
    out_backprop=None,
    strides=None,
    padding=None,
    use_cudnn_on_gpu=True,
    data_format="NHWC",
    dilations=[1, 1, 1, 1],
    name=None,
    filters=None):
  r"""Computes the gradients of convolution with respect to the input.

  Args:
    input_sizes: A `Tensor` of type `int32`.
      An integer vector representing the shape of `input`,
      where `input` is a 4-D `[batch, height, width, channels]` tensor.
    filter: A `Tensor`. Must be one of the following types:
      `half`, `bfloat16`, `float32`, `float64`.
      4-D with shape
      `[filter_height, filter_width, in_channels, out_channels]`.
    out_backprop: A `Tensor`. Must have the same type as `filter`.
      4-D with shape `[batch, out_height, out_width, out_channels]`.
      Gradients w.r.t. the output of the convolution.
    strides: A list of `ints`.
      The stride of the sliding window for each dimension of the input
      of the convolution. Must be in the same order as the dimension specified
      with format.
    padding: Either the `string `"SAME"` or `"VALID"` indicating the type of
      padding algorithm to use, or a list indicating the explicit paddings at
      the start and end of each dimension. When explicit padding is used and
      data_format is `"NHWC"`, this should be in the form `[[0, 0], [pad_top,
      pad_bottom], [pad_left, pad_right], [0, 0]]`. When explicit padding used
      and data_format is `"NCHW"`, this should be in the form `[[0, 0], [0, 0],
      [pad_top, pad_bottom], [pad_left, pad_right]]`.
    use_cudnn_on_gpu: An optional `bool`. Defaults to `True`.
    data_format: An optional `string` from: `"NHWC", "NCHW"`.
      Defaults to `"NHWC"`.
      Specify the data format of the input and output data. With the
      default format "NHWC", the data is stored in the order of:
          [batch, in_height, in_width, in_channels].
      Alternatively, the format could be "NCHW", the data storage order of:
          [batch, in_channels, in_height, in_width].
    dilations: An optional list of `ints`. Defaults to `[1, 1, 1, 1]`.
      1-D tensor of length 4.  The dilation factor for each dimension of
      `input`. If set to k > 1, there will be k-1 skipped cells between each
      filter element on that dimension. The dimension order is determined by
      the value of `data_format`, see above for details. Dilations in the batch
      and depth dimensions must be 1.
    name: A name for the operation (optional).
    filters: Alias for filter.

  Returns:
    A `Tensor`. Has the same type as `filter`.
  """
  filter = deprecation.deprecated_argument_lookup(
      "filters", filters, "filter", filter)
  padding, explicit_paddings = _convert_padding(padding)
  return gen_nn_ops.conv2d_backprop_input(
      input_sizes, filter, out_backprop, strides, padding, use_cudnn_on_gpu,
      explicit_paddings, data_format, dilations, name)


@tf_export(v1=["nn.conv2d_transpose"])
def conv2d_transpose(
    value=None,
    filter=None,  # pylint: disable=redefined-builtin
    output_shape=None,
    strides=None,
    padding="SAME",
    data_format="NHWC",
    name=None,
    input=None,  # pylint: disable=redefined-builtin
    filters=None,
    dilations=None):
  """The transpose of `conv2d`.

  This operation is sometimes called "deconvolution" after
  (Zeiler et al., 2010), but is really the transpose (gradient) of `conv2d`
  rather than an actual deconvolution.

  Args:
    value: A 4-D `Tensor` of type `float` and shape
      `[batch, height, width, in_channels]` for `NHWC` data format or
      `[batch, in_channels, height, width]` for `NCHW` data format.
    filter: A 4-D `Tensor` with the same type as `value` and shape
      `[height, width, output_channels, in_channels]`.  `filter`'s
      `in_channels` dimension must match that of `value`.
    output_shape: A 1-D `Tensor` representing the output shape of the
      deconvolution op.
    strides: An int or list of `ints` that has length `1`, `2` or `4`.  The
      stride of the sliding window for each dimension of `input`. If a single
      value is given it is replicated in the `H` and `W` dimension. By default
      the `N` and `C` dimensions are set to 0. The dimension order is determined
      by the value of `data_format`, see below for details.
    padding: A string, either `'VALID'` or `'SAME'`. The padding algorithm.
      See the "returns" section of `tf.nn.convolution` for details.
    data_format: A string. 'NHWC' and 'NCHW' are supported.
    name: Optional name for the returned tensor.
    input: Alias for value.
    filters: Alias for filter.
    dilations: An int or list of `ints` that has length `1`, `2` or `4`,
      defaults to 1. The dilation factor for each dimension of`input`. If a
      single value is given it is replicated in the `H` and `W` dimension. By
      default the `N` and `C` dimensions are set to 1. If set to k > 1, there
      will be k-1 skipped cells between each filter element on that dimension.
      The dimension order is determined by the value of `data_format`, see above
      for details. Dilations in the batch and depth dimensions if a 4-d tensor
      must be 1.

  Returns:
    A `Tensor` with the same type as `value`.

  Raises:
    ValueError: If input/output depth does not match `filter`'s shape, or if
      padding is other than `'VALID'` or `'SAME'`.

  References:
    Deconvolutional Networks:
      [Zeiler et al., 2010]
      (https://ieeexplore.ieee.org/abstract/document/5539957)
      ([pdf]
      (http://citeseerx.ist.psu.edu/viewdoc/download?doi=10.1.1.232.4023&rep=rep1&type=pdf))
  """
  value = deprecated_argument_lookup("input", input, "value", value)
  filter = deprecated_argument_lookup("filters", filters, "filter", filter)
  with ops.name_scope(name, "conv2d_transpose",
                      [value, filter, output_shape]) as name:
    return conv2d_transpose_v2(
        value,
        filter,
        output_shape,
        strides,
        padding=padding,
        data_format=data_format,
        dilations=dilations,
        name=name)


@tf_export("nn.conv2d_transpose", v1=[])
def conv2d_transpose_v2(
    input,  # pylint: disable=redefined-builtin
    filters,  # pylint: disable=redefined-builtin
    output_shape,
    strides,
    padding="SAME",
    data_format="NHWC",
    dilations=None,
    name=None):
  """The transpose of `conv2d`.

  This operation is sometimes called "deconvolution" after
  (Zeiler et al., 2010), but is really the transpose (gradient) of
  `atrous_conv2d` rather than an actual deconvolution.

  Args:
    input: A 4-D `Tensor` of type `float` and shape `[batch, height, width,
      in_channels]` for `NHWC` data format or `[batch, in_channels, height,
      width]` for `NCHW` data format.
    filters: A 4-D `Tensor` with the same type as `input` and shape `[height,
      width, output_channels, in_channels]`.  `filter`'s `in_channels` dimension
      must match that of `input`.
    output_shape: A 1-D `Tensor` representing the output shape of the
      deconvolution op.
    strides: An int or list of `ints` that has length `1`, `2` or `4`.  The
      stride of the sliding window for each dimension of `input`. If a single
      value is given it is replicated in the `H` and `W` dimension. By default
      the `N` and `C` dimensions are set to 0. The dimension order is determined
      by the value of `data_format`, see below for details.
    padding: A string, either `'VALID'` or `'SAME'`. The padding algorithm. See
      the "returns" section of `tf.nn.convolution` for details.
    data_format: A string. 'NHWC' and 'NCHW' are supported.
    dilations: An int or list of `ints` that has length `1`, `2` or `4`,
      defaults to 1. The dilation factor for each dimension of`input`. If a
      single value is given it is replicated in the `H` and `W` dimension. By
      default the `N` and `C` dimensions are set to 1. If set to k > 1, there
      will be k-1 skipped cells between each filter element on that dimension.
      The dimension order is determined by the value of `data_format`, see above
      for details. Dilations in the batch and depth dimensions if a 4-d tensor
      must be 1.
    name: Optional name for the returned tensor.

  Returns:
    A `Tensor` with the same type as `input`.

  Raises:
    ValueError: If input/output depth does not match `filter`'s shape, or if
      padding is other than `'VALID'` or `'SAME'`.

  References:
    Deconvolutional Networks:
      [Zeiler et al., 2010]
      (https://ieeexplore.ieee.org/abstract/document/5539957)
      ([pdf]
      (http://citeseerx.ist.psu.edu/viewdoc/download?doi=10.1.1.232.4023&rep=rep1&type=pdf))
  """
  with ops.name_scope(name, "conv2d_transpose",
                      [input, filter, output_shape]) as name:
    if data_format is None:
      data_format = "NHWC"
    channel_index = 1 if data_format.startswith("NC") else 3

    strides = _get_sequence(strides, 2, channel_index, "strides")
    dilations = _get_sequence(dilations, 2, channel_index, "dilations")

    return gen_nn_ops.conv2d_backprop_input(
        input_sizes=output_shape,
        filter=filters,
        out_backprop=input,
        strides=strides,
        padding=padding,
        data_format=data_format,
        dilations=dilations,
        name=name)


@tf_export("nn.atrous_conv2d_transpose")
def atrous_conv2d_transpose(value,
                            filters,
                            output_shape,
                            rate,
                            padding,
                            name=None):
  """The transpose of `atrous_conv2d`.

  This operation is sometimes called "deconvolution" after
  (Zeiler et al., 2010), but is really the transpose (gradient) of
  `atrous_conv2d` rather than an actual deconvolution.

  Args:
    value: A 4-D `Tensor` of type `float`. It needs to be in the default `NHWC`
      format. Its shape is `[batch, in_height, in_width, in_channels]`.
    filters: A 4-D `Tensor` with the same type as `value` and shape
      `[filter_height, filter_width, out_channels, in_channels]`. `filters`'
      `in_channels` dimension must match that of `value`. Atrous convolution is
      equivalent to standard convolution with upsampled filters with effective
      height `filter_height + (filter_height - 1) * (rate - 1)` and effective
      width `filter_width + (filter_width - 1) * (rate - 1)`, produced by
      inserting `rate - 1` zeros along consecutive elements across the
      `filters`' spatial dimensions.
    output_shape: A 1-D `Tensor` of shape representing the output shape of the
      deconvolution op.
    rate: A positive int32. The stride with which we sample input values across
      the `height` and `width` dimensions. Equivalently, the rate by which we
      upsample the filter values by inserting zeros across the `height` and
      `width` dimensions. In the literature, the same parameter is sometimes
      called `input stride` or `dilation`.
    padding: A string, either `'VALID'` or `'SAME'`. The padding algorithm.
    name: Optional name for the returned tensor.

  Returns:
    A `Tensor` with the same type as `value`.

  Raises:
    ValueError: If input/output depth does not match `filters`' shape, or if
      padding is other than `'VALID'` or `'SAME'`, or if the `rate` is less
      than one, or if the output_shape is not a tensor with 4 elements.

  References:
    Deconvolutional Networks:
      [Zeiler et al., 2010]
      (https://ieeexplore.ieee.org/abstract/document/5539957)
      ([pdf]
      (http://citeseerx.ist.psu.edu/viewdoc/download?doi=10.1.1.232.4023&rep=rep1&type=pdf))
  """
  with ops.name_scope(name, "atrous_conv2d_transpose",
                      [value, filters, output_shape]) as name:
    value = ops.convert_to_tensor(value, name="value")
    filters = ops.convert_to_tensor(filters, name="filters")
    if not value.get_shape().dims[3].is_compatible_with(filters.get_shape()[3]):
      raise ValueError(
          "value's input channels does not match filters' input channels, "
          "{} != {}".format(value.get_shape()[3],
                            filters.get_shape()[3]))
    if rate < 1:
      raise ValueError("rate {} cannot be less than one".format(rate))

    if rate == 1:
      return conv2d_transpose(
          value,
          filters,
          output_shape,
          strides=[1, 1, 1, 1],
          padding=padding,
          data_format="NHWC")

    output_shape_ = ops.convert_to_tensor(output_shape, name="output_shape")
    if not output_shape_.get_shape().is_compatible_with(
        tensor_shape.TensorShape([4])):
      raise ValueError("output_shape must have shape (4,), got {}".format(
          output_shape_.get_shape()))

    if isinstance(output_shape, tuple):
      output_shape = list(output_shape)

    if isinstance(output_shape, (list, np.ndarray)):
      # output_shape's shape should be == [4] if reached this point.
      if not filters.get_shape().dims[2].is_compatible_with(output_shape[3]):
        raise ValueError(
            "output_shape does not match filter's output channels, "
            "{} != {}".format(output_shape[3],
                              filters.get_shape()[2]))

    # We have two padding contributions. The first is used for converting "SAME"
    # to "VALID". The second is required so that the height and width of the
    # zero-padded value tensor are multiples of rate.

    # Padding required to reduce to "VALID" convolution
    if padding == "SAME":
      # Handle filters whose shape is unknown during graph creation.
      if filters.get_shape().is_fully_defined():
        filter_shape = filters.get_shape().as_list()
      else:
        filter_shape = array_ops.shape(filters)
      filter_height, filter_width = filter_shape[0], filter_shape[1]

      # Spatial dimensions of the filters and the upsampled filters in which we
      # introduce (rate - 1) zeros between consecutive filter values.
      filter_height_up = filter_height + (filter_height - 1) * (rate - 1)
      filter_width_up = filter_width + (filter_width - 1) * (rate - 1)

      pad_height = filter_height_up - 1
      pad_width = filter_width_up - 1

      # When pad_height (pad_width) is odd, we pad more to bottom (right),
      # following the same convention as conv2d().
      pad_top = pad_height // 2
      pad_bottom = pad_height - pad_top
      pad_left = pad_width // 2
      pad_right = pad_width - pad_left
    elif padding == "VALID":
      pad_top = 0
      pad_bottom = 0
      pad_left = 0
      pad_right = 0
    else:
      raise ValueError("padding must be either VALID or SAME:"
                       " {}".format(padding))

    in_height = output_shape[1] + pad_top + pad_bottom
    in_width = output_shape[2] + pad_left + pad_right

    # More padding so that rate divides the height and width of the input.
    pad_bottom_extra = (rate - in_height % rate) % rate
    pad_right_extra = (rate - in_width % rate) % rate

    # The paddings argument to space_to_batch is just the extra padding
    # component.
    space_to_batch_pad = [[0, pad_bottom_extra], [0, pad_right_extra]]

    value = array_ops.space_to_batch(
        input=value, paddings=space_to_batch_pad, block_size=rate)

    input_sizes = [
        rate * rate * output_shape[0], (in_height + pad_bottom_extra) // rate,
        (in_width + pad_right_extra) // rate, output_shape[3]
    ]

    value = gen_nn_ops.conv2d_backprop_input(
        input_sizes=input_sizes,
        filter=filters,
        out_backprop=value,
        strides=[1, 1, 1, 1],
        padding="VALID",
        data_format="NHWC")

    # The crops argument to batch_to_space includes both padding components.
    batch_to_space_crop = [[pad_top, pad_bottom + pad_bottom_extra],
                           [pad_left, pad_right + pad_right_extra]]

    return array_ops.batch_to_space(
        input=value, crops=batch_to_space_crop, block_size=rate)


@tf_export("nn.conv3d", v1=[])
def conv3d_v2(input,  # pylint: disable=redefined-builtin,missing-docstring
              filters,
              strides,
              padding,
              data_format="NDHWC",
              dilations=None,
              name=None):
  if dilations is None:
    dilations = [1, 1, 1, 1, 1]
  return gen_nn_ops.conv3d(input,
                           filters,
                           strides,
                           padding,
                           data_format=data_format,
                           dilations=dilations,
                           name=name)


@tf_export(v1=["nn.conv3d"])
def conv3d_v1(  # pylint: disable=missing-docstring,dangerous-default-value
    input,  # pylint: disable=redefined-builtin
    filter=None,  # pylint: disable=redefined-builtin
    strides=None,
    padding=None,
    data_format="NDHWC",
    dilations=[1, 1, 1, 1, 1],
    name=None,
    filters=None):
  filter = deprecated_argument_lookup("filters", filters, "filter", filter)
  return gen_nn_ops.conv3d(
      input, filter, strides, padding, data_format, dilations, name)


conv3d_v2.__doc__ = deprecation.rewrite_argument_docstring(
    gen_nn_ops.conv3d.__doc__, "filter", "filters")
conv3d_v1.__doc__ = gen_nn_ops.conv3d.__doc__


@tf_export(v1=["nn.conv3d_transpose"])
def conv3d_transpose(
    value,
    filter=None,  # pylint: disable=redefined-builtin
    output_shape=None,
    strides=None,
    padding="SAME",
    data_format="NDHWC",
    name=None,
    input=None,  # pylint: disable=redefined-builtin
    filters=None,
    dilations=None):
  """The transpose of `conv3d`.

  This operation is sometimes called "deconvolution" after
  (Zeiler et al., 2010), but is really the transpose (gradient) of `conv3d`
  rather than an actual deconvolution.

  Args:
    value: A 5-D `Tensor` of type `float` and shape
      `[batch, depth, height, width, in_channels]`.
    filter: A 5-D `Tensor` with the same type as `value` and shape
      `[depth, height, width, output_channels, in_channels]`.  `filter`'s
      `in_channels` dimension must match that of `value`.
    output_shape: A 1-D `Tensor` representing the output shape of the
      deconvolution op.
    strides: A list of ints. The stride of the sliding window for each
      dimension of the input tensor.
    padding: A string, either `'VALID'` or `'SAME'`. The padding algorithm.
      See the "returns" section of `tf.nn.convolution` for details.
    data_format: A string, either `'NDHWC'` or `'NCDHW`' specifying the layout
      of the input and output tensors. Defaults to `'NDHWC'`.
    name: Optional name for the returned tensor.
    input: Alias of value.
    filters: Alias of filter.
    dilations: An int or list of `ints` that has length `1`, `3` or `5`,
      defaults to 1. The dilation factor for each dimension of`input`. If a
      single value is given it is replicated in the `D`, `H` and `W` dimension.
      By default the `N` and `C` dimensions are set to 1. If set to k > 1, there
      will be k-1 skipped cells between each filter element on that dimension.
      The dimension order is determined by the value of `data_format`, see above
      for details. Dilations in the batch and depth dimensions if a 5-d tensor
      must be 1.

  Returns:
    A `Tensor` with the same type as `value`.

  Raises:
    ValueError: If input/output depth does not match `filter`'s shape, or if
      padding is other than `'VALID'` or `'SAME'`.

  References:
    Deconvolutional Networks:
      [Zeiler et al., 2010]
      (https://ieeexplore.ieee.org/abstract/document/5539957)
      ([pdf]
      (http://citeseerx.ist.psu.edu/viewdoc/download?doi=10.1.1.232.4023&rep=rep1&type=pdf))
  """
  filter = deprecated_argument_lookup("filters", filters, "filter", filter)
  value = deprecated_argument_lookup("input", input, "value", value)
  return conv3d_transpose_v2(
      value,
      filter,
      output_shape,
      strides,
      padding=padding,
      data_format=data_format,
      dilations=dilations,
      name=name)


@tf_export("nn.conv3d_transpose", v1=[])
def conv3d_transpose_v2(input,  # pylint: disable=redefined-builtin
                        filters,
                        output_shape,
                        strides,
                        padding="SAME",
                        data_format="NDHWC",
                        dilations=None,
                        name=None):
  """The transpose of `conv3d`.

  This operation is sometimes called "deconvolution" after
  (Zeiler et al., 2010), but is really the transpose (gradient) of `conv3d`
  rather than an actual deconvolution.

  Args:
    input: A 5-D `Tensor` of type `float` and shape `[batch, height, width,
      in_channels]` for `NHWC` data format or `[batch, in_channels, height,
      width]` for `NCHW` data format.
    filters: A 5-D `Tensor` with the same type as `value` and shape `[height,
      width, output_channels, in_channels]`.  `filter`'s `in_channels` dimension
      must match that of `value`.
    output_shape: A 1-D `Tensor` representing the output shape of the
      deconvolution op.
    strides: An int or list of `ints` that has length `1`, `3` or `5`.  The
      stride of the sliding window for each dimension of `input`. If a single
      value is given it is replicated in the `D`, `H` and `W` dimension. By
      default the `N` and `C` dimensions are set to 0. The dimension order is
      determined by the value of `data_format`, see below for details.
    padding: A string, either `'VALID'` or `'SAME'`. The padding algorithm. See
      the "returns" section of `tf.nn.convolution` for details.
    data_format: A string. 'NDHWC' and 'NCDHW' are supported.
    dilations: An int or list of `ints` that has length `1`, `3` or `5`,
      defaults to 1. The dilation factor for each dimension of`input`. If a
      single value is given it is replicated in the `D`, `H` and `W` dimension.
      By default the `N` and `C` dimensions are set to 1. If set to k > 1, there
      will be k-1 skipped cells between each filter element on that dimension.
      The dimension order is determined by the value of `data_format`, see above
      for details. Dilations in the batch and depth dimensions if a 5-d tensor
      must be 1.
    name: Optional name for the returned tensor.

  Returns:
    A `Tensor` with the same type as `value`.

  References:
    Deconvolutional Networks:
      [Zeiler et al., 2010]
      (https://ieeexplore.ieee.org/abstract/document/5539957)
      ([pdf]
      (http://citeseerx.ist.psu.edu/viewdoc/download?doi=10.1.1.232.4023&rep=rep1&type=pdf))
  """
  with ops.name_scope(name, "conv3d_transpose",
                      [input, filter, output_shape]) as name:
    if data_format is None:
      data_format = "NDHWC"
    channel_index = 1 if data_format.startswith("NC") else 4

    strides = _get_sequence(strides, 3, channel_index, "strides")
    dilations = _get_sequence(dilations, 3, channel_index, "dilations")

    return gen_nn_ops.conv3d_backprop_input_v2(
        input_sizes=output_shape,
        filter=filters,
        out_backprop=input,
        strides=strides,
        padding=padding,
        data_format=data_format,
        dilations=dilations,
        name=name)


CONV_TRANSPOSE_OPS = (
    conv1d_transpose,
    conv2d_transpose_v2,
    conv3d_transpose_v2,
)


@tf_export("nn.conv_transpose")
def conv_transpose(input,  # pylint: disable=redefined-builtin
                   filters,
                   output_shape,
                   strides,
                   padding="SAME",
                   data_format=None,
                   dilations=None,
                   name=None):
  """The transpose of `convolution`.

  This operation is sometimes called "deconvolution" after
  (Zeiler et al., 2010), but is really the transpose (gradient) of `conv3d`
  rather than an actual deconvolution.

  Args:
    input: An N+2 dimensional `Tensor` of shape
      `[batch_size] + input_spatial_shape + [in_channels]` if data_format does
      not start with "NC" (default), or
      `[batch_size, in_channels] + input_spatial_shape` if data_format starts
      with "NC". It must be one of the following types:
      `half`, `bfloat16`, `float32`, `float64`.
    filters: An N+2 dimensional `Tensor` with the same type as `input` and
      shape `spatial_filter_shape + [in_channels, out_channels]`.
    output_shape: A 1-D `Tensor` representing the output shape of the
      deconvolution op.
    strides: An int or list of `ints` that has length `1`, `N` or `N+2`.  The
      stride of the sliding window for each dimension of `input`. If a single
      value is given it is replicated in the spatial dimensions. By default
      the `N` and `C` dimensions are set to 0. The dimension order is determined
      by the value of `data_format`, see below for details.
    padding: A string, either `'VALID'` or `'SAME'`. The padding algorithm. See
      the "returns" section of `tf.nn.convolution` for details.
    data_format: A string or None.  Specifies whether the channel dimension of
      the `input` and output is the last dimension (default, or if `data_format`
      does not start with "NC"), or the second dimension (if `data_format`
      starts with "NC").  For N=1, the valid values are "NWC" (default) and
      "NCW".  For N=2, the valid values are "NHWC" (default) and "NCHW".
      For N=3, the valid values are "NDHWC" (default) and "NCDHW".
    dilations: An int or list of `ints` that has length `1`, `N` or `N+2`,
      defaults to 1. The dilation factor for each dimension of`input`. If a
      single value is given it is replicated in the spatial dimensions. By
      default the `N` and `C` dimensions are set to 1. If set to k > 1, there
      will be k-1 skipped cells between each filter element on that dimension.
      The dimension order is determined by the value of `data_format`, see above
      for details.
    name: A name for the operation (optional). If not specified "conv_transpose"
      is used.

  Returns:
    A `Tensor` with the same type as `value`.

  References:
    Deconvolutional Networks:
      [Zeiler et al., 2010]
      (https://ieeexplore.ieee.org/abstract/document/5539957)
      ([pdf]
      (http://citeseerx.ist.psu.edu/viewdoc/download?doi=10.1.1.232.4023&rep=rep1&type=pdf))
  """
  with ops.name_scope(name, "conv_transpose",
                      [input, filter, output_shape]) as name:
    if tensor_util.is_tensor(output_shape):
      n = output_shape.shape[0] - 2
    elif isinstance(output_shape, collections.Sized):
      n = len(output_shape) - 2
    else:
      raise ValueError("output_shape must be a tensor or sized collection.")

    if not 1 <= n <= 3:
      raise ValueError(
          "output_shape must be of length 3, 4 or 5 but was {}.".format(n + 2))

    op = CONV_TRANSPOSE_OPS[n-1]
    return op(
        input,
        filters,
        output_shape,
        strides,
        padding=padding,
        data_format=data_format,
        dilations=dilations,
        name=name)


def _tf_deterministic_ops():
  if _tf_deterministic_ops.value is None:
    tf_deterministic_ops = os.environ.get("TF_DETERMINISTIC_OPS")
    if tf_deterministic_ops is not None:
      tf_deterministic_ops = tf_deterministic_ops.lower()
    _tf_deterministic_ops.value = (
        tf_deterministic_ops == "true" or tf_deterministic_ops == "1")
  return _tf_deterministic_ops.value


_tf_deterministic_ops.value = None


@tf_export("nn.bias_add")
def bias_add(value, bias, data_format=None, name=None):
  """Adds `bias` to `value`.

  This is (mostly) a special case of `tf.add` where `bias` is restricted to 1-D.
  Broadcasting is supported, so `value` may have any number of dimensions.
  Unlike `tf.add`, the type of `bias` is allowed to differ from `value` in the
  case where both types are quantized.

  Args:
    value: A `Tensor` with type `float`, `double`, `int64`, `int32`, `uint8`,
      `int16`, `int8`, `complex64`, or `complex128`.
    bias: A 1-D `Tensor` with size matching the channel dimension of `value`.
      Must be the same type as `value` unless `value` is a quantized type,
      in which case a different quantized type may be used.
    data_format: A string. 'N...C' and 'NC...' are supported. If `None` (the
      default) is specified then 'N..C' is assumed.
    name: A name for the operation (optional).

  Returns:
    A `Tensor` with the same type as `value`.

  Raises:
    ValueError if data format is unrecognized, if `value` has less than two
    dimensions when `data_format` is 'N..C'/`None` or `value` has less
    then three dimensions when `data_format` is `NC..`, if `bias` does not
    have exactly one dimension (is a vector), or if the size of `bias`
    does not match the size of the channel dimension of `value`.
  """
  with ops.name_scope(name, "BiasAdd", [value, bias]) as name:
    if data_format is not None:
      if data_format.startswith("NC"):
        data_format = "NCHW"
      elif data_format.startswith("N") and data_format.endswith("C"):
        data_format = "NHWC"
      else:
        raise ValueError("data_format must be of the form `N...C` or `NC...`")

    if not context.executing_eagerly():
      value = ops.convert_to_tensor(value, name="input")
      bias = ops.convert_to_tensor(bias, dtype=value.dtype, name="bias")

    # TODO(duncanriach): Implement deterministic functionality at CUDA kernel
    #   level.
    if _tf_deterministic_ops():
      # Note that this code does not implement the same error checks as the
      # pre-existing C++ ops.
      if data_format == "NCHW":
        broadcast_shape_head = [1, array_ops.size(bias)]
        broadcast_shape_tail = array_ops.ones(
            array_ops.rank(value) - 2, dtype=dtypes.int32)
        broadcast_shape = array_ops.concat(
            [broadcast_shape_head, broadcast_shape_tail], 0)
        return math_ops.add(
            value, array_ops.reshape(bias, broadcast_shape), name=name)
      else:  # data_format == 'NHWC' or data_format == None
        return math_ops.add(value, bias, name=name)
    else:
      return gen_nn_ops.bias_add(
          value, bias, data_format=data_format, name=name)


def bias_add_v1(value, bias, name=None):
  """Adds `bias` to `value`.

  This is a deprecated version of bias_add and will soon to be removed.

  This is (mostly) a special case of `tf.add` where `bias` is restricted to 1-D.
  Broadcasting is supported, so `value` may have any number of dimensions.
  Unlike `tf.add`, the type of `bias` is allowed to differ from `value` in the
  case where both types are quantized.

  Args:
    value: A `Tensor` with type `float`, `double`, `int64`, `int32`, `uint8`,
      `int16`, `int8`, `complex64`, or `complex128`.
    bias: A 1-D `Tensor` with size matching the last dimension of `value`.
      Must be the same type as `value` unless `value` is a quantized type,
      in which case a different quantized type may be used.
    name: A name for the operation (optional).

  Returns:
    A `Tensor` with the same type as `value`.
  """
  with ops.name_scope(name, "BiasAddV1", [value, bias]) as name:
    value = ops.convert_to_tensor(value, name="input")
    bias = ops.convert_to_tensor(bias, dtype=value.dtype, name="bias")
    return gen_nn_ops.bias_add_v1(value, bias, name=name)


@tf_export(v1=["nn.crelu"])
def crelu(features, name=None, axis=-1):
  """Computes Concatenated ReLU.

  Concatenates a ReLU which selects only the positive part of the activation
  with a ReLU which selects only the *negative* part of the activation.
  Note that as a result this non-linearity doubles the depth of the activations.
  Source: [Understanding and Improving Convolutional Neural Networks via
  Concatenated Rectified Linear Units. W. Shang, et
  al.](https://arxiv.org/abs/1603.05201)

  Args:
    features: A `Tensor` with type `float`, `double`, `int32`, `int64`, `uint8`,
      `int16`, or `int8`.
    name: A name for the operation (optional).
    axis: The axis that the output values are concatenated along. Default is -1.

  Returns:
    A `Tensor` with the same type as `features`.

  References:
    Understanding and Improving Convolutional Neural Networks via Concatenated
    Rectified Linear Units:
      [Shang et al., 2016](http://proceedings.mlr.press/v48/shang16)
      ([pdf](http://proceedings.mlr.press/v48/shang16.pdf))
  """
  with ops.name_scope(name, "CRelu", [features]) as name:
    features = ops.convert_to_tensor(features, name="features")
    c = array_ops.concat([features, -features], axis, name=name)
    return gen_nn_ops.relu(c)


@tf_export("nn.crelu", v1=[])
def crelu_v2(features, axis=-1, name=None):
  return crelu(features, name=name, axis=axis)
crelu_v2.__doc__ = crelu.__doc__


@tf_export("nn.relu6")
def relu6(features, name=None):
  """Computes Rectified Linear 6: `min(max(features, 0), 6)`.

  Args:
    features: A `Tensor` with type `float`, `double`, `int32`, `int64`, `uint8`,
      `int16`, or `int8`.
    name: A name for the operation (optional).

  Returns:
    A `Tensor` with the same type as `features`.

  References:
    Convolutional Deep Belief Networks on CIFAR-10:
      Krizhevsky et al., 2010
      ([pdf](http://www.cs.utoronto.ca/~kriz/conv-cifar10-aug2010.pdf))
  """
  with ops.name_scope(name, "Relu6", [features]) as name:
    features = ops.convert_to_tensor(features, name="features")
    return gen_nn_ops.relu6(features, name=name)


@tf_export("nn.leaky_relu")
def leaky_relu(features, alpha=0.2, name=None):
  """Compute the Leaky ReLU activation function.

  Source: [Rectifier Nonlinearities Improve Neural Network Acoustic Models.
  AL Maas, AY Hannun, AY Ng - Proc. ICML, 2013]
  (https://ai.stanford.edu/~amaas/papers/relu_hybrid_icml2013_final.pdf).
  Args:
    features: A `Tensor` representing preactivation values. Must be one of
      the following types: `float16`, `float32`, `float64`, `int32`, `int64`.
    alpha: Slope of the activation function at x < 0.
    name: A name for the operation (optional).

  Returns:
    The activation value.

  References:
    Rectifier Nonlinearities Improve Neural Network Acoustic Models:
      [Maas et al., 2013]
      (http://citeseerx.ist.psu.edu/viewdoc/summary?doi=10.1.1.693.1422)
      ([pdf]
      (http://citeseerx.ist.psu.edu/viewdoc/download?doi=10.1.1.693.1422&rep=rep1&type=pdf))
  """
  with ops.name_scope(name, "LeakyRelu", [features, alpha]) as name:
    features = ops.convert_to_tensor(features, name="features")
    if features.dtype.is_integer:
      features = math_ops.cast(features, dtypes.float32)
    if isinstance(alpha, np.ndarray):
      alpha = alpha.item()
    return gen_nn_ops.leaky_relu(features, alpha=alpha, name=name)


def _flatten_outer_dims(logits):
  """Flattens logits' outer dimensions and keep its last dimension."""
  rank = array_ops.rank(logits)
  last_dim_size = array_ops.slice(
      array_ops.shape(logits), [math_ops.subtract(rank, 1)], [1])
  output = array_ops.reshape(logits, array_ops.concat([[-1], last_dim_size], 0))

  # Set output shape if known.
  if not context.executing_eagerly():
    shape = logits.get_shape()
    if shape is not None and shape.dims is not None:
      shape = shape.as_list()
      product = 1
      product_valid = True
      for d in shape[:-1]:
        if d is None:
          product_valid = False
          break
        else:
          product *= d
      if product_valid:
        output_shape = [product, shape[-1]]
        output.set_shape(output_shape)

  return output


def _softmax(logits, compute_op, dim=-1, name=None):
  """Helper function for softmax and log_softmax.

  It reshapes and transposes the input logits into a 2-D Tensor and then invokes
  the tf.nn._softmax or tf.nn._log_softmax function. The output would be
  transposed and reshaped back.

  Args:
    logits: A non-empty `Tensor`. Must be one of the following types: `half`,
      `float32`, `float64`.
    compute_op: Either gen_nn_ops.softmax or gen_nn_ops.log_softmax
    dim: The dimension softmax would be performed on. The default is -1 which
      indicates the last dimension.
    name: A name for the operation (optional).

  Returns:
    A `Tensor`. Has the same type as `logits`. Same shape as `logits`.
  Raises:
    InvalidArgumentError: if `logits` is empty or `dim` is beyond the last
      dimension of `logits`.
  """

  def _swap_axis(logits, dim_index, last_index, name=None):
    """Swaps logits's dim_index and last_index."""
    return array_ops.transpose(
        logits,
        array_ops.concat([
            math_ops.range(dim_index), [last_index],
            math_ops.range(dim_index + 1, last_index), [dim_index]
        ], 0),
        name=name)

  logits = ops.convert_to_tensor(logits)

  # We need its original shape for shape inference.
  shape = logits.get_shape()
  is_last_dim = (dim == -1) or (dim == shape.ndims - 1)

  if is_last_dim:
    return compute_op(logits, name=name)

  dim_val = dim
  if isinstance(dim, ops.Tensor):
    dim_val = tensor_util.constant_value(dim)
  if dim_val is not None and not -shape.ndims <= dim_val < shape.ndims:
    raise errors_impl.InvalidArgumentError(
        None, None,
        "Dimension (%d) must be in the range [%d, %d) where %d is the number of"
        " dimensions in the input." % (dim_val, -shape.ndims, shape.ndims,
                                       shape.ndims))

  # If dim is not the last dimension, we have to do a transpose so that we can
  # still perform softmax on its last dimension.

  # In case dim is negative (and is not last dimension -1), add shape.ndims
  ndims = array_ops.rank(logits)
  if not isinstance(dim, ops.Tensor):
    if dim < 0:
      dim += ndims
  else:
    dim = array_ops.where(math_ops.less(dim, 0), dim + ndims, dim)

  # Swap logits' dimension of dim and its last dimension.
  input_rank = array_ops.rank(logits)
  dim_axis = dim % shape.ndims
  logits = _swap_axis(logits, dim_axis, math_ops.subtract(input_rank, 1))

  # Do the actual softmax on its last dimension.
  output = compute_op(logits)

  output = _swap_axis(
      output, dim_axis, math_ops.subtract(input_rank, 1), name=name)

  # Make shape inference work since transpose may erase its static shape.
  output.set_shape(shape)

  return output


@tf_export(v1=["nn.softmax", "math.softmax"])
@deprecation.deprecated_args(None, "dim is deprecated, use axis instead", "dim")
def softmax(logits, axis=None, name=None, dim=None):
  """Computes softmax activations.

  This function performs the equivalent of

      softmax = tf.exp(logits) / tf.reduce_sum(tf.exp(logits), axis)

  See: https://en.wikipedia.org/wiki/Softmax_function

  Example usage:
  >>> tf.nn.softmax([-1, 0., 1.])
  <tf.Tensor: shape=(3,), dtype=float32,
  numpy=array([0.09003057, 0.24472848, 0.66524094], dtype=float32)>

  Args:
    logits: A non-empty `Tensor`, or an object whose type has a registered
      `Tensor` conversion function. Must be one of the following types:
      `half`,`float32`, `float64`. See also `convert_to_tensor`
    axis: The dimension softmax would be performed on. The default is -1 which
      indicates the last dimension.
    name: A name for the operation (optional).
    dim: Deprecated alias for `axis`.

  Returns:
    A `Tensor`. Has the same type and shape as `logits`.

  Raises:
    InvalidArgumentError: if `logits` is empty or `axis` is beyond the last
      dimension of `logits`.
    TypeError: If no conversion function is registered for `logits` to
      Tensor.
    RuntimeError: If a registered conversion function returns an invalid
      value.
      
  """
  axis = deprecation.deprecated_argument_lookup("axis", axis, "dim", dim)
  if axis is None:
    axis = -1
  return _softmax(logits, gen_nn_ops.softmax, axis, name)


@tf_export("nn.softmax", "math.softmax", v1=[])
def softmax_v2(logits, axis=None, name=None):
  """Computes softmax activations.

  This function performs the equivalent of

      softmax = tf.exp(logits) / tf.reduce_sum(tf.exp(logits), axis)

  Args:
    logits: A non-empty `Tensor`. Must be one of the following types: `half`,
      `float32`, `float64`.
    axis: The dimension softmax would be performed on. The default is -1 which
      indicates the last dimension.
    name: A name for the operation (optional).

  Returns:
    A `Tensor`. Has the same type and shape as `logits`.

  Raises:
    InvalidArgumentError: if `logits` is empty or `axis` is beyond the last
      dimension of `logits`.
  """
  if axis is None:
    axis = -1
  return _softmax(logits, gen_nn_ops.softmax, axis, name)


@tf_export(v1=["nn.log_softmax", "math.log_softmax"])
@deprecation.deprecated_args(None, "dim is deprecated, use axis instead", "dim")
def log_softmax(logits, axis=None, name=None, dim=None):
  """Computes log softmax activations.

  For each batch `i` and class `j` we have

      logsoftmax = logits - log(reduce_sum(exp(logits), axis))

  Args:
    logits: A non-empty `Tensor`. Must be one of the following types: `half`,
      `float32`, `float64`.
    axis: The dimension softmax would be performed on. The default is -1 which
      indicates the last dimension.
    name: A name for the operation (optional).
    dim: Deprecated alias for `axis`.

  Returns:
    A `Tensor`. Has the same type as `logits`. Same shape as `logits`.

  Raises:
    InvalidArgumentError: if `logits` is empty or `axis` is beyond the last
      dimension of `logits`.
  """
  axis = deprecation.deprecated_argument_lookup("axis", axis, "dim", dim)
  if axis is None:
    axis = -1
  return _softmax(logits, gen_nn_ops.log_softmax, axis, name)


@tf_export("nn.log_softmax", "math.log_softmax", v1=[])
def log_softmax_v2(logits, axis=None, name=None):
  """Computes log softmax activations.

  For each batch `i` and class `j` we have

      logsoftmax = logits - log(reduce_sum(exp(logits), axis))

  Args:
    logits: A non-empty `Tensor`. Must be one of the following types: `half`,
      `float32`, `float64`.
    axis: The dimension softmax would be performed on. The default is -1 which
      indicates the last dimension.
    name: A name for the operation (optional).

  Returns:
    A `Tensor`. Has the same type as `logits`. Same shape as `logits`.

  Raises:
    InvalidArgumentError: if `logits` is empty or `axis` is beyond the last
      dimension of `logits`.
  """
  if axis is None:
    axis = -1
  return _softmax(logits, gen_nn_ops.log_softmax, axis, name)


def _ensure_xent_args(name, sentinel, labels, logits):
  # Make sure that all arguments were passed as named arguments.
  if sentinel is not None:
    raise ValueError("Only call `%s` with "
                     "named arguments (labels=..., logits=..., ...)" % name)
  if labels is None or logits is None:
    raise ValueError("Both labels and logits must be provided.")


@tf_export("nn.softmax_cross_entropy_with_logits", v1=[])
def softmax_cross_entropy_with_logits_v2(labels, logits, axis=-1, name=None):
  """Computes softmax cross entropy between `logits` and `labels`.

  Measures the probability error in discrete classification tasks in which the
  classes are mutually exclusive (each entry is in exactly one class).  For
  example, each CIFAR-10 image is labeled with one and only one label: an image
  can be a dog or a truck, but not both.

  **NOTE:**  While the classes are mutually exclusive, their probabilities
  need not be.  All that is required is that each row of `labels` is
  a valid probability distribution.  If they are not, the computation of the
  gradient will be incorrect.

  If using exclusive `labels` (wherein one and only
  one class is true at a time), see `sparse_softmax_cross_entropy_with_logits`.

  Usage:
  >>> logits = [[4.0, 2.0, 1.0], [0.0, 5.0, 1.0]]
  >>> labels = [[1.0, 0.0, 0.0], [0.0, 0.8, 0.2]]
  >>> tf.nn.softmax_cross_entropy_with_logits(labels=labels, logits=logits)
  <tf.Tensor: shape=(2,), dtype=float32,
  numpy=array([0.16984604, 0.82474494], dtype=float32)>

  **WARNING:** This op expects unscaled logits, since it performs a `softmax`
  on `logits` internally for efficiency.  Do not call this op with the
  output of `softmax`, as it will produce incorrect results.

  A common use case is to have logits and labels of shape
  `[batch_size, num_classes]`, but higher dimensions are supported, with
  the `axis` argument specifying the class dimension.

  `logits` and `labels` must have the same dtype (either `float16`, `float32`,
  or `float64`).

  Backpropagation will happen into both `logits` and `labels`.  To disallow
  backpropagation into `labels`, pass label tensors through `tf.stop_gradient`
  before feeding it to this function.

  **Note that to avoid confusion, it is required to pass only named arguments to
  this function.**

  Args:
    labels: Each vector along the class dimension should hold a valid
      probability distribution e.g. for the case in which labels are of shape
      `[batch_size, num_classes]`, each row of `labels[i]` must be a valid
      probability distribution.
    logits: Per-label activations, typically a linear output. These activation
      energies are interpreted as unnormalized log probabilities.
    axis: The class dimension. Defaulted to -1 which is the last dimension.
    name: A name for the operation (optional).

  Returns:
    A `Tensor` that contains the softmax cross entropy loss. Its type is the
    same as `logits` and its shape is the same as `labels` except that it does
    not have the last dimension of `labels`.
  """
  return softmax_cross_entropy_with_logits_v2_helper(
      labels=labels, logits=logits, axis=axis, name=name)


@tf_export(v1=["nn.softmax_cross_entropy_with_logits_v2"])
@deprecated_args(None, "dim is deprecated, use axis instead", "dim")
def softmax_cross_entropy_with_logits_v2_helper(
    labels, logits, axis=None, name=None, dim=None):
  """Computes softmax cross entropy between `logits` and `labels`.

  Measures the probability error in discrete classification tasks in which the
  classes are mutually exclusive (each entry is in exactly one class).  For
  example, each CIFAR-10 image is labeled with one and only one label: an image
  can be a dog or a truck, but not both.

  **NOTE:**  While the classes are mutually exclusive, their probabilities
  need not be.  All that is required is that each row of `labels` is
  a valid probability distribution.  If they are not, the computation of the
  gradient will be incorrect.

  If using exclusive `labels` (wherein one and only
  one class is true at a time), see `sparse_softmax_cross_entropy_with_logits`.

  **WARNING:** This op expects unscaled logits, since it performs a `softmax`
  on `logits` internally for efficiency.  Do not call this op with the
  output of `softmax`, as it will produce incorrect results.

  A common use case is to have logits and labels of shape
  `[batch_size, num_classes]`, but higher dimensions are supported, with
  the `axis` argument specifying the class dimension.

  `logits` and `labels` must have the same dtype (either `float16`, `float32`,
  or `float64`).

  Backpropagation will happen into both `logits` and `labels`.  To disallow
  backpropagation into `labels`, pass label tensors through `tf.stop_gradient`
  before feeding it to this function.

  **Note that to avoid confusion, it is required to pass only named arguments to
  this function.**

  Args:
    labels: Each vector along the class dimension should hold a valid
      probability distribution e.g. for the case in which labels are of shape
      `[batch_size, num_classes]`, each row of `labels[i]` must be a valid
      probability distribution.
    logits: Unscaled log probabilities.
    axis: The class dimension. Defaulted to -1 which is the last dimension.
    name: A name for the operation (optional).
    dim: Deprecated alias for axis.

  Returns:
    A `Tensor` that contains the softmax cross entropy loss. Its type is the
    same as `logits` and its shape is the same as `labels` except that it does
    not have the last dimension of `labels`.
  """
  # TODO(pcmurray) Raise an error when the labels do not sum to 1. Note: This
  # could break users who call this with bad labels, but disregard the bad
  # results.
  axis = deprecated_argument_lookup("axis", axis, "dim", dim)
  del dim
  if axis is None:
    axis = -1

  with ops.name_scope(name, "softmax_cross_entropy_with_logits",
                      [logits, labels]) as name:
    logits = ops.convert_to_tensor(logits, name="logits")
    labels = ops.convert_to_tensor(labels, name="labels")
    convert_to_float32 = (
        logits.dtype == dtypes.float16 or logits.dtype == dtypes.bfloat16)
    precise_logits = math_ops.cast(
        logits, dtypes.float32) if convert_to_float32 else logits
    # labels and logits must be of the same type
    labels = math_ops.cast(labels, precise_logits.dtype)
    input_rank = array_ops.rank(precise_logits)
    # For shape inference.
    shape = logits.get_shape()

    # Move the dim to the end if dim is not the last dimension.
    if axis != -1:

      def _move_dim_to_end(tensor, dim_index, rank):
        return array_ops.transpose(
            tensor,
            array_ops.concat([
                math_ops.range(dim_index),
                math_ops.range(dim_index + 1, rank), [dim_index]
            ], 0))

      precise_logits = _move_dim_to_end(precise_logits, axis, input_rank)
      labels = _move_dim_to_end(labels, axis, input_rank)

    input_shape = array_ops.shape(precise_logits)

    # Make precise_logits and labels into matrices.
    precise_logits = _flatten_outer_dims(precise_logits)
    labels = _flatten_outer_dims(labels)

    # Do the actual op computation.
    # The second output tensor contains the gradients.  We use it in
    # CrossEntropyGrad() in nn_grad but not here.
    cost, unused_backprop = gen_nn_ops.softmax_cross_entropy_with_logits(
        precise_logits, labels, name=name)

    # The output cost shape should be the input minus axis.
    output_shape = array_ops.slice(input_shape, [0],
                                   [math_ops.subtract(input_rank, 1)])
    cost = array_ops.reshape(cost, output_shape)

    # Make shape inference work since reshape and transpose may erase its static
    # shape.
    if not context.executing_eagerly(
    ) and shape is not None and shape.dims is not None:
      shape = shape.as_list()
      del shape[axis]
      cost.set_shape(shape)

    if convert_to_float32:
      return math_ops.cast(cost, logits.dtype)
    else:
      return cost


_XENT_DEPRECATION = """
Future major versions of TensorFlow will allow gradients to flow
into the labels input on backprop by default.

See `tf.nn.softmax_cross_entropy_with_logits_v2`.
"""


@tf_export(v1=["nn.softmax_cross_entropy_with_logits"])
@deprecation.deprecated(date=None, instructions=_XENT_DEPRECATION)
def softmax_cross_entropy_with_logits(
    _sentinel=None,  # pylint: disable=invalid-name
    labels=None,
    logits=None,
    dim=-1,
    name=None,
    axis=None):
  """Computes softmax cross entropy between `logits` and `labels`.

  Measures the probability error in discrete classification tasks in which the
  classes are mutually exclusive (each entry is in exactly one class).  For
  example, each CIFAR-10 image is labeled with one and only one label: an image
  can be a dog or a truck, but not both.

  **NOTE:**  While the classes are mutually exclusive, their probabilities
  need not be.  All that is required is that each row of `labels` is
  a valid probability distribution.  If they are not, the computation of the
  gradient will be incorrect.

  If using exclusive `labels` (wherein one and only
  one class is true at a time), see `sparse_softmax_cross_entropy_with_logits`.

  **WARNING:** This op expects unscaled logits, since it performs a `softmax`
  on `logits` internally for efficiency.  Do not call this op with the
  output of `softmax`, as it will produce incorrect results.

  A common use case is to have logits and labels of shape
  `[batch_size, num_classes]`, but higher dimensions are supported, with
  the `dim` argument specifying the class dimension.

  Backpropagation will happen only into `logits`.  To calculate a cross entropy
  loss that allows backpropagation into both `logits` and `labels`, see
  `tf.nn.softmax_cross_entropy_with_logits_v2`.

  **Note that to avoid confusion, it is required to pass only named arguments to
  this function.**

  Args:
    _sentinel: Used to prevent positional parameters. Internal, do not use.
    labels: Each vector along the class dimension should hold a valid
      probability distribution e.g. for the case in which labels are of shape
      `[batch_size, num_classes]`, each row of `labels[i]` must be a valid
      probability distribution.
    logits: Per-label activations, typically a linear output. These activation
      energies are interpreted as unnormalized log probabilities.
    dim: The class dimension. Defaulted to -1 which is the last dimension.
    name: A name for the operation (optional).
    axis: Alias for dim.

  Returns:
    A `Tensor` that contains the softmax cross entropy loss. Its type is the
    same as `logits` and its shape is the same as `labels` except that it does
    not have the last dimension of `labels`.
  """
  dim = deprecated_argument_lookup("axis", axis, "dim", dim)
  _ensure_xent_args("softmax_cross_entropy_with_logits", _sentinel, labels,
                    logits)

  with ops.name_scope(name, "softmax_cross_entropy_with_logits_sg",
                      [logits, labels]) as name:
    labels = array_ops.stop_gradient(labels, name="labels_stop_gradient")

  return softmax_cross_entropy_with_logits_v2(
      labels=labels, logits=logits, axis=dim, name=name)


@tf_export(v1=["nn.sparse_softmax_cross_entropy_with_logits"])
def sparse_softmax_cross_entropy_with_logits(
    _sentinel=None,  # pylint: disable=invalid-name
    labels=None,
    logits=None,
    name=None):
  """Computes sparse softmax cross entropy between `logits` and `labels`.

  Measures the probability error in discrete classification tasks in which the
  classes are mutually exclusive (each entry is in exactly one class).  For
  example, each CIFAR-10 image is labeled with one and only one label: an image
  can be a dog or a truck, but not both.

  **NOTE:**  For this operation, the probability of a given label is considered
  exclusive.  That is, soft classes are not allowed, and the `labels` vector
  must provide a single specific index for the true class for each row of
  `logits` (each minibatch entry).  For soft softmax classification with
  a probability distribution for each entry, see
  `softmax_cross_entropy_with_logits_v2`.

  **WARNING:** This op expects unscaled logits, since it performs a `softmax`
  on `logits` internally for efficiency.  Do not call this op with the
  output of `softmax`, as it will produce incorrect results.

  A common use case is to have logits of shape
  `[batch_size, num_classes]` and have labels of shape
  `[batch_size]`, but higher dimensions are supported, in which
  case the `dim`-th dimension is assumed to be of size `num_classes`.
  `logits` must have the dtype of `float16`, `float32`, or `float64`, and
  `labels` must have the dtype of `int32` or `int64`.

  **Note that to avoid confusion, it is required to pass only named arguments to
  this function.**

  Args:
    _sentinel: Used to prevent positional parameters. Internal, do not use.
    labels: `Tensor` of shape `[d_0, d_1, ..., d_{r-1}]` (where `r` is rank of
      `labels` and result) and dtype `int32` or `int64`. Each entry in `labels`
      must be an index in `[0, num_classes)`. Other values will raise an
      exception when this op is run on CPU, and return `NaN` for corresponding
      loss and gradient rows on GPU.
    logits: Per-label activations (typically a linear output) of shape
      `[d_0, d_1, ..., d_{r-1}, num_classes]` and dtype `float16`, `float32`, or
      `float64`. These activation energies are interpreted as unnormalized log
      probabilities.
    name: A name for the operation (optional).

  Returns:
    A `Tensor` of the same shape as `labels` and of the same type as `logits`
    with the softmax cross entropy loss.

  Raises:
    ValueError: If logits are scalars (need to have rank >= 1) or if the rank
      of the labels is not equal to the rank of the logits minus one.
  """
  _ensure_xent_args("sparse_softmax_cross_entropy_with_logits", _sentinel,
                    labels, logits)

  # TODO(pcmurray) Raise an error when the label is not an index in
  # [0, num_classes). Note: This could break users who call this with bad
  # labels, but disregard the bad results.

  # Reshape logits and labels to rank 2.
  with ops.name_scope(name, "SparseSoftmaxCrossEntropyWithLogits",
                      [labels, logits]):
    labels = ops.convert_to_tensor(labels)
    logits = ops.convert_to_tensor(logits)
    precise_logits = math_ops.cast(logits, dtypes.float32) if (dtypes.as_dtype(
        logits.dtype) == dtypes.float16) else logits

    # Store label shape for result later.
    labels_static_shape = labels.get_shape()
    labels_shape = array_ops.shape(labels)
    static_shapes_fully_defined = (
        labels_static_shape.is_fully_defined() and
        logits.get_shape()[:-1].is_fully_defined())
    if logits.get_shape().ndims is not None and logits.get_shape().ndims == 0:
      raise ValueError(
          "Logits cannot be scalars - received shape %s." % logits.get_shape())
    if logits.get_shape().ndims is not None and (
        labels_static_shape.ndims is not None and
        labels_static_shape.ndims != logits.get_shape().ndims - 1):
      raise ValueError("Rank mismatch: Rank of labels (received %s) should "
                       "equal rank of logits minus 1 (received %s)." %
                       (labels_static_shape.ndims, logits.get_shape().ndims))
    if (static_shapes_fully_defined and
        labels_static_shape != logits.get_shape()[:-1]):
      raise ValueError("Shape mismatch: The shape of labels (received %s) "
                       "should equal the shape of logits except for the last "
                       "dimension (received %s)." % (labels_static_shape,
                                                     logits.get_shape()))
    # Check if no reshapes are required.
    if logits.get_shape().ndims == 2:
      cost, _ = gen_nn_ops.sparse_softmax_cross_entropy_with_logits(
          precise_logits, labels, name=name)
      if logits.dtype == dtypes.float16:
        return math_ops.cast(cost, dtypes.float16)
      else:
        return cost

    # Perform a check of the dynamic shapes if the static shapes are not fully
    # defined.
    shape_checks = []
    if not static_shapes_fully_defined:
      shape_checks.append(
          check_ops.assert_equal(
              array_ops.shape(labels),
              array_ops.shape(logits)[:-1]))
    with ops.control_dependencies(shape_checks):
      # Reshape logits to 2 dim, labels to 1 dim.
      num_classes = array_ops.shape(logits)[array_ops.rank(logits) - 1]
      precise_logits = array_ops.reshape(precise_logits, [-1, num_classes])
      labels = array_ops.reshape(labels, [-1])
      # The second output tensor contains the gradients.  We use it in
      # _CrossEntropyGrad() in nn_grad but not here.
      cost, _ = gen_nn_ops.sparse_softmax_cross_entropy_with_logits(
          precise_logits, labels, name=name)
      cost = array_ops.reshape(cost, labels_shape)
      cost.set_shape(labels_static_shape)
      if logits.dtype == dtypes.float16:
        return math_ops.cast(cost, dtypes.float16)
      else:
        return cost


@tf_export("nn.sparse_softmax_cross_entropy_with_logits", v1=[])
def sparse_softmax_cross_entropy_with_logits_v2(labels, logits, name=None):
  """Computes sparse softmax cross entropy between `logits` and `labels`.

  Measures the probability error in discrete classification tasks in which the
  classes are mutually exclusive (each entry is in exactly one class).  For
  example, each CIFAR-10 image is labeled with one and only one label: an image
  can be a dog or a truck, but not both.

  **NOTE:**  For this operation, the probability of a given label is considered
  exclusive.  That is, soft classes are not allowed, and the `labels` vector
  must provide a single specific index for the true class for each row of
  `logits` (each minibatch entry).  For soft softmax classification with
  a probability distribution for each entry, see
  `softmax_cross_entropy_with_logits_v2`.

  **WARNING:** This op expects unscaled logits, since it performs a `softmax`
  on `logits` internally for efficiency.  Do not call this op with the
  output of `softmax`, as it will produce incorrect results.

  A common use case is to have logits of shape
  `[batch_size, num_classes]` and have labels of shape
  `[batch_size]`, but higher dimensions are supported, in which
  case the `dim`-th dimension is assumed to be of size `num_classes`.
  `logits` must have the dtype of `float16`, `float32`, or `float64`, and
  `labels` must have the dtype of `int32` or `int64`.

  **Note that to avoid confusion, it is required to pass only named arguments to
  this function.**

  Args:
    labels: `Tensor` of shape `[d_0, d_1, ..., d_{r-1}]` (where `r` is rank of
      `labels` and result) and dtype `int32` or `int64`. Each entry in `labels`
      must be an index in `[0, num_classes)`. Other values will raise an
      exception when this op is run on CPU, and return `NaN` for corresponding
      loss and gradient rows on GPU.
    logits: Unscaled log probabilities of shape `[d_0, d_1, ..., d_{r-1},
      num_classes]` and dtype `float16`, `float32`, or `float64`.
    name: A name for the operation (optional).

  Returns:
    A `Tensor` of the same shape as `labels` and of the same type as `logits`
    with the softmax cross entropy loss.

  Raises:
    ValueError: If logits are scalars (need to have rank >= 1) or if the rank
      of the labels is not equal to the rank of the logits minus one.
  """
  return sparse_softmax_cross_entropy_with_logits(
      labels=labels, logits=logits, name=name)


@tf_export("nn.avg_pool", v1=["nn.avg_pool_v2"])
def avg_pool_v2(input, ksize, strides, padding, data_format=None, name=None):  # pylint: disable=redefined-builtin
  """Performs the avg pooling on the input.

  Each entry in `output` is the mean of the corresponding size `ksize`
  window in `value`.

  Args:
    input:  Tensor of rank N+2, of shape `[batch_size] + input_spatial_shape +
      [num_channels]` if `data_format` does not start with "NC" (default), or
      `[batch_size, num_channels] + input_spatial_shape` if data_format starts
      with "NC". Pooling happens over the spatial dimensions only.
    ksize: An int or list of `ints` that has length `1`, `N` or `N+2`. The size
      of the window for each dimension of the input tensor.
    strides: An int or list of `ints` that has length `1`, `N` or `N+2`. The
      stride of the sliding window for each dimension of the input tensor.
    padding: A string, either `'VALID'` or `'SAME'`. The padding algorithm. See
      the "returns" section of `tf.nn.convolution` for details.
    data_format: A string. Specifies the channel dimension. For N=1 it can be
      either "NWC" (default) or "NCW", for N=2 it can be either "NHWC" (default)
      or "NCHW" and for N=3 either "NDHWC" (default) or "NCDHW".
    name: Optional name for the operation.

  Returns:
    A `Tensor` of format specified by `data_format`.
    The average pooled output tensor.
  """
  if input.shape is not None:
    n = len(input.shape) - 2
  elif data_format is not None:
    n = len(data_format) - 2
  else:
    raise ValueError(
        "The input must have a rank or a data format must be given.")
  if not 1 <= n <= 3:
    raise ValueError(
        "Input tensor must be of rank 3, 4 or 5 but was {}.".format(n + 2))

  if data_format is None:
    channel_index = n + 1
  else:
    channel_index = 1 if data_format.startswith("NC") else n + 1

  ksize = _get_sequence(ksize, n, channel_index, "ksize")
  strides = _get_sequence(strides, n, channel_index, "strides")

  avg_pooling_ops = {
      1: avg_pool1d,
      2: gen_nn_ops.avg_pool,
      3: gen_nn_ops.avg_pool3d
  }

  op = avg_pooling_ops[n]
  return op(
      input,
      ksize=ksize,
      strides=strides,
      padding=padding,
      data_format=data_format,
      name=name)


@tf_export(v1=["nn.avg_pool", "nn.avg_pool2d"])
def avg_pool(value, ksize, strides, padding, data_format="NHWC",
             name=None, input=None):  # pylint: disable=redefined-builtin
  """Performs the average pooling on the input.

  Each entry in `output` is the mean of the corresponding size `ksize`
  window in `value`.

  Args:
    value: A 4-D `Tensor` of shape `[batch, height, width, channels]` and type
      `float32`, `float64`, `qint8`, `quint8`, or `qint32`.
    ksize: An int or list of `ints` that has length `1`, `2` or `4`. The size of
      the window for each dimension of the input tensor.
    strides: An int or list of `ints` that has length `1`, `2` or `4`. The
      stride of the sliding window for each dimension of the input tensor.
    padding: A string, either `'VALID'` or `'SAME'`. The padding algorithm.
      See the "returns" section of `tf.nn.convolution` for details.
    data_format: A string. 'NHWC' and 'NCHW' are supported.
    name: Optional name for the operation.
    input: Alias for value.

  Returns:
    A `Tensor` with the same type as `value`.  The average pooled output tensor.
  """
  with ops.name_scope(name, "AvgPool", [value]) as name:
    value = deprecation.deprecated_argument_lookup(
        "input", input, "value", value)

    if data_format is None:
      data_format = "NHWC"
    channel_index = 1 if data_format.startswith("NC") else 3

    ksize = _get_sequence(ksize, 2, channel_index, "ksize")
    strides = _get_sequence(strides, 2, channel_index, "strides")

    return gen_nn_ops.avg_pool(
        value,
        ksize=ksize,
        strides=strides,
        padding=padding,
        data_format=data_format,
        name=name)


@tf_export("nn.avg_pool2d", v1=[])
def avg_pool2d(input, ksize, strides, padding, data_format="NHWC", name=None):  # pylint: disable=redefined-builtin
  """Performs the average pooling on the input.

  Each entry in `output` is the mean of the corresponding size `ksize`
  window in `value`.

  Args:
    input: A 4-D `Tensor` of shape `[batch, height, width, channels]` and type
      `float32`, `float64`, `qint8`, `quint8`, or `qint32`.
    ksize: An int or list of `ints` that has length `1`, `2` or `4`. The size of
      the window for each dimension of the input tensor.
    strides: An int or list of `ints` that has length `1`, `2` or `4`. The
      stride of the sliding window for each dimension of the input tensor.
    padding: A string, either `'VALID'` or `'SAME'`. The padding algorithm.
      See the "returns" section of `tf.nn.convolution` for details.
    data_format: A string. 'NHWC' and 'NCHW' are supported.
    name: Optional name for the operation.

  Returns:
    A `Tensor` with the same type as `value`.  The average pooled output tensor.
  """
  with ops.name_scope(name, "AvgPool2D", [input]) as name:
    if data_format is None:
      data_format = "NHWC"
    channel_index = 1 if data_format.startswith("NC") else 3

    ksize = _get_sequence(ksize, 2, channel_index, "ksize")
    strides = _get_sequence(strides, 2, channel_index, "strides")

    return gen_nn_ops.avg_pool(
        input,
        ksize=ksize,
        strides=strides,
        padding=padding,
        data_format=data_format,
        name=name)


@tf_export("nn.avg_pool1d")
def avg_pool1d(input, ksize, strides, padding, data_format="NWC", name=None):  # pylint: disable=redefined-builtin
  """Performs the average pooling on the input.

  Each entry in `output` is the mean of the corresponding size `ksize`
  window in `value`.

  Note internally this op reshapes and uses the underlying 2d operation.

  Args:
    input: A 3-D `Tensor` of the format specified by `data_format`.
    ksize: An int or list of `ints` that has length `1` or `3`. The size of the
      window for each dimension of the input tensor.
    strides: An int or list of `ints` that has length `1` or `3`. The stride of
      the sliding window for each dimension of the input tensor.
    padding: A string, either `'VALID'` or `'SAME'`. The padding algorithm. See
      the "returns" section of `tf.nn.convolution` for details.
    data_format: An optional string from: "NWC", "NCW". Defaults to "NWC".
    name: A name for the operation (optional).

  Returns:
    A `Tensor` of format specified by `data_format`.
    The max pooled output tensor.
  """
  with ops.name_scope(name, "AvgPool1D", [input]) as name:
    if data_format is None:
      data_format = "NWC"
    channel_index = 1 if data_format.startswith("NC") else 2
    ksize = [1] + _get_sequence(ksize, 1, channel_index, "ksize")
    strides = [1] + _get_sequence(strides, 1, channel_index, "strides")

    expanding_dim = 1 if data_format == "NWC" else 2
    data_format = "NHWC" if data_format == "NWC" else "NCHW"

    input = array_ops.expand_dims_v2(input, expanding_dim)
    result = gen_nn_ops.avg_pool(
        input,
        ksize=ksize,
        strides=strides,
        padding=padding,
        data_format=data_format,
        name=name)
    return array_ops.squeeze(result, expanding_dim)


@tf_export("nn.avg_pool3d")
def avg_pool3d(input, ksize, strides, padding, data_format="NDHWC", name=None):  # pylint: disable=redefined-builtin
  """Performs the average pooling on the input.

  Each entry in `output` is the mean of the corresponding size `ksize`
  window in `value`.

  Args:
    input: A 5-D `Tensor` of shape `[batch, height, width, channels]` and type
      `float32`, `float64`, `qint8`, `quint8`, or `qint32`.
    ksize: An int or list of `ints` that has length `1`, `3` or `5`. The size of
      the window for each dimension of the input tensor.
    strides: An int or list of `ints` that has length `1`, `3` or `5`. The
      stride of the sliding window for each dimension of the input tensor.
    padding: A string, either `'VALID'` or `'SAME'`. The padding algorithm.
      See the "returns" section of `tf.nn.convolution` for details.
    data_format: A string. 'NDHWC' and 'NCDHW' are supported.
    name: Optional name for the operation.

  Returns:
    A `Tensor` with the same type as `value`.  The average pooled output tensor.
  """
  with ops.name_scope(name, "AvgPool3D", [input]) as name:
    if data_format is None:
      data_format = "NDHWC"
    channel_index = 1 if data_format.startswith("NC") else 3

    ksize = _get_sequence(ksize, 3, channel_index, "ksize")
    strides = _get_sequence(strides, 3, channel_index, "strides")

    return gen_nn_ops.avg_pool3d(
        input,
        ksize=ksize,
        strides=strides,
        padding=padding,
        data_format=data_format,
        name=name)


# pylint: disable=redefined-builtin
@tf_export("nn.max_pool", v1=["nn.max_pool_v2"])
def max_pool_v2(input, ksize, strides, padding, data_format=None, name=None):
  """Performs the max pooling on the input.

  Args:
    input:  Tensor of rank N+2, of shape `[batch_size] + input_spatial_shape +
      [num_channels]` if `data_format` does not start with "NC" (default), or
      `[batch_size, num_channels] + input_spatial_shape` if data_format starts
      with "NC". Pooling happens over the spatial dimensions only.
    ksize: An int or list of `ints` that has length `1`, `N` or `N+2`. The size
      of the window for each dimension of the input tensor.
    strides: An int or list of `ints` that has length `1`, `N` or `N+2`. The
      stride of the sliding window for each dimension of the input tensor.
    padding: A string, either `'VALID'` or `'SAME'`. The padding algorithm. See
      the "returns" section of `tf.nn.convolution` for details.
    data_format: A string. Specifies the channel dimension. For N=1 it can be
      either "NWC" (default) or "NCW", for N=2 it can be either "NHWC" (default)
      or "NCHW" and for N=3 either "NDHWC" (default) or "NCDHW".
    name: Optional name for the operation.

  Returns:
    A `Tensor` of format specified by `data_format`.
    The max pooled output tensor.
  """
  if input.shape is not None:
    n = len(input.shape) - 2
  elif data_format is not None:
    n = len(data_format) - 2
  else:
    raise ValueError(
        "The input must have a rank or a data format must be given.")
  if not 1 <= n <= 3:
    raise ValueError(
        "Input tensor must be of rank 3, 4 or 5 but was {}.".format(n + 2))

  if data_format is None:
    channel_index = n + 1
  else:
    channel_index = 1 if data_format.startswith("NC") else n + 1

  ksize = _get_sequence(ksize, n, channel_index, "ksize")
  strides = _get_sequence(strides, n, channel_index, "strides")

  max_pooling_ops = {
      1: max_pool1d,
      2: gen_nn_ops.max_pool,
      3: gen_nn_ops.max_pool3d
  }

  op = max_pooling_ops[n]
  return op(
      input,
      ksize=ksize,
      strides=strides,
      padding=padding,
      data_format=data_format,
      name=name)
# pylint: enable=redefined-builtin


@tf_export(v1=["nn.max_pool"])
def max_pool(value,
             ksize,
             strides,
             padding,
             data_format="NHWC",
             name=None,
             input=None):  # pylint: disable=redefined-builtin
  """Performs the max pooling on the input.

  Args:
    value: A 4-D `Tensor` of the format specified by `data_format`.
    ksize: An int or list of `ints` that has length `1`, `2` or `4`.
      The size of the window for each dimension of the input tensor.
    strides: An int or list of `ints` that has length `1`, `2` or `4`.
      The stride of the sliding window for each dimension of the input tensor.
    padding: A string, either `'VALID'` or `'SAME'`. The padding algorithm.
      See the "returns" section of `tf.nn.convolution` for details.
    data_format: A string. 'NHWC', 'NCHW' and 'NCHW_VECT_C' are supported.
    name: Optional name for the operation.
    input: Alias for value.

  Returns:
    A `Tensor` of format specified by `data_format`.
    The max pooled output tensor.
  """
  value = deprecation.deprecated_argument_lookup("input", input, "value", value)
  with ops.name_scope(name, "MaxPool", [value]) as name:
    if data_format is None:
      data_format = "NHWC"
    channel_index = 1 if data_format.startswith("NC") else 3

    ksize = _get_sequence(ksize, 2, channel_index, "ksize")
    strides = _get_sequence(strides, 2, channel_index, "strides")
    if ((np.isscalar(ksize) and ksize == 0) or
        (isinstance(ksize,
                    (list, tuple, np.ndarray)) and any(v == 0 for v in ksize))):
      raise ValueError("ksize cannot be zero.")

    return gen_nn_ops.max_pool(
        value,
        ksize=ksize,
        strides=strides,
        padding=padding,
        data_format=data_format,
        name=name)


# pylint: disable=redefined-builtin
@tf_export("nn.max_pool1d")
def max_pool1d(input, ksize, strides, padding, data_format="NWC", name=None):
  """Performs the max pooling on the input.

  Note internally this op reshapes and uses the underlying 2d operation.

  Args:
    input: A 3-D `Tensor` of the format specified by `data_format`.
    ksize: An int or list of `ints` that has length `1` or `3`. The size of the
      window for each dimension of the input tensor.
    strides: An int or list of `ints` that has length `1` or `3`. The stride of
      the sliding window for each dimension of the input tensor.
    padding: A string, either `'VALID'` or `'SAME'`. The padding algorithm. See
      the "returns" section of `tf.nn.convolution` for details.
    data_format: An optional string from: "NWC", "NCW". Defaults to "NWC".
    name: A name for the operation (optional).

  Returns:
    A `Tensor` of format specified by `data_format`.
    The max pooled output tensor.
  """
  with ops.name_scope(name, "MaxPool1d", [input]) as name:
    if data_format is None:
      data_format = "NWC"
    channel_index = 1 if data_format.startswith("NC") else 2
    ksize = [1] + _get_sequence(ksize, 1, channel_index, "ksize")
    strides = [1] + _get_sequence(strides, 1, channel_index, "strides")

    expanding_dim = 1 if data_format == "NWC" else 2
    data_format = "NHWC" if data_format == "NWC" else "NCHW"

    input = array_ops.expand_dims_v2(input, expanding_dim)
    result = gen_nn_ops.max_pool(
        input,
        ksize=ksize,
        strides=strides,
        padding=padding,
        data_format=data_format,
        name=name)
    return array_ops.squeeze(result, expanding_dim)
# pylint: enable=redefined-builtin


# pylint: disable=redefined-builtin
@tf_export("nn.max_pool2d")
def max_pool2d(input, ksize, strides, padding, data_format="NHWC", name=None):
  """Performs the max pooling on the input.

  Args:
    input: A 4-D `Tensor` of the format specified by `data_format`.
    ksize: An int or list of `ints` that has length `1`, `2` or `4`. The size of
      the window for each dimension of the input tensor.
    strides: An int or list of `ints` that has length `1`, `2` or `4`. The
      stride of the sliding window for each dimension of the input tensor.
    padding: A string, either `'VALID'` or `'SAME'`. The padding algorithm. See
      the "returns" section of `tf.nn.convolution` for details.
    data_format: A string. 'NHWC', 'NCHW' and 'NCHW_VECT_C' are supported.
    name: Optional name for the operation.

  Returns:
    A `Tensor` of format specified by `data_format`.
    The max pooled output tensor.
  """
  with ops.name_scope(name, "MaxPool2d", [input]) as name:
    if data_format is None:
      data_format = "NHWC"
    channel_index = 1 if data_format.startswith("NC") else 3

    ksize = _get_sequence(ksize, 2, channel_index, "ksize")
    strides = _get_sequence(strides, 2, channel_index, "strides")

    return gen_nn_ops.max_pool(
        input,
        ksize=ksize,
        strides=strides,
        padding=padding,
        data_format=data_format,
        name=name)
# pylint: enable=redefined-builtin


# pylint: disable=redefined-builtin
@tf_export("nn.max_pool3d")
def max_pool3d(input, ksize, strides, padding, data_format="NDHWC", name=None):
  """Performs the max pooling on the input.

  Args:
    input: A 5-D `Tensor` of the format specified by `data_format`.
    ksize: An int or list of `ints` that has length `1`, `3` or `5`. The size of
      the window for each dimension of the input tensor.
    strides: An int or list of `ints` that has length `1`, `3` or `5`. The
      stride of the sliding window for each dimension of the input tensor.
    padding: A string, either `'VALID'` or `'SAME'`. The padding algorithm. See
      the "returns" section of `tf.nn.convolution` for details.
    data_format: An optional string from: "NDHWC", "NCDHW". Defaults to "NDHWC".
      The data format of the input and output data. With the default format
      "NDHWC", the data is stored in the order of: [batch, in_depth, in_height,
        in_width, in_channels]. Alternatively, the format could be "NCDHW", the
      data storage order is: [batch, in_channels, in_depth, in_height,
        in_width].
    name: A name for the operation (optional).

  Returns:
    A `Tensor` of format specified by `data_format`.
    The max pooled output tensor.
  """
  with ops.name_scope(name, "MaxPool3D", [input]) as name:
    if data_format is None:
      data_format = "NDHWC"
    channel_index = 1 if data_format.startswith("NC") else 4

    ksize = _get_sequence(ksize, 3, channel_index, "ksize")
    strides = _get_sequence(strides, 3, channel_index, "strides")

    return gen_nn_ops.max_pool3d(
        input,
        ksize=ksize,
        strides=strides,
        padding=padding,
        data_format=data_format,
        name=name)
# pylint: enable=redefined-builtin


@tf_export("nn.max_pool_with_argmax", v1=[])
def max_pool_with_argmax_v2(
    input,  # pylint: disable=redefined-builtin
    ksize,
    strides,
    padding,
    data_format="NHWC",
    output_dtype=dtypes.int64,
    include_batch_in_index=False,
    name=None):
  """Performs max pooling on the input and outputs both max values and indices.

  The indices in `argmax` are flattened, so that a maximum value at position
  `[b, y, x, c]` becomes flattened index: `(y * width + x) * channels + c` if
  `include_batch_in_index` is False;
  `((b * height + y) * width + x) * channels + c`
  if `include_batch_in_index` is True.

  The indices returned are always in `[0, height) x [0, width)` before
  flattening, even if padding is involved and the mathematically correct answer
  is outside (either negative or too large).  This is a bug, but fixing it is
  difficult to do in a safe backwards compatible way, especially due to
  flattening.

  Args:
    input: A `Tensor`. Must be one of the following types: `float32`, `float64`,
      `int32`, `uint8`, `int16`, `int8`, `int64`, `bfloat16`, `uint16`, `half`,
      `uint32`, `uint64`.
      4-D with shape `[batch, height, width, channels]`.  Input to pool over.
    ksize: An int or list of `ints` that has length `1`, `2` or `4`.
      The size of the window for each dimension of the input tensor.
    strides: An int or list of `ints` that has length `1`, `2` or `4`.
      The stride of the sliding window for each dimension of the
      input tensor.
    padding: A `string` from: `"SAME", "VALID"`.
      The type of padding algorithm to use.
    data_format: An optional `string`, must be set to `"NHWC"`. Defaults to
      `"NHWC"`.
      Specify the data format of the input and output data.
    output_dtype: An optional `tf.DType` from: `tf.int32, tf.int64`.
      Defaults to `tf.int64`.
      The dtype of the returned argmax tensor.
    include_batch_in_index: An optional `boolean`. Defaults to `False`.
      Whether to include batch dimension in flattened index of `argmax`.
    name: A name for the operation (optional).

  Returns:
    A tuple of `Tensor` objects (output, argmax).

    output: A `Tensor`. Has the same type as `input`.
    argmax: A `Tensor` of type `output_dtype`.
  """

  if data_format != "NHWC":
    raise ValueError("Data formats other than 'NHWC' are not yet supported")

  ksize = _get_sequence(ksize, 2, 3, "ksize")
  strides = _get_sequence(strides, 2, 3, "strides")

  return gen_nn_ops.max_pool_with_argmax(
      input=input,
      ksize=ksize,
      strides=strides,
      padding=padding,
      Targmax=output_dtype,
      include_batch_in_index=include_batch_in_index,
      name=name)


@tf_export(v1=["nn.max_pool_with_argmax"])
def max_pool_with_argmax_v1(  # pylint: disable=missing-docstring,invalid-name
    input,  # pylint: disable=redefined-builtin
    ksize,
    strides,
    padding,
    data_format="NHWC",
    Targmax=None,
    name=None,
    output_dtype=None,
    include_batch_in_index=False):
  if data_format != "NHWC":
    raise ValueError("Data formats other than 'NHWC' are not yet supported")

  Targmax = deprecated_argument_lookup(
      "output_dtype", output_dtype, "Targmax", Targmax)
  if Targmax is None:
    Targmax = dtypes.int64
  return gen_nn_ops.max_pool_with_argmax(
      input=input,
      ksize=ksize,
      strides=strides,
      padding=padding,
      Targmax=Targmax,
      include_batch_in_index=include_batch_in_index,
      name=name)


max_pool_with_argmax_v1.__doc__ = gen_nn_ops.max_pool_with_argmax.__doc__


@ops.RegisterStatistics("Conv3D", "flops")
def _calc_conv3d_flops(graph, node):
  """Calculates the compute resources needed for Conv3D."""
  input_shape = graph_util.tensor_shape_from_node_def_name(graph, node.input[0])
  input_shape.assert_is_fully_defined()
  filter_shape = graph_util.tensor_shape_from_node_def_name(
      graph, node.input[1])
  filter_shape.assert_is_fully_defined()
  output_shape = graph_util.tensor_shape_from_node_def_name(graph, node.name)
  output_shape.assert_is_fully_defined()
  filter_time = int(filter_shape[0])
  filter_height = int(filter_shape[1])
  filter_width = int(filter_shape[2])
  filter_in_depth = int(filter_shape[3])
  output_count = np.prod(output_shape.as_list(), dtype=np.int64)
  return ops.OpStats("flops", (output_count * filter_in_depth * filter_time *
                               filter_height * filter_width * 2))


@ops.RegisterStatistics("Conv2D", "flops")
def _calc_conv_flops(graph, node):
  """Calculates the compute resources needed for Conv2D."""
  input_shape = graph_util.tensor_shape_from_node_def_name(graph, node.input[0])
  input_shape.assert_is_fully_defined()
  filter_shape = graph_util.tensor_shape_from_node_def_name(
      graph, node.input[1])
  filter_shape.assert_is_fully_defined()
  output_shape = graph_util.tensor_shape_from_node_def_name(graph, node.name)
  output_shape.assert_is_fully_defined()
  filter_height = int(filter_shape[0])
  filter_width = int(filter_shape[1])
  filter_in_depth = int(filter_shape[2])
  output_count = np.prod(output_shape.as_list(), dtype=np.int64)
  return ops.OpStats(
      "flops",
      (output_count * filter_in_depth * filter_height * filter_width * 2))


@ops.RegisterStatistics("DepthwiseConv2dNative", "flops")
def _calc_depthwise_conv_flops(graph, node):
  """Calculates the compute resources needed for DepthwiseConv2dNative."""
  input_shape = graph_util.tensor_shape_from_node_def_name(graph, node.input[0])
  input_shape.assert_is_fully_defined()
  filter_shape = graph_util.tensor_shape_from_node_def_name(
      graph, node.input[1])
  filter_shape.assert_is_fully_defined()
  output_shape = graph_util.tensor_shape_from_node_def_name(graph, node.name)
  output_shape.assert_is_fully_defined()
  filter_height = int(filter_shape[0])
  filter_width = int(filter_shape[1])
  output_count = np.prod(output_shape.as_list(), dtype=np.int64)
  return ops.OpStats("flops", (output_count * filter_height * filter_width * 2))


@ops.RegisterStatistics("BiasAdd", "flops")
def _calc_bias_add_flops(graph, node):
  """Calculates the computing needed for BiasAdd."""
  input_shape = graph_util.tensor_shape_from_node_def_name(graph, node.input[0])
  input_shape.assert_is_fully_defined()
  input_count = np.prod(input_shape.as_list())
  return ops.OpStats("flops", input_count)


@tf_export(v1=["nn.xw_plus_b"])
def xw_plus_b(x, weights, biases, name=None):  # pylint: disable=invalid-name
  """Computes matmul(x, weights) + biases.

  Args:
    x: a 2D tensor.  Dimensions typically: batch, in_units
    weights: a 2D tensor.  Dimensions typically: in_units, out_units
    biases: a 1D tensor.  Dimensions: out_units
    name: A name for the operation (optional).  If not specified
      "xw_plus_b" is used.

  Returns:
    A 2-D Tensor computing matmul(x, weights) + biases.
    Dimensions typically: batch, out_units.
  """
  with ops.name_scope(name, "xw_plus_b", [x, weights, biases]) as name:
    x = ops.convert_to_tensor(x, name="x")
    weights = ops.convert_to_tensor(weights, name="weights")
    biases = ops.convert_to_tensor(biases, name="biases")
    mm = math_ops.matmul(x, weights)
    return bias_add(mm, biases, name=name)


def xw_plus_b_v1(x, weights, biases, name=None):
  """Computes matmul(x, weights) + biases.

  This is a deprecated version of that will soon be removed.

  Args:
    x: a 2D tensor.  Dimensions typically: batch, in_units
    weights: a 2D tensor.  Dimensions typically: in_units, out_units
    biases: a 1D tensor.  Dimensions: out_units
    name: A name for the operation (optional).  If not specified
      "xw_plus_b_v1" is used.

  Returns:
    A 2-D Tensor computing matmul(x, weights) + biases.
    Dimensions typically: batch, out_units.
  """
  with ops.name_scope(name, "xw_plus_b_v1", [x, weights, biases]) as name:
    x = ops.convert_to_tensor(x, name="x")
    weights = ops.convert_to_tensor(weights, name="weights")
    biases = ops.convert_to_tensor(biases, name="biases")
    mm = math_ops.matmul(x, weights)
    return bias_add_v1(mm, biases, name=name)


def _get_noise_shape(x, noise_shape):
  # If noise_shape is none return immediately.
  if noise_shape is None:
    return array_ops.shape(x)

  try:
    # Best effort to figure out the intended shape.
    # If not possible, let the op to handle it.
    # In eager mode exception will show up.
    noise_shape_ = tensor_shape.as_shape(noise_shape)
  except (TypeError, ValueError):
    return noise_shape

  if x.shape.dims is not None and len(x.shape.dims) == len(noise_shape_.dims):
    new_dims = []
    for i, dim in enumerate(x.shape.dims):
      if noise_shape_.dims[i].value is None and dim.value is not None:
        new_dims.append(dim.value)
      else:
        new_dims.append(noise_shape_.dims[i].value)
    return tensor_shape.TensorShape(new_dims)

  return noise_shape


@tf_export(v1=["nn.dropout"])
@deprecation.deprecated_args(None, "Please use `rate` instead of `keep_prob`. "
                             "Rate should be set to `rate = 1 - keep_prob`.",
                             "keep_prob")
def dropout(x, keep_prob=None, noise_shape=None, seed=None, name=None,
            rate=None):
  """Computes dropout.

  For each element of `x`, with probability `rate`, outputs `0`, and otherwise
  scales up the input by `1 / (1-rate)`. The scaling is such that the expected
  sum is unchanged.

  By default, each element is kept or dropped independently.  If `noise_shape`
  is specified, it must be
  [broadcastable](http://docs.scipy.org/doc/numpy/user/basics.broadcasting.html)
  to the shape of `x`, and only dimensions with `noise_shape[i] == shape(x)[i]`
  will make independent decisions.  For example, if `shape(x) = [k, l, m, n]`
  and `noise_shape = [k, 1, 1, n]`, each batch and channel component will be
  kept independently and each row and column will be kept or not kept together.

  Args:
    x: A floating point tensor.
    keep_prob: (deprecated) A deprecated alias for `(1-rate)`.
    noise_shape: A 1-D `Tensor` of type `int32`, representing the
      shape for randomly generated keep/drop flags.
    seed: A Python integer. Used to create random seeds. See
      `tf.random.set_seed` for behavior.
    name: A name for this operation (optional).
    rate: A scalar `Tensor` with the same type as `x`. The probability that each
      element of `x` is discarded.

  Returns:
    A Tensor of the same shape of `x`.

  Raises:
    ValueError: If `rate` is not in `[0, 1)` or if `x` is not a floating
      point tensor.
  """
  try:
    keep = 1. - keep_prob if keep_prob is not None else None
  except TypeError:
    raise ValueError("keep_prob must be a floating point number or Tensor "
                     "(got %r)" % keep_prob)

  rate = deprecation.deprecated_argument_lookup(
      "rate", rate,
      "keep_prob", keep)

  if rate is None:
    raise ValueError("You must provide a rate to dropout.")

  return dropout_v2(x, rate, noise_shape=noise_shape, seed=seed, name=name)


@tf_export("nn.dropout", v1=[])
def dropout_v2(x, rate, noise_shape=None, seed=None, name=None):
  """Computes dropout: randomly sets elements to zero to prevent overfitting.

  Note: The behavior of dropout has changed between TensorFlow 1.x and 2.x.
  When converting 1.x code, please use named arguments to ensure behavior stays
  consistent.

  See also: `tf.keras.layers.Dropout` for a dropout layer.

  [Dropout](https://arxiv.org/abs/1207.0580) is useful for regularizing DNN
  models. Inputs elements are randomly set to zero (and the other elements are
  rescaled). This encourages each node to be independently useful, as it cannot
  rely on the output of other nodes.

  More precisely: With probability `rate` elements of `x` are set to `0`.
  The remaining elements are scaled up by `1.0 / (1 - rate)`, so that the
  expected value is preserved.

  >>> tf.random.set_seed(0)
  >>> x = tf.ones([3,5])
  >>> tf.nn.dropout(x, rate = 0.5, seed = 1).numpy()
  array([[2., 0., 0., 2., 2.],
       [2., 2., 2., 2., 2.],
       [2., 0., 2., 0., 2.]], dtype=float32)

  >>> tf.random.set_seed(0)
  >>> x = tf.ones([3,5])
  >>> tf.nn.dropout(x, rate = 0.8, seed = 1).numpy()
  array([[0., 0., 0., 5., 5.],
       [0., 5., 0., 5., 0.],
       [5., 0., 5., 0., 5.]], dtype=float32)

  >>> tf.nn.dropout(x, rate = 0.0) == x
  <tf.Tensor: shape=(3, 5), dtype=bool, numpy=
    array([[ True,  True,  True,  True,  True],
           [ True,  True,  True,  True,  True],
           [ True,  True,  True,  True,  True]])>


  By default, each element is kept or dropped independently.  If `noise_shape`
  is specified, it must be
  [broadcastable](http://docs.scipy.org/doc/numpy/user/basics.broadcasting.html)
  to the shape of `x`, and only dimensions with `noise_shape[i] == shape(x)[i]`
  will make independent decisions. This is useful for dropping whole
  channels from an image or sequence. For example:

  >>> tf.random.set_seed(0)
  >>> x = tf.ones([3,10])
  >>> tf.nn.dropout(x, rate = 2/3, noise_shape=[1,10], seed=1).numpy()
  array([[0., 0., 0., 3., 3., 0., 3., 3., 3., 0.],
       [0., 0., 0., 3., 3., 0., 3., 3., 3., 0.],
       [0., 0., 0., 3., 3., 0., 3., 3., 3., 0.]], dtype=float32)

  Args:
    x: A floating point tensor.
    rate: A scalar `Tensor` with the same type as x. The probability
      that each element is dropped. For example, setting rate=0.1 would drop
      10% of input elements.
    noise_shape: A 1-D `Tensor` of type `int32`, representing the
      shape for randomly generated keep/drop flags.
    seed: A Python integer. Used to create random seeds. See
      `tf.random.set_seed` for behavior.
    name: A name for this operation (optional).

  Returns:
    A Tensor of the same shape of `x`.

  Raises:
    ValueError: If `rate` is not in `[0, 1)` or if `x` is not a floating point
      tensor. `rate=1` is disallowed, because theoutput would be all zeros,
      which is likely not what was intended.
  """
  with ops.name_scope(name, "dropout", [x]) as name:
    is_rate_number = isinstance(rate, numbers.Real)
    if is_rate_number and (rate < 0 or rate >= 1):
      raise ValueError("rate must be a scalar tensor or a float in the "
                       "range [0, 1), got %g" % rate)
    x = ops.convert_to_tensor(x, name="x")
    x_dtype = x.dtype
    if not x_dtype.is_floating:
      raise ValueError("x has to be a floating point tensor since it's going "
                       "to be scaled. Got a %s tensor instead." % x_dtype)
    is_executing_eagerly = context.executing_eagerly()
    if not tensor_util.is_tensor(rate):
      if is_rate_number:
        keep_prob = 1 - rate
        scale = 1 / keep_prob
        scale = ops.convert_to_tensor(scale, dtype=x_dtype)
        ret = gen_math_ops.mul(x, scale)
      else:
        raise ValueError("rate is neither scalar nor scalar tensor %r" % rate)
    else:
      rate.get_shape().assert_has_rank(0)
      rate_dtype = rate.dtype
      if rate_dtype != x_dtype:
        if not rate_dtype.is_compatible_with(x_dtype):
          raise ValueError(
              "Tensor dtype %s is incomptaible with Tensor dtype %s: %r" %
              (x_dtype.name, rate_dtype.name, rate))
        rate = gen_math_ops.cast(rate, x_dtype, name="rate")
      one_tensor = constant_op.constant(1, dtype=x_dtype)
      ret = gen_math_ops.real_div(x, gen_math_ops.sub(one_tensor, rate))

    noise_shape = _get_noise_shape(x, noise_shape)
    # Sample a uniform distribution on [0.0, 1.0) and select values larger
    # than rate.
    #
    # NOTE: Random uniform can only generate 2^23 floats on [1.0, 2.0)
    # and subtract 1.0.
    random_tensor = random_ops.random_uniform(
        noise_shape, seed=seed, dtype=x_dtype)
    # NOTE: if (1.0 + rate) - 1 is equal to rate, then that float is selected,
    # hence a >= comparison is used.
    keep_mask = random_tensor >= rate
    ret = gen_math_ops.mul(ret, gen_math_ops.cast(keep_mask, x_dtype))
    if not is_executing_eagerly:
      ret.set_shape(x.get_shape())
    return ret


@tf_export("math.top_k", "nn.top_k")
def top_k(input, k=1, sorted=True, name=None):  # pylint: disable=redefined-builtin
  """Finds values and indices of the `k` largest entries for the last dimension.

  If the input is a vector (rank=1), finds the `k` largest entries in the vector
  and outputs their values and indices as vectors.  Thus `values[j]` is the
  `j`-th largest entry in `input`, and its index is `indices[j]`.

  For matrices (resp. higher rank input), computes the top `k` entries in each
  row (resp. vector along the last dimension).  Thus,

      values.shape = indices.shape = input.shape[:-1] + [k]

  If two elements are equal, the lower-index element appears first.

  Args:
    input: 1-D or higher `Tensor` with last dimension at least `k`.
    k: 0-D `int32` `Tensor`.  Number of top elements to look for along the last
      dimension (along each row for matrices).
    sorted: If true the resulting `k` elements will be sorted by the values in
      descending order.
    name: Optional name for the operation.

  Returns:
    values: The `k` largest elements along each last dimensional slice.
    indices: The indices of `values` within the last dimension of `input`.
  """
  return gen_nn_ops.top_kv2(input, k=k, sorted=sorted, name=name)


def nth_element(input, n, reverse=False, name=None):  # pylint: disable=redefined-builtin
  r"""Finds values of the `n`-th smallest value for the last dimension.

  Note that n is zero-indexed.

  If the input is a vector (rank-1), finds the entries which is the nth-smallest
  value in the vector and outputs their values as scalar tensor.

  For matrices (resp. higher rank input), computes the entries which is the
  nth-smallest value in each row (resp. vector along the last dimension). Thus,

      values.shape = input.shape[:-1]

  Args:
    input: 1-D or higher `Tensor` with last dimension at least `n+1`.
    n: A `Tensor` of type `int32`.
      0-D. Position of sorted vector to select along the last dimension (along
      each row for matrices). Valid range of n is `[0, input.shape[:-1])`
    reverse: An optional `bool`. Defaults to `False`.
      When set to True, find the nth-largest value in the vector and vice
      versa.
    name: A name for the operation (optional).

  Returns:
    A `Tensor`. Has the same type as `input`.
    The `n`-th order statistic along each last dimensional slice.
  """
  return gen_nn_ops.nth_element(input, n, reverse=reverse, name=name)


@tf_export(v1=["nn.fractional_max_pool"])
@deprecation.deprecated(date=None, instructions="`seed2` and `deterministic` "
                        "args are deprecated.  Use fractional_max_pool_v2.")
def fractional_max_pool(value,
                        pooling_ratio,
                        pseudo_random=False,
                        overlapping=False,
                        deterministic=False,
                        seed=0,
                        seed2=0,
                        name=None):   # pylint: disable=redefined-builtin
  r"""Performs fractional max pooling on the input.

  This is a deprecated version of `fractional_max_pool`.

  Fractional max pooling is slightly different than regular max pooling.  In
  regular max pooling, you downsize an input set by taking the maximum value of
  smaller N x N subsections of the set (often 2x2), and try to reduce the set by
  a factor of N, where N is an integer.  Fractional max pooling, as you might
  expect from the word "fractional", means that the overall reduction ratio N
  does not have to be an integer.

  The sizes of the pooling regions are generated randomly but are fairly
  uniform.  For example, let's look at the height dimension, and the constraints
  on the list of rows that will be pool boundaries.

  First we define the following:

  1.  input_row_length : the number of rows from the input set
  2.  output_row_length : which will be smaller than the input
  3.  alpha = input_row_length / output_row_length : our reduction ratio
  4.  K = floor(alpha)
  5.  row_pooling_sequence : this is the result list of pool boundary rows

  Then, row_pooling_sequence should satisfy:

  1.  a[0] = 0 : the first value of the sequence is 0
  2.  a[end] = input_row_length : the last value of the sequence is the size
  3.  K <= (a[i+1] - a[i]) <= K+1 : all intervals are K or K+1 size
  4.  length(row_pooling_sequence) = output_row_length+1

  Args:
    value: A `Tensor`. 4-D with shape `[batch, height, width, channels]`.
    pooling_ratio: A list of `floats` that has length >= 4.  Pooling ratio for
      each dimension of `value`, currently only supports row and col dimension
      and should be >= 1.0. For example, a valid pooling ratio looks like [1.0,
      1.44, 1.73, 1.0]. The first and last elements must be 1.0 because we don't
      allow pooling on batch and channels dimensions.  1.44 and 1.73 are pooling
      ratio on height and width dimensions respectively.
    pseudo_random: An optional `bool`.  Defaults to `False`. When set to `True`,
      generates the pooling sequence in a pseudorandom fashion, otherwise, in a
      random fashion. Check (Graham, 2015) for difference between
      pseudorandom and random.
    overlapping: An optional `bool`.  Defaults to `False`.  When set to `True`,
      it means when pooling, the values at the boundary of adjacent pooling
      cells are used by both cells. For example:
      `index  0  1  2  3  4`
      `value  20 5  16 3  7`
      If the pooling sequence is [0, 2, 4], then 16, at index 2 will be used
      twice.  The result would be [20, 16] for fractional max pooling.
    deterministic: An optional `bool`.  Deprecated; use `fractional_max_pool_v2`
      instead.
    seed: An optional `int`.  Defaults to `0`.  If set to be non-zero, the
      random number generator is seeded by the given seed.  Otherwise it is
      seeded by a random seed.
    seed2: An optional `int`.  Deprecated; use `fractional_max_pool_v2` instead.
    name: A name for the operation (optional).

  Returns:
  A tuple of `Tensor` objects (`output`, `row_pooling_sequence`,
  `col_pooling_sequence`).
    output: Output `Tensor` after fractional max pooling.  Has the same type as
      `value`.
    row_pooling_sequence: A `Tensor` of type `int64`.
    col_pooling_sequence: A `Tensor` of type `int64`.

  References:
    Fractional Max-Pooling:
      [Graham, 2015](https://arxiv.org/abs/1412.6071)
      ([pdf](https://arxiv.org/pdf/1412.6071.pdf))
  """
  return gen_nn_ops.fractional_max_pool(value, pooling_ratio, pseudo_random,
                                        overlapping, deterministic, seed, seed2,
                                        name)


@tf_export("nn.fractional_max_pool", v1=[])
def fractional_max_pool_v2(value,
                           pooling_ratio,
                           pseudo_random=False,
                           overlapping=False,
                           seed=0,
                           name=None):  # pylint: disable=redefined-builtin
  r"""Performs fractional max pooling on the input.

  Fractional max pooling is slightly different than regular max pooling.  In
  regular max pooling, you downsize an input set by taking the maximum value of
  smaller N x N subsections of the set (often 2x2), and try to reduce the set by
  a factor of N, where N is an integer.  Fractional max pooling, as you might
  expect from the word "fractional", means that the overall reduction ratio N
  does not have to be an integer.

  The sizes of the pooling regions are generated randomly but are fairly
  uniform.  For example, let's look at the height dimension, and the constraints
  on the list of rows that will be pool boundaries.

  First we define the following:

  1.  input_row_length : the number of rows from the input set
  2.  output_row_length : which will be smaller than the input
  3.  alpha = input_row_length / output_row_length : our reduction ratio
  4.  K = floor(alpha)
  5.  row_pooling_sequence : this is the result list of pool boundary rows

  Then, row_pooling_sequence should satisfy:

  1.  a[0] = 0 : the first value of the sequence is 0
  2.  a[end] = input_row_length : the last value of the sequence is the size
  3.  K <= (a[i+1] - a[i]) <= K+1 : all intervals are K or K+1 size
  4.  length(row_pooling_sequence) = output_row_length+1

  Args:
    value: A `Tensor`. 4-D with shape `[batch, height, width, channels]`.
    pooling_ratio: An int or list of `ints` that has length `1`, `2` or `4`.
      Pooling ratio for each dimension of `value`, currently only supports row
      and col dimension and should be >= 1.0. For example, a valid pooling ratio
      looks like [1.0, 1.44, 1.73, 1.0]. The first and last elements must be 1.0
      because we don't allow pooling on batch and channels dimensions.  1.44 and
      1.73 are pooling ratio on height and width dimensions respectively.
    pseudo_random: An optional `bool`.  Defaults to `False`. When set to `True`,
      generates the pooling sequence in a pseudorandom fashion, otherwise, in a
      random fashion. Check paper (Graham, 2015) for difference between
      pseudorandom and random.
    overlapping: An optional `bool`.  Defaults to `False`.  When set to `True`,
      it means when pooling, the values at the boundary of adjacent pooling
      cells are used by both cells. For example:
      `index  0  1  2  3  4`
      `value  20 5  16 3  7`
      If the pooling sequence is [0, 2, 4], then 16, at index 2 will be used
      twice.  The result would be [20, 16] for fractional max pooling.
    seed: An optional `int`.  Defaults to `0`.  If set to be non-zero, the
      random number generator is seeded by the given seed.  Otherwise it is
      seeded by a random seed.
    name: A name for the operation (optional).

  Returns:
  A tuple of `Tensor` objects (`output`, `row_pooling_sequence`,
  `col_pooling_sequence`).
    output: Output `Tensor` after fractional max pooling.  Has the same type as
      `value`.
    row_pooling_sequence: A `Tensor` of type `int64`.
    col_pooling_sequence: A `Tensor` of type `int64`.

  References:
    Fractional Max-Pooling:
      [Graham, 2015](https://arxiv.org/abs/1412.6071)
      ([pdf](https://arxiv.org/pdf/1412.6071.pdf))
  """
  pooling_ratio = _get_sequence(pooling_ratio, 2, 3, "pooling_ratio")

  if seed == 0:
    return gen_nn_ops.fractional_max_pool(value, pooling_ratio, pseudo_random,
                                          overlapping, deterministic=False,
                                          seed=0, seed2=0, name=name)
  else:
    seed1, seed2 = random_seed.get_seed(seed)
    return gen_nn_ops.fractional_max_pool(value, pooling_ratio, pseudo_random,
                                          overlapping, deterministic=True,
                                          seed=seed1, seed2=seed2, name=name)


@tf_export(v1=["nn.fractional_avg_pool"])
@deprecation.deprecated(date=None, instructions="`seed2` and `deterministic` "
                        "args are deprecated.  Use fractional_avg_pool_v2.")
def fractional_avg_pool(value,
                        pooling_ratio,
                        pseudo_random=False,
                        overlapping=False,
                        deterministic=False,
                        seed=0,
                        seed2=0,
                        name=None):  # pylint: disable=redefined-builtin
  r"""Performs fractional average pooling on the input.

  This is a deprecated version of `fractional_avg_pool`.

  Fractional average pooling is similar to Fractional max pooling in the pooling
  region generation step. The only difference is that after pooling regions are
  generated, a mean operation is performed instead of a max operation in each
  pooling region.

  Args:
    value: A `Tensor`. 4-D with shape `[batch, height, width, channels]`.
    pooling_ratio: A list of `floats` that has length >= 4.  Pooling ratio for
      each dimension of `value`, currently only supports row and col dimension
      and should be >= 1.0. For example, a valid pooling ratio looks like [1.0,
      1.44, 1.73, 1.0]. The first and last elements must be 1.0 because we don't
      allow pooling on batch and channels dimensions.  1.44 and 1.73 are pooling
      ratio on height and width dimensions respectively.
    pseudo_random: An optional `bool`.  Defaults to `False`. When set to `True`,
      generates the pooling sequence in a pseudorandom fashion, otherwise, in a
      random fashion. Check paper (Graham, 2015) for difference between
      pseudorandom and random.
    overlapping: An optional `bool`.  Defaults to `False`.  When set to `True`,
      it means when pooling, the values at the boundary of adjacent pooling
      cells are used by both cells. For example:
      `index  0  1  2  3  4`
      `value  20 5  16 3  7`
      If the pooling sequence is [0, 2, 4], then 16, at index 2 will be used
      twice.  The result would be [20, 16] for fractional avg pooling.
    deterministic: An optional `bool`.  Deprecated; use `fractional_avg_pool_v2`
      instead.
    seed: An optional `int`.  Defaults to `0`.  If set to be non-zero, the
      random number generator is seeded by the given seed.  Otherwise it is
      seeded by a random seed.
    seed2: An optional `int`.  Deprecated; use `fractional_avg_pool_v2` instead.
    name: A name for the operation (optional).

  Returns:
  A tuple of `Tensor` objects (`output`, `row_pooling_sequence`,
  `col_pooling_sequence`).
    output: Output `Tensor` after fractional avg pooling.  Has the same type as
      `value`.
    row_pooling_sequence: A `Tensor` of type `int64`.
    col_pooling_sequence: A `Tensor` of type `int64`.

  References:
    Fractional Max-Pooling:
      [Graham, 2015](https://arxiv.org/abs/1412.6071)
      ([pdf](https://arxiv.org/pdf/1412.6071.pdf))
  """
  return gen_nn_ops.fractional_avg_pool(value, pooling_ratio, pseudo_random,
                                        overlapping, deterministic, seed, seed2,
                                        name=name)


@tf_export("nn.fractional_avg_pool", v1=[])
def fractional_avg_pool_v2(value,
                           pooling_ratio,
                           pseudo_random=False,
                           overlapping=False,
                           seed=0,
                           name=None):  # pylint: disable=redefined-builtin
  r"""Performs fractional average pooling on the input.

  Fractional average pooling is similar to Fractional max pooling in the pooling
  region generation step. The only difference is that after pooling regions are
  generated, a mean operation is performed instead of a max operation in each
  pooling region.

  Args:
    value: A `Tensor`. 4-D with shape `[batch, height, width, channels]`.
    pooling_ratio: A list of `floats` that has length >= 4.  Pooling ratio for
      each dimension of `value`, currently only supports row and col dimension
      and should be >= 1.0. For example, a valid pooling ratio looks like [1.0,
      1.44, 1.73, 1.0]. The first and last elements must be 1.0 because we don't
      allow pooling on batch and channels dimensions.  1.44 and 1.73 are pooling
      ratio on height and width dimensions respectively.
    pseudo_random: An optional `bool`.  Defaults to `False`. When set to `True`,
      generates the pooling sequence in a pseudorandom fashion, otherwise, in a
      random fashion. Check paper (Graham, 2015) for difference between
      pseudorandom and random.
    overlapping: An optional `bool`.  Defaults to `False`.  When set to `True`,
      it means when pooling, the values at the boundary of adjacent pooling
      cells are used by both cells. For example:
      `index  0  1  2  3  4`
      `value  20 5  16 3  7`
      If the pooling sequence is [0, 2, 4], then 16, at index 2 will be used
      twice.  The result would be [20, 16] for fractional avg pooling.
    seed: An optional `int`.  Defaults to `0`.  If set to be non-zero, the
      random number generator is seeded by the given seed.  Otherwise it is
      seeded by a random seed.
    name: A name for the operation (optional).

  Returns:
  A tuple of `Tensor` objects (`output`, `row_pooling_sequence`,
  `col_pooling_sequence`).
    output: Output `Tensor` after fractional avg pooling.  Has the same type as
      `value`.
    row_pooling_sequence: A `Tensor` of type `int64`.
    col_pooling_sequence: A `Tensor` of type `int64`.

  References:
    Fractional Max-Pooling:
      [Graham, 2015](https://arxiv.org/abs/1412.6071)
      ([pdf](https://arxiv.org/pdf/1412.6071.pdf))
  """
  if seed == 0:
    return gen_nn_ops.fractional_avg_pool(value, pooling_ratio, pseudo_random,
                                          overlapping, deterministic=False,
                                          seed=0, seed2=0, name=name)
  else:
    seed1, seed2 = random_seed.get_seed(seed)
    return gen_nn_ops.fractional_avg_pool(value, pooling_ratio, pseudo_random,
                                          overlapping, deterministic=True,
                                          seed=seed1, seed2=seed2, name=name)


@ops.RegisterStatistics("Dilation2D", "flops")
def _calc_dilation2d_flops(graph, node):
  """Calculates the compute resources needed for Dilation2D."""
  input_shape = graph_util.tensor_shape_from_node_def_name(graph, node.input[0])
  input_shape.assert_is_fully_defined()
  filter_shape = graph_util.tensor_shape_from_node_def_name(
      graph, node.input[1])
  filter_shape.assert_is_fully_defined()
  output_shape = graph_util.tensor_shape_from_node_def_name(graph, node.name)
  output_shape.assert_is_fully_defined()
  filter_height = int(filter_shape[0])
  filter_width = int(filter_shape[1])
  output_count = np.prod(output_shape.as_list(), dtype=np.int64)
  return ops.OpStats("flops", (output_count * filter_height * filter_width * 2))


@tf_export(v1=["nn.erosion2d"])
def erosion2d(value, kernel, strides, rates, padding, name=None):
  """Computes the grayscale erosion of 4-D `value` and 3-D `kernel` tensors.

  The `value` tensor has shape `[batch, in_height, in_width, depth]` and the
  `kernel` tensor has shape `[kernel_height, kernel_width, depth]`, i.e.,
  each input channel is processed independently of the others with its own
  structuring function. The `output` tensor has shape
  `[batch, out_height, out_width, depth]`. The spatial dimensions of the
  output tensor depend on the `padding` algorithm. We currently only support the
  default "NHWC" `data_format`.

  In detail, the grayscale morphological 2-D erosion is given by:

      output[b, y, x, c] =
         min_{dy, dx} value[b,
                            strides[1] * y - rates[1] * dy,
                            strides[2] * x - rates[2] * dx,
                            c] -
                      kernel[dy, dx, c]

  Duality: The erosion of `value` by the `kernel` is equal to the negation of
  the dilation of `-value` by the reflected `kernel`.

  Args:
    value: A `Tensor`. 4-D with shape `[batch, in_height, in_width, depth]`.
    kernel: A `Tensor`. Must have the same type as `value`.
      3-D with shape `[kernel_height, kernel_width, depth]`.
    strides: A list of `ints` that has length `>= 4`.
      1-D of length 4. The stride of the sliding window for each dimension of
      the input tensor. Must be: `[1, stride_height, stride_width, 1]`.
    rates: A list of `ints` that has length `>= 4`.
      1-D of length 4. The input stride for atrous morphological dilation.
      Must be: `[1, rate_height, rate_width, 1]`.
    padding: A `string` from: `"SAME", "VALID"`.
      The type of padding algorithm to use.
    name: A name for the operation (optional). If not specified "erosion2d"
      is used.

  Returns:
    A `Tensor`. Has the same type as `value`.
    4-D with shape `[batch, out_height, out_width, depth]`.

  Raises:
    ValueError: If the `value` depth does not match `kernel`' shape, or if
      padding is other than `'VALID'` or `'SAME'`.
  """
  with ops.name_scope(name, "erosion2d", [value, kernel]) as name:
    # Reduce erosion to dilation by duality.
    return math_ops.negative(
        gen_nn_ops.dilation2d(
            input=math_ops.negative(value),
            filter=array_ops.reverse_v2(kernel, [0, 1]),
            strides=strides,
            rates=rates,
            padding=padding,
            name=name))


@tf_export("nn.erosion2d", v1=[])
def erosion2d_v2(value,
                 filters,
                 strides,
                 padding,
                 data_format,
                 dilations,
                 name=None):
  """Computes the grayscale erosion of 4-D `value` and 3-D `filters` tensors.

  The `value` tensor has shape `[batch, in_height, in_width, depth]` and the
  `filters` tensor has shape `[filters_height, filters_width, depth]`, i.e.,
  each input channel is processed independently of the others with its own
  structuring function. The `output` tensor has shape
  `[batch, out_height, out_width, depth]`. The spatial dimensions of the
  output tensor depend on the `padding` algorithm. We currently only support the
  default "NHWC" `data_format`.

  In detail, the grayscale morphological 2-D erosion is given by:

      output[b, y, x, c] =
         min_{dy, dx} value[b,
                            strides[1] * y - dilations[1] * dy,
                            strides[2] * x - dilations[2] * dx,
                            c] -
                      filters[dy, dx, c]

  Duality: The erosion of `value` by the `filters` is equal to the negation of
  the dilation of `-value` by the reflected `filters`.

  Args:
    value: A `Tensor`. 4-D with shape `[batch, in_height, in_width, depth]`.
    filters: A `Tensor`. Must have the same type as `value`.
      3-D with shape `[filters_height, filters_width, depth]`.
    strides: A list of `ints` that has length `>= 4`.
      1-D of length 4. The stride of the sliding window for each dimension of
      the input tensor. Must be: `[1, stride_height, stride_width, 1]`.
    padding: A `string` from: `"SAME", "VALID"`.
      The type of padding algorithm to use.
    data_format: A `string`, only `"NHWC"` is currently supported.
    dilations: A list of `ints` that has length `>= 4`.
      1-D of length 4. The input stride for atrous morphological dilation.
      Must be: `[1, rate_height, rate_width, 1]`.
    name: A name for the operation (optional). If not specified "erosion2d"
      is used.

  Returns:
    A `Tensor`. Has the same type as `value`.
    4-D with shape `[batch, out_height, out_width, depth]`.

  Raises:
    ValueError: If the `value` depth does not match `filters`' shape, or if
      padding is other than `'VALID'` or `'SAME'`.
  """
  if data_format != "NHWC":
    raise ValueError("Data formats other than NHWC are not yet supported")

  with ops.name_scope(name, "erosion2d", [value, filters]) as name:
    # Reduce erosion to dilation by duality.
    return math_ops.negative(
        gen_nn_ops.dilation2d(
            input=math_ops.negative(value),
            filter=array_ops.reverse_v2(filters, [0, 1]),
            strides=strides,
            rates=dilations,
            padding=padding,
            name=name))


@tf_export(v1=["math.in_top_k", "nn.in_top_k"])
def in_top_k(predictions, targets, k, name=None):
  r"""Says whether the targets are in the top `K` predictions.

  This outputs a `batch_size` bool array, an entry `out[i]` is `true` if the
  prediction for the target class is finite (not inf, -inf, or nan) and among
  the top `k` predictions among all predictions for example `i`. Note that the
  behavior of `InTopK` differs from the `TopK` op in its handling of ties; if
  multiple classes have the same prediction value and straddle the top-`k`
  boundary, all of those classes are considered to be in the top `k`.

  More formally, let

    \\(predictions_i\\) be the predictions for all classes for example `i`,
    \\(targets_i\\) be the target class for example `i`,
    \\(out_i\\) be the output for example `i`,

  $$out_i = predictions_{i, targets_i} \in TopKIncludingTies(predictions_i)$$

  Args:
    predictions: A `Tensor` of type `float32`.
      A `batch_size` x `classes` tensor.
    targets: A `Tensor`. Must be one of the following types: `int32`, `int64`.
      A `batch_size` vector of class ids.
    k: An `int`. Number of top elements to look at for computing precision.
    name: A name for the operation (optional).

  Returns:
    A `Tensor` of type `bool`. Computed Precision at `k` as a `bool Tensor`.
  """
  with ops.name_scope(name, "in_top_k"):
    return gen_nn_ops.in_top_kv2(predictions, targets, k, name=name)


@tf_export("math.in_top_k", "nn.in_top_k", v1=[])
def in_top_k_v2(targets, predictions, k, name=None):
  return in_top_k(predictions, targets, k, name)


in_top_k_v2.__doc__ = in_top_k.__doc__


tf_export(v1=["nn.quantized_avg_pool"])(gen_nn_ops.quantized_avg_pool)
tf_export(v1=["nn.quantized_conv2d"])(gen_nn_ops.quantized_conv2d)
tf_export(v1=["nn.quantized_relu_x"])(gen_nn_ops.quantized_relu_x)
tf_export(v1=["nn.quantized_max_pool"])(gen_nn_ops.quantized_max_pool)<|MERGE_RESOLUTION|>--- conflicted
+++ resolved
@@ -1111,7 +1111,6 @@
         spatial_dims=spatial_dims,
         data_format=data_format,
         fused=fused)
-<<<<<<< HEAD
 
   def _build_op_non_atrous(self, _, padding):
     return _Convolution(
@@ -1120,20 +1119,6 @@
         padding=padding,
         data_format=self.data_format,
         strides=self.strides,
-        name=self.name)
-
-  def _build_op_atrous(self, _, padding):
-=======
-
-  def _build_op_non_atrous(self, _, padding):
->>>>>>> 4de5de05
-    return _Convolution(
-        self.input_shape,
-        filter_shape=self.filter_shape,
-        padding=padding,
-        data_format=self.data_format,
-        strides=self.strides,
-        dilation_rate=self.dilation_rate,
         name=self.name)
 
   def _build_op_atrous(self, _, padding):
