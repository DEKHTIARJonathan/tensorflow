--- conflicted
+++ resolved
@@ -24,14 +24,9 @@
 from tensorflow.python.framework import dtypes
 from tensorflow.python.keras import backend
 from tensorflow.python.keras.engine import base_layer_utils
-<<<<<<< HEAD
-from tensorflow.python.platform import tf_logging
-from tensorflow.python.training.experimental import loss_scale as loss_scale_module
-=======
 from tensorflow.python.keras.mixed_precision.experimental import loss_scale as keras_loss_scale_module
 from tensorflow.python.keras.utils import generic_utils
 from tensorflow.python.platform import tf_logging
->>>>>>> f2e4407a
 from tensorflow.python.training.experimental import mixed_precision_global_state
 from tensorflow.python.util.tf_export import keras_export
 
@@ -47,11 +42,6 @@
 
   A dtype policy determines dtype-related aspects of a layer, such as its
   computation and variable dtypes. Each layer has a policy. Policies can be
-<<<<<<< HEAD
-  passed to the 'dtype' argument of layer constructors, or a global policy can
-  be set with 'tf.keras.mixed_precision.experimental.set_policy'. A layer will
-  default to the global policy if no policy is passed to it's constructor.
-=======
   passed to the `dtype` argument of layer constructors, or a global policy can
   be set with `tf.keras.mixed_precision.experimental.set_policy`. A layer will
   default to the global policy if no policy is passed to it's constructor.
@@ -60,21 +50,12 @@
   variable dtype, which will typically be float32. In this case, we refer to the
   singular dtype as the layer's dtype, which can be queried by the property
   `tf.keras.layers.Layer.dtype`.
->>>>>>> f2e4407a
 
   When mixed precision training is used, most layers will instead have a float16
   or bfloat16 compute dtype and a float32 variable dtype, and so the layer does
   not have a single dtype. See [this
   link](https://docs.nvidia.com/deeplearning/sdk/mixed-precision-training/index.html)
   for more information on mixed precision training. When the variable dtype does
-<<<<<<< HEAD
-  not match the computation dtype, variables will be automatically casted to the
-  computation dtype to avoid type errors.
-
-  Policies also have a `tf.train.experimental.LossScale` instance, which is used
-  by `tf.keras.Model`s to performance loss scaling. Loss scaling is only done by
-  Models in `Model.fit` and `Model.train_on_batch`. Layers which are not Models
-=======
   not match the compute dtype, variables will be automatically casted to the
   compute dtype to avoid type errors. In this case,
   `tf.keras.layers.Layer.dtype` refers to the variable dtype, not the compute
@@ -85,7 +66,6 @@
   scaling is a technique used with mixed precision to avoid numerical underflow
   in float16 gradients. Loss scaling is only done by Models in `Model.fit`,
   `Model.train_on_batch`, and similar methods. Layers which are not Models
->>>>>>> f2e4407a
   ignore the loss scale.
 
   Policies are constructed by passing a string to the constructor, e.g.
@@ -100,17 +80,6 @@
       used by default. 'mixed_bfloat16' does no loss scaling by default, as loss
       scaling is unnecessary with bfloat16.
 
-<<<<<<< HEAD
-  ### How to use mixed precision in layers with Policies
-
-  To use mixed precision in a model, the 'mixed_float16' policy can
-  be used. `tf.keras.mixed_precision.experimental.set_policy` can be used to set
-  the default policy for layers if no policy is passed to them. For example:
-
-  ```python
-  tf.keras.mixed_precision.experimental.set_policy('mixed_float16')
-  model = tf.keras.models.Sequential(
-=======
   ### How to use mixed precision in a Keras model
 
   To use mixed precision in a Keras model, the `'mixed_float16'` or
@@ -121,7 +90,6 @@
   ```python
   tf.keras.mixed_precision.experimental.set_policy('mixed_float16')
   model = tf.keras.models.Sequential([
->>>>>>> f2e4407a
       tf.keras.layers.Input((100,)),
       # Dense layers use global policy of 'mixed_float16', which does
       # computations in float16 while keeping variables in float32.
@@ -129,14 +97,9 @@
       tf.keras.layers.Dense(10),
       # Softmax should be done in float32 for numeric stability. We pass
       # dtype='float32' to use float32 instead of the global policy.
-<<<<<<< HEAD
-      tf.keras.layers.Activation('Softmax', dtype='float32')
-  )
-=======
       tf.keras.layers.Activation('softmax', dtype='float32')
   ])
   model.compile(...)
->>>>>>> f2e4407a
   model.fit(...)  # Train `model`
   ```
 
@@ -145,23 +108,14 @@
 
   ```python
   policy = tf.keras.mixed_precision.experimental.Policy('mixed_float16')
-<<<<<<< HEAD
-  model = tf.keras.models.Sequential(
-=======
   model = tf.keras.models.Sequential([
->>>>>>> f2e4407a
       tf.keras.layers.Input((100,)),
       tf.keras.layers.Dense(10, dtype=policy),
       tf.keras.layers.Dense(10, dtype=policy),
       # Softmax should be done in float32 for numeric stability.
-<<<<<<< HEAD
-      tf.keras.layers.Activation('Softmax', dtype='float32')
-  )
-=======
       tf.keras.layers.Activation('softmax', dtype='float32')
   ])
   model.compile(...)
->>>>>>> f2e4407a
   model.fit(...)  # Train `model`
   ```
 
@@ -173,17 +127,6 @@
   `'mixed_bfloat16'`, no loss scaling is done and loss scaling never needs to be
   manually applied.
 
-<<<<<<< HEAD
-  Note the 'mixed_float16' policy will apply loss scaling by default in
-  `Model.fit` and `Model.train_on_batch`. If neither method is used (e.g., a
-  custom training loop is used) and 'mixed_float16' is used, the loss scale must
-  be manually applied. See
-  `tf.keras.mixed_precision.experimental.LossScaleOptimizer` for details. For
-  'mixed_bfloat16', no loss scaling is done and loss scaling never needs to be
-  manually applied.
-
-  ### The deprecated "infer" policy
-=======
   ### How to use float64 in a Keras model
 
   Using float64 is similar to mixed precision. Either the global policy can be
@@ -203,7 +146,6 @@
   model.compile(...)
   model.fit(...)  # Train `model`
   ```
->>>>>>> f2e4407a
 
   ### How a layer uses its policy's compute dtype
 
@@ -283,37 +225,17 @@
 
   ### The deprecated "infer" policy
 
-<<<<<<< HEAD
-  Similarly to "infer", there is a deprecated "infer_with_float32_vars" policy
-  that infers the compute dtype, but not the variable dtype. Once a layer with
-  an "infer_with_float32_vars" policy is called for the first time, the layer's
-  policy will change to "<dtype>_with_float32_vars", where <dtype> is the dtype
-  of the first input. These policies force variables in float32.
-
-  Warning: Policies ending in "_with_float32_vars" will be removed in TensorFlow
-  2.1. Please use "mixed_float16" or "mixed_bfloat16" instead.
-=======
   In addition to the above mentioned policies, a policy can also be "infer".
   This Policy is deprecated, and it is not recommended. When a layer has an
   infer policy, it will infer the computation and variable dtype from the first
   input the first time the layer is called. Once the layer is called for the
   first time, the layer's policy will change to the dtype of the first input.
->>>>>>> f2e4407a
 
   In TensorFlow 1, only the "infer" policy is available.
   """
   # TODO(reedwm): Replace link in above docstring with a version that is more
   # TensorFlow-specific, and that also mentions bfloat16.
 
-<<<<<<< HEAD
-  # If True, warn when a policy is created whose name ends in
-  # "_with_float32_vars". We always want to warn when a user creates such a
-  # policy, but when the TensorFlow creates a policy, it suppresses the warning
-  # by setting this to False when creating the policy.
-  _warn_about_float32_vars = True
-
-=======
->>>>>>> f2e4407a
   def __init__(self, name, loss_scale=USE_DEFAULT):
     """Constructs the policy.
 
@@ -332,21 +254,12 @@
           precision training.
         * 'infer' (deprecated): Infer the compute and variable dtype from the
           input dtype.
-<<<<<<< HEAD
-      loss_scale: A `tf.train.experimental.LossScale`, or a value convertible to
-        one such as "dynamic". Defaults to using no loss scaling unless `name`
-        is "mixed_float16", in which case this defaults to "dynamic". Only
-        `tf.keras.Model`s, not layers, use the loss scale, and it is only used
-        during `Model.fit` or `Model.train_on_batch`.
-
-=======
       loss_scale: A `tf.mixed_precision.experimental.LossScale`, an int (which
       uses a `FixedLossScale`), or the string "dynamic" (which uses a
       `DynamicLossScale`). Defaults to using no loss scaling unless `name` is
       "mixed_float16", in which case this defaults to "dynamic". Only
       `tf.keras.Model`s, not layers, use the loss scale, and it is only used
       during `Model.fit`, `Model.train_on_batch`, and other similar methods.
->>>>>>> f2e4407a
     """
     if isinstance(name, dtypes.DType):
       raise TypeError("'name' must be a string, not a DType. "
@@ -356,38 +269,17 @@
     self._name = name
     self._compute_dtype, self._variable_dtype = self._parse_name(name)
 
-<<<<<<< HEAD
-    if name.endswith('_with_float32_vars') and self._warn_about_float32_vars:
-      warning = ("WARNING: The '%s' policy is deprecated and will be removed "
-                 "in TensorFlow 2.1." % name)
-      if name == 'infer_with_float32_vars':
-        warning += (" Please use the 'mixed_float16' or 'mixed_bfloat16' "
-                    "policy instead.")
-      elif name == 'float16_with_float32_vars':
-        warning += " Please use the 'mixed_float16' policy instead."
-      elif name == 'bfloat16_with_float32_vars':
-        warning += " Please use the 'mixed_bfloat16' policy instead."
-      tf_logging.warn(warning)
-
-    if loss_scale == USE_DEFAULT:
-      loss_scale = 'dynamic' if name == 'mixed_float16' else None
-=======
     if loss_scale == USE_DEFAULT:
       loss_scale = 'dynamic' if name == 'mixed_float16' else None
       self._using_default_loss_scale = True
     else:
       self._using_default_loss_scale = False
->>>>>>> f2e4407a
     if loss_scale and self._compute_dtype not in (None, 'float16'):
       tf_logging.warn('Creating a Policy with a loss scale is only useful for '
                       'float16 policies. You passed loss_scale=%r for policy '
                       '%s. Consider not passing any loss_scale instead.' %
                       (loss_scale, name))
-<<<<<<< HEAD
-    self._loss_scale = loss_scale_module.get(loss_scale)
-=======
     self._loss_scale = keras_loss_scale_module.get(loss_scale)
->>>>>>> f2e4407a
 
   def _parse_name(self, name):
     """Parses a Policy name into a compute and variable dtype.
@@ -398,8 +290,6 @@
     Returns:
       The (compute_dtype, variable_dtype) pair.
     """
-<<<<<<< HEAD
-=======
     if name.endswith('_float32_vars'):
       error_msg = ('Policies ending in \'_float32_vars\' have been removed '
                    'from TensorFlow.')
@@ -413,40 +303,10 @@
       error_msg += ' Got policy name: \'%s\'' % name
       raise ValueError(error_msg)
 
->>>>>>> f2e4407a
     if name == 'mixed_float16':
       return 'float16', 'float32'
     elif name == 'mixed_bfloat16':
       return 'bfloat16', 'float32'
-<<<<<<< HEAD
-
-    if name.endswith('_with_float32_vars'):
-      base_name = name[:-len('_with_float32_vars')]
-      float32_vars = True
-    else:
-      base_name = name
-      float32_vars = False
-
-    if base_name == 'infer':
-      base_dtype = None
-    else:
-      try:
-        base_dtype = dtypes.as_dtype(base_name).name
-      except TypeError:
-        error = ("Cannot convert value %s to a mixed precision Policy. "
-                 "Valid policies include include 'mixed_float16', "
-                 "'mixed_bfloat16', and the name of any dtype such as "
-                 "'float32'." % (name,))
-        if float32_vars:
-          error += (' The value %s ends with _with_float32_vars, but %s cannot '
-                    'be converted to a DType' % (name, base_name))
-        raise ValueError(error)
-
-    if float32_vars:
-      return base_dtype, 'float32'
-    else:
-      return base_dtype, base_dtype
-=======
     elif name == 'infer':
       return None, None
 
@@ -460,7 +320,6 @@
       # six.raise_from suppresses the original TypeError from being raised
       six.raise_from(ValueError(error), None)
     return dtype, dtype
->>>>>>> f2e4407a
 
   @property
   def variable_dtype(self):
@@ -521,11 +380,7 @@
     """Returns the loss scale of this Policy.
 
     Returns:
-<<<<<<< HEAD
-      A `tf.train.experimental.LossScale`, or None.
-=======
       A `tf.mixed_precision.experimental.LossScale`, or None.
->>>>>>> f2e4407a
     """
     return self._loss_scale
 
@@ -537,38 +392,6 @@
   def __repr__(self):
     return '<Policy "%s", loss_scale=%s>' % (self._name, self.loss_scale)
 
-<<<<<<< HEAD
-
-def with_input_dtype(policy, dtype):
-  """Copies "infer" `policy`, adding `dtype` to it.
-
-  Policy must be "infer" or "infer_float32_vars" (i.e., has no compute dtype).
-  Returns a new policy with compute dtype `dtype`. The returned policy's
-  variable dtype is also `dtype` if `policy` is "infer", and is `float32` if
-  `policy` is "infer_with_float32_vars".
-
-  Args:
-    policy: An "infer" or "infer_float32_vars" policy
-    dtype: The dtype of an input to a layer.
-
-  Returns:
-    A new policy copied from `policy`, but with compute dtype and maybe
-    variable_dtype set to `dtype`.
-  """
-  assert not policy.compute_dtype
-  dtype = dtypes.as_dtype(dtype).name
-  if policy.variable_dtype is None:
-    return Policy(dtype)
-  else:
-    # Policies without a compute dtype are either "infer" or
-    # "infer_with_float32_vars", so the variable_dtype must be float32 here.
-    assert policy.variable_dtype == 'float32'
-    try:
-      Policy._warn_about_float32_vars = False  # pylint: disable=protected-access
-      return Policy(dtype + '_with_float32_vars')
-    finally:
-      Policy._warn_about_float32_vars = True  # pylint: disable=protected-access
-=======
   def get_config(self):
     config = {
         'name': self.name
@@ -587,7 +410,6 @@
       config['loss_scale'] = keras_loss_scale_module.deserialize(
           config['loss_scale'], custom_objects=custom_objects)
     return cls(**config)
->>>>>>> f2e4407a
 
 
 # The current global policy in effect. If None, it means the current value of
