--- conflicted
+++ resolved
@@ -143,15 +143,6 @@
     self.assertTrue(adapter.has_partial_batch())
     self.assertEqual(adapter.partial_batch_size(), 2)
 
-<<<<<<< HEAD
-  @test_util.run_in_graph_and_eager_modes
-  def test_training_numpy(self):
-    if not context.executing_eagerly():
-      return  # Only test in eager.
-
-    self.model.compile(loss='sparse_categorical_crossentropy', optimizer='sgd')
-    self.model.fit(self.numpy_input, self.numpy_target, batch_size=5)
-=======
   def test_epochs(self):
     num_epochs = 3
     adapter = self.adapter_cls(
@@ -250,7 +241,6 @@
     model_1.predict([input_a_df])
     model_1.predict({'input_a': input_a_df})
     model_2.predict({'input_a': input_a_df, 'input_b': input_b_df})
->>>>>>> f2e4407a
 
   def test_can_handle(self):
     self.assertTrue(self.adapter_cls.can_handle(self.tensor_input))
@@ -265,19 +255,10 @@
     self.assertFalse(self.adapter_cls.can_handle(self.generator_input))
     self.assertFalse(self.adapter_cls.can_handle(self.sequence_input))
 
-<<<<<<< HEAD
-  @test_util.run_in_graph_and_eager_modes
+  @keras_parameterized.run_all_keras_modes(always_skip_v1=True)
   def test_training(self):
-    if not context.executing_eagerly():
-      return  # Only test EagerTensors.
-
-    self.model.compile(loss='sparse_categorical_crossentropy', optimizer='sgd')
-=======
-  @keras_parameterized.run_all_keras_modes(always_skip_v1=True)
-  def test_training(self):
-    self.model.compile(loss='sparse_categorical_crossentropy', optimizer='sgd',
-                       run_eagerly=testing_utils.should_run_eagerly())
->>>>>>> f2e4407a
+    self.model.compile(loss='sparse_categorical_crossentropy', optimizer='sgd',
+                       run_eagerly=testing_utils.should_run_eagerly())
     self.model.fit(self.tensor_input, self.tensor_target, batch_size=5)
 
   def test_size(self):
@@ -319,8 +300,6 @@
       # Check that each elements appears, and only once.
       self.assertAllClose(x, np.sort(second_epoch_data))
 
-<<<<<<< HEAD
-=======
   def test_batch_shuffle_correctness(self):
     with context.eager_mode():
       num_samples = 100
@@ -375,7 +354,6 @@
       # Check that each elements appears, and only once.
       self.assertAllClose(x, np.sort(second_epoch_data))
 
->>>>>>> f2e4407a
   @parameterized.named_parameters(
       ('batch_size_5', 5, None, 5),
       ('batch_size_50', 50, 4, 50),  # Sanity check: batch_size takes precedence
