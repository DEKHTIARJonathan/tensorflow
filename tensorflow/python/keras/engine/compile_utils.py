--- conflicted
+++ resolved
@@ -37,11 +37,7 @@
   def __init__(self, output_names=None):
     self._output_names = output_names
 
-<<<<<<< HEAD
-  def _build(self, y_pred):
-=======
   def build(self, y_pred):
->>>>>>> ca046652
     if self._output_names is None:
       # In Subclass API, output names like 'output_1' are used for
       # `Metric` names.
@@ -137,11 +133,7 @@
 
   def build(self, y_pred):
     """One-time setup of loss objects."""
-<<<<<<< HEAD
-    super(LossesContainer, self)._build(y_pred)
-=======
     super(LossesContainer, self).build(y_pred)
->>>>>>> ca046652
 
     self._losses = self._maybe_broadcast_to_outputs(y_pred, self._losses)
     self._losses = self._conform_to_outputs(y_pred, self._losses)
@@ -305,11 +297,7 @@
 
   def build(self, y_pred, y_true):
     """One-time setup of metric objects."""
-<<<<<<< HEAD
-    super(MetricsContainer, self)._build(y_pred)
-=======
     super(MetricsContainer, self).build(y_pred)
->>>>>>> ca046652
 
     self._metrics = self._maybe_broadcast_to_outputs(y_pred, self._metrics)
     self._metrics = self._conform_to_outputs(y_pred, self._metrics)
@@ -397,11 +385,7 @@
     sample_weight = self._conform_to_outputs(y_pred, sample_weight)
 
     if not self._built:
-<<<<<<< HEAD
-      self._build(y_pred, y_true)
-=======
       self.build(y_pred, y_true)
->>>>>>> ca046652
 
     y_pred = nest.flatten(y_pred)
     y_true = nest.flatten(y_true) if y_true is not None else []
