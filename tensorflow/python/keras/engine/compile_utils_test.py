--- conflicted
+++ resolved
@@ -245,8 +245,6 @@
     self.assertEqual(output_3_metric.name, 'output3_loss')
     self.assertEqual(output_3_metric.result().numpy(), 2.)
 
-<<<<<<< HEAD
-=======
   def test_mismatched_dtypes(self):
     y_t = constant_op.constant([1, 9, 2, -5], shape=(2, 2))
     y_p = constant_op.constant([4, 8, 12, 8],
@@ -340,7 +338,6 @@
     self.assertEqual(loss_metric.name, 'loss')
     self.assertAlmostEqual(loss_metric.result().numpy(), .125)
 
->>>>>>> ca046652
 
 class MetricsContainerTest(keras_parameterized.TestCase):
 
@@ -618,8 +615,6 @@
     self.assertEqual(mse_metric.name, 'output3_mse')
     self.assertEqual(mse_metric.result().numpy(), 4.)
 
-<<<<<<< HEAD
-=======
   def test_metrics_masking(self):
     metrics_container = compile_utils.MetricsContainer(
         metrics=['mae'], weighted_metrics=['mse'])
@@ -690,7 +685,6 @@
       self.assertEqual(metric.name, 'mean_squared_error')
       self.assertEqual(metric.result().numpy(), 1.)
 
->>>>>>> ca046652
 
 if __name__ == '__main__':
   ops.enable_eager_execution()
