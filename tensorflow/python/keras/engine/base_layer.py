--- conflicted
+++ resolved
@@ -780,8 +780,6 @@
         lambda s: tensor_spec.TensorSpec(dtype=dtype, shape=s),
         output_shape)
 
-<<<<<<< HEAD
-=======
   def _keras_tensor_symbolic_call(self, inputs, input_masks, args, kwargs):
     if self.dynamic:
       # We will use static shape inference to return symbolic tensors
@@ -852,7 +850,6 @@
     del scratch_graph
     return outputs
 
->>>>>>> ca046652
   @generic_utils.default
   def compute_mask(self, inputs, mask=None):  # pylint: disable=unused-argument
     """Computes an output mask tensor.
