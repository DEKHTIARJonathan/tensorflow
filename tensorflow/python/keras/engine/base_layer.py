--- conflicted
+++ resolved
@@ -149,129 +149,10 @@
   `Layer.dtype` property. The dtype is specified with the `dtype` constructor
   argument. In TensorFlow 2, the dtype defaults to `tf.keras.backend.floatx()`
   if no dtype is passed. `floatx()` itself defaults to "float32". Additionally,
-<<<<<<< HEAD
-  layers will cast their inputs to the layer's dtype in TensorFlow 2. For
-  example:
-
-  ```
-  x = tf.ones((4, 4, 4, 4), dtype='float64')
-  layer = tf.keras.layers.Conv2D(filters=4, kernel_size=2)
-  print(layer.dtype)  # float32
-
-  # `layer` casts it's inputs to layer.dtype, which is float32, and does
-  # computations in float32.
-  y = layer(x)
-  ```
-
-  Currently, only tensors in the first argument to the layer's `call` method are
-  casted. For example:
-
-  ```
-  class MyLayer(tf.keras.layers.Layer):
-    # Bug! `b` will not be casted.
-    def call(self, a, b):
-      return a + 1., b + 1.
-
-  a = tf.constant(1., dtype="float32")
-  b = tf.constant(1., dtype="float32")
-
-  layer = MyLayer(dtype="float64")
-  x, y = layer(a, b)
-  print(x.dtype)  # float64
-  print(y.dtype)  # float32. Not casted since `b` was not passed to first input
-  ```
-
-  It is recommended to accept tensors only in the first argument. This way,
-  all tensors are casted to the layer's dtype. `MyLayer` should therefore be
-  written as:
-
-  ```
-  class MyLayer(tf.keras.layers.Layer):
-    # Now, all tensor inputs will be casted.
-    def call(self, inputs):
-      a, b = inputs
-      return a + 1., b + 1.
-
-  a = tf.constant(1., dtype="float32")
-  b = tf.constant(1., dtype="float32")
-
-  layer = MyLayer(dtype="float64")
-  x, y = layer((a, b))
-  print(x.dtype)  # float64
-  print(y.dtype)  # float64.
-  ```
-
-  In a future minor release, tensors in other arguments may be casted as well.
-
-  Currently, other arguments are not automatically casted for
-  technical reasons, but this may change in a future minor release.
-
-  A layer subclass can prevent its inputs from being autocasted by passing
-  `autocast=False` to the layer constructor. For example:
-
-  ```
-  class MyLayer(tf.keras.layers.Layer):
-
-    def __init__(self, **kwargs):
-      kwargs['autocast']=False
-      super(MyLayer, self).__init__(**kwargs)
-
-    def call(self, inp):
-      return inp
-
-  x = tf.ones((4, 4, 4, 4), dtype='float64')
-  layer = MyLayer()
-  print(layer.dtype)  # float32.
-  y = layer(x)  # MyLayer will not cast inputs to it's dtype of float32
-  print(y.dtype)  # float64
-  ```
-
-  #### Running models in float64 in TensorFlow 2
-
-  If you want to run a Model in float64, you can set floatx to be float64 by
-  calling `tf.keras.backend.set_floatx('float64')`. This will cause all layers
-  to default to float64 instead of float32:
-
-  ```
-  tf.keras.backend.set_floatx('float64')
-  layer1 = tf.keras.layers.Dense(4)
-  layer2 = tf.keras.layers.Dense(4)
-
-  x = tf.ones((4, 4))
-  y = layer2(layer1(x))  # Both layers run in float64
-  ```
-
-  Alternatively, you can pass `dtype='float64'` to each individual layer. Note
-  that if you have any layers which contain other layers as members, you must
-  ensure each sublayer gets `dtype='float64'` passed to it's constructor as
-  well:
-
-  ```
-  layer1 = tf.keras.layers.Dense(4, dtype='float64')
-  layer2 = tf.keras.layers.Dense(4, dtype='float64')
-
-  x = tf.ones((4, 4))
-  y = layer2(layer1(x))  # Both layers run in float64
-
-  class NestedLayer(tf.keras.layers.Layer):
-    def __init__(self, **kwargs):
-      super(NestedLayer, self).__init__(**kwargs)
-      self.dense = tf.keras.layers.Dense(4, dtype=kwargs.get('dtype'))
-
-    def call(self, inp):
-      return self.dense(inp)
-
-  layer3 = NestedLayer(dtype='float64')
-  z = layer3(x)  # layer3's dense layer runs in float64, since NestedLayer
-                 # correcty passed it's dtype to it's dense layer
-
-  ```
-=======
   layers will cast their inputs to the layer's dtype in TensorFlow 2. When mixed
   precision is used, layers may have different computation and variable dtypes.
   See `tf.keras.mixed_precision.experimental.Policy` for details on layer
   dtypes.
->>>>>>> f2e4407a
   """
 
   # See tf.Module for the usage of this property.
@@ -2537,8 +2418,6 @@
   def _list_functions_for_serialization(self, serialization_cache):
     return (self._trackable_saved_model_saver
             .list_functions_for_serialization(serialization_cache))
-<<<<<<< HEAD
-=======
 
   def __getstate__(self):
     # Override to support `copy.deepcopy` and pickling.
@@ -2553,7 +2432,6 @@
     state['_thread_local'] = threading.local()
     # Bypass Trackable logic as `__dict__` already contains this info.
     object.__setattr__(self, '__dict__', state)
->>>>>>> f2e4407a
 
 
 class TensorFlowOpLayer(Layer):
