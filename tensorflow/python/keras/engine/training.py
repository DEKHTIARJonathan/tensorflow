--- conflicted
+++ resolved
@@ -616,11 +616,7 @@
             of either `(inputs, targets)` or
             `(inputs, targets, sample_weights)`.
           - A generator or `keras.utils.Sequence` returning `(inputs, targets)`
-<<<<<<< HEAD
-            or `(inputs, targets, sample weights)`.
-=======
             or `(inputs, targets, sample_weights)`.
->>>>>>> 4de5de05
           A more detailed description of unpacking behavior for iterator types
           (Dataset, generator, Sequence) is given below.
         y: Target data. Like the input data `x`,
@@ -775,30 +771,6 @@
       result the data processing code will simply raise a ValueError if it
       encounters a namedtuple. (Along with instructions to remedy the issue.)
 
-    Unpacking behavior for iterator-like inputs:
-        A common pattern is to pass a tf.data.Dataset, generator, or
-      tf.keras.utils.Sequence to the `x` argument of fit, which will in fact
-      yield not only features (x) but optionally targets (y) and sample weights.
-      Keras requires that the output of such iterator-likes be unambiguous. The
-      iterator should return a tuple of length 1, 2, or 3, where the optional
-      second and third elements will be used for y and sample_weight
-      respectively. Any other type provided will be wrapped in a length one
-      tuple, effectively treating everything as 'x'. When yielding dicts, they
-      should still adhere to the top-level tuple structure.
-      e.g. `({"x0": x0, "x1": x1}, y)`. Keras will not attempt to separate
-      features, targets, and weights from the keys of a single dict.
-        A notable unsupported data type is the namedtuple. The reason is that
-      it behaves like both an ordered datatype (tuple) and a mapping
-      datatype (dict). So given a namedtuple of the form:
-          `namedtuple("example_tuple", ["y", "x"])`
-      it is ambiguous whether to reverse the order of the elements when
-      interpreting the value. Even worse is a tuple of the form:
-          `namedtuple("other_tuple", ["x", "y", "z"])`
-      where it is unclear if the tuple was intended to be unpacked into x, y,
-      and sample_weight or passed through as a single element to `x`. As a
-      result the data processing code will simply raise a ValueError if it
-      encounters a namedtuple. (Along with instructions to remedy the issue.)
-
     Returns:
         A `History` object. Its `History.history` attribute is
         a record of training loss values and metrics values
@@ -997,59 +969,6 @@
     Computation is done in batches.
 
     Arguments:
-<<<<<<< HEAD
-        x: Input data. It could be:
-          - A Numpy array (or array-like), or a list of arrays
-            (in case the model has multiple inputs).
-          - A TensorFlow tensor, or a list of tensors
-            (in case the model has multiple inputs).
-          - A dict mapping input names to the corresponding array/tensors,
-            if the model has named inputs.
-          - A `tf.data` dataset.
-          - A generator or `keras.utils.Sequence` instance.
-          A more detailed description of unpacking behavior for iterator types
-          (Dataset, generator, Sequence) is given in the `Unpacking behavior
-          for iterator-like inputs` section of `Model.fit`.
-        y: Target data. Like the input data `x`,
-          it could be either Numpy array(s) or TensorFlow tensor(s).
-          It should be consistent with `x` (you cannot have Numpy inputs and
-          tensor targets, or inversely).
-          If `x` is a dataset, generator or
-          `keras.utils.Sequence` instance, `y` should not be specified (since
-          targets will be obtained from the iterator/dataset).
-        batch_size: Integer or `None`.
-            Number of samples per gradient update.
-            If unspecified, `batch_size` will default to 32.
-            Do not specify the `batch_size` if your data is in the
-            form of symbolic tensors, dataset,
-            generators, or `keras.utils.Sequence` instances (since they generate
-            batches).
-        verbose: 0 or 1. Verbosity mode.
-            0 = silent, 1 = progress bar.
-        sample_weight: Optional Numpy array of weights for
-            the test samples, used for weighting the loss function.
-            You can either pass a flat (1D)
-            Numpy array with the same length as the input samples
-            (1:1 mapping between weights and samples),
-            or in the case of temporal data,
-            you can pass a 2D array with shape
-            `(samples, sequence_length)`,
-            to apply a different weight to every timestep of every sample.
-            In this case you should make sure to specify
-            `sample_weight_mode="temporal"` in `compile()`. This argument is not
-            supported when `x` is a dataset, instead pass
-            sample weights as the third element of `x`.
-        steps: Integer or `None`.
-            Total number of steps (batches of samples)
-            before declaring the evaluation round finished.
-            Ignored with the default value of `None`.
-            If x is a `tf.data` dataset and `steps` is
-            None, 'evaluate' will run until the dataset is exhausted.
-            This argument is not supported with array inputs.
-        callbacks: List of `keras.callbacks.Callback` instances.
-            List of callbacks to apply during evaluation.
-            See [callbacks](/api_docs/python/tf/keras/callbacks).
-=======
         x: Input data. It could be: - A Numpy array (or array-like), or a list
           of arrays (in case the model has multiple inputs). - A TensorFlow
           tensor, or a list of tensors (in case the model has multiple inputs).
@@ -1088,7 +1007,6 @@
         callbacks: List of `keras.callbacks.Callback` instances. List of
           callbacks to apply during evaluation. See
           [callbacks](/api_docs/python/tf/keras/callbacks).
->>>>>>> 4de5de05
         max_queue_size: Integer. Used for generator or `keras.utils.Sequence`
           input only. Maximum size for the generator queue. If unspecified,
           `max_queue_size` will default to 10.
@@ -1105,9 +1023,6 @@
         return_dict: If `True`, loss and metric results are returned as a dict,
           with each key being the name of the metric. If `False`, they are
           returned as a list.
-
-    See the discussion of `Unpacking behavior for iterator-like inputs` for
-    `Model.fit`.
 
     See the discussion of `Unpacking behavior for iterator-like inputs` for
     `Model.fit`.
@@ -1424,58 +1339,6 @@
     """
     self._assert_compile_was_called()
     self._check_call_args('train_on_batch')
-<<<<<<< HEAD
-    if self._experimental_run_tf_function:
-      outputs = training_v2_utils.train_on_batch(
-          self, x, y=y, sample_weight=sample_weight,
-          class_weight=class_weight, reset_metrics=reset_metrics,
-          standalone=True)
-      outputs = (outputs['total_loss'] + outputs['output_losses'] +
-                 outputs['metrics'])
-      outputs = [
-          training_v2_utils._non_none_constant_value(v) for v in outputs]  # pylint: disable=protected-access
-      if len(outputs) == 1:
-        outputs = outputs[0]
-      return outputs
-
-    # If at this point we are in the replica context, then it is okay to execute
-    # the Eager code path.  The expected way to get here is to call `fit` that
-    # calls `train_on_batch` on each replica.
-    if (self._distribution_strategy and
-        distribution_strategy_context.in_cross_replica_context()):
-      raise NotImplementedError('`train_on_batch` is not supported for models '
-                                'distributed with tf.distribute.Strategy.')
-    # Validate and standardize user data.
-    x, y, sample_weights = self._standardize_user_data(
-        x, y, sample_weight=sample_weight, class_weight=class_weight,
-        extract_tensors_from_dataset=True)
-
-    # If `self._distribution_strategy` is True, then we are in a replica context
-    # at this point because of the check above.  `train_on_batch` is being run
-    # for each replica by `self._distribution_strategy` and the same code path
-    # as Eager is expected to be taken.
-    if self.run_eagerly or self._distribution_strategy:
-      output_dict = training_eager.train_on_batch(
-          self,
-          x,
-          y,
-          sample_weights=sample_weights,
-          output_loss_metrics=self._output_loss_metrics)
-      outputs = (output_dict['total_loss'] + output_dict['output_losses']
-                 + output_dict['metrics'])
-      outputs = [
-          training_v2_utils._non_none_constant_value(v) for v in outputs]  # pylint: disable=protected-access
-    else:
-      x = training_utils.ModelInputs(x).as_list()
-      ins = x + list(y or []) + list(sample_weights or [])
-
-      if not isinstance(K.symbolic_learning_phase(), int):
-        ins += [True]  # Add learning phase value.
-
-      self._update_sample_weight_modes(sample_weights=sample_weights)
-      self._make_train_function()
-      outputs = self.train_function(ins)  # pylint: disable=not-callable
-=======
     with self.distribute_strategy.scope(), \
          training_utils.RespectCompiledTrainableState(self):
       iterator = data_adapter.single_batch_iterator(self.distribute_strategy, x,
@@ -1483,7 +1346,6 @@
                                                     class_weight)
       train_function = self.make_train_function()
       logs = train_function(iterator)
->>>>>>> 4de5de05
 
     if reset_metrics:
       self.reset_metrics()
@@ -1537,54 +1399,11 @@
     """
     self._assert_compile_was_called()
     self._check_call_args('test_on_batch')
-<<<<<<< HEAD
-    if self._experimental_run_tf_function:
-      outputs = training_v2_utils.test_on_batch(
-          self, x, y=y, sample_weight=sample_weight,
-          reset_metrics=reset_metrics, standalone=True)
-      outputs = (outputs['total_loss'] + outputs['output_losses'] +
-                 outputs['metrics'])
-      outputs = [
-          training_v2_utils._non_none_constant_value(v) for v in outputs]  # pylint: disable=protected-access
-      if len(outputs) == 1:
-        outputs = outputs[0]
-      return outputs
-
-    if (self._distribution_strategy and
-        distribution_strategy_context.in_cross_replica_context()):
-      raise NotImplementedError('`test_on_batch` is not supported for models '
-                                'distributed with tf.distribute.Strategy.')
-    # Validate and standardize user data.
-    x, y, sample_weights = self._standardize_user_data(
-        x, y, sample_weight=sample_weight, extract_tensors_from_dataset=True)
-
-    # If `self._distribution_strategy` is True, then we are in a replica context
-    # at this point.
-    if self.run_eagerly or self._distribution_strategy:
-      output_dict = training_eager.test_on_batch(
-          self,
-          x,
-          y,
-          sample_weights=sample_weights,
-          output_loss_metrics=self._output_loss_metrics)
-      outputs = (output_dict['total_loss'] + output_dict['output_losses']
-                 + output_dict['metrics'])
-      outputs = [
-          training_v2_utils._non_none_constant_value(v) for v in outputs]  # pylint: disable=protected-access
-    else:
-      x = training_utils.ModelInputs(x).as_list()
-      inputs = x + list(y or []) + list(sample_weights or [])
-
-      self._update_sample_weight_modes(sample_weights=sample_weights)
-      self._make_test_function()
-      outputs = self.test_function(inputs)  # pylint: disable=not-callable
-=======
     with self.distribute_strategy.scope():
       iterator = data_adapter.single_batch_iterator(self.distribute_strategy, x,
                                                     y, sample_weight)
       test_function = self.make_test_function()
       logs = test_function(iterator)
->>>>>>> 4de5de05
 
     if reset_metrics:
       self.reset_metrics()
@@ -1613,42 +1432,11 @@
           expectations of the model.
     """
     self._check_call_args('predict_on_batch')
-<<<<<<< HEAD
-    if self._experimental_run_tf_function:
-      return training_v2_utils.predict_on_batch(self, x, standalone=True)
-
-    if (self._distribution_strategy and
-        distribution_strategy_context.in_cross_replica_context()):
-      raise NotImplementedError(
-          '`predict_on_batch` is not supported for models distributed with'
-          ' tf.distribute.Strategy.')
-    # Validate and standardize user data.
-    inputs, _, _ = self._standardize_user_data(
-        x, extract_tensors_from_dataset=True)
-    # If `self._distribution_strategy` is True, then we are in a replica context
-    # at this point.
-    if self.run_eagerly or self._distribution_strategy:
-      inputs = training_utils.cast_if_floating_dtype(inputs)
-      if isinstance(inputs, collections_abc.Sequence):
-        # Unwrap lists with only one input, as we do when training on batch
-        if len(inputs) == 1:
-          inputs = inputs[0]
-
-      return self(inputs)  # pylint: disable=not-callable
-
-    self._make_predict_function()
-    outputs = self.predict_function(inputs)
-
-    if len(outputs) == 1:
-      return outputs[0]
-    return outputs
-=======
     with self.distribute_strategy.scope():
       iterator = data_adapter.single_batch_iterator(self.distribute_strategy, x)
       predict_function = self.make_predict_function()
       outputs = predict_function(iterator)
     return tf_utils.to_numpy_or_python_type(outputs)
->>>>>>> 4de5de05
 
   @deprecation.deprecated(
       None, 'Please use Model.fit, which supports generators.')
