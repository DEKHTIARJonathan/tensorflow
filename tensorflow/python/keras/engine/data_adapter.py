# Copyright 2019 The TensorFlow Authors. All Rights Reserved.
#
# Licensed under the Apache License, Version 2.0 (the "License");
# you may not use this file except in compliance with the License.
# You may obtain a copy of the License at
#
#     http://www.apache.org/licenses/LICENSE-2.0
#
# Unless required by applicable law or agreed to in writing, software
# distributed under the License is distributed on an "AS IS" BASIS,
# WITHOUT WARRANTIES OR CONDITIONS OF ANY KIND, either express or implied.
# See the License for the specific language governing permissions and
# limitations under the License.
# ==============================================================================
"""Adapter module that convert different input data objects into tf.dataset."""

from __future__ import absolute_import
from __future__ import division
from __future__ import print_function

import abc
import contextlib
import functools
import itertools
import math
import random

import numpy as np
import six

from tensorflow.python.data.experimental.ops import cardinality
from tensorflow.python.data.experimental.ops import distribute_options
from tensorflow.python.data.ops import dataset_ops
from tensorflow.python.distribute import distribution_strategy_context as ds_context
<<<<<<< HEAD
=======
from tensorflow.python.distribute import input_lib
>>>>>>> ca046652
from tensorflow.python.eager import context
from tensorflow.python.framework import dtypes
from tensorflow.python.framework import errors
from tensorflow.python.framework import ops
from tensorflow.python.framework import smart_cond
from tensorflow.python.framework import sparse_tensor
from tensorflow.python.framework import tensor_shape
from tensorflow.python.framework.ops import composite_tensor
from tensorflow.python.keras import backend
from tensorflow.python.keras.engine import training_utils
from tensorflow.python.keras.utils import data_utils
from tensorflow.python.ops import array_ops
from tensorflow.python.ops import math_ops
from tensorflow.python.ops import random_ops
from tensorflow.python.ops import script_ops
from tensorflow.python.platform import tf_logging as logging
from tensorflow.python.util import nest
from tensorflow.python.util.tf_export import keras_export

try:
  from scipy import sparse as scipy_sparse  # pylint: disable=g-import-not-at-top
except ImportError:
  scipy_sparse = None
try:
  import pandas as pd  # pylint: disable=g-import-not-at-top
except ImportError:
  pd = None

try:
  # In Python2 unicode is a scalar type
  scalar_types = (float, int, str, unicode)
except NameError:
  # In Python3 unicode is not present, it always uses string
  scalar_types = (float, int, str)


@six.add_metaclass(abc.ABCMeta)
class DataAdapter(object):
  """Base class for input data adapter.

  In TF 2.0, tf.data is the preferred API for user to feed in data. In order
  to simplify the training code path, all the input data object will be
  converted to `tf.data.Dataset` if possible.

  Note that since this class is mainly targeted for TF 2.0, it might have a lot
  of assumptions under the hood, eg eager context by default, distribution
  strategy, etc. In the meantime, some legacy feature support might be dropped,
  eg, Iterator from dataset API in v1, etc.

  The sample usage of this class is like:

  ```
  x = tf.data.Dataset.range(100)
  adapter_cls = [NumpyArrayDataAdapter, ..., DatasetAdapter]
  applicable_adapters = [cls for cls in adapter_cls if cls.can_handle(x)]
  if len(applicable_adapters) != 1:
    raise ValueError("Expect only one adapter class to handle the input")

  dataset = applicable_adapters[0](x).get_dataset()
  for data in dataset:
    # training
  ```
  """

  @staticmethod
  def can_handle(x, y=None):
    """Whether the current DataAdapter could handle the input x and y.

    Structure wise, x and y can be single object, or list of objects if there
    multiple input/output, or dictionary of objects when the intput/output are
    named.

    Args:
      x: input features.
      y: target labels. Note that y could be None in the case of prediction.

    Returns:
      boolean
    """
    raise NotImplementedError

  @abc.abstractmethod
  def __init__(self, x, y=None, **kwargs):
    """Create a DataAdapter based on data inputs.

    The caller must make sure to call `can_handle()` first before invoking this
    method. Provide unsupported data type will result into unexpected behavior.

    Args:
      x: input features.
      y: target labels. Note that y could be None in the case of prediction.
      **kwargs: Other keyword arguments for DataAdapter during the construction
        of the tf.dataset.Dataset. For example:
        - Numpy data might have `sample_weights` which will be used for
          weighting the loss function during training.
        - Numpy data might need to have `batch_size` parameter when constructing
          the dataset and iterator.
        - Certain input might need to be distribution strategy aware. When
          `distribution_strategy` is passed, the created dataset need to respect
          the strategy.
        DataAdapter might choose to ignore any keyword argument if it doesn't
        use it, or raise exception if any required argument is not provide.
    """
    if not self.can_handle(x, y):
      raise ValueError("{} Cannot handle input {}, {}".format(
          self.__class__, x, y))

  @abc.abstractmethod
  def get_dataset(self):
    """Get a dataset instance for the current DataAdapter.

    Note that the dataset returned does not repeat for epoch, so caller might
    need to create new iterator for the same dataset at the beginning of the
    epoch. This behavior might change in future.

    Returns:
      An tf.dataset.Dataset. Caller might use the dataset in different
      context, eg iter(dataset) in eager to get the value directly, or in graph
      mode, provide the iterator tensor to Keras model function.
    """
    raise NotImplementedError

  @abc.abstractmethod
  def get_size(self):
    """Return the size (number of batches) for the dataset created.

    For certain type of the data input, the number of batches is known, eg for
    Numpy data, the size is same as (number_of_element / batch_size). Whereas
    for dataset or python generator, the size is unknown since it may or may not
    have a end state.

    Returns:
      int, the number of batches for the dataset, or None if it is unknown. The
      caller could use this to control the loop of training, show progress bar,
      or handle unexpected StopIteration error.
    """
    raise NotImplementedError

  @abc.abstractmethod
  def batch_size(self):
    """Return the batch size of the dataset created.

    For certain type of the data input, the batch size is known, and even
    required, like numpy array. Where as for dataset, the batch is unknown
    unless we take a peek.

    Returns:
      int, the batch size of the dataset, or None if it is unknown.
    """
    raise NotImplementedError

  def representative_batch_size(self):
    """Return a representative size for batches in the dataset.

    This is not guaranteed to be the batch size for all batches in the
    dataset. It just needs to be a rough approximation for batch sizes in
    the dataset.

    Returns:
      int, a representative size for batches found in the dataset,
      or None if it is unknown.
    """
    return self.batch_size()

  @abc.abstractmethod
  def has_partial_batch(self):
    """Whether the dataset has partial batch at the end."""
    raise NotImplementedError

  @abc.abstractmethod
  def partial_batch_size(self):
    """The size of the final partial batch for dataset.

    Will return None if has_partial_batch is False or batch_size is None.
    """
    raise NotImplementedError

  @abc.abstractmethod
  def should_recreate_iterator(self):
    """Returns whether a new iterator should be created every epoch."""
    raise NotImplementedError

  def get_samples(self):
    """Returns number of samples in the data, or `None`."""
    if not self.get_size() or not self.batch_size():
      return None
    total_sample = self.get_size() * self.batch_size()
    if self.has_partial_batch():
      total_sample -= (self.batch_size() - self.partial_batch_size())
    return total_sample

  def on_epoch_end(self):
    """A hook called after each epoch."""
    pass


class TensorLikeDataAdapter(DataAdapter):
  """Adapter that handles Tensor-like objects, e.g. EagerTensor and NumPy."""

  @staticmethod
  def can_handle(x, y=None):
    # TODO(kaftan): Check performance implications of using a flatten
    #  here for other types of inputs.
    flat_inputs = nest.flatten(x)
    if y is not None:
      flat_inputs += nest.flatten(y)

    tensor_types = (ops.Tensor, np.ndarray)
    if pd:
      tensor_types = (ops.Tensor, np.ndarray, pd.Series, pd.DataFrame)

    def _is_tensor(v):
      if isinstance(v, tensor_types):
        return True
      return False

    return all(_is_tensor(v) for v in flat_inputs)

  def __init__(self,
               x,
               y=None,
               sample_weights=None,
               sample_weight_modes=None,
               batch_size=None,
               epochs=1,
               steps=None,
               shuffle=False,
               **kwargs):
    super(TensorLikeDataAdapter, self).__init__(x, y, **kwargs)
    x, y, sample_weights = _process_tensorlike((x, y, sample_weights))
    sample_weight_modes = broadcast_sample_weight_modes(
        sample_weights, sample_weight_modes)

    # If sample_weights are not specified for an output use 1.0 as weights.
    (sample_weights, _, _) = training_utils.handle_partial_sample_weights(
        y, sample_weights, sample_weight_modes, check_all_flat=True)

    inputs = pack_x_y_sample_weight(x, y, sample_weights)

    num_samples = set(int(i.shape[0]) for i in nest.flatten(inputs))
    if len(num_samples) > 1:
      msg = "Data cardinality is ambiguous:\n"
      for label, data in zip(["x", "y", "sample_weight"], inputs):
        msg += "  {} sizes: {}\n".format(
            label, ", ".join(str(i.shape[0]) for i in nest.flatten(data)))
      msg += "Please provide data which shares the same first dimension."
      raise ValueError(msg)
    num_samples = num_samples.pop()

    # If batch_size is not passed but steps is, calculate from the input data.
    # Default to 32 for backwards compat.
    if not batch_size:
      batch_size = int(math.ceil(num_samples / steps)) if steps else 32

    self._size = int(math.ceil(num_samples / batch_size))
    self._batch_size = batch_size

    num_full_batches = int(num_samples // batch_size)
    self._partial_batch_size = num_samples % batch_size

    if isinstance(shuffle, str):
      shuffle = shuffle.lower()

    self._shuffle = shuffle
    # Vectorized version of shuffle.
    # This is a performance improvement over using `from_tensor_slices`.
    # The indices of the data are shuffled and batched, and these indices
    # are then zipped with the data and used to extract a batch of the data
    # at each step. The performance improvements here come from:
    # 1. vectorized batch using gather
    # 2. parallelized map
    # 3. pipelined permutation generation
    # 4. optimized permutation batching
    # 5. disabled static optimizations

    indices_dataset = dataset_ops.DatasetV2.range(1)
    if shuffle != "batch":
      indices_dataset = indices_dataset.repeat(epochs)

    def permutation(_):
      # It turns out to be more performant to make a new set of indices rather
      # than reusing the same range Tensor. (presumably because of buffer
      # forwarding.)
      indices = math_ops.range(num_samples, dtype=dtypes.int64)
      if shuffle and shuffle != "batch":
        indices = random_ops.random_shuffle(indices)
      return indices

    # We prefetch a single element. Computing large permutations can take quite
    # a while so we don't want to wait for prefetching over an epoch boundary to
    # trigger the next permutation. On the other hand, too many simultaneous
    # shuffles can contend on a hardware level and degrade all performance.
    indices_dataset = indices_dataset.map(permutation).prefetch(1)

    def slice_batch_indices(indices):
      """Convert a Tensor of indices into a dataset of batched indices.

      This step can be accomplished in several ways. The most natural is to
      slice the Tensor in a Dataset map. (With a condition on the upper index to
      handle the partial batch.) However it turns out that coercing the Tensor
      into a shape which is divisible by the batch size (and handling the last
      partial batch separately) allows for a much more favorable memory access
      pattern and improved performance.

      Args:
        indices: Tensor which determines the data order for an entire epoch.

      Returns:
        A Dataset of batched indices.
      """
      num_in_full_batch = num_full_batches * batch_size
      first_k_indices = array_ops.slice(indices, [0], [num_in_full_batch])
      first_k_indices = array_ops.reshape(
          first_k_indices, [num_full_batches, batch_size])

      flat_dataset = dataset_ops.DatasetV2.from_tensor_slices(first_k_indices)
      if self._partial_batch_size:
        index_remainder = dataset_ops.DatasetV2.from_tensors(array_ops.slice(
            indices, [num_in_full_batch], [self._partial_batch_size]))
        flat_dataset = flat_dataset.concatenate(index_remainder)

      if shuffle == "batch":
        # 1024 is a magic constant that has not been properly evaluated
        flat_dataset = flat_dataset.shuffle(1024).repeat(epochs)
      return flat_dataset

    indices_dataset = indices_dataset.flat_map(slice_batch_indices)

    dataset = self.slice_inputs(indices_dataset, inputs)

    if shuffle == "batch":
      def shuffle_batch(*batch):
        return nest.map_structure(random_ops.random_shuffle, batch)
      dataset = dataset.map(shuffle_batch)

    self._dataset = dataset

  def slice_inputs(self, indices_dataset, inputs):
    """Slice inputs into a Dataset of batches.

    Given a Dataset of batch indices and the unsliced inputs,
    this step slices the inputs in a parallelized fashion
    and produces a dataset of input batches.

    Args:
      indices_dataset: A Dataset of batched indices
      inputs: A python data structure that contains the inputs, targets,
        and possibly sample weights.

    Returns:
      A Dataset of input batches matching the batch indices.
    """
    dataset = dataset_ops.DatasetV2.zip((
        indices_dataset,
        dataset_ops.DatasetV2.from_tensors(inputs).repeat()
    ))

    def grab_batch(i, data):
      return nest.map_structure(lambda d: array_ops.gather(d, i, axis=0), data)

    dataset = dataset.map(
        grab_batch, num_parallel_calls=dataset_ops.AUTOTUNE)

    # Default optimizations are disabled to avoid the overhead of (unnecessary)
    # input pipeline graph serialization and deserialization
    options = dataset_ops.Options()
    options.experimental_optimization.apply_default_optimizations = False
    if self._shuffle:
      # See b/141490660 for more details.
      options.experimental_external_state_policy = (
          distribute_options.ExternalStatePolicy.IGNORE)
    dataset = dataset.with_options(options)
    return dataset

  def get_dataset(self):
    return self._dataset

  def get_size(self):
    return self._size

  def batch_size(self):
    return self._batch_size

  def has_partial_batch(self):
    return self._partial_batch_size > 0

  def partial_batch_size(self):
    return self._partial_batch_size or None

  def should_recreate_iterator(self):
    # An infinite dataset is always created here.
    return False


class GenericArrayLikeDataAdapter(TensorLikeDataAdapter):
  """Adapter that handles array-like data without forcing it into memory.

  As an example, this adapter handles `keras.utils.HDF5Matrix` which holds
  datasets that may be too big to fully fit into memory.

  Specifically, this adapter handles any Python class which implements:
  `__get_item__`, `__len__`, `shape`, and `dtype` with the same meanings
  as Numpy, but it ignores any case where all the inputs are Tensors or Numpy
  arrays (because that case is handled by the base TensorLikeDataAdapter).

  It ignores scipy sparse matrices and Composite Tensors because those are
  handled by the CompositeTensorDataAdapter.

  It also does not handle lists/tuples of scalars, because those are handled
  by the ListsOfScalarsDataAdapter.
  """

  @staticmethod
  def can_handle(x, y=None):
    flat_inputs = nest.flatten(x)
    if y is not None:
      flat_inputs += nest.flatten(y)

    def _is_array_like(v):
      """Return True if v is a Tensor, array, or is array-like."""
      return (
          hasattr(v, "__getitem__") and
          hasattr(v, "shape") and
          hasattr(v, "dtype") and
          hasattr(v, "__len__")
      )

    if (not TensorLikeDataAdapter.can_handle(x, y) and
        not CompositeTensorDataAdapter.can_handle(x, y)):
      return all(_is_array_like(v) for v in flat_inputs)
    else:
      return False

  def __init__(self, *args, **kwargs):
    logging.warn(
        "Keras is training/fitting/evaluating on array-like data. Keras may "
        "not be optimized for this format, so if your input data format is "
        "supported by TensorFlow I/O (https://github.com/tensorflow/io) we "
        "recommend using that to load a Dataset instead.")

    super(GenericArrayLikeDataAdapter, self).__init__(*args, **kwargs)

  def slice_inputs(self, indices_dataset, inputs):
    """Slice inputs into a Dataset of batches.

    Given a Dataset of batch indices and the unsliced inputs,
    this step slices the inputs in a parallelized fashion
    and produces a dataset of input batches.

    Args:
      indices_dataset: A Dataset of batched indices
      inputs: A python data structure that contains the inputs, targets,
        and possibly sample weights.

    Returns:
      A Dataset of input batches matching the batch indices.
    """
    flat_inputs = nest.flatten(inputs)
    def dynamic_shape_like(t):
      shape = list(t.shape)
      shape[0] = None
      return tuple(shape)

    flat_dtypes = [inp.dtype for inp in flat_inputs]
    contiguous = True
    if self._shuffle and self._shuffle != "batch":
      contiguous = False

    def grab_batch(indices):
      """Grab a batch of data from the inputs."""
      # This uses a py_function to avoid converting the array-like
      # into a Tensor before slicing it, because converting the array-like
      # to a Tensor may force it into memory..
      def py_method(ind):
        def slice_array(data):
          return training_utils.slice_arrays(data, ind.numpy(),
                                             contiguous=contiguous)
        return [slice_array(inp) for inp in flat_inputs]

      flat_out = script_ops.eager_py_func(py_method, [indices], flat_dtypes)
      for v, original_inp in zip(flat_out, flat_inputs):
        v.set_shape(dynamic_shape_like(original_inp))
      return nest.pack_sequence_as(inputs, flat_out)

    dataset = indices_dataset.map(
        grab_batch, num_parallel_calls=dataset_ops.AUTOTUNE)

    return dataset


class CompositeTensorDataAdapter(DataAdapter):
  """Adapter that handles composite tensor."""

  @staticmethod
  def can_handle(x, y=None):
    flat_inputs = nest.flatten(x)
    if y is not None:
      flat_inputs += nest.flatten(y)

    def _is_composite(v):
      # Dataset inherits from CompositeTensor but shouldn't be handled here.
      if (isinstance(v, composite_tensor.CompositeTensor) and
          not isinstance(v, dataset_ops.DatasetV2)):
        return True
      # Support Scipy sparse tensors if scipy is installed
      if scipy_sparse is not None and scipy_sparse.issparse(v):
        return True
      return False

    def _is_tensor_or_composite(v):
      if isinstance(v, (ops.Tensor, np.ndarray)):
        return True
      return _is_composite(v)

    return (any(_is_composite(v) for v in flat_inputs) and
            all(_is_tensor_or_composite(v) for v in flat_inputs))

  def __init__(self,
               x,
               y=None,
               sample_weights=None,
               sample_weight_modes=None,
               batch_size=None,
               steps=None,
               shuffle=False,
               **kwargs):
    super(CompositeTensorDataAdapter, self).__init__(x, y, **kwargs)
    x, y, sample_weights = _process_tensorlike((x, y, sample_weights))
    sample_weight_modes = broadcast_sample_weight_modes(
        sample_weights, sample_weight_modes)

    # If sample_weights are not specified for an output use 1.0 as weights.
    (sample_weights, _, _) = training_utils.handle_partial_sample_weights(
        y, sample_weights, sample_weight_modes, check_all_flat=True)

    inputs = pack_x_y_sample_weight(x, y, sample_weights)

    dataset = dataset_ops.DatasetV2.from_tensor_slices(inputs)
    num_samples = int(nest.flatten(x)[0].shape[0])
    if shuffle:
      dataset = dataset.shuffle(num_samples)

    # If batch_size is not passed but steps is, calculate from the input data.
    # Default to 32 for backwards compat.
    if not batch_size:
      batch_size = int(math.ceil(num_samples / steps)) if steps else 32

    dataset = dataset.batch(batch_size)
    self._size = int(math.ceil(num_samples / batch_size))
    self._batch_size = batch_size
    self._has_partial_batch = (self._size != (num_samples // batch_size))

    self._partial_batch_size = None
    if self._has_partial_batch:
      self._partial_batch_size = (
          num_samples - (self._size - 1) * self._batch_size)

    self._dataset = dataset

  def get_dataset(self):
    return self._dataset

  def get_size(self):
    return self._size

  def batch_size(self):
    return self._batch_size

  def has_partial_batch(self):
    return self._has_partial_batch

  def partial_batch_size(self):
    return self._partial_batch_size

  def should_recreate_iterator(self):
    return True


class ListsOfScalarsDataAdapter(DataAdapter):
  """Adapter that handles lists of scalars and lists of lists of scalars."""

  @staticmethod
  def can_handle(x, y=None):
    handles_x = ListsOfScalarsDataAdapter._is_list_of_scalars(x)
    handles_y = True
    if y is not None:
      handles_y = ListsOfScalarsDataAdapter._is_list_of_scalars(y)
    return handles_x and handles_y

  @staticmethod
  def _is_list_of_scalars(inp):
    if isinstance(inp, scalar_types):
      return True
    if isinstance(inp, (list, tuple)):
      return ListsOfScalarsDataAdapter._is_list_of_scalars(inp[0])
    return False

  def __init__(self,
               x,
               y=None,
               sample_weights=None,
               sample_weight_modes=None,
               batch_size=None,
               shuffle=False,
               **kwargs):
    super(ListsOfScalarsDataAdapter, self).__init__(x, y, **kwargs)
    x = np.asarray(x)
    if y is not None:
      y = np.asarray(y)
    if sample_weights is not None:
      sample_weights = np.asarray(sample_weights)
    sample_weight_modes = broadcast_sample_weight_modes(
        sample_weights, sample_weight_modes)

    self._internal_adapter = TensorLikeDataAdapter(
        x,
        y=y,
        sample_weights=sample_weights,
        sample_weight_modes=sample_weight_modes,
        batch_size=batch_size,
        shuffle=shuffle,
        **kwargs)

  def get_dataset(self):
    return self._internal_adapter.get_dataset()

  def get_size(self):
    return self._internal_adapter.get_size()

  def batch_size(self):
    return self._internal_adapter.batch_size()

  def has_partial_batch(self):
    return self._internal_adapter.has_partial_batch()

  def partial_batch_size(self):
    return self._internal_adapter.partial_batch_size()

  def should_recreate_iterator(self):
    return True


class DatasetAdapter(DataAdapter):
  """Adapter that handles `tf.data.Dataset`."""

  @staticmethod
  def can_handle(x, y=None):
    return (isinstance(x, (dataset_ops.DatasetV1, dataset_ops.DatasetV2)) or
            _is_distributed_dataset(x))

  def __init__(self,
               x,
               y=None,
               sample_weights=None,
               steps=None,
               **kwargs):
    super(DatasetAdapter, self).__init__(x, y, **kwargs)
    # Note that the dataset instance is immutable, its fine to reuse the user
    # provided dataset.
    self._dataset = x

    # The user-provided steps.
    self._user_steps = steps

    self._validate_args(y, sample_weights, steps)

  def get_dataset(self):
    return self._dataset

  def get_size(self):
    return  # Inferred in `DataHandler`.

  def batch_size(self):
    return None

  def has_partial_batch(self):
    return False

  def partial_batch_size(self):
    return None

  def should_recreate_iterator(self):
    # Since DistributedDatasets have no cardinality, the user must provide
    # all steps that need to be run, calling `.repeat()` as needed.
    if _is_distributed_dataset(self._dataset):
      return False

    # If user doesn't supply `steps`, or if they supply `steps` that
    # exactly equals the size of the `Dataset`, create a new iterator
    # each epoch.
    return (self._user_steps is None or
            cardinality.cardinality(self._dataset).numpy() == self._user_steps)

  def _validate_args(self, y, sample_weights, steps):
    """Validates `__init__` arguments."""
    # Arguments that shouldn't be passed.
    if not is_none_or_empty(y):
      raise ValueError("`y` argument is not supported when using "
                       "dataset as input.")
    if not is_none_or_empty(sample_weights):
      raise ValueError("`sample_weight` argument is not supported when using "
                       "dataset as input.")

    if steps is None:
      if _is_distributed_dataset(self._dataset):
        raise ValueError("When providing a distributed dataset, you must "
                         "specify the number of steps to run.")

      size = cardinality.cardinality(self._dataset).numpy()
      if size == cardinality.INFINITE and steps is None:
        raise ValueError(
            "When providing an infinite dataset, you must specify "
            "the number of steps to run (if you did not intend to "
            "create an infinite dataset, make sure to not call "
            "`repeat()` on the dataset).")


class GeneratorDataAdapter(DataAdapter):
  """Adapter that handles python generators and iterators."""

  @staticmethod
  def can_handle(x, y=None):
    return ((hasattr(x, "__next__") or hasattr(x, "next"))
            and hasattr(x, "__iter__")
            and not isinstance(x, data_utils.Sequence))

  def __init__(self,
               x,
               y=None,
               sample_weights=None,
               workers=1,
               use_multiprocessing=False,
               max_queue_size=10,
               model=None,
               **kwargs):
    # Generators should never shuffle as exhausting the generator in order to
    # shuffle the batches is inefficient.
    kwargs.pop("shuffle", None)

    if not is_none_or_empty(y):
      raise ValueError("`y` argument is not supported when using "
                       "python generator as input.")
    if not is_none_or_empty(sample_weights):
      raise ValueError("`sample_weight` argument is not supported when using "
                       "python generator as input.")

    super(GeneratorDataAdapter, self).__init__(x, y, **kwargs)

    # Since we have to know the dtype of the python generator when we build the
    # dataset, we have to look at a batch to infer the structure.
    peek, x = self._peek_and_restore(x)
    peek = self._standardize_batch(peek)
    peek = _process_tensorlike(peek)

    # Need to build the Model on concrete input shapes.
    if model is not None and not model.built:
      concrete_x, _, _ = unpack_x_y_sample_weight(peek)
      model.distribute_strategy.run(
          lambda x: model(x, training=False), args=(concrete_x,))

    self._first_batch_size = int(nest.flatten(peek)[0].shape[0])

    def _get_dynamic_shape(t):
      shape = t.shape
      # Unknown number of dimensions, `as_list` cannot be called.
      if shape.rank is None:
        return shape
      return tensor_shape.TensorShape([None for _ in shape.as_list()])

    output_shapes = nest.map_structure(_get_dynamic_shape, peek)
    output_types = nest.map_structure(lambda t: t.dtype, peek)

    # Note that dataset API takes a callable that creates a generator object,
    # rather than generator itself, which is why we define a function here.
    generator_fn = self._handle_multiprocessing(x, workers, use_multiprocessing,
                                                max_queue_size)

    def wrapped_generator():
      for data in generator_fn():
        yield self._standardize_batch(data)

    dataset = dataset_ops.DatasetV2.from_generator(
        wrapped_generator, output_types, output_shapes=output_shapes)

    if workers == 1 and not use_multiprocessing:
      dataset = dataset.prefetch(1)

    self._dataset = dataset

  def _standardize_batch(self, data):
    """Standardizes a batch output by a generator."""
    # Removes `None`s.
    x, y, sample_weight = unpack_x_y_sample_weight(data)
    data = pack_x_y_sample_weight(x, y, sample_weight)

    data = nest.list_to_tuple(data)

    def _convert_dtype(t):
      if (isinstance(t, np.ndarray) and issubclass(t.dtype.type, np.floating)):
        return np.array(t, dtype=backend.floatx())
      return t

    data = nest.map_structure(_convert_dtype, data)
    return data

  @staticmethod
  def _peek_and_restore(x):
    peek = next(x)
    return peek, itertools.chain([peek], x)

  def _handle_multiprocessing(self, x, workers, use_multiprocessing,
                              max_queue_size):
    """Create a callable, possibly including an Enqueuer."""
    if workers > 1 or (workers > 0 and use_multiprocessing):
      def generator_fn():
        enqueuer = data_utils.GeneratorEnqueuer(
            x, use_multiprocessing=use_multiprocessing)
        enqueuer.start(workers=workers, max_queue_size=max_queue_size)
        return enqueuer.get()
    else:
      generator_fn = lambda: x
    return generator_fn

  def get_dataset(self):
    return self._dataset

  def get_size(self):
    return None

  def batch_size(self):
    return None

  def representative_batch_size(self):
    return self._first_batch_size

  def has_partial_batch(self):
    return False

  def partial_batch_size(self):
    return

  def should_recreate_iterator(self):
    return False


class KerasSequenceAdapter(GeneratorDataAdapter):
  """Adapter that handles `keras.utils.Sequence`."""

  @staticmethod
  def can_handle(x, y=None):
    return isinstance(x, data_utils.Sequence)

  def __init__(self,
               x,
               y=None,
               sample_weights=None,
               shuffle=False,
               workers=1,
               use_multiprocessing=False,
               max_queue_size=10,
               model=None,
               **kwargs):
    if not is_none_or_empty(y):
      raise ValueError("`y` argument is not supported when using "
                       "`keras.utils.Sequence` as input.")
    if not is_none_or_empty(sample_weights):
      raise ValueError("`sample_weight` argument is not supported when using "
                       "`keras.utils.Sequence` as input.")

    self._size = len(x)
    self._shuffle_sequence = shuffle
    self._keras_sequence = x
    self._enqueuer = None
    super(KerasSequenceAdapter, self).__init__(
        x,
        shuffle=False,  # Shuffle is handed in the _make_callable override.
        workers=workers,
        use_multiprocessing=use_multiprocessing,
        max_queue_size=max_queue_size,
        model=model,
        **kwargs)

  @staticmethod
  def _peek_and_restore(x):
    return x[0], x

  def _handle_multiprocessing(self, x, workers, use_multiprocessing,
                              max_queue_size):
    if workers > 1 or (workers > 0 and use_multiprocessing):
      def generator_fn():
        self._enqueuer = data_utils.OrderedEnqueuer(
            x, use_multiprocessing=use_multiprocessing,
            shuffle=self._shuffle_sequence)
        self._enqueuer.start(workers=workers, max_queue_size=max_queue_size)
        return self._enqueuer.get()
    else:
      def generator_fn():
        order = range(len(x))
        if self._shuffle_sequence:
          # Match the shuffle convention in OrderedEnqueuer.
          order = list(order)
          random.shuffle(order)

        for i in order:
          yield x[i]

    return generator_fn

  def get_size(self):
    return self._size

  def should_recreate_iterator(self):
    return True

  def on_epoch_end(self):
    if self._enqueuer:
      self._enqueuer.stop()
    self._keras_sequence.on_epoch_end()


ALL_ADAPTER_CLS = [
    ListsOfScalarsDataAdapter, TensorLikeDataAdapter,
    GenericArrayLikeDataAdapter, DatasetAdapter,
    GeneratorDataAdapter, KerasSequenceAdapter, CompositeTensorDataAdapter,
]


def select_data_adapter(x, y):
  """Selects a data adapter than can handle a given x and y."""
  adapter_cls = [cls for cls in ALL_ADAPTER_CLS if cls.can_handle(x, y)]
  if not adapter_cls:
    # TODO(scottzhu): This should be a less implementation-specific error.
    raise ValueError(
        "Failed to find data adapter that can handle "
        "input: {}, {}".format(
            _type_name(x), _type_name(y)))
  elif len(adapter_cls) > 1:
    raise RuntimeError(
        "Data adapters should be mutually exclusive for "
        "handling inputs. Found multiple adapters {} to handle "
        "input: {}, {}".format(
            adapter_cls, _type_name(x), _type_name(y)))
  return adapter_cls[0]


def _type_name(x):
  """Generates a description of the type of an object."""
  if isinstance(x, dict):
    key_types = set(_type_name(key) for key in x.keys())
    val_types = set(_type_name(key) for key in x.values())
    return "({} containing {} keys and {} values)".format(
        type(x), key_types, val_types)
  if isinstance(x, (list, tuple)):
    types = set(_type_name(val) for val in x)
    return "({} containing values of types {})".format(
        type(x), types)
  return str(type(x))


def _process_tensorlike(inputs):
  """Process tensor-like inputs.

  This function:

  (1) Converts `Numpy` arrays to `Tensor`s.
  (2) Converts `Scipy` sparse matrices to `SparseTensor`s.
  (2) Converts `list`s to `tuple`s (for `tf.data` support).

  Args:
    inputs: Structure of `Tensor`s, `NumPy` arrays, or tensor-like.

  Returns:
    Structure of `Tensor`s or tensor-like.
  """

  def _convert_numpy_and_scipy(x):
    if isinstance(x, np.ndarray):
      dtype = None
      if issubclass(x.dtype.type, np.floating):
        dtype = backend.floatx()
      return ops.convert_to_tensor(x, dtype=dtype)
    elif scipy_sparse and scipy_sparse.issparse(x):
      return _scipy_sparse_to_sparse_tensor(x)
    return x

  inputs = nest.map_structure(_convert_numpy_and_scipy, inputs)
  return nest.list_to_tuple(inputs)


def is_none_or_empty(inputs):
  # util method to check if the input is a None or a empty list.
  # the python "not" check will raise an error like below if the input is a
  # numpy array
  # "The truth value of an array with more than one element is ambiguous.
  # Use a.any() or a.all()"
  return inputs is None or not nest.flatten(inputs)


def broadcast_sample_weight_modes(target_structure, sample_weight_modes):
  """Match sample_weight_modes structure with output structure."""
  if target_structure is None or not nest.flatten(target_structure):
    return sample_weight_modes

  if isinstance(sample_weight_modes, str):
    if isinstance(target_structure, dict):
      return {key: sample_weight_modes for key in target_structure.keys()}
    return [sample_weight_modes for _ in target_structure]

  if sample_weight_modes:
    try:
      nest.assert_same_structure(
          training_utils.list_to_tuple(target_structure),
          training_utils.list_to_tuple(sample_weight_modes))
    except (ValueError, TypeError):
      target_str = str(nest.map_structure(lambda _: "...", target_structure))
      mode_str = str(nest.map_structure(lambda _: "...", sample_weight_modes))

      # Attempt to coerce sample_weight_modes to the target structure. This
      # implicitly depends on the fact that Model flattens outputs for its
      # internal representation.
      try:
        sample_weight_modes = nest.pack_sequence_as(
            target_structure, nest.flatten(sample_weight_modes))
        logging.warning(
            "sample_weight modes were coerced from\n  {}\n    to  \n  {}"
            .format(target_str, mode_str))
      except (ValueError, TypeError):
        raise ValueError(
            "Unable to match target structure and sample_weight_modes "
            "structure:\n  {}\n    to  \n  {}".format(target_str, mode_str))

  return sample_weight_modes


class DataHandler(object):
  """Handles iterating over epoch-level `tf.data.Iterator` objects."""

  def __init__(self,
               x,
               y=None,
               sample_weight=None,
               batch_size=None,
               steps_per_epoch=None,
               initial_epoch=0,
               epochs=1,
               shuffle=False,
               class_weight=None,
               max_queue_size=10,
               workers=1,
               use_multiprocessing=False,
               model=None,
               steps_per_execution=None):

    self._initial_epoch = initial_epoch
    self._epochs = epochs
    self._insufficient_data = False
    self._model = model

    # `steps_per_execution_value` is the cached initial value.
    # `steps_per_execution` is mutable and may be changed by the DataAdapter
    # to handle partial executions.
    if steps_per_execution is None:
      self._steps_per_execution = 1
      self._steps_per_execution_value = 1
    else:
      self._steps_per_execution = steps_per_execution
      self._steps_per_execution_value = steps_per_execution.numpy().item()

    adapter_cls = select_data_adapter(x, y)
    self._adapter = adapter_cls(
        x,
        y,
        batch_size=batch_size,
        steps=steps_per_epoch,
        epochs=epochs - initial_epoch,
        sample_weights=sample_weight,
        shuffle=shuffle,
        max_queue_size=max_queue_size,
        workers=workers,
        use_multiprocessing=use_multiprocessing,
        distribution_strategy=ds_context.get_strategy(),
        model=model)

    strategy = ds_context.get_strategy()
    dataset = self._adapter.get_dataset()
    if class_weight:
      dataset = dataset.map(_make_class_weight_map_fn(class_weight))
    self._inferred_steps = self._infer_steps(steps_per_epoch, dataset)
<<<<<<< HEAD
    self._dataset = strategy.experimental_distribute_dataset(dataset)

  def enumerate_epochs(self):
    """Yields `(epoch, tf.data.Iterator)`."""
    data_iterator = iter(self._dataset)
    for epoch in range(self._initial_epoch, self._epochs):
      if self._insufficient_data:  # Set by `catch_stop_iteration`.
        break
      if self._adapter.should_recreate_iterator():
        data_iterator = iter(self._dataset)
      yield epoch, data_iterator
      self._adapter.on_epoch_end()
=======

    if not _is_distributed_dataset(dataset):
      dataset = strategy.experimental_distribute_dataset(dataset)
    self._dataset = dataset

    self._current_step = 0
    self._step_increment = self._steps_per_execution_value - 1
    self._insufficient_data = False

    self._validate_data_handler()

  def enumerate_epochs(self):
    """Yields `(epoch, tf.data.Iterator)`."""
    with self._truncate_execution_to_epoch():
      data_iterator = iter(self._dataset)
      for epoch in range(self._initial_epoch, self._epochs):
        if self._insufficient_data:  # Set by `catch_stop_iteration`.
          break
        if self._adapter.should_recreate_iterator():
          data_iterator = iter(self._dataset)
        yield epoch, data_iterator
        self._adapter.on_epoch_end()

  @contextlib.contextmanager
  def _truncate_execution_to_epoch(self):
    """Truncates steps per execution to at most one epoch."""
    should_truncate = (
        self._inferred_steps is not None and
        self._steps_per_execution_value > self._inferred_steps)
    original_value = self._steps_per_execution_value
    try:
      if should_truncate:
        self._steps_per_execution.assign(self._inferred_steps)
        self._steps_per_execution_value = self._inferred_steps
      yield
    finally:
      if should_truncate:
        self._steps_per_execution.assign(original_value)
        self._steps_per_execution_value = original_value
>>>>>>> ca046652

  @contextlib.contextmanager
  def catch_stop_iteration(self):
    """Catches errors when an iterator runs out of data."""
    try:
      yield
      context.async_wait()
    except (StopIteration, errors.OutOfRangeError):
<<<<<<< HEAD
      if (self._adapter.get_size() is None and self._inferred_steps is None and
          self._current_step > 0):
        # The input passed by the user ran out of batches.
        # Now we know the cardinality of the input(dataset or generator).
=======
      if self._inferred_steps is None:
>>>>>>> ca046652
        self._inferred_steps = self._current_step
      else:
        self._insufficient_data = True
        total_epochs = self._epochs - self._initial_epoch
        logging.warning(
            "Your input ran out of data; interrupting training. "
            "Make sure that your dataset or generator can generate at "
            "least `steps_per_epoch * epochs` batches (in this case, "
            "{} batches). You may need to use the repeat() function "
            "when building your dataset.".format(total_epochs *
                                                 self._inferred_steps))

  def steps(self):
    """Yields steps for the current epoch."""
    self._current_step = 0
    # `self._inferred_steps` can be changed by `catch_stop_iteration`.
    while (self._inferred_steps is None or
           self._current_step < self._inferred_steps):
      if self._insufficient_data:  # Set by `catch_stop_iteration`.
        break

      can_run_full_execution = (
          self._steps_per_execution_value == 1 or
          self._inferred_steps is None or
          self._inferred_steps - self._current_step >=
          self._steps_per_execution_value)

      if can_run_full_execution:
        self._step_increment = self._steps_per_execution_value - 1
        yield self._current_step
        self._current_step += self._steps_per_execution_value
      else:
        # Last partial execution.
        steps_remaining = self._inferred_steps - self._current_step
        self._steps_per_execution.assign(steps_remaining)
        self._step_increment = steps_remaining - 1
        yield self._current_step
        self._current_step += steps_remaining
        self._steps_per_execution.assign(self._steps_per_execution_value)

  @property
  def step_increment(self):
    """The number to increment the step for `on_batch_end` methods."""
    return self._step_increment

  @property
  def inferred_steps(self):
    """The inferred steps per epoch of the created `Dataset`.

    This will be `None` in the case where:

    (1) A `Dataset` of unknown cardinality was passed to the `DataHandler`, and
    (2) `steps_per_epoch` was not provided, and
    (3) The first epoch of iteration has not yet completed.

    Returns:
      The inferred steps per epoch of the created `Dataset`.
    """
    return self._inferred_steps

  @property
  def should_sync(self):
    # Catch OutOfRangeError for Datasets of unknown size.
    # This blocks until the batch has finished executing.
    # TODO(b/150292341): Allow multiple async steps here.
    return self._inferred_steps is None

  @property
  def inferred_steps(self):
    """The inferred steps per epoch of the created `Dataset`.

    This will be `None` in the case where:

    (1) A `Dataset` of unknown cardinality was passed to the `DataHandler`, and
    (2) `steps_per_epoch` was not provided, and
    (3) The first epoch of iteration has not yet completed.

    Returns:
      The inferred steps per epoch of the created `Dataset`.
    """
    return self._inferred_steps

  def _infer_steps(self, steps, dataset):
    """Infers steps_per_epoch needed to loop through a dataset."""
    if steps is not None:
      return steps

    adapter_steps = self._adapter.get_size()
    if adapter_steps is not None:
      return adapter_steps

    if (ds_context.get_strategy().extended._in_multi_worker_mode() and  # pylint: disable=protected-access
        (dataset.options().experimental_distribute.auto_shard_policy !=
         distribute_options.AutoShardPolicy.OFF)):
      # If the dataset would be auto-sharded, we should not infer a local
      # steps_per_epoch due to the possible inbalanced sharding between workers.
      raise ValueError("When dataset is sharded across workers, please "
                       "specify a reasonable `steps_per_epoch` such that all "
                       "workers will train the same number of steps and each "
                       "step can get data from dataset without EOF. This is "
                       "required for allreduce to succeed. We will handle the "
                       "last partial batch in the future.")

    size = cardinality.cardinality(dataset)
    if size == cardinality.INFINITE and steps is None:
      raise ValueError("When passing an infinitely repeating dataset, you "
                       "must specify how many steps to draw.")
    if size >= 0:
      return size.numpy().item()
    return None

  @property
  def _samples(self):
    return self._adapter.get_samples()

<<<<<<< HEAD
=======
  def _validate_data_handler(self):
    # TODO(b/152094471): Support this with DistIter.get_next_as_optional.
    if self._steps_per_execution_value > 1 and self._inferred_steps is None:
      raise ValueError(
          "Could not infer the size of the data. With "
          "`steps_per_execution > 1`, you must specify the number of steps "
          "to run.")

>>>>>>> ca046652

def _make_class_weight_map_fn(class_weight):
  """Applies class weighting to a `Dataset`.

  The `Dataset` is assumed to be in format `(x, y)` or `(x, y, sw)`, where
  `y` must be a single `Tensor`.

  Arguments:
    class_weight: A map where the keys are integer class ids and values are
      the class weights, e.g. `{0: 0.2, 1: 0.6, 2: 0.3}`

  Returns:
    A function that can be used with `tf.data.Dataset.map` to apply class
    weighting.
  """
  class_ids = list(sorted(class_weight.keys()))
  expected_class_ids = list(range(len(class_ids)))
  if class_ids != expected_class_ids:
    error_msg = (
        "Expected `class_weight` to be a dict with keys from 0 to one less "
        "than the number of classes, found {}").format(class_weight)
    raise ValueError(error_msg)

  class_weight_tensor = ops.convert_to_tensor_v2(
      [class_weight[int(c)] for c in class_ids])

  def _class_weights_map_fn(*data):
    """Convert `class_weight` to `sample_weight`."""
    x, y, sw = unpack_x_y_sample_weight(data)

    if nest.is_sequence(y):
      raise ValueError(
          "`class_weight` is only supported for Models with a single output.")

    if y.shape.rank > 2:
      raise ValueError("`class_weight` not supported for "
                       "3+ dimensional targets.")

    y_classes = smart_cond.smart_cond(
        y.shape.rank == 2 and backend.shape(y)[1] > 1,
        lambda: backend.argmax(y, axis=1),
        lambda: math_ops.cast(backend.reshape(y, (-1,)), dtypes.int64))

    cw = array_ops.gather_v2(class_weight_tensor, y_classes)
    if sw is not None:
      cw = math_ops.cast(cw, sw.dtype)
      sw, cw = expand_1d((sw, cw))
      # `class_weight` and `sample_weight` are multiplicative.
      sw = sw * cw
    else:
      sw = cw

    return x, y, sw

  return _class_weights_map_fn


def expand_1d(data):
  """Expands 1-dimensional `Tensor`s into 2-dimensional `Tensor`s."""

  def _expand_single_1d_tensor(t):
    # Leaves `CompositeTensor`s as-is.
    if (isinstance(t, ops.Tensor) and
        isinstance(t.shape, tensor_shape.TensorShape) and t.shape.rank == 1):
      return array_ops.expand_dims_v2(t, axis=-1)
    return t

  return nest.map_structure(_expand_single_1d_tensor, data)


def train_validation_split(arrays, validation_split):
  """Split arrays into train and validation subsets in deterministic order.

  The last part of data will become validation data.

  Arguments:
    arrays: Tensors to split. Allowed inputs are arbitrarily nested structures
      of Tensors and NumPy arrays.
    validation_split: Float between 0 and 1. The proportion of the dataset to
      include in the validation split. The rest of the dataset will be included
      in the training split.
  Returns:
    `(train_arrays, validation_arrays)`
  """

  def _can_split(t):
    tensor_types = (ops.Tensor, np.ndarray)
    if pd:
      tensor_types = (ops.Tensor, np.ndarray, pd.Series, pd.DataFrame)
    return isinstance(t, tensor_types) or t is None

  flat_arrays = nest.flatten(arrays)
  unsplitable = [type(t) for t in flat_arrays if not _can_split(t)]
  if unsplitable:
    raise ValueError(
        "`validation_split` is only supported for Tensors or NumPy "
        "arrays, found following types in the input: {}".format(unsplitable))

  if all(t is None for t in flat_arrays):
    return arrays, arrays

  first_non_none = None
  for t in flat_arrays:
    if t is not None:
      first_non_none = t
      break

  # Assumes all arrays have the same batch shape or are `None`.
  batch_dim = int(first_non_none.shape[0])
  split_at = int(math.floor(batch_dim * (1. - validation_split)))

  if split_at == 0 or split_at == batch_dim:
    raise ValueError(
        "Training data contains {batch_dim} samples, which is not sufficient "
        "to split it into a validation and training set as specified by "
        "`validation_split={validation_split}`. Either provide more data, or a "
        "different value for the `validation_split` argument." .format(
            batch_dim=batch_dim, validation_split=validation_split))

  def _split(t, start, end):
    if t is None:
      return t
    return t[start:end]

  train_arrays = nest.map_structure(
      functools.partial(_split, start=0, end=split_at), arrays)
  val_arrays = nest.map_structure(
      functools.partial(_split, start=split_at, end=batch_dim), arrays)

  return train_arrays, val_arrays


@keras_export("keras.utils.unpack_x_y_sample_weight", v1=[])
def unpack_x_y_sample_weight(data):
  """Unpacks user-provided data tuple.

  This is a convenience utility to be used when overriding
  `Model.train_step`, `Model.test_step`, or `Model.predict_step`.
  This utility makes it easy to support data of the form `(x,)`,
  `(x, y)`, or `(x, y, sample_weight)`.

  Standalone usage:

  >>> features_batch = tf.ones((10, 5))
  >>> labels_batch = tf.zeros((10, 5))
  >>> data = (features_batch, labels_batch)
  >>> # `y` and `sample_weight` will default to `None` if not provided.
  >>> x, y, sample_weight = tf.keras.utils.unpack_x_y_sample_weight(data)
  >>> sample_weight is None
  True

  Example in overridden `Model.train_step`:

  ```python
  class MyModel(tf.keras.Model):

    def train_step(self, data):
      # If `sample_weight` is not provided, all samples will be weighted
      # equally.
      x, y, sample_weight = tf.keras.utils.unpack_x_y_sample_weight(data)

      with tf.GradientTape() as tape:
        y_pred = self(x, training=True)
        loss = self.compiled_loss(
          y, y_pred, sample_weight, regularization_losses=self.losses)
        trainable_variables = self.trainable_variables
        gradients = tape.gradient(loss, trainable_variables)
        self.optimizer.apply_gradients(zip(gradients, trainable_variables))

      self.compiled_metrics.update_state(y, y_pred, sample_weight)
      return {m.name: m.result() for m in self.metrics}
  ```

  Arguments:
    data: A tuple of the form `(x,)`, `(x, y)`, or `(x, y, sample_weight)`.

  Returns:
    The unpacked tuple, with `None`s for `y` and `sample_weight` if they are not
    provided.
  """
  if not isinstance(data, tuple):
    return (data, None, None)
  elif len(data) == 1:
    return (data[0], None, None)
  elif len(data) == 2:
    return (data[0], data[1], None)
  elif len(data) == 3:
    return (data[0], data[1], data[2])
  else:
    error_msg = ("Data is expected to be in format `x`, `(x,)`, `(x, y)`, "
                 "or `(x, y, sample_weight)`, found: {}").format(data)
    raise ValueError(error_msg)


@keras_export("keras.utils.pack_x_y_sample_weight", v1=[])
def pack_x_y_sample_weight(x, y=None, sample_weight=None):
  """Packs user-provided data into a tuple.

  This is a convenience utility for packing data into the tuple formats
  that `Model.fit` uses.

  Standalone usage:

  >>> x = tf.ones((10, 1))
  >>> data = tf.keras.utils.pack_x_y_sample_weight(x)
  >>> isinstance(data, tf.Tensor)
  True
  >>> y = tf.ones((10, 1))
  >>> data = tf.keras.utils.pack_x_y_sample_weight(x, y)
  >>> isinstance(data, tuple)
  True
  >>> x, y = data

  Arguments:
    x: Features to pass to `Model`.
    y: Ground-truth targets to pass to `Model`.
    sample_weight: Sample weight for each element.

  Returns:
    Tuple in the format used in `Model.fit`.
  """
  if y is None:
    # For single x-input, we do no tuple wrapping since in this case
    # there is no ambiguity. This also makes NumPy and Dataset
    # consistent in that the user does not have to wrap their Dataset
    # data in an unecessary tuple
    if not nest.is_sequence(x):
      return x
    else:
      return (x,)
  elif sample_weight is None:
    return (x, y)
  else:
    return (x, y, sample_weight)


def single_batch_iterator(strategy,
                          x,
                          y=None,
                          sample_weight=None,
                          class_weight=None):
  """Creates a single-batch dataset."""
  x, y, sample_weight = _process_tensorlike((x, y, sample_weight))
  if y is None:
    data = (x,)
  elif sample_weight is None:
    data = (x, y)
  else:
    data = (x, y, sample_weight)

  dataset = dataset_ops.DatasetV2.from_tensors(data)
  if class_weight:
    dataset = dataset.map(_make_class_weight_map_fn(class_weight))
  dataset = strategy.experimental_distribute_dataset(dataset)
  return iter(dataset)


def _scipy_sparse_to_sparse_tensor(t):
  """Converts a SciPy sparse matrix to a SparseTensor."""
  sparse_coo = t.tocoo()
  row, col = sparse_coo.row, sparse_coo.col
  data, shape = sparse_coo.data, sparse_coo.shape
  if issubclass(data.dtype.type, np.floating):
    data = data.astype(backend.floatx())
  indices = np.concatenate(
      (np.expand_dims(row, axis=1), np.expand_dims(col, axis=1)), axis=1)
  return sparse_tensor.SparseTensor(indices, data, shape)


def _is_distributed_dataset(ds):
  # TODO(b/151165986): Use public APIs.
  return isinstance(
      ds,
      (input_lib.DistributedDataset, input_lib.DistributedDatasetsFromFunction))<|MERGE_RESOLUTION|>--- conflicted
+++ resolved
@@ -32,10 +32,7 @@
 from tensorflow.python.data.experimental.ops import distribute_options
 from tensorflow.python.data.ops import dataset_ops
 from tensorflow.python.distribute import distribution_strategy_context as ds_context
-<<<<<<< HEAD
-=======
 from tensorflow.python.distribute import input_lib
->>>>>>> ca046652
 from tensorflow.python.eager import context
 from tensorflow.python.framework import dtypes
 from tensorflow.python.framework import errors
@@ -1124,20 +1121,6 @@
     if class_weight:
       dataset = dataset.map(_make_class_weight_map_fn(class_weight))
     self._inferred_steps = self._infer_steps(steps_per_epoch, dataset)
-<<<<<<< HEAD
-    self._dataset = strategy.experimental_distribute_dataset(dataset)
-
-  def enumerate_epochs(self):
-    """Yields `(epoch, tf.data.Iterator)`."""
-    data_iterator = iter(self._dataset)
-    for epoch in range(self._initial_epoch, self._epochs):
-      if self._insufficient_data:  # Set by `catch_stop_iteration`.
-        break
-      if self._adapter.should_recreate_iterator():
-        data_iterator = iter(self._dataset)
-      yield epoch, data_iterator
-      self._adapter.on_epoch_end()
-=======
 
     if not _is_distributed_dataset(dataset):
       dataset = strategy.experimental_distribute_dataset(dataset)
@@ -1177,7 +1160,6 @@
       if should_truncate:
         self._steps_per_execution.assign(original_value)
         self._steps_per_execution_value = original_value
->>>>>>> ca046652
 
   @contextlib.contextmanager
   def catch_stop_iteration(self):
@@ -1186,14 +1168,7 @@
       yield
       context.async_wait()
     except (StopIteration, errors.OutOfRangeError):
-<<<<<<< HEAD
-      if (self._adapter.get_size() is None and self._inferred_steps is None and
-          self._current_step > 0):
-        # The input passed by the user ran out of batches.
-        # Now we know the cardinality of the input(dataset or generator).
-=======
       if self._inferred_steps is None:
->>>>>>> ca046652
         self._inferred_steps = self._current_step
       else:
         self._insufficient_data = True
@@ -1261,21 +1236,6 @@
     # TODO(b/150292341): Allow multiple async steps here.
     return self._inferred_steps is None
 
-  @property
-  def inferred_steps(self):
-    """The inferred steps per epoch of the created `Dataset`.
-
-    This will be `None` in the case where:
-
-    (1) A `Dataset` of unknown cardinality was passed to the `DataHandler`, and
-    (2) `steps_per_epoch` was not provided, and
-    (3) The first epoch of iteration has not yet completed.
-
-    Returns:
-      The inferred steps per epoch of the created `Dataset`.
-    """
-    return self._inferred_steps
-
   def _infer_steps(self, steps, dataset):
     """Infers steps_per_epoch needed to loop through a dataset."""
     if steps is not None:
@@ -1309,8 +1269,6 @@
   def _samples(self):
     return self._adapter.get_samples()
 
-<<<<<<< HEAD
-=======
   def _validate_data_handler(self):
     # TODO(b/152094471): Support this with DistIter.get_next_as_optional.
     if self._steps_per_execution_value > 1 and self._inferred_steps is None:
@@ -1319,7 +1277,6 @@
           "`steps_per_execution > 1`, you must specify the number of steps "
           "to run.")
 
->>>>>>> ca046652
 
 def _make_class_weight_map_fn(class_weight):
   """Applies class weighting to a `Dataset`.
