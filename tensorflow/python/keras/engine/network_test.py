# Copyright 2016 The TensorFlow Authors. All Rights Reserved.
#
# Licensed under the Apache License, Version 2.0 (the "License");
# you may not use this file except in compliance with the License.
# You may obtain a copy of the License at
#
#     http://www.apache.org/licenses/LICENSE-2.0
#
# Unless required by applicable law or agreed to in writing, software
# distributed under the License is distributed on an "AS IS" BASIS,
# WITHOUT WARRANTIES OR CONDITIONS OF ANY KIND, either express or implied.
# See the License for the specific language governing permissions and
# limitations under the License.
#,============================================================================
"""Tests for layer graphs construction & handling."""

from __future__ import absolute_import
from __future__ import division
from __future__ import print_function

import numpy as np

from tensorflow.python import keras
from tensorflow.python.eager import context
from tensorflow.python.framework import constant_op
from tensorflow.python.framework import dtypes
from tensorflow.python.framework import tensor_shape
from tensorflow.python.framework import test_util
from tensorflow.python.keras import keras_parameterized
from tensorflow.python.keras import testing_utils
from tensorflow.python.keras.engine import base_layer
from tensorflow.python.keras.engine import input_layer as input_layer_lib
from tensorflow.python.keras.engine import network as network_lib
from tensorflow.python.keras.engine import training
from tensorflow.python.keras.utils import layer_utils
from tensorflow.python.ops import array_ops
from tensorflow.python.ops import math_ops
from tensorflow.python.ops import state_ops
from tensorflow.python.platform import test
from tensorflow.python.training.tracking.util import Checkpoint

try:
  import yaml  # pylint:disable=g-import-not-at-top
except ImportError:
  yaml = None


class NetworkConstructionTest(keras_parameterized.TestCase):

  @test_util.run_deprecated_v1
  def test_get_updates(self):

    class MyLayer(keras.layers.Layer):

      def build(self, input_shape):
        self.a = self.add_variable('a',
                                   (1, 1),
                                   'float32',
                                   trainable=False)
        self.b = self.add_variable('b',
                                   (1, 1),
                                   'float32',
                                   trainable=False)
        self.add_update(state_ops.assign_add(self.a, [[1.]],
                                             name='unconditional_update'))
        self.built = True

      def call(self, inputs):
        self.add_update(state_ops.assign_add(self.b, inputs,
                                             name='conditional_update'),
                        inputs=True)
        return inputs + 1

    x1 = input_layer_lib.Input(shape=(1,))
    layer = MyLayer()
    _ = layer(x1)

    self.assertEqual(len(layer.updates), 2)
    self.assertEqual(len(layer.get_updates_for(x1)), 1)
    self.assertEqual(len(layer.get_updates_for(None)), 1)

    x2 = input_layer_lib.Input(shape=(1,))
    y2 = layer(x2)

    self.assertEqual(len(layer.updates), 3)
    self.assertEqual(len(layer.get_updates_for(x1)), 1)
    self.assertEqual(len(layer.get_updates_for(x2)), 1)
    self.assertEqual(len(layer.get_updates_for(None)), 1)

    network = network_lib.Network(x2, y2)
    self.assertEqual(len(network.updates), 3)
    self.assertEqual(len(network.get_updates_for(x2)), 1)
    self.assertEqual(len(network.get_updates_for(None)), 1)

    x3 = input_layer_lib.Input(shape=(1,))
    _ = layer(x3)
    self.assertEqual(len(network.updates), 4)

    x4 = input_layer_lib.Input(shape=(1,))
    _ = network(x4)
    self.assertEqual(len(network.updates), 5)
    self.assertEqual(len(network.get_updates_for(x2)), 1)
    self.assertEqual(len(network.get_updates_for(x4)), 1)
    self.assertEqual(len(network.get_updates_for(None)), 1)

    network.add_update(state_ops.assign_add(layer.a, [[1]]))
    self.assertEqual(len(network.updates), 6)
    self.assertEqual(len(network.get_updates_for(None)), 2)

    network.add_update(state_ops.assign_add(layer.b, x4), inputs=True)
    self.assertEqual(len(network.updates), 7)
    self.assertEqual(len(network.get_updates_for(x4)), 2)

  @test_util.run_in_graph_and_eager_modes()
  def test_get_updates_bn(self):
    x1 = input_layer_lib.Input(shape=(1,))
    layer = keras.layers.BatchNormalization()
    _ = layer(x1)

    self.assertEqual(len(layer.updates), 2)
    self.assertEqual(len(layer.get_updates_for(x1)), 2)
    self.assertEqual(len(layer.get_updates_for(None)), 0)

  @test_util.run_deprecated_v1
  def test_get_losses(self):

    class MyLayer(keras.layers.Layer):

      def build(self, input_shape):
        self.a = self.add_variable('a',
                                   (1, 1),
                                   'float32',
                                   trainable=False)
        self.b = self.add_variable('b',
                                   (1, 1),
                                   'float32',
                                   trainable=False)
        self.add_loss(math_ops.reduce_sum(self.a))
        self.built = True

      def call(self, inputs):
        self.add_loss(math_ops.reduce_sum(inputs),
                      inputs=True)
        return inputs + 1

    x1 = input_layer_lib.Input(shape=(1,))
    layer = MyLayer()
    _ = layer(x1)

    self.assertEqual(len(layer.losses), 2)
    self.assertEqual(len(layer.get_losses_for(x1)), 1)
    self.assertEqual(len(layer.get_losses_for(None)), 1)

    x2 = input_layer_lib.Input(shape=(1,))
    y2 = layer(x2)

    self.assertEqual(len(layer.losses), 3)
    self.assertEqual(len(layer.get_losses_for(x1)), 1)
    self.assertEqual(len(layer.get_losses_for(x2)), 1)
    self.assertEqual(len(layer.get_losses_for(None)), 1)

    network = network_lib.Network(x2, y2)
    self.assertEqual(len(network.losses), 3)
    self.assertEqual(len(network.get_losses_for(x1)), 1)
    self.assertEqual(len(network.get_losses_for(x2)), 1)
    self.assertEqual(len(network.get_losses_for(None)), 1)

    x3 = input_layer_lib.Input(shape=(1,))
    _ = layer(x3)
    self.assertEqual(len(network.losses), 4)

    x4 = input_layer_lib.Input(shape=(1,))
    _ = network(x4)
    self.assertEqual(len(network.losses), 5)
    self.assertEqual(len(network.get_losses_for(x2)), 1)
    self.assertEqual(len(network.get_losses_for(x4)), 1)
    self.assertEqual(len(network.get_losses_for(None)), 1)

  @test_util.run_in_graph_and_eager_modes()
  def testTopologicalAttributes(self):
    # test layer attributes / methods related to cross-layer connectivity.
    a = input_layer_lib.Input(shape=(32,), name='input_a')
    b = input_layer_lib.Input(shape=(32,), name='input_b')

    # test input, output, input_shape, output_shape
    test_layer = keras.layers.Dense(16, name='test_layer')
    a_test = test_layer(a)
    self.assertIs(test_layer.input, a)
    self.assertIs(test_layer.output, a_test)
    self.assertEqual(test_layer.input_shape, (None, 32))
    self.assertEqual(test_layer.output_shape, (None, 16))

    # test `get_*_at` methods
    dense = keras.layers.Dense(16, name='dense_1')
    a_2 = dense(a)
    b_2 = dense(b)

    self.assertIs(dense.get_input_at(0), a)
    self.assertIs(dense.get_input_at(1), b)
    self.assertIs(dense.get_output_at(0), a_2)
    self.assertIs(dense.get_output_at(1), b_2)
    self.assertEqual(dense.get_input_shape_at(0), (None, 32))
    self.assertEqual(dense.get_input_shape_at(1), (None, 32))
    self.assertEqual(dense.get_output_shape_at(0), (None, 16))
    self.assertEqual(dense.get_output_shape_at(1), (None, 16))

    # Test invalid value for attribute retrieval.
    with self.assertRaises(ValueError):
      dense.get_input_at(2)
    with self.assertRaises(AttributeError):
      new_dense = keras.layers.Dense(16)
      _ = new_dense.input
    with self.assertRaises(AttributeError):
      new_dense = keras.layers.Dense(16)
      _ = new_dense.output
    with self.assertRaises(AttributeError):
      new_dense = keras.layers.Dense(16)
      _ = new_dense.output_shape
    with self.assertRaises(AttributeError):
      new_dense = keras.layers.Dense(16)
      _ = new_dense.input_shape
    with self.assertRaises(AttributeError):
      new_dense = keras.layers.Dense(16)
      a = input_layer_lib.Input(shape=(3, 32))
      a = input_layer_lib.Input(shape=(5, 32))
      a_2 = dense(a)
      b_2 = dense(b)
      _ = new_dense.input_shape
    with self.assertRaises(AttributeError):
      new_dense = keras.layers.Dense(16)
      a = input_layer_lib.Input(shape=(3, 32))
      a = input_layer_lib.Input(shape=(5, 32))
      a_2 = dense(a)
      b_2 = dense(b)
      _ = new_dense.output_shape

  def _assertAllIs(self, a, b):
    self.assertTrue(all(x is y for x, y in zip(a, b)))

  @test_util.run_in_graph_and_eager_modes()
  def testTopologicalAttributesMultiOutputLayer(self):

    class PowersLayer(keras.layers.Layer):

      def call(self, inputs):
        return [inputs**2, inputs**3]

    x = input_layer_lib.Input(shape=(32,))
    test_layer = PowersLayer()
    p1, p2 = test_layer(x)  # pylint: disable=not-callable

    self.assertIs(test_layer.input, x)
    self._assertAllIs(test_layer.output, [p1, p2])
    self.assertEqual(test_layer.input_shape, (None, 32))
    self.assertEqual(test_layer.output_shape, [(None, 32), (None, 32)])

  @test_util.run_in_graph_and_eager_modes()
  def testTopologicalAttributesMultiInputLayer(self):

    class AddLayer(keras.layers.Layer):

      def call(self, inputs):
        assert len(inputs) == 2
        return inputs[0] + inputs[1]

    a = input_layer_lib.Input(shape=(32,))
    b = input_layer_lib.Input(shape=(32,))
    test_layer = AddLayer()
    y = test_layer([a, b])  # pylint: disable=not-callable

    self._assertAllIs(test_layer.input, [a, b])
    self.assertIs(test_layer.output, y)
    self.assertEqual(test_layer.input_shape, [(None, 32), (None, 32)])
    self.assertEqual(test_layer.output_shape, (None, 32))

  @test_util.run_deprecated_v1
  def testBasicNetwork(self):
    # minimum viable network
    x = input_layer_lib.Input(shape=(32,))
    dense = keras.layers.Dense(2)
    y = dense(x)
    network = network_lib.Network(x, y, name='dense_network')

    # test basic attributes
    self.assertEqual(network.name, 'dense_network')
    self.assertEqual(len(network.layers), 2)  # InputLayer + Dense
    self.assertEqual(network.layers[1], dense)
    self._assertAllIs(network.weights, dense.weights)
    self._assertAllIs(network.trainable_weights, dense.trainable_weights)
    self._assertAllIs(network.non_trainable_weights,
                      dense.non_trainable_weights)

    # test callability on Input
    x_2 = input_layer_lib.Input(shape=(32,))
    y_2 = network(x_2)
    self.assertEqual(y_2.shape.as_list(), [None, 2])

    # test callability on regular tensor
    x_2 = array_ops.placeholder(dtype='float32', shape=(None, 32))
    y_2 = network(x_2)
    self.assertEqual(y_2.shape.as_list(), [None, 2])

    # test network `trainable` attribute
    network.trainable = False
    self._assertAllIs(network.weights, dense.weights)
    self.assertEqual(network.trainable_weights, [])
    self._assertAllIs(network.non_trainable_weights,
                      dense.trainable_weights + dense.non_trainable_weights)

  @test_util.run_in_graph_and_eager_modes
  def test_trainable_weights(self):
    a = keras.layers.Input(shape=(2,))
    b = keras.layers.Dense(1)(a)
    model = keras.models.Model(a, b)

    weights = model.weights
    self._assertAllIs(model.trainable_weights, weights)
    self.assertListEqual(model.non_trainable_weights, [])

    model.trainable = False
    self.assertListEqual(model.trainable_weights, [])
    self._assertAllIs(model.non_trainable_weights, weights)

    model.trainable = True
    self._assertAllIs(model.trainable_weights, weights)
    self.assertListEqual(model.non_trainable_weights, [])

    model.layers[1].trainable = False
    self.assertListEqual(model.trainable_weights, [])
    self._assertAllIs(model.non_trainable_weights, weights)

    # sequential model
    model = keras.models.Sequential()
    model.add(keras.layers.Dense(1, input_dim=2))
    weights = model.weights

    self._assertAllIs(model.trainable_weights, weights)
    self.assertListEqual(model.non_trainable_weights, [])

    model.trainable = False
    self.assertListEqual(model.trainable_weights, [])
    self._assertAllIs(model.non_trainable_weights, weights)

    model.trainable = True
    self._assertAllIs(model.trainable_weights, weights)
    self.assertListEqual(model.non_trainable_weights, [])

    model.layers[0].trainable = False
    self.assertListEqual(model.trainable_weights, [])
    self._assertAllIs(model.non_trainable_weights, weights)

  @test_util.run_deprecated_v1
  def test_layer_call_arguments(self):
    # Test the ability to pass and serialize arguments to `call`.
    inp = keras.layers.Input(shape=(2,))
    x = keras.layers.Dense(3)(inp)
    x = keras.layers.Dropout(0.5)(x, training=True)
    model = keras.models.Model(inp, x)
    # Would be `dropout/cond/Merge` by default
    self.assertTrue(model.output.op.name.endswith('dropout/mul_1'))

    # Test that argument is kept when applying the model
    inp2 = keras.layers.Input(shape=(2,))
    out2 = model(inp2)
    self.assertTrue(out2.op.name.endswith('dropout/mul_1'))

    # Test that argument is kept after loading a model
    config = model.get_config()
    model = keras.models.Model.from_config(config)
    self.assertTrue(model.output.op.name.endswith('dropout/mul_1'))

  def test_node_construction(self):
    # test basics
    a = keras.layers.Input(shape=(32,), name='input_a')
    b = keras.layers.Input(shape=(32,), name='input_b')

    with self.assertRaises(ValueError):
      _ = keras.layers.Input(shape=(32,), batch_shape=(10, 32))
    with self.assertRaises(ValueError):
      _ = keras.layers.Input(shape=(32,), unknown_kwarg=None)

    self.assertListEqual(a.shape.as_list(), [None, 32])
    a_layer, a_node_index, a_tensor_index = a._keras_history
    b_layer, _, _ = b._keras_history
    self.assertEqual(len(a_layer._inbound_nodes), 1)
    self.assertEqual(a_tensor_index, 0)
    node = a_layer._inbound_nodes[a_node_index]
    self.assertEqual(node.outbound_layer, a_layer)

    self.assertListEqual(node.inbound_layers, [])
    self.assertListEqual(node.input_tensors, [a])
    self.assertListEqual(node.input_shapes, [(None, 32)])
    self.assertListEqual(node.output_tensors, [a])
    self.assertListEqual(node.output_shapes, [(None, 32)])

    dense = keras.layers.Dense(16, name='dense_1')
    a_2 = dense(a)
    b_2 = dense(b)

    self.assertEqual(len(dense._inbound_nodes), 2)
    self.assertEqual(len(dense._outbound_nodes), 0)
    self.assertEqual(dense._inbound_nodes[0].inbound_layers, a_layer)
    self.assertEqual(dense._inbound_nodes[0].outbound_layer, dense)
    self.assertEqual(dense._inbound_nodes[1].inbound_layers, b_layer)
    self.assertEqual(dense._inbound_nodes[1].outbound_layer, dense)
    self.assertIs(dense._inbound_nodes[0].input_tensors, a)
    self.assertIs(dense._inbound_nodes[1].input_tensors, b)

    # test layer properties
    test_layer = keras.layers.Dense(16, name='test_layer')
    a_test = test_layer(a)
    self.assertListEqual(test_layer.kernel.shape.as_list(), [32, 16])
    self.assertIs(test_layer.input, a)
    self.assertIs(test_layer.output, a_test)
    self.assertEqual(test_layer.input_shape, (None, 32))
    self.assertEqual(test_layer.output_shape, (None, 16))

    self.assertIs(dense.get_input_at(0), a)
    self.assertIs(dense.get_input_at(1), b)
    self.assertIs(dense.get_output_at(0), a_2)
    self.assertIs(dense.get_output_at(1), b_2)
    self.assertEqual(dense.get_input_shape_at(0), (None, 32))
    self.assertEqual(dense.get_input_shape_at(1), (None, 32))
    self.assertEqual(dense.get_output_shape_at(0), (None, 16))
    self.assertEqual(dense.get_output_shape_at(1), (None, 16))
    self.assertEqual(dense.get_input_mask_at(0), None)
    self.assertEqual(dense.get_input_mask_at(1), None)
    self.assertEqual(dense.get_output_mask_at(0), None)
    self.assertEqual(dense.get_output_mask_at(1), None)

  @test_util.run_in_graph_and_eager_modes()
  def test_multi_input_layer(self):
    with self.cached_session():
      # test multi-input layer
      a = keras.layers.Input(shape=(32,), name='input_a')
      b = keras.layers.Input(shape=(32,), name='input_b')

      dense = keras.layers.Dense(16, name='dense_1')
      a_2 = dense(a)
      b_2 = dense(b)

      merged = keras.layers.concatenate([a_2, b_2], name='merge')
      self.assertListEqual(merged.shape.as_list(), [None, 16 * 2])
      merge_layer, merge_node_index, merge_tensor_index = merged._keras_history

      self.assertEqual(merge_node_index, 0)
      self.assertEqual(merge_tensor_index, 0)

      self.assertEqual(len(merge_layer._inbound_nodes), 1)
      self.assertEqual(len(merge_layer._outbound_nodes), 0)

      self.assertEqual(len(merge_layer._inbound_nodes[0].input_tensors), 2)
      self.assertEqual(len(merge_layer._inbound_nodes[0].inbound_layers), 2)

      c = keras.layers.Dense(64, name='dense_2')(merged)
      d = keras.layers.Dense(5, name='dense_3')(c)

      model = keras.models.Model(inputs=[a, b], outputs=[c, d], name='model')
      self.assertEqual(len(model.layers), 6)
      output_shapes = model.compute_output_shape([(None, 32), (None, 32)])
      self.assertListEqual(output_shapes[0].as_list(), [None, 64])
      self.assertListEqual(output_shapes[1].as_list(), [None, 5])
      self.assertListEqual(
          model.compute_mask([a, b], [None, None]), [None, None])

      # we don't check names of first 2 layers (inputs) because
      # ordering of same-level layers is not fixed
      self.assertListEqual([l.name for l in model.layers][2:],
                           ['dense_1', 'merge', 'dense_2', 'dense_3'])
      self.assertListEqual([l.name for l in model._input_layers],
                           ['input_a', 'input_b'])
      self.assertListEqual([l.name for l in model._output_layers],
                           ['dense_2', 'dense_3'])

      # actually run model
      fn = keras.backend.function(model.inputs, model.outputs)
      input_a_np = np.random.random((10, 32))
      input_b_np = np.random.random((10, 32))
      fn_outputs = fn([input_a_np, input_b_np])
      self.assertListEqual([x.shape for x in fn_outputs], [(10, 64), (10, 5)])

      # test get_source_inputs
<<<<<<< HEAD
      self._assertAllIs(keras.engine.get_source_inputs(c), [a, b])
=======
      self._assertAllIs(layer_utils.get_source_inputs(c), [a, b])
>>>>>>> f2e4407a

      # serialization / deserialization
      json_config = model.to_json()
      recreated_model = keras.models.model_from_json(json_config)
      recreated_model.compile('rmsprop', 'mse')

      self.assertListEqual([l.name for l in recreated_model.layers][2:],
                           ['dense_1', 'merge', 'dense_2', 'dense_3'])
      self.assertListEqual([l.name for l in recreated_model._input_layers],
                           ['input_a', 'input_b'])
      self.assertListEqual([l.name for l in recreated_model._output_layers],
                           ['dense_2', 'dense_3'])

      fn = keras.backend.function(recreated_model.inputs,
                                  recreated_model.outputs)
      input_a_np = np.random.random((10, 32))
      input_b_np = np.random.random((10, 32))
      fn_outputs = fn([input_a_np, input_b_np])
      self.assertListEqual([x.shape for x in fn_outputs], [(10, 64), (10, 5)])

  def test_multi_output_layer_output_names(self):
    inp = keras.layers.Input(name='inp', shape=(None,), dtype=dtypes.float32)

    class _MultiOutput(keras.layers.Layer):

      def call(self, x):
        return x + 1., x + 2.

    out = _MultiOutput(name='out')(inp)
    model = keras.models.Model(inp, out)
    self.assertEqual(['out', 'out_1'], model.output_names)
    self.assertAllClose([2., 3.], model(1.))

  @test_util.run_deprecated_v1
  def test_recursion(self):
    with self.cached_session():
      a = keras.layers.Input(shape=(32,), name='input_a')
      b = keras.layers.Input(shape=(32,), name='input_b')

      dense = keras.layers.Dense(16, name='dense_1')
      a_2 = dense(a)
      b_2 = dense(b)
      merged = keras.layers.concatenate([a_2, b_2], name='merge')
      c = keras.layers.Dense(64, name='dense_2')(merged)
      d = keras.layers.Dense(5, name='dense_3')(c)

      model = keras.models.Model(inputs=[a, b], outputs=[c, d], name='model')

      e = keras.layers.Input(shape=(32,), name='input_e')
      f = keras.layers.Input(shape=(32,), name='input_f')
      self.assertEqual(len(model.inputs), 2)
      g, h = model([e, f])
      self.assertEqual(len(model.inputs), 2)
      self.assertEqual(g.name, 'model/dense_2/BiasAdd:0')

      self.assertListEqual(g.shape.as_list(), c.shape.as_list())
      self.assertListEqual(h.shape.as_list(), d.shape.as_list())

      # test separate manipulation of different layer outputs
      i = keras.layers.Dense(7, name='dense_4')(h)

      final_model = keras.models.Model(
          inputs=[e, f], outputs=[i, g], name='final')
      self.assertEqual(len(final_model.inputs), 2)
      self.assertEqual(len(final_model.outputs), 2)
      self.assertEqual(len(final_model.layers), 4)

      # we don't check names of first 2 layers (inputs) because
      # ordering of same-level layers is not fixed
      self.assertListEqual([layer.name for layer in final_model.layers][2:],
                           ['model', 'dense_4'])
      self.assertListEqual(
          model.compute_mask([e, f], [None, None]), [None, None])
      self.assertListEqual(
          final_model.compute_output_shape([(10, 32), (10, 32)]), [(10, 7),
                                                                   (10, 64)])

      # run recursive model
      fn = keras.backend.function(final_model.inputs, final_model.outputs)
      input_a_np = np.random.random((10, 32))
      input_b_np = np.random.random((10, 32))
      fn_outputs = fn([input_a_np, input_b_np])
      self.assertListEqual([x.shape for x in fn_outputs], [(10, 7), (10, 64)])

      # test serialization
      model_config = final_model.get_config()
      recreated_model = keras.models.Model.from_config(model_config)

      fn = keras.backend.function(recreated_model.inputs,
                                  recreated_model.outputs)
      input_a_np = np.random.random((10, 32))
      input_b_np = np.random.random((10, 32))
      fn_outputs = fn([input_a_np, input_b_np])
      self.assertListEqual([x.shape for x in fn_outputs], [(10, 7), (10, 64)])

  @test_util.run_in_graph_and_eager_modes()
  def test_multi_input_multi_output_recursion(self):
    with self.cached_session():
      # test multi-input multi-output
      a = keras.layers.Input(shape=(32,), name='input_a')
      b = keras.layers.Input(shape=(32,), name='input_b')

      dense = keras.layers.Dense(16, name='dense_1')
      a_2 = dense(a)
      b_2 = dense(b)
      merged = keras.layers.concatenate([a_2, b_2], name='merge')
      c = keras.layers.Dense(64, name='dense_2')(merged)
      d = keras.layers.Dense(5, name='dense_3')(c)

      model = keras.models.Model(inputs=[a, b], outputs=[c, d], name='model')

      j = keras.layers.Input(shape=(32,), name='input_j')
      k = keras.layers.Input(shape=(32,), name='input_k')
      _, n = model([j, k])

      o = keras.layers.Input(shape=(32,), name='input_o')
      p = keras.layers.Input(shape=(32,), name='input_p')
      q, _ = model([o, p])

      self.assertListEqual(n.shape.as_list(), [None, 5])
      self.assertListEqual(q.shape.as_list(), [None, 64])
      s = keras.layers.concatenate([n, q], name='merge_nq')
      self.assertListEqual(s.shape.as_list(), [None, 64 + 5])

      # test with single output as 1-elem list
      multi_io_model = keras.models.Model([j, k, o, p], [s])

      fn = keras.backend.function(multi_io_model.inputs, multi_io_model.outputs)
      fn_outputs = fn([
          np.random.random((10, 32)), np.random.random((10, 32)),
          np.random.random((10, 32)), np.random.random((10, 32))
      ])
      self.assertListEqual([x.shape for x in fn_outputs], [(10, 69)])

      # test with single output as tensor
      multi_io_model = keras.models.Model([j, k, o, p], s)

      fn = keras.backend.function(multi_io_model.inputs, multi_io_model.outputs)
      fn_outputs = fn([
          np.random.random((10, 32)), np.random.random((10, 32)),
          np.random.random((10, 32)), np.random.random((10, 32))
      ])
      # note that the output of the function will still be a 1-elem list
      self.assertListEqual([x.shape for x in fn_outputs], [(10, 69)])

      # test serialization
      model_config = multi_io_model.get_config()
      recreated_model = keras.models.Model.from_config(model_config)

      fn = keras.backend.function(recreated_model.inputs,
                                  recreated_model.outputs)
      fn_outputs = fn([
          np.random.random((10, 32)), np.random.random((10, 32)),
          np.random.random((10, 32)), np.random.random((10, 32))
      ])
      # note that the output of the function will still be a 1-elem list
      self.assertListEqual([x.shape for x in fn_outputs], [(10, 69)])

      config = model.get_config()
      keras.models.Model.from_config(config)

      model.summary()
      json_str = model.to_json()
      keras.models.model_from_json(json_str)

      if yaml is not None:
        yaml_str = model.to_yaml()
        keras.models.model_from_yaml(yaml_str)

  @test_util.run_in_graph_and_eager_modes()
  def test_invalid_graphs(self):
    a = keras.layers.Input(shape=(32,), name='input_a')
    b = keras.layers.Input(shape=(32,), name='input_b')

    dense = keras.layers.Dense(16, name='dense_1')
    a_2 = dense(a)
    b_2 = dense(b)
    merged = keras.layers.concatenate([a_2, b_2], name='merge')
    c = keras.layers.Dense(64, name='dense_2')(merged)
    d = keras.layers.Dense(5, name='dense_3')(c)

    model = keras.models.Model(inputs=[a, b], outputs=[c, d], name='model')

    # input is not an Input tensor
    j = keras.layers.Input(shape=(32,), name='input_j')
    j = keras.layers.Dense(32)(j)
    k = keras.layers.Input(shape=(32,), name='input_k')
    m, n = model([j, k])

    with self.assertRaises(Exception):
      keras.models.Model([j, k], [m, n])

    # disconnected graph
    j = keras.layers.Input(shape=(32,), name='input_j')
    k = keras.layers.Input(shape=(32,), name='input_k')
    m, n = model([j, k])
    with self.assertRaises(Exception):
      keras.models.Model([j], [m, n])

    # redundant outputs
    j = keras.layers.Input(shape=(32,), name='input_j')
    k = keras.layers.Input(shape=(32,), name='input_k')
    m, n = model([j, k])

    keras.models.Model([j, k], [m, n, n])

    # redundant inputs
    j = keras.layers.Input(shape=(32,), name='input_j')
    k = keras.layers.Input(shape=(32,), name='input_k')
    m, n = model([j, k])
    with self.assertRaises(Exception):
      keras.models.Model([j, k, j], [m, n])

    # i have not idea what I'm doing: garbage as inputs/outputs
    j = keras.layers.Input(shape=(32,), name='input_j')
    k = keras.layers.Input(shape=(32,), name='input_k')
    m, n = model([j, k])
    with self.assertRaises(Exception):
      keras.models.Model([j, k], [m, n, 0])

  @test_util.run_deprecated_v1
  def test_raw_tf_compatibility(self):
    # test calling layers/models on TF tensors
    a = keras.layers.Input(shape=(32,), name='input_a')
    b = keras.layers.Input(shape=(32,), name='input_b')

    dense = keras.layers.Dense(16, name='dense_1')
    a_2 = dense(a)
    b_2 = dense(b)
    merged = keras.layers.concatenate([a_2, b_2], name='merge')
    c = keras.layers.Dense(64, name='dense_2')(merged)
    d = keras.layers.Dense(5, name='dense_3')(c)

    model = keras.models.Model(inputs=[a, b], outputs=[c, d], name='model')

    j = keras.layers.Input(shape=(32,), name='input_j')
    k = keras.layers.Input(shape=(32,), name='input_k')
    self.assertEqual(len(model.inputs), 2)
    m, n = model([j, k])
    self.assertEqual(len(model.inputs), 2)
    tf_model = keras.models.Model([j, k], [m, n])

    j_tf = array_ops.placeholder(dtype=dtypes.float32, shape=(None, 32))
    k_tf = array_ops.placeholder(dtype=dtypes.float32, shape=(None, 32))
    m_tf, n_tf = tf_model([j_tf, k_tf])
    self.assertListEqual(m_tf.shape.as_list(), [None, 64])
    self.assertListEqual(n_tf.shape.as_list(), [None, 5])

    # test merge
    keras.layers.concatenate([j_tf, k_tf], axis=1)
    keras.layers.add([j_tf, k_tf])

    # test tensor input
    x = array_ops.placeholder(shape=(None, 2), dtype=dtypes.float32)
    keras.layers.InputLayer(input_tensor=x)

    x = keras.layers.Input(tensor=x)
    keras.layers.Dense(2)(x)

  @test_util.run_in_graph_and_eager_modes()
  def test_basic_masking(self):
    a = keras.layers.Input(shape=(10, 32), name='input_a')
    b = keras.layers.Masking()(a)
    model = keras.models.Model(a, b)
    self.assertEqual(model.output_mask.shape.as_list(), [None, 10])

  @test_util.run_deprecated_v1
  def testMaskingSingleInput(self):

    class MaskedLayer(keras.layers.Layer):

      def call(self, inputs, mask=None):
        if mask is not None:
          return inputs * mask
        return inputs

      def compute_mask(self, inputs, mask=None):
        return array_ops.ones_like(inputs)

    if context.executing_eagerly():
      a = constant_op.constant([2] * 32)
      mask = constant_op.constant([0, 1] * 16)
      a._keras_mask = mask
      b = MaskedLayer().apply(a)
      self.assertTrue(hasattr(b, '_keras_mask'))
      self.assertAllEqual(
          self.evaluate(array_ops.ones_like(mask)),
          self.evaluate(getattr(b, '_keras_mask')))
      self.assertAllEqual(self.evaluate(a * mask), self.evaluate(b))
    else:
      x = input_layer_lib.Input(shape=(32,))
      y = MaskedLayer()(x)  # pylint: disable=not-callable
      network = network_lib.Network(x, y)

      # test callability on Input
      x_2 = input_layer_lib.Input(shape=(32,))
      y_2 = network(x_2)
      self.assertEqual(y_2.shape.as_list(), [None, 32])

      # test callability on regular tensor
      x_2 = array_ops.placeholder(dtype='float32', shape=(None, 32))
      y_2 = network(x_2)
      self.assertEqual(y_2.shape.as_list(), [None, 32])

  @test_util.run_deprecated_v1
  def test_activity_regularization_with_model_composition(self):

    def reg(x):
      return math_ops.reduce_sum(x)

    net_a_input = input_layer_lib.Input((2,))
    net_a = net_a_input
    net_a = keras.layers.Dense(2, kernel_initializer='ones',
                               use_bias=False,
                               activity_regularizer=reg)(net_a)
    model_a = keras.Model([net_a_input], [net_a])

    net_b_input = input_layer_lib.Input((2,))
    net_b = model_a(net_b_input)
    model_b = keras.Model([net_b_input], [net_b])

    model_b.compile(optimizer='sgd', loss=None)
    x = np.ones((1, 2))
    loss = model_b.evaluate(x)
    self.assertEqual(loss, 4.)

  @keras_parameterized.run_all_keras_modes
  def test_layer_sharing_at_heterogenous_depth(self):
    x_val = np.random.random((10, 5))

    x = input_layer_lib.Input(shape=(5,))
    a = keras.layers.Dense(5, name='A')
    b = keras.layers.Dense(5, name='B')
    output = a(b(a(b(x))))
    m = keras.models.Model(x, output)
    m.run_eagerly = testing_utils.should_run_eagerly()
    m._experimental_run_tf_function = testing_utils.should_run_tf_function()

    output_val = m.predict(x_val)

    config = m.get_config()
    weights = m.get_weights()

    m2 = keras.models.Model.from_config(config)
    m2.set_weights(weights)

    output_val_2 = m2.predict(x_val)
    self.assertAllClose(output_val, output_val_2, atol=1e-6)

  @keras_parameterized.run_all_keras_modes
  def test_layer_sharing_at_heterogenous_depth_with_concat(self):
    input_shape = (16, 9, 3)
    input_layer = input_layer_lib.Input(shape=input_shape)

    a = keras.layers.Dense(3, name='dense_A')
    b = keras.layers.Dense(3, name='dense_B')
    c = keras.layers.Dense(3, name='dense_C')

    x1 = b(a(input_layer))
    x2 = a(c(input_layer))
    output = keras.layers.concatenate([x1, x2])

    m = keras.models.Model(inputs=input_layer, outputs=output)
    m.run_eagerly = testing_utils.should_run_eagerly()
    m._experimental_run_tf_function = testing_utils.should_run_tf_function()

    x_val = np.random.random((10, 16, 9, 3))
    output_val = m.predict(x_val)

    config = m.get_config()
    weights = m.get_weights()

    m2 = keras.models.Model.from_config(config)
    m2.set_weights(weights)

    output_val_2 = m2.predict(x_val)
    self.assertAllClose(output_val, output_val_2, atol=1e-6)

  @keras_parameterized.run_all_keras_modes
  def test_explicit_training_argument(self):
    a = keras.layers.Input(shape=(2,))
    b = keras.layers.Dropout(0.5)(a)
    base_model = keras.models.Model(a, b)

    a = keras.layers.Input(shape=(2,))
    b = base_model(a, training=False)
    model = keras.models.Model(a, b)

    x = np.ones((100, 2))
    y = np.ones((100, 2))
    model.compile(
        optimizer='sgd',
        loss='mse',
        run_eagerly=testing_utils.should_run_eagerly(),
        experimental_run_tf_function=testing_utils.should_run_tf_function())
    loss = model.train_on_batch(x, y)
    self.assertEqual(loss, 0)  # In inference mode, output is equal to input.

    a = keras.layers.Input(shape=(2,))
    b = base_model(a, training=True)
    model = keras.models.Model(a, b)
    preds = model.predict(x)
    self.assertEqual(np.min(preds), 0.)  # At least one unit was dropped.

  @keras_parameterized.run_all_keras_modes
  def test_mask_derived_from_keras_layer(self):
    inputs = keras.Input((5, 10))
    mask = keras.Input((5,))
    outputs = keras.layers.RNN(keras.layers.LSTMCell(100))(inputs, mask=mask)
    model = keras.Model([inputs, mask], outputs)
    model.compile(
        'sgd',
        'mse',
        run_eagerly=testing_utils.should_run_eagerly(),
        experimental_run_tf_function=testing_utils.should_run_tf_function())
    history = model.fit(
        x=[np.ones((10, 5, 10)), np.zeros((10, 5))],
        y=np.zeros((10, 100)),
        batch_size=2)
    # All data is masked, returned values are 0's.
    self.assertEqual(history.history['loss'][0], 0.0)
    history = model.fit(
        x=[np.ones((10, 5, 10)), np.ones((10, 5))],
        y=np.zeros((10, 100)),
        batch_size=2)
    # Data is not masked, returned values are random.
    self.assertGreater(history.history['loss'][0], 0.0)

    model = keras.Model.from_config(model.get_config())
    model.compile(
        'sgd',
        'mse',
        run_eagerly=testing_utils.should_run_eagerly(),
        experimental_run_tf_function=testing_utils.should_run_tf_function())
    history = model.fit(
        x=[np.ones((10, 5, 10)), np.zeros((10, 5))],
        y=np.zeros((10, 100)),
        batch_size=2)
    # All data is masked, returned values are 0's.
    self.assertEqual(history.history['loss'][0], 0.0)
    history = model.fit(
        x=[np.ones((10, 5, 10)), np.ones((10, 5))],
        y=np.zeros((10, 100)),
        batch_size=2)
    # Data is not masked, returned values are random.
    self.assertGreater(history.history['loss'][0], 0.0)

  @keras_parameterized.run_all_keras_modes
  def test_call_arg_derived_from_keras_layer(self):

    class MyAdd(keras.layers.Layer):

      def call(self, x1, x2):
        return x1 + x2

    input1 = keras.Input(10)
    input2 = keras.Input(10)
    outputs = MyAdd()(input1, input2)
    model = keras.Model([input1, input2], outputs)
    model.compile(
        'sgd',
        'mse',
        run_eagerly=testing_utils.should_run_eagerly(),
        experimental_run_tf_function=testing_utils.should_run_tf_function())
    history = model.fit(
        x=[3 * np.ones((10, 10)), 7 * np.ones((10, 10))],
        y=10 * np.ones((10, 10)),
        batch_size=2)
    # Check that second input was correctly added to first.
    self.assertEqual(history.history['loss'][0], 0.0)

    # Check serialization.
    model = keras.Model.from_config(
        model.get_config(), custom_objects={'MyAdd': MyAdd})
    model.compile(
        'sgd',
        'mse',
        run_eagerly=testing_utils.should_run_eagerly(),
        experimental_run_tf_function=testing_utils.should_run_tf_function())
    history = model.fit(
        x=[3 * np.ones((10, 10)), 7 * np.ones((10, 10))],
        y=10 * np.ones((10, 10)),
        batch_size=2)
    # Check that second input was correctly added to first.
    self.assertEqual(history.history['loss'][0], 0.0)

  @keras_parameterized.run_all_keras_modes
  def test_call_kwarg_derived_from_keras_layer(self):

    class MaybeAdd(keras.layers.Layer):

      def call(self, x1, x2=None):
        if x2 is not None:
          return x1 + x2
        return x1

    input1 = keras.Input(10)
    input2 = keras.Input(10)
    outputs = MaybeAdd()(input1, x2=input2)
    model = keras.Model([input1, input2], outputs)
    model.compile(
        'sgd',
        'mse',
        run_eagerly=testing_utils.should_run_eagerly(),
        experimental_run_tf_function=testing_utils.should_run_tf_function())
    history = model.fit(
        x=[3 * np.ones((10, 10)), 7 * np.ones((10, 10))],
        y=10 * np.ones((10, 10)),
        batch_size=2)
    # Check that second input was correctly added to first.
    self.assertEqual(history.history['loss'][0], 0.0)

    model = keras.Model.from_config(
        model.get_config(), custom_objects={'MaybeAdd': MaybeAdd})
    model.compile(
        'sgd',
        'mse',
        run_eagerly=testing_utils.should_run_eagerly(),
        experimental_run_tf_function=testing_utils.should_run_tf_function())
    history = model.fit(
        x=[3 * np.ones((10, 10)), 7 * np.ones((10, 10))],
        y=10 * np.ones((10, 10)),
        batch_size=2)
    # Check that second input was correctly added to first.
    self.assertEqual(history.history['loss'][0], 0.0)

  @keras_parameterized.run_all_keras_modes
  def test_call_nested_arg_derived_from_keras_layer(self):

    class AddAll(keras.layers.Layer):

      def call(self, x1, x2, x3=None):
        out = x1 + x2
        if x3 is not None:
          for t in x3.values():
            out += t
        return out

    input1 = keras.Input(10)
    input2 = keras.Input(10)
    input3 = keras.Input(10)
    outputs = AddAll()(
        input1,
        4 * array_ops.ones((1, 10)),
        x3={
            'a': input2,
            'b': input3,
            'c': 5 * array_ops.ones((1, 10))
        })
    model = keras.Model([input1, input2, input3], outputs)
    model.compile(
        'sgd',
        'mse',
        run_eagerly=testing_utils.should_run_eagerly(),
        experimental_run_tf_function=testing_utils.should_run_tf_function())
    history = model.fit(
        x=[np.ones((10, 10)), 2 * np.ones((10, 10)), 3 * np.ones((10, 10))],
        y=15 * np.ones((10, 10)),
        batch_size=2)
    # Check that all inputs were correctly added.
    self.assertEqual(history.history['loss'][0], 0.0)

    model = keras.Model.from_config(
        model.get_config(), custom_objects={'AddAll': AddAll})
    model.compile(
        'sgd',
        'mse',
        run_eagerly=testing_utils.should_run_eagerly(),
        experimental_run_tf_function=testing_utils.should_run_tf_function())
    history = model.fit(
        x=[np.ones((10, 10)), 2 * np.ones((10, 10)), 3 * np.ones((10, 10))],
        y=15 * np.ones((10, 10)),
        batch_size=2)
    # Check that all inputs were correctly added.
    self.assertEqual(history.history['loss'][0], 0.0)

  @keras_parameterized.run_all_keras_modes
  def test_multi_output_model_with_none_masking(self):
    def func(x):
      return [x * 0.2, x * 0.3]

    def output_shape(input_shape):
      return [input_shape, input_shape]

    i = keras.layers.Input(shape=(3, 2, 1))
    o = keras.layers.Lambda(function=func, output_shape=output_shape)(i)

    self.assertEqual(keras.backend.int_shape(o[0]), (None, 3, 2, 1))
    self.assertEqual(keras.backend.int_shape(o[1]), (None, 3, 2, 1))

    o = keras.layers.add(o)
    model = keras.Model(i, o)
    model.run_eagerly = testing_utils.should_run_eagerly()
    model._experimental_run_tf_function = testing_utils.should_run_tf_function()

    i2 = keras.layers.Input(shape=(3, 2, 1))
    o2 = model(i2)
    model2 = keras.Model(i2, o2)
    model2.run_eagerly = testing_utils.should_run_eagerly()
    model2._experimental_run_tf_function = testing_utils.should_run_tf_function(
    )

    x = np.random.random((4, 3, 2, 1))
    out = model2.predict(x)
    assert out.shape == (4, 3, 2, 1)
    self.assertAllClose(out, x * 0.2 + x * 0.3, atol=1e-4)

  @keras_parameterized.run_all_keras_modes
  def test_constant_initializer_with_numpy(self):
    initializer = keras.initializers.Constant(np.ones((3, 2)))
    model = keras.models.Sequential()
    model.add(
        keras.layers.Dense(2, input_shape=(3,), kernel_initializer=initializer))
    model.add(keras.layers.Dense(3))
    model.compile(
        loss='mse',
        optimizer='sgd',
        metrics=['acc'],
        run_eagerly=testing_utils.should_run_eagerly(),
        experimental_run_tf_function=testing_utils.should_run_tf_function())

    json_str = model.to_json()
    keras.models.model_from_json(json_str)

    if yaml is not None:
      yaml_str = model.to_yaml()
      keras.models.model_from_yaml(yaml_str)

  def test_subclassed_error_if_init_not_called(self):

    class MyNetwork(network_lib.Network):

      def __init__(self):
        self._foo = [keras.layers.Dense(10), keras.layers.Dense(10)]

    with self.assertRaisesRegexp(RuntimeError, 'forgot to call'):
      MyNetwork()

  @test_util.run_in_graph_and_eager_modes()
  def test_int_input_shape(self):
    inputs = keras.Input(10)
    self.assertEqual([None, 10], inputs.shape.as_list())

    inputs_with_batch = keras.Input(batch_size=20, shape=5)
    self.assertEqual([20, 5], inputs_with_batch.shape.as_list())

  @test_util.run_in_graph_and_eager_modes()
  def test_model_initialization(self):
    # Functional model
    inputs = input_layer_lib.Input(shape=(32,))
    outputs = keras.layers.Dense(4)(inputs)

    with self.assertRaisesRegexp(TypeError, 'unexpected argument'):
      model = training.Model(inputs, outputs, name='m', trainable=False,
                             dtype='int64')
    with self.assertRaisesRegexp(TypeError, 'unexpected argument'):
      model = training.Model(inputs, outputs, name='m', trainable=False,
                             dynamic=False)

    model = training.Model(inputs, outputs, name='m', trainable=False)
    self.assertEqual('m', model.name)
    self.assertFalse(model.trainable)
    self.assertFalse(model.dynamic)

    # Subclassed model
    model = training.Model(name='subclassed', trainable=True, dtype='int64',
                           dynamic=True)
    self.assertEqual('subclassed', model.name)
    self.assertTrue(model.dynamic)
    self.assertTrue(model.trainable)
    w = model.add_weight('w', [], initializer=keras.initializers.Constant(1))
    self.assertEqual(dtypes.int64, w.dtype)

  def test_disconnected_inputs(self):
    input_tensor1 = input_layer_lib.Input(shape=[200], name='a')
    input_tensor2 = input_layer_lib.Input(shape=[10], name='b')
    output_tensor1 = keras.layers.Dense(units=10)(input_tensor1)

    net = keras.engine.network.Network(
        inputs=[input_tensor1, input_tensor2], outputs=[output_tensor1])
    net2 = keras.engine.network.Network.from_config(net.get_config())
    self.assertLen(net2.inputs, 2)
    self.assertEqual('a', net2.layers[0].name)
    self.assertEqual('b', net2.layers[1].name)

  @keras_parameterized.run_with_all_model_types
  def test_dependency_tracking(self):
    model = testing_utils.get_small_mlp(1, 4, input_dim=3)
    model.trackable = Checkpoint()
    self.assertIn('trackable', model._unconditional_dependency_names)
    self.assertEqual(model.trackable, model._lookup_dependency('trackable'))


class DeferredModeTest(test.TestCase):

  @test_util.run_in_graph_and_eager_modes()
  def testSimpleNetworkBuilding(self):
    inputs = input_layer_lib.Input(shape=(32,))
    if context.executing_eagerly():
      self.assertEqual(inputs.dtype.name, 'float32')
      self.assertEqual(inputs.shape.as_list(), [None, 32])

    x = keras.layers.Dense(2)(inputs)
    if context.executing_eagerly():
      self.assertEqual(x.dtype.name, 'float32')
      self.assertEqual(x.shape.as_list(), [None, 2])

    outputs = keras.layers.Dense(4)(x)
    network = network_lib.Network(inputs, outputs)
    self.assertIsInstance(network, network_lib.Network)

    if context.executing_eagerly():
      # It should be possible to call such a network on EagerTensors.
      inputs = constant_op.constant(
          np.random.random((10, 32)).astype('float32'))
      outputs = network(inputs)
      self.assertEqual(outputs.shape.as_list(), [10, 4])

  @test_util.run_in_graph_and_eager_modes()
  def testMultiIONetworkBuilding(self):
    input_a = input_layer_lib.Input(shape=(32,))
    input_b = input_layer_lib.Input(shape=(16,))
    a = keras.layers.Dense(16)(input_a)

    class AddLayer(keras.layers.Layer):

      def call(self, inputs):
        return inputs[0] + inputs[1]

    c = AddLayer()([a, input_b])  # pylint: disable=not-callable
    c = keras.layers.Dense(2)(c)

    network = network_lib.Network([input_a, input_b], [a, c])
    if context.executing_eagerly():
      a_val = constant_op.constant(
          np.random.random((10, 32)).astype('float32'))
      b_val = constant_op.constant(
          np.random.random((10, 16)).astype('float32'))
      outputs = network([a_val, b_val])
      self.assertEqual(len(outputs), 2)
      self.assertEqual(outputs[0].shape.as_list(), [10, 16])
      self.assertEqual(outputs[1].shape.as_list(), [10, 2])


class DefaultShapeInferenceBehaviorTest(keras_parameterized.TestCase):

  def _testShapeInference(self, model, input_shape, expected_output_shape):
    input_value = np.random.random(input_shape)
    output_value = model.predict(input_value)
    self.assertEqual(output_value.shape, expected_output_shape)

  @test_util.run_in_graph_and_eager_modes()
  def testSingleInputCase(self):

    class LayerWithOneInput(keras.layers.Layer):

      def build(self, input_shape):
        self.w = array_ops.ones(shape=(3, 4))

      def call(self, inputs):
        return keras.backend.dot(inputs, self.w)

    inputs = input_layer_lib.Input(shape=(3,))
    layer = LayerWithOneInput()

    if context.executing_eagerly():
      self.assertEqual(
          layer.compute_output_shape((None, 3)).as_list(), [None, 4])
      # As a side-effect, compute_output_shape builds the layer.
      self.assertTrue(layer.built)
      # We can still query the layer's compute_output_shape with compatible
      # input shapes.
      self.assertEqual(
          layer.compute_output_shape((6, 3)).as_list(), [6, 4])

    outputs = layer(inputs)
    model = keras.Model(inputs, outputs)
    self._testShapeInference(model, (2, 3), (2, 4))

  @test_util.run_in_graph_and_eager_modes()
  def testMultiInputOutputCase(self):

    class MultiInputOutputLayer(keras.layers.Layer):

      def build(self, input_shape):
        self.w = array_ops.ones(shape=(3, 4))

      def call(self, inputs):
        a = keras.backend.dot(inputs[0], self.w)
        b = a + inputs[1]
        return [a, b]

    input_a = input_layer_lib.Input(shape=(3,))
    input_b = input_layer_lib.Input(shape=(4,))
    output_a, output_b = MultiInputOutputLayer()([input_a, input_b])
    model = keras.Model([input_a, input_b], [output_a, output_b])
    output_a_val, output_b_val = model.predict(
        [np.random.random((2, 3)), np.random.random((2, 4))])
    self.assertEqual(output_a_val.shape, (2, 4))
    self.assertEqual(output_b_val.shape, (2, 4))

  @test_util.run_in_graph_and_eager_modes()
  def testTrainingArgument(self):

    class LayerWithTrainingArg(keras.layers.Layer):

      def build(self, input_shape):
        self.w = array_ops.ones(shape=(3, 4))

      def call(self, inputs, training):
        return keras.backend.dot(inputs, self.w)

    inputs = input_layer_lib.Input(shape=(3,))
    outputs = LayerWithTrainingArg()(inputs, training=False)
    model = keras.Model(inputs, outputs)
    self._testShapeInference(model, (2, 3), (2, 4))

  @test_util.run_in_graph_and_eager_modes()
  def testNoneInShape(self):

    class Model(keras.Model):

      def __init__(self):
        super(Model, self).__init__()
        self.conv1 = keras.layers.Conv2D(8, 3)
        self.pool = keras.layers.GlobalAveragePooling2D()
        self.fc = keras.layers.Dense(3)

      def call(self, x):
        x = self.conv1(x)
        x = self.pool(x)
        x = self.fc(x)
        return x

    model = Model()
    model.build(tensor_shape.TensorShape((None, None, None, 1)))
    self.assertTrue(model.built, 'Model should be built')
    self.assertTrue(model.weights,
                    'Model should have its weights created as it '
                    'has been built')
    sample_input = array_ops.ones((1, 10, 10, 1))
    output = model(sample_input)
    self.assertEqual(output.shape, (1, 3))

  @test_util.run_in_graph_and_eager_modes()
  def testNoneInShapeWithCompoundModel(self):

    class BasicBlock(keras.Model):

      def __init__(self):
        super(BasicBlock, self).__init__()
        self.conv1 = keras.layers.Conv2D(8, 3)
        self.pool = keras.layers.GlobalAveragePooling2D()
        self.dense = keras.layers.Dense(3)

      def call(self, x):
        x = self.conv1(x)
        x = self.pool(x)
        x = self.dense(x)
        return x

    class CompoundModel(keras.Model):

      def __init__(self):
        super(CompoundModel, self).__init__()
        self.block = BasicBlock()

      def call(self, x):
        x = self.block(x)  # pylint: disable=not-callable
        return x

    model = CompoundModel()
    model.build(tensor_shape.TensorShape((None, None, None, 1)))
    self.assertTrue(model.built, 'Model should be built')
    self.assertTrue(model.weights,
                    'Model should have its weights created as it '
                    'has been built')
    sample_input = array_ops.ones((1, 10, 10, 1))
    output = model(sample_input)  # pylint: disable=not-callable
    self.assertEqual(output.shape, (1, 3))

  @test_util.run_in_graph_and_eager_modes()
  def testNoneInShapeWithFunctinalAPI(self):

    class BasicBlock(keras.Model):
      # Inherting from keras.layers.Layer since we are calling this layer
      # inside a model created using functional API.

      def __init__(self):
        super(BasicBlock, self).__init__()
        self.conv1 = keras.layers.Conv2D(8, 3)

      def call(self, x):
        x = self.conv1(x)
        return x

    input_layer = keras.layers.Input(shape=(None, None, 1))
    x = BasicBlock()(input_layer)
    x = keras.layers.GlobalAveragePooling2D()(x)
    output_layer = keras.layers.Dense(3)(x)

    model = keras.Model(inputs=input_layer, outputs=output_layer)

    model.build(tensor_shape.TensorShape((None, None, None, 1)))
    self.assertTrue(model.built, 'Model should be built')
    self.assertTrue(model.weights,
                    'Model should have its weights created as it '
                    'has been built')
    sample_input = array_ops.ones((1, 10, 10, 1))
    output = model(sample_input)
    self.assertEqual(output.shape, (1, 3))

  @keras_parameterized.run_all_keras_modes
  def test_sequential_as_downstream_of_masking_layer(self):
    inputs = keras.layers.Input(shape=(3, 4))
    x = keras.layers.Masking(mask_value=0., input_shape=(3, 4))(inputs)

    s = keras.Sequential()
    s.add(keras.layers.Dense(5, input_shape=(4,)))

    x = keras.layers.wrappers.TimeDistributed(s)(x)
    model = keras.Model(inputs=inputs, outputs=x)
    model.compile(
        optimizer='rmsprop',
        loss='mse',
        run_eagerly=testing_utils.should_run_eagerly(),
        experimental_run_tf_function=testing_utils.should_run_tf_function())

    model_input = np.random.randint(
        low=1, high=5, size=(10, 3, 4)).astype('float32')
    for i in range(4):
      model_input[i, i:, :] = 0.
    model.fit(model_input,
              np.random.random((10, 3, 5)), epochs=1, batch_size=6)

    if not context.executing_eagerly():
      # Note: this doesn't work in eager due to DeferredTensor/ops compatibility
      # issue.
      mask_outputs = [model.layers[1].compute_mask(model.layers[1].input)]
      mask_outputs += [model.layers[2].compute_mask(
          model.layers[2].input, mask_outputs[-1])]
      func = keras.backend.function([model.input], mask_outputs)
      mask_outputs_val = func([model_input])
      self.assertAllClose(mask_outputs_val[0], np.any(model_input, axis=-1))
      self.assertAllClose(mask_outputs_val[1], np.any(model_input, axis=-1))

  @test_util.run_in_graph_and_eager_modes()
  def test_external_keras_serialization_compat_input_layers(self):
    inputs = keras.Input(shape=(10,))
    outputs = keras.layers.Dense(1)(inputs)
    model = keras.Model(inputs, outputs)
    config = model.get_config()
    # Checks that single inputs and outputs are still saved as 1-element lists.
    # Saving as 1-element lists or not is equivalent in TF Keras, but only the
    # 1-element list format is supported in TF.js and keras-team/Keras.
    self.assertLen(config['input_layers'], 1)
    self.assertLen(config['output_layers'], 1)

  @test_util.run_in_graph_and_eager_modes()
  def test_external_keras_serialization_compat_inbound_nodes(self):
    # Check single Tensor input.
    inputs = keras.Input(shape=(10,), name='in')
    outputs = keras.layers.Dense(1)(inputs)
    model = keras.Model(inputs, outputs)
    config = model.get_config()
    self.assertEqual(config['layers'][1]['inbound_nodes'], [[['in', 0, 0, {}]]])

    # Check multiple Tensor input.
    inputs1 = keras.Input(shape=(10,), name='in1')
    inputs2 = keras.Input(shape=(10,), name='in2')
    outputs = keras.layers.Add()([inputs1, inputs2])
    model = keras.Model([inputs1, inputs2], outputs)
    config = model.get_config()
    self.assertEqual(config['layers'][2]['inbound_nodes'],
                     [[['in1', 0, 0, {}], ['in2', 0, 0, {}]]])


class GraphUtilsTest(test.TestCase):

  @test_util.run_deprecated_v1
  def testGetReachableFromInputs(self):

    with self.cached_session():
      pl_1 = array_ops.placeholder(shape=None, dtype='float32')
      pl_2 = array_ops.placeholder(shape=None, dtype='float32')
      pl_3 = array_ops.placeholder(shape=None, dtype='float32')
      x_1 = pl_1 + pl_2
      x_2 = pl_2 * 2
      x_3 = pl_3 + 1
      x_4 = x_1 + x_2
      x_5 = x_3 * pl_1

      self.assertEqual(
          keras.utils.tf_utils.get_reachable_from_inputs([pl_1]),
          {pl_1, x_1, x_4, x_5, x_1.op, x_4.op, x_5.op})
      self.assertEqual(
          keras.utils.tf_utils.get_reachable_from_inputs([pl_1, pl_2]),
          {pl_1, pl_2, x_1, x_2, x_4, x_5, x_1.op, x_2.op, x_4.op, x_5.op})
      self.assertEqual(
          keras.utils.tf_utils.get_reachable_from_inputs([pl_3]),
          {pl_3, x_3, x_5, x_3.op, x_5.op})
      self.assertEqual(
          keras.utils.tf_utils.get_reachable_from_inputs([x_3]),
          {x_3, x_5, x_5.op})


@test_util.run_all_in_graph_and_eager_modes
class NestedNetworkTest(test.TestCase):

  def test_nested_inputs_network(self):
    inputs = {'x1': keras.Input(shape=(1,)), 'x2': keras.Input(shape=(1,))}
    outputs = keras.layers.Add()([inputs['x1'], inputs['x2']])
    network = keras.engine.network.Network(inputs, outputs)

    network = keras.engine.network.Network.from_config(network.get_config())

    result_tensor = network({
        'x': array_ops.ones((1, 1), 'float32'),
        'y': array_ops.ones((1, 1), 'float32')
    })
    result = self.evaluate(result_tensor)
    self.assertAllEqual(result, [[2.]])

    # TODO(b/122726584): Investigate why concrete batch is flaky in some builds.
    output_shape = network.compute_output_shape({
        'x1': (None, 1),
        'x2': (None, 1)
    })
    self.assertListEqual(output_shape.as_list(), [None, 1])

  def test_nested_outputs_network(self):
    inputs = keras.Input(shape=(1,))
    outputs = {
        'x+x': keras.layers.Add()([inputs, inputs]),
        'x*x': keras.layers.Multiply()([inputs, inputs])
    }

    network = keras.engine.network.Network(inputs, outputs)

    network = keras.engine.network.Network.from_config(network.get_config())

    result_tensor = network(array_ops.ones((1, 1), 'float32'))
    result = self.evaluate(result_tensor)
    self.assertAllEqual(result['x+x'], [[2.]])
    self.assertAllEqual(result['x*x'], [[1.]])

    output_shape = network.compute_output_shape((None, 1))
    self.assertListEqual(output_shape['x+x'].as_list(), [None, 1])
    self.assertListEqual(output_shape['x*x'].as_list(), [None, 1])

  def test_nested_network_inside_network(self):
    inner_inputs = {
        'x1': keras.Input(shape=(1,)),
        'x2': keras.Input(shape=(1,))
    }
    inner_outputs = {
        'x1+x2':
            keras.layers.Add()([inner_inputs['x1'], inner_inputs['x2']]),
        'x1*x2':
            keras.layers.Multiply()([inner_inputs['x1'], inner_inputs['x2']])
    }
    inner_network = keras.engine.network.Network(inner_inputs, inner_outputs)

    inputs = [keras.Input(shape=(1,)), keras.Input(shape=(1,))]
    middle = inner_network({'x1': inputs[0], 'x2': inputs[1]})
    outputs = keras.layers.Add()([middle['x1+x2'], middle['x1*x2']])
    network = keras.engine.network.Network(inputs, outputs)

    network = keras.engine.network.Network.from_config(network.get_config())

    # Computes: `(x1+x2) + (x1*x2)`
    result_tensor = network(
        [array_ops.ones((1, 1), 'float32'),
         array_ops.ones((1, 1), 'float32')])
    result = self.evaluate(result_tensor)
    self.assertAllEqual(result, [[3.]])

    output_shape = network.compute_output_shape([(None, 1), (None, 1)])
    self.assertListEqual(output_shape.as_list(), [None, 1])

  @test_util.run_in_graph_and_eager_modes
  def test_updates_with_direct_call(self):
    inputs = keras.Input(shape=(10,))
    x = keras.layers.BatchNormalization()(inputs)
    x = keras.layers.Dense(10)(x)
    model = keras.Model(inputs, x)

    ph = keras.backend.placeholder(shape=(10, 10))
    model(ph)

    self.assertLen(model.get_updates_for(ph), 2)
    self.assertLen(model.get_updates_for(None), 0)

  def test_dict_mapping_input(self):

    class ReturnFirst(keras.layers.Layer):

      def call(self, inputs):
        b, _ = inputs
        return b

    # Checks that inputs are put in same order as the
    # Model was constructed with.
    b = keras.Input(shape=(10,), name='b')
    a = keras.Input(shape=(10,), name='a')
    outputs = ReturnFirst()([b, a])

    b_val = array_ops.ones((10, 10))
    a_val = array_ops.zeros((10, 10))

    model = keras.Model([b, a], outputs)
    res = model({'a': a_val, 'b': b_val})
    self.assertAllClose(self.evaluate(res), self.evaluate(b_val))

    reversed_model = keras.Model([a, b], outputs)
    res = reversed_model({'a': a_val, 'b': b_val})
    self.assertAllClose(self.evaluate(res), self.evaluate(b_val))


@keras_parameterized.run_all_keras_modes
class AddLossTest(keras_parameterized.TestCase):

  def test_add_loss_outside_call_only_loss(self):
    inputs = keras.Input((10,))
    mid = keras.layers.Dense(10)(inputs)
    outputs = keras.layers.Dense(1)(mid)
    model = keras.Model(inputs, outputs)
    model.add_loss(math_ops.reduce_mean(outputs))
    self.assertLen(model.losses, 1)

    initial_weights = model.get_weights()

    x = np.ones((10, 10))
    model.compile(
        'sgd',
        run_eagerly=testing_utils.should_run_eagerly(),
        experimental_run_tf_function=testing_utils.should_run_tf_function())
    model.fit(x, batch_size=2, epochs=1)

    model2 = model.from_config(model.get_config())
    model2.compile(
        'sgd',
        run_eagerly=testing_utils.should_run_eagerly(),
        experimental_run_tf_function=testing_utils.should_run_tf_function())
    model2.set_weights(initial_weights)
    model2.fit(x, batch_size=2, epochs=1)

    # The TFOpLayer and the AddLoss layer are serialized.
    self.assertLen(model2.layers, 5)
    self.assertAllClose(model.get_weights(), model2.get_weights())

  def test_add_loss_outside_call_multiple_losses(self):
    inputs = keras.Input((10,))
    x1 = keras.layers.Dense(10)(inputs)
    x2 = keras.layers.Dense(10)(x1)
    outputs = keras.layers.Dense(1)(x2)
    model = keras.Model(inputs, outputs)
    model.add_loss(math_ops.reduce_sum(x1 * x2))
    model.add_loss(math_ops.reduce_mean(outputs))
    self.assertLen(model.losses, 2)

    initial_weights = model.get_weights()

    x, y = np.ones((10, 10)), np.ones((10, 1))
    model.compile(
        'sgd',
        'mse',
        run_eagerly=testing_utils.should_run_eagerly(),
        experimental_run_tf_function=testing_utils.should_run_tf_function())
    model.fit(x, y, batch_size=2, epochs=1)

    model2 = model.from_config(model.get_config())
    model2.compile(
        'sgd',
        'mse',
        run_eagerly=testing_utils.should_run_eagerly(),
        experimental_run_tf_function=testing_utils.should_run_tf_function())
    model2.set_weights(initial_weights)
    model2.fit(x, y, batch_size=2, epochs=1)

    self.assertAllClose(model.get_weights(), model2.get_weights())


@keras_parameterized.run_all_keras_modes
class WeightAccessTest(keras_parameterized.TestCase):

  def test_functional_model(self):
    inputs = keras.Input((10,))
    x1 = keras.layers.Dense(10)(inputs)
    x2 = keras.layers.Dense(10)(x1)
    outputs = keras.layers.Dense(1)(x2)
    model = keras.Model(inputs, outputs)

    self.assertEqual(len(model.weights), 6)

  def test_sequential_model_with_input_shape(self):
    x1 = keras.layers.Dense(10, input_shape=(10,))
    x2 = keras.layers.Dense(10)
    x3 = keras.layers.Dense(1)
    model = keras.models.Sequential([x1, x2, x3])

    self.assertEqual(len(model.weights), 6)

  def test_sequential_model_without_input_shape(self):
    x1 = keras.layers.Dense(10)
    x2 = keras.layers.Dense(10)
    x3 = keras.layers.Dense(1)
    model = keras.models.Sequential([x1, x2, x3])

    with self.assertRaisesRegexp(
        ValueError, 'Weights for model .* have not yet been created'):
      _ = model.weights

  def test_subclass_model_with_build_method(self):
    class SubclassModel(keras.models.Model):

      def build(self, input_shape):
        self.w = self.add_weight(shape=input_shape[-1], initializer='ones')

      def call(self, inputs):
        return inputs * self.w

    model = SubclassModel()

    with self.assertRaisesRegexp(
        ValueError, 'Weights for model .* have not yet been created'):
      _ = model.weights

    model(keras.Input((10,)))
    self.assertEqual(len(model.weights), 1)

  def test_subclass_model_without_build_method(self):
    class SubclassModel(keras.models.Model):

      def __init__(self):
        super(SubclassModel, self).__init__()
        self.w = self.add_weight(shape=(), initializer='ones')

      def call(self, inputs):
        return inputs * self.w

    model = SubclassModel()
    self.assertEqual(len(model.weights), 1)


@test_util.run_all_in_graph_and_eager_modes
class DTypeTest(keras_parameterized.TestCase):

  @testing_utils.enable_v2_dtype_behavior
  def test_graph_network_dtype(self):
    inputs = keras.Input((10,))
    outputs = keras.layers.Dense(10)(inputs)
    network = network_lib.Network(inputs, outputs)
    self.assertEqual(network.dtype, 'float32')

  @testing_utils.enable_v2_dtype_behavior
  def test_subclassed_network_dtype(self):

    class IdentityNetwork(network_lib.Network):

      def call(self, inputs):
        return inputs

    network = IdentityNetwork()
    self.assertEqual(network.dtype, 'float32')
    self.assertEqual(network(array_ops.constant(1, 'float64')).dtype, 'float32')

    network = IdentityNetwork(dtype='float16')
    self.assertEqual(network.dtype, 'float16')
    self.assertEqual(network(array_ops.constant(1, 'float64')).dtype, 'float16')

    network = IdentityNetwork(autocast=False)
    self.assertEqual(network.dtype, 'float32')
    self.assertEqual(network(array_ops.constant(1, 'float64')).dtype, 'float64')


class AttrTrackingLayer(base_layer.Layer):
  """Count how many times `dynamic` and `stateful` are called.

  These counts are used to test that the attribute cache behaves as expected.
  """
  def __init__(self, *args, **kwargs):
    self.stateful_count = 0
    self.dynamic_count = 0
    super(AttrTrackingLayer, self).__init__(*args, **kwargs)

  @base_layer.Layer.stateful.getter
  def stateful(self):
    self.stateful_count += 1
    return super(AttrTrackingLayer, self).stateful

  @property
  def dynamic(self):
    self.dynamic_count += 1
    return super(AttrTrackingLayer, self).dynamic


class CacheCorrectnessTest(keras_parameterized.TestCase):
  def layer_and_network_test(self):
    # Top level layer
    network = network_lib.Network()

    layer_0 = AttrTrackingLayer()

    sub_network = network_lib.Network()
    layer_1 = AttrTrackingLayer(dynamic=True)
    layer_2 = AttrTrackingLayer()
    sub_network.sub_layers = [layer_1, layer_2]

    network.sub_layer = layer_0

    for _ in range(2):
      self.assertEqual(network.dynamic, False)
      self.assertEqual(network.stateful, False)

      # The second pass should be a cache hit.
      self.assertEqual(layer_0.dynamic_count, 1)
      self.assertEqual(layer_0.stateful_count, 1)

    # Mutations of the sub-layer should force recalculation of the network's
    # stateful attribute. (mutations bubble up.)
    layer_0.stateful = True
    self.assertEqual(network.stateful, True)
    self.assertEqual(layer_0.stateful_count, 2)

    layer_0.stateful = False
    self.assertEqual(network.stateful, False)
    self.assertEqual(layer_0.stateful_count, 3)

    # But changing stateful should not affect dynamic.
    self.assertEqual(network.dynamic, False)
    self.assertEqual(layer_0.dynamic_count, 1)

    network.sub_network = sub_network

    # Adding to the topology should invalidate the cache and reflect in the top
    # level network.
    self.assertEqual(network.dynamic, True)
    self.assertEqual(layer_0.dynamic_count, 2)
    self.assertEqual(layer_1.dynamic_count, 1)

    # Still dynamic, but we need to recompute.
    sub_network.sub_layers.pop()
    self.assertEqual(network.dynamic, True)
    self.assertEqual(layer_0.dynamic_count, 3)
    self.assertEqual(layer_1.dynamic_count, 2)

    # Now that we've removed the dynamic layer deep in the layer hierarchy, we
    # need to make sure that that bubbles up through all the levels.
    sub_network.sub_layers.pop()
    self.assertEqual(network.dynamic, False)
    self.assertEqual(layer_0.dynamic_count, 4)
    self.assertEqual(layer_1.dynamic_count, 2)

    # Now check with a tracked dict.
    sub_network.sub_layers = {
        "layer_1": layer_1,
        "layer_2": layer_2,
    }

    self.assertEqual(network.dynamic, True)
    self.assertEqual(layer_0.dynamic_count, 5)
    self.assertEqual(layer_1.dynamic_count, 3)

    # In-place assignment should still invalidate the cache.
    sub_network.sub_layers["layer_1"] = layer_1
    self.assertEqual(network.dynamic, True)
    self.assertEqual(layer_0.dynamic_count, 6)
    self.assertEqual(layer_1.dynamic_count, 4)

    sub_network.sub_layers["layer_1"] = None
    for _ in range(2):
      self.assertEqual(network.dynamic, False)
      self.assertEqual(layer_0.dynamic_count, 7)
      self.assertEqual(layer_1.dynamic_count, 4)

    layer_3 = AttrTrackingLayer()
    layer_3.stateful = True

    sub_network.sub_layers = None
    self.assertEqual(network.dynamic, False)
    self.assertEqual(network.stateful, False)

    # Test duplicate layers.
    sub_network.sub_layers = [layer_1, layer_1, layer_1, layer_3]
    self.assertEqual(network.dynamic, True)
    self.assertEqual(network.stateful, True)

    for _ in range(3):
      sub_network.sub_layers.pop()
      self.assertEqual(network.dynamic, True)
      self.assertEqual(network.stateful, False)

    sub_network.sub_layers.pop()
    self.assertEqual(network.dynamic, False)
    self.assertEqual(network.stateful, False)



if __name__ == '__main__':
  test.main()<|MERGE_RESOLUTION|>--- conflicted
+++ resolved
@@ -480,11 +480,7 @@
       self.assertListEqual([x.shape for x in fn_outputs], [(10, 64), (10, 5)])
 
       # test get_source_inputs
-<<<<<<< HEAD
-      self._assertAllIs(keras.engine.get_source_inputs(c), [a, b])
-=======
       self._assertAllIs(layer_utils.get_source_inputs(c), [a, b])
->>>>>>> f2e4407a
 
       # serialization / deserialization
       json_config = model.to_json()
