# Copyright 2015 The TensorFlow Authors. All Rights Reserved.
#
# Licensed under the Apache License, Version 2.0 (the "License");
# you may not use this file except in compliance with the License.
# You may obtain a copy of the License at
#
#     http://www.apache.org/licenses/LICENSE-2.0
#
# Unless required by applicable law or agreed to in writing, software
# distributed under the License is distributed on an "AS IS" BASIS,
# WITHOUT WARRANTIES OR CONDITIONS OF ANY KIND, either express or implied.
# See the License for the specific language governing permissions and
# limitations under the License.
# ==============================================================================
# pylint: disable=protected-access
"""A `Network` is way to compose layers: the topological form of a `Model`.
"""
from __future__ import absolute_import
from __future__ import division
from __future__ import print_function

import collections
import copy
import itertools
import json
import os
import threading

import numpy as np
import six
from six.moves import zip  # pylint: disable=redefined-builtin

from tensorflow.python.eager import context
from tensorflow.python.framework import constant_op
from tensorflow.python.framework import errors
from tensorflow.python.framework import errors_impl
from tensorflow.python.framework import func_graph
from tensorflow.python.framework import ops
from tensorflow.python.framework import tensor_shape
from tensorflow.python.keras import backend
from tensorflow.python.keras.engine import base_layer
from tensorflow.python.keras.engine import base_layer_utils
from tensorflow.python.keras.engine import input_layer as input_layer_module
from tensorflow.python.keras.engine import node as node_module
from tensorflow.python.keras.engine import training_utils
<<<<<<< HEAD
=======
from tensorflow.python.keras.saving import hdf5_format
from tensorflow.python.keras.saving import save
>>>>>>> f2e4407a
from tensorflow.python.keras.saving.saved_model import network_serialization
from tensorflow.python.keras.utils import generic_utils
from tensorflow.python.keras.utils import layer_utils
from tensorflow.python.keras.utils import tf_utils
from tensorflow.python.keras.utils.io_utils import ask_to_proceed_with_overwrite
from tensorflow.python.ops.ragged import ragged_tensor
from tensorflow.python.platform import tf_logging as logging
from tensorflow.python.training import checkpoint_management
from tensorflow.python.training import py_checkpoint_reader
from tensorflow.python.training.tracking import base as trackable
from tensorflow.python.training.tracking import data_structures
from tensorflow.python.training.tracking import layer_utils as trackable_layer_utils
from tensorflow.python.training.tracking import tracking
from tensorflow.python.training.tracking import util as trackable_utils
from tensorflow.python.util import nest
from tensorflow.python.util import serialization
from tensorflow.python.util import tf_inspect


# pylint: disable=g-import-not-at-top
try:
  import h5py
except ImportError:
  h5py = None

try:
  import yaml
except ImportError:
  yaml = None
# pylint: enable=g-import-not-at-top


class Network(base_layer.Layer):
  """A `Network` is a composition of layers.

  `Network` is the topological form of a "model". A `Model`
  is simply a `Network` with added training routines.

  Two types of `Networks` exist: Graph Networks and Subclass Networks. Graph
  networks are used in the Keras Functional and Sequential APIs. Subclassed
  networks are used when a user subclasses the `Model` class. In general,
  more Keras features are supported with Graph Networks than with Subclassed
  Networks, specifically:

  - Model cloning (`keras.models.clone`)
  - Serialization (`model.get_config()/from_config`, `model.to_json()/to_yaml()`
  - Whole-model saving (`model.save()`)

  A Graph Network can be instantiated by passing two arguments to `__init__`.
  The first argument is the `keras.Input` Tensors that represent the inputs
  to the Network. The second argument specifies the output Tensors that
  represent the outputs of this Network. Both arguments can be a nested
  structure of Tensors.

  Example:

  ```
  inputs = {'x1': keras.Input(shape=(10,)), 'x2': keras.Input(shape=(1,))}
  t = keras.layers.Dense(1, activation='relu')(inputs['x1'])
  outputs = keras.layers.Add()([t, inputs['x2'])
  network = Network(inputs, outputs)
  ```

  A Graph Network constructed using the Functional API can also include raw
  TensorFlow functions, with the exception of functions that create Variables
  or assign ops.

  Example:

  ```
  inputs = keras.Input(shape=(10,))
  x = keras.layers.Dense(1)(inputs)
  outputs = tf.nn.relu(x)
  network = Network(inputs, outputs)
  ```

  Subclassed Networks can be instantiated via `name` and (optional) `dynamic`
  keyword arguments. Subclassed Networks keep track of their Layers, and their
  `call` method can be overridden. Subclassed Networks are typically created
  indirectly, by subclassing the `Model` class.

  Example:

  ```
  class MyModel(keras.Model):
    def __init__(self):
      super(MyModel, self).__init__(name='my_model', dynamic=False)

      self.layer1 = keras.layers.Dense(10, activation='relu')

    def call(self, inputs):
      return self.layer1(inputs)
  ```

  Allowed args in `super().__init__`:
    name: String name of the model.
    dynamic: (Subclassed models only) Set this to `True` if your model should
      only be run eagerly, and should not be used to generate a static
      computation graph. This attribute is automatically set for Functional API
      models.
    trainable: Boolean, whether the model's variables should be trainable.
    dtype: (Subclassed models only) Default dtype of the model's weights (
      default of `None` means use the type of the first input). This attribute
      has no effect on Functional API models, which do not have weights of their
      own.
  """

  # See tf.Module for the usage of this property.
  # The key of _layer_call_argspecs is a layer. tf.Module._flatten will fail to
  # flatten the key since it is trying to convert Trackable/Layer to a string.
  _TF_MODULE_IGNORED_PROPERTIES = frozenset(itertools.chain(
      ('_layer_call_argspecs',),
      base_layer.Layer._TF_MODULE_IGNORED_PROPERTIES
  ))

  def __init__(self, *args, **kwargs):  # pylint: disable=super-init-not-called
    # Signature detection
    if (len(args) == 2 or
        len(args) == 1 and 'outputs' in kwargs or
        'inputs' in kwargs and 'outputs' in kwargs):
      # Graph network
      self._init_graph_network(*args, **kwargs)
    else:
      # Subclassed network
      self._init_subclassed_network(**kwargs)

    tf_utils.assert_no_legacy_layers(self.layers)

  # Several Network methods have "no_automatic_dependency_tracking"
  # annotations. Since Network does automatic dependency tracking on attribute
  # assignment, including for common data structures such as lists, by default
  # we'd have quite a few empty dependencies which users don't care about (or
  # would need some way to ignore dependencies automatically, which is confusing
  # when applied to user code). Some attributes, such as _layers, would cause
  # structural issues (_layers being the place where Layers assigned to tracked
  # attributes are stored).
  #
  # Aside from these aesthetic and structural issues, useless dependencies on
  # empty lists shouldn't cause issues; adding or removing them will not break
  # checkpoints, but may cause "all Python objects matched" assertions to fail
  # (in which case less strict assertions may be substituted if necessary).
  @trackable.no_automatic_dependency_tracking
  def _base_init(self, name=None, **kwargs):
    # The following are implemented as property functions:
    # self.trainable_weights
    # self.non_trainable_weights
    # self.input_spec
    # self.losses
    # self.updates

    generic_utils.validate_kwargs(kwargs, {'trainable', 'dtype', 'dynamic',
                                           'autocast'})

    # Object to store all thread local layer properties.
    self._thread_local = threading.local()

    self._init_set_name(name, zero_based=True)
    self._activity_regularizer = None
    # This acts just like the `trainable` attribute of any layer instance.
    self._trainable = kwargs.get('trainable', True)
    # This attribute has no effect if the model is created using the Functional
    # API. Instead, `model.dynamic` is determined based on the internal layers.
    self._dynamic = kwargs.get('dynamic', False)
    self._is_compiled = False
    self._layers = []

    # This is True for Sequential networks and Functional networks.
    self._compute_output_and_mask_jointly = False

    self.supports_masking = False
    if not hasattr(self, 'optimizer'):
      # Don't reset optimizer if already set.
      self.optimizer = None

    # Private attributes to implement compatibility with Layer.
    self._maybe_create_attribute('_trainable_weights', [])
    self._maybe_create_attribute('_non_trainable_weights', [])
    self._updates = []  # Used in symbolic mode only.
    self._losses = []
    self._callable_losses = []
    # A list of metric instances corresponding to the symbolic metric tensors
    # added using the `add_metric` API.
    self._metrics = []
    self._scope = None  # Never used.
    self._reuse = None  # Never used.
    if context.executing_eagerly():
      self._graph = None
    else:
      self._graph = ops.get_default_graph()  # Used in symbolic mode only.

    # Both graph and subclassed networks have a dtype policy. For graph
    # networks, the policy's compute and variable dtypes are ignored, but other
    # fields, like the loss scale, are used by Models. For subclassed networks,
    # the compute and variable dtypes are used as like any ordinary layer.
    self._set_dtype_policy(kwargs.get('dtype', None))

    # All layers in order of horizontal graph traversal.
    # Entries are unique. Includes input and output layers.
    self._maybe_create_attribute('_layers', [])

    # Used in symbolic mode only, only in conjunction with graph-networks
    self._outbound_nodes = []
    self._inbound_nodes = []

    self._trackable_saver = (
        trackable_utils.saver_with_op_caching(self))

  @trackable.no_automatic_dependency_tracking
  def _init_graph_network(self, inputs, outputs, name=None, **kwargs):
    generic_utils.validate_kwargs(
        kwargs, {'trainable'},
        'Functional models may only specify `name` and `trainable` keyword '
        'arguments during initialization. Got an unexpected argument:')
    # Normalize and set self.inputs, self.outputs.
    if isinstance(inputs, list) and len(nest.flatten(inputs)) == 1:
      inputs = inputs[0]
    if isinstance(outputs, list) and len(nest.flatten(outputs)) == 1:
      outputs = outputs[0]
    self._nested_outputs = outputs
    self._nested_inputs = inputs
    self.inputs = nest.flatten(inputs)
    self.outputs = nest.flatten(outputs)

    if any(not hasattr(tensor, '_keras_history') for tensor in self.outputs):
      base_layer_utils.create_keras_history(self._nested_outputs)

    self._base_init(name=name, **kwargs)
    self._validate_graph_inputs_and_outputs()

    # A Network does not create weights of its own, thus it is already
    # built.
    self.built = True
    self._compute_output_and_mask_jointly = True
    self._is_graph_network = True
    # `_expects_training_arg` is True since the `training` argument is always
    # present in the signature of the `call` method of a graph network.
    self._expects_training_arg = True
    self._expects_mask_arg = True
    # A graph network does not autocast inputs, as its layers will cast them
    # instead.
    self._autocast = False

    self._input_layers = []
    self._output_layers = []
    self._input_coordinates = []
    self._output_coordinates = []

    self._supports_ragged_inputs = None

    # This is for performance optimization when calling the Network on new
    # inputs. Every time the Network is called on a set on input tensors,
    # we compute the output tensors, output masks and output shapes in one pass,
    # then cache them here. When any of these outputs is queried later, we
    # retrieve it from there instead of recomputing it.
    self._output_mask_cache = {}
    self._output_tensor_cache = {}
    self._output_shape_cache = {}

    # Build self._output_layers:
    for x in self.outputs:
      layer, node_index, tensor_index = x._keras_history  # pylint: disable=protected-access
      self._output_layers.append(layer)
      self._output_coordinates.append((layer, node_index, tensor_index))

    # Build self._input_layers:
    for x in self.inputs:
      layer, node_index, tensor_index = x._keras_history  # pylint: disable=protected-access
      # It's supposed to be an input layer, so only one node
      # and one tensor output.
      assert node_index == 0
      assert tensor_index == 0
      self._input_layers.append(layer)
      self._input_coordinates.append((layer, node_index, tensor_index))

    # Keep track of the network's nodes and layers.
    nodes, nodes_by_depth, layers, _ = _map_graph_network(
        self.inputs, self.outputs)
    self._network_nodes = nodes
    self._nodes_by_depth = nodes_by_depth
    self._layers = layers
    self._layer_call_argspecs = {}
    for layer in self._layers:
      self._layer_call_argspecs[layer] = tf_inspect.getfullargspec(layer.call)
      layer._attribute_sentinel.add_parent(self._attribute_sentinel)

    self._track_layers(layers)

    # Create the node linking internal inputs to internal outputs.
    node_module.Node(
        outbound_layer=self,
        inbound_layers=[],
        node_indices=[],
        tensor_indices=[],
        input_tensors=self._nested_inputs,
        output_tensors=self._nested_outputs)

    # Build self.input_names and self.output_names.
    self._set_output_names()
    self.input_names = []
    self._feed_input_names = []
    self._feed_inputs = []
    self._feed_input_shapes = []
    for layer in self._input_layers:
      self.input_names.append(layer.name)
      if layer.is_placeholder:
        self._feed_input_names.append(layer.name)
        # Use batch_input_shape here because non-eager composite tensors may not
        # have a shape attribute that's meaningful (sparse, for instance, has
        # a tensor that's non-constant and needs to be fed). This means that
        # input layers that create placeholders will need to have the
        # batch_input_shape attr to allow for input shape validation.
        self._feed_input_shapes.append(layer._batch_input_shape)
        self._feed_inputs.append(layer.input)

  def _set_output_names(self):
    """Assigns unique names to the Network's outputs.

    Output layers with multiple output tensors would otherwise lead to duplicate
    names in self.output_names.
    """
    uniquified = []
    output_names = set()
    prefix_count = {}
    for layer in self._output_layers:
      proposal = layer.name
      while proposal in output_names:
        existing_count = prefix_count.get(layer.name, 1)
        proposal = '{}_{}'.format(layer.name, existing_count)
        prefix_count[layer.name] = existing_count + 1
      output_names.add(proposal)
      uniquified.append(proposal)
    self.output_names = uniquified

  @trackable.no_automatic_dependency_tracking
  def _init_subclassed_network(self, name=None, **kwargs):
    self._base_init(name=name, **kwargs)
    self._is_graph_network = False
    self._init_call_fn_args()
    self._autocast = kwargs.get('autocast',
                                base_layer_utils.v2_dtype_behavior_enabled())
    self._supports_ragged_inputs = None
    self.outputs = []
    self.inputs = []
    self.built = False

  @property
  @trackable_layer_utils.cache_recursive_attribute('dynamic')
  def dynamic(self):
    if self._is_graph_network:
      return any(layer.dynamic for layer in self.layers)
    return self._dynamic or any(layer.dynamic for layer in self.layers)

  def _track_layers(self, layers):
    """Add Trackable dependencies on a list of Layers."""
    weight_layer_index = 0
    for layer_index, layer in enumerate(layers):
      try:
        if layer.weights:
          # Keep a separate index for layers which have weights. This allows
          # users to insert Layers without weights anywhere in the network
          # without breaking checkpoints.
          self._track_trackable(
              layer, name='layer_with_weights-%d' % weight_layer_index,
              overwrite=True)
          weight_layer_index += 1
      except ValueError:
        # The layer might have weights, but may not be built yet. We just treat
        # it as layer without weight.
        pass

      # Even if it doesn't have weights, we should still track everything in
      # case it has/will have Trackable dependencies.
      self._track_trackable(
          layer, name='layer-%d' % layer_index, overwrite=True)

  def __setattr__(self, name, value):
    if not getattr(self, '_self_setattr_tracking', True):
      super(Network, self).__setattr__(name, value)
      return

    if all(
        isinstance(v, (base_layer.Layer,
                       data_structures.TrackableDataStructure)) or
        trackable_layer_utils.has_weights(v) for v in nest.flatten(value)):
      try:
        self._is_graph_network
      except AttributeError:
        # six.raise_from supresses the original AttributeError from being raised
        six.raise_from(
            RuntimeError('It looks like you are subclassing `Model` and you '
                         'forgot to call `super(YourClass, self).__init__()`.'
                         ' Always start with this line.'), None)

    super(Network, self).__setattr__(name, value)

    # Keep track of metric instance created in subclassed model/layer.
    # We do this so that we can maintain the correct order of metrics by adding
    # the instance to the `metrics` list as soon as it is created.
    from tensorflow.python.keras import metrics as metrics_module  # pylint: disable=g-import-not-at-top
    if isinstance(value, metrics_module.Metric):
      self._metrics.append(value)

  @property
  @trackable_layer_utils.cache_recursive_attribute('stateful')
  def stateful(self):
    return any(getattr(layer, 'stateful', False) for layer in self.layers)

  def reset_states(self):
    for layer in self.layers:
      if hasattr(layer, 'reset_states') and getattr(layer, 'stateful', False):
        layer.reset_states()

  @property
  def state_updates(self):
    """Returns the `updates` from all layers that are stateful.

    This is useful for separating training updates and
    state updates, e.g. when we need to update a layer's internal state
    during prediction.

    Returns:
        A list of update ops.
    """
    state_updates = []
    for layer in self.layers:
      if getattr(layer, 'stateful', False):
        if hasattr(layer, 'updates'):
          state_updates += layer.updates
    return state_updates

  @property
  def weights(self):
    """Returns the list of all layer variables/weights.

    Returns:
      A list of variables.
    """
    return self._dedup_weights(self._undeduplicated_weights)

  @property
  def _undeduplicated_weights(self):
    """Returns the undeduplicated list of all layer variables/weights."""
    self._assert_weights_created()
    weights = []
    for layer in self._layers:
      weights += layer.weights
    weights += (self._trainable_weights + self._non_trainable_weights)
    return weights

  @property
  @tracking.cached_per_instance
  def _should_compute_mask(self):
    return self._is_graph_network and super(Network, self)._should_compute_mask

  def compute_mask(self, inputs, mask):
    if not self._is_graph_network:
      return None

    # TODO(omalleyt): b/123540974 This function is not really safe to call
    # by itself because it will duplicate any updates and losses in graph
    # mode by `call`ing the Layers again.
    output_tensors = self._run_internal_graph(inputs, mask=mask)
    return nest.map_structure(lambda t: t._keras_mask, output_tensors)

  @property
  def layers(self):
    return list(
        trackable_layer_utils.filter_empty_layer_containers(self._layers))

  def get_layer(self, name=None, index=None):
    """Retrieves a layer based on either its name (unique) or index.

    If `name` and `index` are both provided, `index` will take precedence.
    Indices are based on order of horizontal graph traversal (bottom-up).

    Arguments:
        name: String, name of layer.
        index: Integer, index of layer.

    Returns:
        A layer instance.

    Raises:
        ValueError: In case of invalid layer name or index.
    """
    # TODO(fchollet): We could build a dictionary based on layer names
    # since they are constant, but we have not done that yet.
    if index is not None:
      if len(self.layers) <= index:
        raise ValueError('Was asked to retrieve layer at index ' + str(index) +
                         ' but model only has ' + str(len(self.layers)) +
                         ' layers.')
      else:
        return self.layers[index]
    else:
      if not name:
        raise ValueError('Provide either a layer name or layer index.')
    for layer in self.layers:
      if layer.name == name:
        return layer
    raise ValueError('No such layer: ' + name)

  @property
  def trainable_weights(self):
    self._assert_weights_created()
    return self._dedup_weights(
        trackable_layer_utils.gather_trainable_weights(
            trainable=self.trainable,
            sub_layers=self._layers,
            extra_variables=self._trainable_weights))

  @property
  def non_trainable_weights(self):
    self._assert_weights_created()
    return self._dedup_weights(
        trackable_layer_utils.gather_non_trainable_weights(
            trainable=self.trainable,
            sub_layers=self._layers,
            extra_variables=self._non_trainable_weights +
            self._trainable_weights))

  @property
  def input_spec(self):
    """Gets the network's input specs.

    Returns:
        A list of `InputSpec` instances (one per input to the model)
            or a single instance if the model has only one input.
    """
    # If subclassed model, can't assume anything.
    if not self._is_graph_network:
      return None

    specs = []
    for layer in self._input_layers:
      if layer.input_spec is None:
        specs.append(None)
      else:
        if not isinstance(layer.input_spec, list):
          raise TypeError('Layer ' + layer.name +
                          ' has an input_spec attribute that '
                          'is not a list. We expect a list. '
                          'Found input_spec = ' + str(layer.input_spec))
        specs += layer.input_spec
    if len(specs) == 1:
      return specs[0]
    return specs

  @base_layer_utils.default
  def build(self, input_shape):
    """Builds the model based on input shapes received.

    This is to be used for subclassed models, which do not know at instantiation
    time what their inputs look like.

    This method only exists for users who want to call `model.build()` in a
    standalone way (as a substitute for calling the model on real data to
    build it). It will never be called by the framework (and thus it will
    never throw unexpected errors in an unrelated workflow).

    Args:
     input_shape: Single tuple, TensorShape, or list of shapes, where shapes
         are tuples, integers, or TensorShapes.

    Raises:
      ValueError:
        1. In case of invalid user-provided data (not of type tuple,
           list, or TensorShape).
        2. If the model requires call arguments that are agnostic
           to the input shapes (positional or kwarg in call signature).
        3. If not all layers were properly built.
        4. If float type inputs are not supported within the layers.

      In each of these cases, the user should build their model by calling it
      on real tensor data.
    """
    if self._is_graph_network:
      self.built = True
      return

    # If subclass network
    if input_shape is None:
      raise ValueError('Input shape must be defined when calling build on a '
                       'model subclass network.')
    valid_types = (tuple, list, tensor_shape.TensorShape)
    if not isinstance(input_shape, valid_types):
      raise ValueError('Specified input shape is not one of the valid types. '
                       'Please specify a batch input shape of type tuple or '
                       'list of input shapes. User provided '
                       'input type: {}'.format(type(input_shape)))

    if input_shape and not self.inputs:
      # We create placeholders for the `None`s in the shape and build the model
      # in a Graph. Since tf.Variable is compatible with both eager execution
      # and graph building, the variables created after building the model in
      # a Graph are still valid when executing eagerly.
      if context.executing_eagerly():
        graph = func_graph.FuncGraph('build_graph')
      else:
        graph = backend.get_graph()
      with graph.as_default():
        if isinstance(input_shape, list):
          x = [base_layer_utils.generate_placeholders_from_shape(shape)
               for shape in input_shape]
        else:
          x = base_layer_utils.generate_placeholders_from_shape(input_shape)

        kwargs = {}
        call_signature = self._call_full_argspec
        call_args = call_signature.args
        # Exclude `self`, `inputs`, and any argument with a default value.
        if len(call_args) > 2:
          if call_signature.defaults:
            call_args = call_args[2:-len(call_signature.defaults)]
          else:
            call_args = call_args[2:]
          for arg in call_args:
            if arg == 'training':
              # Case where `training` is a positional arg with no default.
              kwargs['training'] = False
            else:
              # Has invalid call signature with unknown positional arguments.
              raise ValueError(
                  'Currently, you cannot build your model if it has '
                  'positional or keyword arguments that are not '
                  'inputs to the model, but are required for its '
                  '`call` method. Instead, in order to instantiate '
                  'and build your model, `call` your model on real '
                  'tensor data with all expected call arguments.')
        elif len(call_args) < 2:
          # Signature without `inputs`.
          raise ValueError('You can only call `build` on a model if its `call` '
                           'method accepts an `inputs` argument.')
        try:
          self.call(x, **kwargs)
        except (errors.InvalidArgumentError, TypeError):
          raise ValueError('You cannot build your model by calling `build` '
                           'if your layers do not support float type inputs. '
                           'Instead, in order to instantiate and build your '
                           'model, `call` your model on real tensor data (of '
                           'the correct dtype).')
    if self._layers:
      self._track_layers(self._layers)
    self.built = True

  def call(self, inputs, training=None, mask=None):
    """Calls the model on new inputs.

    In this case `call` just reapplies
    all ops in the graph to the new inputs
    (e.g. build a new computational graph from the provided inputs).

    Arguments:
        inputs: A tensor or list of tensors.
        training: Boolean or boolean scalar tensor, indicating whether to run
          the `Network` in training mode or inference mode.
        mask: A mask or list of masks. A mask can be
            either a tensor or None (no mask).

    Returns:
        A tensor if there is a single output, or
        a list of tensors if there are more than one outputs.
    """
    if not self._is_graph_network:
      raise NotImplementedError('When subclassing the `Model` class, you should'
                                ' implement a `call` method.')

    return self._run_internal_graph(
        inputs, training=training, mask=mask,
        convert_kwargs_to_constants=base_layer_utils.call_context().saving)

  def compute_output_shape(self, input_shape):
    if not self._is_graph_network:
      return super(Network, self).compute_output_shape(input_shape)

    # Convert any shapes in tuple format to TensorShapes.
    input_shape = tf_utils.convert_shapes(input_shape, to_tuples=False)

    if len(nest.flatten(input_shape)) != len(nest.flatten(self._input_layers)):
      raise ValueError('Invalid input_shape argument ' + str(input_shape) +
                       ': model has ' + str(len(self._input_layers)) +
                       ' tensor inputs.')

    cache_key = generic_utils.object_list_uid(input_shape)
    if cache_key in self._output_shape_cache:
      # Cache hit. Return shapes as TensorShapes.
      return self._output_shape_cache[cache_key]

    layers_to_output_shapes = {}
    for layer, shape in zip(self._input_layers, nest.flatten(input_shape)):
      # It's an input layer: then `compute_output_shape` is identity,
      # and there is only one node and one tensor..
      shape_key = layer.name + '_0_0'
      layers_to_output_shapes[shape_key] = shape

    depth_keys = list(self._nodes_by_depth.keys())
    depth_keys.sort(reverse=True)
    # Iterate over nodes, by depth level.
    if len(depth_keys) > 1:
      for depth in depth_keys:
        nodes = self._nodes_by_depth[depth]
        for node in nodes:
          # This is always a single layer, never a list.
          layer = node.outbound_layer
          if layer in self._input_layers:
            # We've already covered the input layers
            # a few lines above.
            continue
          # Potentially redundant list,
          # same size as node.input_tensors.
          layer_input_shapes = []
          for inbound_layer, node_id, tensor_id, _ in node.iterate_inbound():
            input_layer_key = inbound_layer.name + '_%s_%s' % (node_id,
                                                               tensor_id)
            layer_input_shapes.append(layers_to_output_shapes[input_layer_key])
          layer_input_shapes = nest.pack_sequence_as(node.inbound_layers,
                                                     layer_input_shapes)
          # Layers expect shapes to be tuples for `compute_output_shape`.
          layer_input_shapes = tf_utils.convert_shapes(
              layer_input_shapes, to_tuples=True)
          layer_output_shapes = layer.compute_output_shape(layer_input_shapes)
          # Convert back to TensorShapes.
          layer_output_shapes = tf_utils.convert_shapes(
              layer_output_shapes, to_tuples=False)

          node_index = layer._inbound_nodes.index(node)  # pylint: disable=protected-access
          for j, shape in enumerate(nest.flatten(layer_output_shapes)):
            shape_key = layer.name + '_%s_%s' % (node_index, j)
            layers_to_output_shapes[shape_key] = shape

      # Read final output shapes from layers_to_output_shapes.
      output_shapes = []
      for i in range(len(self._output_layers)):
        layer, node_index, tensor_index = self._output_coordinates[i]
        shape_key = layer.name + '_%s_%s' % (node_index, tensor_index)
        output_shapes.append(layers_to_output_shapes[shape_key])
      output_shapes = nest.pack_sequence_as(self._nested_outputs, output_shapes)
      # Store in cache.
      self._output_shape_cache[cache_key] = output_shapes

    # Return shapes as TensorShapes.
    return output_shapes

  def _run_internal_graph(self, inputs, training=None, mask=None,
                          convert_kwargs_to_constants=False):
    """Computes output tensors for new inputs.

    # Note:
        - Can be run on non-Keras tensors.

    Arguments:
        inputs: Tensor or nested structure of Tensors.
        training: Boolean learning phase.
        mask: (Optional) Tensor or nested structure of Tensors.
        convert_kwargs_to_constants: Whether to convert Tensor kwargs to
          constants. This is used when tracing the model call function during
          saving to ensure that external tensors aren't captured.

    Returns:
        Two lists: output_tensors, output_masks
    """
    # Note: masking support is relevant mainly for Keras.
    # It cannot be factored out without having the fully reimplement the network
    # calling logic on the Keras side. We choose to incorporate it in
    # Network because 1) it may be useful to fully support in tf.layers in
    # the future and 2) Keras is a major user of Network.  If you don't
    # use masking, it does not interfere with regular behavior at all and you
    # can ignore it.

    if isinstance(inputs, dict) and isinstance(self._nested_inputs,
                                               (list, tuple)):
      # Backwards compat: Allows passing a dict to a Model constructed with a
      # list. Matches dict keys to input names.
      inputs = [
          inputs[inp._keras_history.layer.name] for inp in self._nested_inputs
      ]
    else:
      inputs = nest.flatten(inputs)

    if mask is None:
      masks = [None for _ in range(len(inputs))]
    else:
      masks = nest.flatten(mask)

    for input_t, mask in zip(inputs, masks):
      input_t._keras_mask = mask

    # Dictionary mapping reference tensors to computed tensors.
    tensor_dict = {}

    for x, y in zip(self.inputs, inputs):
      tensor_dict[str(id(x))] = y
      if isinstance(x, ops.Tensor) and isinstance(y, ops.Tensor):
        try:
          y.set_shape(y.shape.merge_with(x.shape))
        except ValueError:
          logging.warning(
              'Model was constructed with shape {} for input {}, but it was '
              're-called on a Tensor with incompatible shape {}.'
              .format(x, x.shape, y.shape))

    depth_keys = list(self._nodes_by_depth.keys())
    depth_keys.sort(reverse=True)
    # Ignore the InputLayers when computing the graph.
    depth_keys = depth_keys[1:]

    for depth in depth_keys:
      nodes = self._nodes_by_depth[depth]
      for node in nodes:
        # This is always a single layer, never a list.
        layer = node.outbound_layer

        if all(
            str(id(tensor)) in tensor_dict
            for tensor in nest.flatten(node.input_tensors)):

          # Call layer (reapplying ops to new inputs).
          computed_tensors = nest.map_structure(
              lambda t: tensor_dict[str(id(t))], node.input_tensors)

          # Ensure `training` arg propagation if applicable.
          kwargs = copy.copy(node.arguments) if node.arguments else {}
          if convert_kwargs_to_constants:
            kwargs = _map_tensors_to_constants(kwargs)

          argspec = self._layer_call_argspecs[layer].args
          if 'training' in argspec:
            kwargs.setdefault('training', training)
            if (type(kwargs['training']) is ops.Tensor and  # pylint: disable=unidiomatic-typecheck
                any([kwargs['training'] is x
                     for x in backend._GRAPH_LEARNING_PHASES.values()])):
              kwargs['training'] = training  # Materialize placeholder.

          # Map Keras tensors in kwargs to their computed value.
          def _map_tensor_if_from_keras_layer(t):
            if isinstance(t, ops.Tensor) and hasattr(t, '_keras_history'):
              t_id = str(id(t))
              return tensor_dict[t_id]
            return t

          kwargs = nest.map_structure(_map_tensor_if_from_keras_layer, kwargs)

          # Compute outputs.
          output_tensors = layer(computed_tensors, **kwargs)

          # Update tensor_dict.
          for x, y in zip(
              nest.flatten(node.output_tensors), nest.flatten(output_tensors)):
            tensor_dict[str(id(x))] = y

    output_tensors = []
    output_shapes = []
    for x in self.outputs:
      assert str(id(x)) in tensor_dict, 'Could not compute output ' + str(x)
      tensor = tensor_dict[str(id(x))]
      output_shapes.append(x.shape)
      output_tensors.append(tensor)

    if output_shapes is not None:
      input_shapes = [x.shape for x in inputs]
      cache_key = generic_utils.object_list_uid(input_shapes)
      self._output_shape_cache[cache_key] = nest.pack_sequence_as(
          self._nested_outputs, output_shapes)

    output_tensors = nest.pack_sequence_as(self._nested_outputs, output_tensors)
    return output_tensors

  def get_config(self):
    if not self._is_graph_network:
      raise NotImplementedError
    return copy.deepcopy(get_network_config(self))

  @classmethod
  def from_config(cls, config, custom_objects=None):
    """Instantiates a Model from its config (output of `get_config()`).

    Arguments:
        config: Model config dictionary.
        custom_objects: Optional dictionary mapping names
            (strings) to custom classes or functions to be
            considered during deserialization.

    Returns:
        A model instance.

    Raises:
        ValueError: In case of improperly formatted config dict.
    """
    input_tensors, output_tensors, created_layers = reconstruct_from_config(
        config, custom_objects)
    model = cls(inputs=input_tensors, outputs=output_tensors,
                name=config.get('name'))

    # Layers not connected to outputs, such as those added in `add_loss`.
    ancillary_layers = [
        layer for layer in created_layers.values() if layer not in model.layers
    ]
    if ancillary_layers:
      relevant_nodes = nest.flatten([
          layer.inbound_nodes[1:]
          if _should_skip_first_node(layer) else layer.inbound_nodes
          for layer in created_layers.values()
      ])
      model._insert_layers(ancillary_layers, relevant_nodes)
    return model

  def save(self,
           filepath,
           overwrite=True,
           include_optimizer=True,
           save_format=None,
           signatures=None,
           options=None):
    """Saves the model to Tensorflow SavedModel or a single HDF5 file.

    The savefile includes:
        - The model architecture, allowing to re-instantiate the model.
        - The model weights.
        - The state of the optimizer, allowing to resume training
            exactly where you left off.

    This allows you to save the entirety of the state of a model
    in a single file.

    Saved models can be reinstantiated via `keras.models.load_model`.
    The model returned by `load_model` is a compiled model ready to be used
    (unless the saved model was never compiled in the first place).

    Models built with the Sequential and Functional API can be saved to both the
    HDF5 and SavedModel formats. Subclassed models can only be saved with the
    SavedModel format.

    Arguments:
        filepath: String, path to SavedModel or H5 file to save the model.
        overwrite: Whether to silently overwrite any existing file at the
            target location, or provide the user with a manual prompt.
        include_optimizer: If True, save optimizer's state together.
        save_format: Either 'tf' or 'h5', indicating whether to save the model
<<<<<<< HEAD
          to Tensorflow SavedModel or HDF5. The default is currently 'h5', but
          will switch to 'tf' in TensorFlow 2.0. The 'tf' option is currently
          disabled (use `tf.keras.experimental.export_saved_model` instead).
      signatures: Signatures to save with the SavedModel. Applicable to the 'tf'
        format only. Please see the `signatures` argument in
        `tf.saved_model.save` for details.
      options: Optional `tf.saved_model.SaveOptions` object that specifies
        options for saving to SavedModel.
=======
            to Tensorflow SavedModel or HDF5. Defaults to 'tf' in TF 2.X, and
            'h5' in TF 1.X.
        signatures: Signatures to save with the SavedModel. Applicable to the
            'tf' format only. Please see the `signatures` argument in
            `tf.saved_model.save` for details.
        options: Optional `tf.saved_model.SaveOptions` object that specifies
            options for saving to SavedModel.
>>>>>>> f2e4407a

    Example:

    ```python
    from keras.models import load_model

    model.save('my_model.h5')  # creates a HDF5 file 'my_model.h5'
    del model  # deletes the existing model

    # returns a compiled model
    # identical to the previous one
    model = load_model('my_model.h5')
    ```
    """
<<<<<<< HEAD
    saving.save_model(self, filepath, overwrite, include_optimizer, save_format,
                      signatures, options)
=======
    save.save_model(self, filepath, overwrite, include_optimizer, save_format,
                    signatures, options)
>>>>>>> f2e4407a

  def save_weights(self, filepath, overwrite=True, save_format=None):
    """Saves all layer weights.

    Either saves in HDF5 or in TensorFlow format based on the `save_format`
    argument.

    When saving in HDF5 format, the weight file has:
      - `layer_names` (attribute), a list of strings
          (ordered names of model layers).
      - For every layer, a `group` named `layer.name`
          - For every such layer group, a group attribute `weight_names`,
              a list of strings
              (ordered names of weights tensor of the layer).
          - For every weight in the layer, a dataset
              storing the weight value, named after the weight tensor.

    When saving in TensorFlow format, all objects referenced by the network are
    saved in the same format as `tf.train.Checkpoint`, including any `Layer`
    instances or `Optimizer` instances assigned to object attributes. For
    networks constructed from inputs and outputs using `tf.keras.Model(inputs,
    outputs)`, `Layer` instances used by the network are tracked/saved
    automatically. For user-defined classes which inherit from `tf.keras.Model`,
    `Layer` instances must be assigned to object attributes, typically in the
    constructor. See the documentation of `tf.train.Checkpoint` and
    `tf.keras.Model` for details.

    While the formats are the same, do not mix `save_weights` and
    `tf.train.Checkpoint`. Checkpoints saved by `Model.save_weights` should be
    loaded using `Model.load_weights`. Checkpoints saved using
    `tf.train.Checkpoint.save` should be restored using the corresponding
    `tf.train.Checkpoint.restore`. Prefer `tf.train.Checkpoint` over
    `save_weights` for training checkpoints.

    The TensorFlow format matches objects and variables by starting at a root
    object, `self` for `save_weights`, and greedily matching attribute
    names. For `Model.save` this is the `Model`, and for `Checkpoint.save` this
    is the `Checkpoint` even if the `Checkpoint` has a model attached. This
    means saving a `tf.keras.Model` using `save_weights` and loading into a
    `tf.train.Checkpoint` with a `Model` attached (or vice versa) will not match
    the `Model`'s variables. See the [guide to training
    checkpoints](https://www.tensorflow.org/guide/checkpoint) for details
    on the TensorFlow format.

    Arguments:
        filepath: String, path to the file to save the weights to. When saving
            in TensorFlow format, this is the prefix used for checkpoint files
            (multiple files are generated). Note that the '.h5' suffix causes
            weights to be saved in HDF5 format.
        overwrite: Whether to silently overwrite any existing file at the
            target location, or provide the user with a manual prompt.
        save_format: Either 'tf' or 'h5'. A `filepath` ending in '.h5' or
            '.keras' will default to HDF5 if `save_format` is `None`. Otherwise
            `None` defaults to 'tf'.

    Raises:
        ImportError: If h5py is not available when attempting to save in HDF5
            format.
        ValueError: For invalid/unknown format arguments.
    """
    self._assert_weights_created()
    filepath_is_h5 = _is_hdf5_filepath(filepath)
    if save_format is None:
      if filepath_is_h5:
        save_format = 'h5'
      else:
        save_format = 'tf'
    else:
      user_format = save_format.lower().strip()
      if user_format in ('tensorflow', 'tf'):
        save_format = 'tf'
      elif user_format in ('hdf5', 'h5', 'keras'):
        save_format = 'h5'
      else:
        raise ValueError(
            'Unknown format "%s". Was expecting one of {"tf", "h5"}.' % (
                save_format,))
    if save_format == 'tf' and filepath_is_h5:
      raise ValueError(
          ('save_weights got save_format="tf"/"tensorflow", but the '
           'filepath ("%s") looks like an HDF5 file. Omit the ".h5"/".keras" '
           'when saving in TensorFlow format.')
          % filepath)

    if save_format == 'h5' and h5py is None:
      raise ImportError(
          '`save_weights` requires h5py when saving in hdf5.')
    if save_format == 'tf':
      check_filepath = filepath + '.index'
    else:
      check_filepath = filepath
    # If file exists and should not be overwritten:
    if not overwrite and os.path.isfile(check_filepath):
      proceed = ask_to_proceed_with_overwrite(check_filepath)
      if not proceed:
        return
    if save_format == 'h5':
      with h5py.File(filepath, 'w') as f:
        hdf5_format.save_weights_to_hdf5_group(f, self.layers)
    else:
      if context.executing_eagerly():
        session = None
      else:
        session = backend.get_session()
      optimizer = getattr(self, 'optimizer', None)
      if (optimizer
          and not isinstance(optimizer, trackable.Trackable)):
        logging.warning(
            ('This model was compiled with a Keras optimizer (%s) but is being '
             'saved in TensorFlow format with `save_weights`. The model\'s '
             'weights will be saved, but unlike with TensorFlow optimizers in '
             'the TensorFlow format the optimizer\'s state will not be '
             'saved.\n\nConsider using a TensorFlow optimizer from `tf.train`.')
            % (optimizer,))
      self._trackable_saver.save(filepath, session=session)
      # Record this checkpoint so it's visible from tf.train.latest_checkpoint.
      checkpoint_management.update_checkpoint_state_internal(
          save_dir=os.path.dirname(filepath),
          model_checkpoint_path=filepath,
          save_relative_paths=True,
          all_model_checkpoint_paths=[filepath])

  def load_weights(self, filepath, by_name=False, skip_mismatch=False):
    """Loads all layer weights, either from a TensorFlow or an HDF5 weight file.

    If `by_name` is False weights are loaded based on the network's
    topology. This means the architecture should be the same as when the weights
    were saved.  Note that layers that don't have weights are not taken into
    account in the topological ordering, so adding or removing layers is fine as
    long as they don't have weights.

    If `by_name` is True, weights are loaded into layers only if they share the
    same name. This is useful for fine-tuning or transfer-learning models where
    some of the layers have changed.

    Only topological loading (`by_name=False`) is supported when loading weights
    from the TensorFlow format. Note that topological loading differs slightly
    between TensorFlow and HDF5 formats for user-defined classes inheriting from
    `tf.keras.Model`: HDF5 loads based on a flattened list of weights, while the
    TensorFlow format loads based on the object-local names of attributes to
    which layers are assigned in the `Model`'s constructor.

    Arguments:
        filepath: String, path to the weights file to load. For weight files in
            TensorFlow format, this is the file prefix (the same as was passed
            to `save_weights`).
        by_name: Boolean, whether to load weights by name or by topological
            order. Only topological loading is supported for weight files in
            TensorFlow format.
        skip_mismatch: Boolean, whether to skip loading of layers where there is
            a mismatch in the number of weights, or a mismatch in the shape of
            the weight (only valid when `by_name=True`).

    Returns:
        When loading a weight file in TensorFlow format, returns the same status
        object as `tf.train.Checkpoint.restore`. When graph building, restore
        ops are run automatically as soon as the network is built (on first call
        for user-defined classes inheriting from `Model`, immediately if it is
        already built).

        When loading weights in HDF5 format, returns `None`.

    Raises:
        ImportError: If h5py is not available and the weight file is in HDF5
            format.
        ValueError: If `skip_mismatch` is set to `True` when `by_name` is
          `False`.
    """

    if skip_mismatch and not by_name:
      raise ValueError(
          'When calling model.load_weights, skip_mismatch can only be set to '
          'True when by_name is True.')

    if _is_hdf5_filepath(filepath):
      save_format = 'h5'
    else:
      try:
        py_checkpoint_reader.NewCheckpointReader(filepath)
        save_format = 'tf'
      except errors_impl.DataLossError:
        # The checkpoint is not readable in TensorFlow format. Try HDF5.
        save_format = 'h5'
    if save_format == 'tf':
      status = self._trackable_saver.restore(filepath)
      if by_name:
        raise NotImplementedError(
            'Weights may only be loaded based on topology into Models when '
            'loading TensorFlow-formatted weights (got by_name=True to '
            'load_weights).')
      if not context.executing_eagerly():
        session = backend.get_session()
        # Restore existing variables (if any) immediately, and set up a
        # streaming restore for any variables created in the future.
        trackable_utils.streaming_restore(status=status, session=session)
      status.assert_nontrivial_match()
      return status
    if h5py is None:
      raise ImportError(
          '`load_weights` requires h5py when loading weights from HDF5.')
    if self._is_graph_network and not self.built:
      raise NotImplementedError(
          'Unable to load weights saved in HDF5 format into a subclassed '
          'Model which has not created its variables yet. Call the Model '
          'first, then load the weights.')
    self._assert_weights_created()
    with h5py.File(filepath, 'r') as f:
      if 'layer_names' not in f.attrs and 'model_weights' in f:
        f = f['model_weights']
      if by_name:
        hdf5_format.load_weights_from_hdf5_group_by_name(
            f, self.layers, skip_mismatch=skip_mismatch)
      else:
        hdf5_format.load_weights_from_hdf5_group(f, self.layers)

  def _updated_config(self):
    """Util shared between different serialization methods.

    Returns:
        Model config with Keras version information added.
    """
    from tensorflow.python.keras import __version__ as keras_version  # pylint: disable=g-import-not-at-top

    config = self.get_config()
    model_config = {
        'class_name': self.__class__.__name__,
        'config': config,
        'keras_version': keras_version,
        'backend': backend.backend()
    }
    return model_config

  def to_json(self, **kwargs):
    """Returns a JSON string containing the network configuration.

    To load a network from a JSON save file, use
    `keras.models.model_from_json(json_string, custom_objects={})`.

    Arguments:
        **kwargs: Additional keyword arguments
            to be passed to `json.dumps()`.

    Returns:
        A JSON string.
    """
    model_config = self._updated_config()
    return json.dumps(
        model_config, default=serialization.get_json_type, **kwargs)

  def to_yaml(self, **kwargs):
    """Returns a yaml string containing the network configuration.

    To load a network from a yaml save file, use
    `keras.models.model_from_yaml(yaml_string, custom_objects={})`.

    `custom_objects` should be a dictionary mapping
    the names of custom losses / layers / etc to the corresponding
    functions / classes.

    Arguments:
        **kwargs: Additional keyword arguments
            to be passed to `yaml.dump()`.

    Returns:
        A YAML string.

    Raises:
        ImportError: if yaml module is not found.
    """
    if yaml is None:
      raise ImportError(
          'Requires yaml module installed (`pip install pyyaml`).')
    return yaml.dump(self._updated_config(), **kwargs)

  def summary(self, line_length=None, positions=None, print_fn=None):
    """Prints a string summary of the network.

    Arguments:
        line_length: Total length of printed lines
            (e.g. set this to adapt the display to different
            terminal window sizes).
        positions: Relative or absolute positions of log elements
            in each line. If not provided,
            defaults to `[.33, .55, .67, 1.]`.
        print_fn: Print function to use. Defaults to `print`.
            It will be called on each line of the summary.
            You can set it to a custom function
            in order to capture the string summary.

    Raises:
        ValueError: if `summary()` is called before the model is built.
    """
    if not self.built:
      raise ValueError('This model has not yet been built. '
                       'Build the model first by calling `build()` or calling '
                       '`fit()` with some data, or specify '
                       'an `input_shape` argument in the first layer(s) for '
                       'automatic build.')
    layer_utils.print_summary(self,
                              line_length=line_length,
                              positions=positions,
                              print_fn=print_fn)

  def _validate_graph_inputs_and_outputs(self):
    """Validates the inputs and outputs of a Graph Network."""
    # Check for redundancy in inputs.
    if len({id(i) for i in self.inputs}) != len(self.inputs):
      raise ValueError('The list of inputs passed to the model '
                       'is redundant. '
                       'All inputs should only appear once.'
                       ' Found: ' + str(self.inputs))

    for x in self.inputs:
      # Check that x has appropriate `_keras_history` metadata.
      if not hasattr(x, '_keras_history'):
        cls_name = self.__class__.__name__
        raise ValueError('Input tensors to a ' + cls_name + ' ' +
                         'must come from `tf.keras.Input`. '
                         'Received: ' + str(x) +
                         ' (missing previous layer metadata).')
      # Check that x is an input tensor.
      # pylint: disable=protected-access
      layer = x._keras_history.layer
      if len(layer._inbound_nodes) > 1 or (
          layer._inbound_nodes and layer._inbound_nodes[0].inbound_layers):
        cls_name = self.__class__.__name__
        logging.warning(cls_name + ' inputs must come from '
                        '`tf.keras.Input` (thus holding past layer metadata), '
                        'they cannot be the output of '
                        'a previous non-Input layer. '
                        'Here, a tensor specified as '
                        'input to "' + self.name + '" was not an Input tensor, '
                        'it was generated by layer ' + layer.name + '.\n'
                        'Note that input tensors are '
                        'instantiated via `tensor = tf.keras.Input(shape)`.\n'
                        'The tensor that caused the issue was: ' + str(x.name))
      if isinstance(x, ragged_tensor.RaggedTensor):
        self._supports_ragged_inputs = True

    # Check compatibility of batch sizes of Input Layers.
    input_batch_sizes = [
        training_utils.get_static_batch_size(x._keras_history.layer)
        for x in self.inputs
    ]
    consistent_batch_size = None
    for batch_size in input_batch_sizes:
      if batch_size is not None:
        if (consistent_batch_size is not None and
            batch_size != consistent_batch_size):
          raise ValueError('The specified batch sizes of the Input Layers'
                           ' are incompatible. Found batch sizes: {}'.format(
                               input_batch_sizes))
        consistent_batch_size = batch_size

    for x in self.outputs:
      if not hasattr(x, '_keras_history'):
        cls_name = self.__class__.__name__
        raise ValueError('Output tensors to a ' + cls_name + ' must be '
                         'the output of a TensorFlow `Layer` '
                         '(thus holding past layer metadata). Found: ' + str(x))

  def _insert_layers(self, layers, relevant_nodes=None):
    """Inserts Layers into the Network after Network creation.

    This is only valid for Keras Graph Networks.  Layers added via this function
    will be included in the `call` computation and `get_config` of this Network.
    They will not be added to the Network's outputs.


    Arguments:
      layers: Arbitrary nested structure of Layers. Layers must be reachable
        from one or more of the `keras.Input` Tensors that correspond to this
        Network's inputs.
      relevant_nodes: Nodes from the Layers that should be considered part of
        this Network. If `None`, all Nodes will be considered part of this
        Network.

    Raises:
      ValueError: If the layers depend on `Input`s not found in this Model.
    """
    layers = nest.flatten(layers)
    tf_utils.assert_no_legacy_layers(layers)
    node_to_depth = {}
    for depth, nodes in self._nodes_by_depth.items():
      node_to_depth.update({node: depth for node in nodes})
    # The nodes of these Layers that are relevant to this Network. If not
    # provided, assume all Nodes are relevant
    if not relevant_nodes:
      relevant_nodes = nest.flatten([layer._inbound_nodes for layer in layers])
    network_nodes = set(relevant_nodes + list(node_to_depth.keys()))

    def _get_min_depth(node):
      """Gets the minimum depth at which node can be computed."""
      min_depth = 0
      for layer, node_id, _, _ in node.iterate_inbound(include_arguments=True):
        inbound_node = layer._inbound_nodes[node_id]
        if inbound_node in node_to_depth:
          min_depth = min(min_depth, node_to_depth[inbound_node])
        elif inbound_node not in network_nodes:
          continue
        else:
          # Previous relevant nodes haven't been processed yet.
          return None
      # New node is one shallower than its shallowest input.
      return min_depth - 1

    # Insert nodes into `_nodes_by_depth` and other node attrs.
    unprocessed_nodes = copy.copy(relevant_nodes)
    i = 0
    while unprocessed_nodes:
      i += 1
      # Do a sanity check. This can occur if `Input`s from outside this Model
      # are being relied on.
      if i > 10000:
        raise ValueError('Layers could not be added due to missing '
                         'dependencies.')

      node = unprocessed_nodes.pop(0)
      depth = _get_min_depth(node)
      if depth is None:  # Defer until inbound nodes are processed.
        unprocessed_nodes.append(node)
        continue
      node_key = _make_node_key(node.outbound_layer.name,
                                node.outbound_layer._inbound_nodes.index(node))
      if node_key not in self._network_nodes:
        node_to_depth[node] = depth
        self._network_nodes.add(node_key)
        self._nodes_by_depth[depth].append(node)

    # Insert layers and update other layer attrs.
    layer_set = set(self._layers)
    for layer in layers:
      if layer not in layer_set:
        self._layers.append(layer)
        self._layer_call_argspecs[layer] = tf_inspect.getfullargspec(layer.call)

        # This allows the added layer to broadcast mutations to the current
        # layer, which is necessary to ensure cache correctness.
        layer._attribute_sentinel.add_parent(self._attribute_sentinel)
        layer_set.add(layer)

  def _assert_weights_created(self):
    """Asserts that all the weights for the network have been created.

    For a non-dynamic network, the weights must already be created after the
    layer has been called. For a dynamic network, the exact list of weights can
    never be known for certain since it may change at any time during execution.

    We run this check right before accessing weights or getting the Numpy value
    for the current weights. Otherwise, if the layer has never been called,
    the user would just get an empty list, which is misleading.

    Raises:
      ValueError: if the weights of the network has not yet been created.
    """
    if self.dynamic:
      return
    if (not self._is_graph_network and
        'build' in self.__class__.__dict__ and
        not self.built):
      # For any model that has customized build() method but hasn't
      # been invoked yet, this will cover both sequential and subclass model.
      raise ValueError('Weights for model %s have not yet been created. '
                       'Weights are created when the Model is first called on '
                       'inputs or `build()` is called with an `input_shape`.' %
                       self.name)

  def _graph_network_add_loss(self, symbolic_loss):
    new_nodes, new_layers = _map_subgraph_network(self.inputs, [symbolic_loss])
    # Losses must be keyed on inputs no matter what in order to be supported in
    # DistributionStrategy.
    add_loss_layer = base_layer.AddLoss(unconditional=False)
    add_loss_layer(symbolic_loss)
    new_nodes.extend(add_loss_layer.inbound_nodes)
    new_layers.append(add_loss_layer)
    self._insert_layers(new_layers, new_nodes)

  def _graph_network_add_metric(self, value, aggregation, name):
    new_nodes, new_layers = _map_subgraph_network(self.inputs, [value])
    add_metric_layer = base_layer.AddMetric(aggregation, name)
    add_metric_layer(value)
    new_nodes.extend(add_metric_layer.inbound_nodes)
    new_layers.append(add_metric_layer)
    self._insert_layers(new_layers, new_nodes)

  @property
  def _trackable_saved_model_saver(self):
    return network_serialization.NetworkSavedModelSaver(self)


def _is_hdf5_filepath(filepath):
  return (filepath.endswith('.h5') or filepath.endswith('.keras') or
          filepath.endswith('.hdf5'))


def _make_node_key(layer_name, node_index):
  return layer_name + '_ib-' + str(node_index)


def _map_graph_network(inputs, outputs):
  """Validates a network's topology and gather its layers and nodes.

  Arguments:
    inputs: List of input tensors.
    outputs: List of outputs tensors.

  Returns:
    A tuple `(nodes, nodes_by_depth, layers, layers_by_depth)`.
    - nodes: list of Node instances.
    - nodes_by_depth: dict mapping ints (depth) to lists of node instances.
    - layers: list of Layer instances.
    - layers_by_depth: dict mapping ints (depth) to lists of layer instances.

  Raises:
    ValueError: In case the network is not valid (e.g. disconnected graph).
  """
  # Network_nodes: set of nodes included in the graph of layers
  # (not all nodes included in the layers are relevant to the current graph).
  network_nodes = set()  # ids of all nodes relevant to the Network
  nodes_depths = {}  # dict {node: depth value}
  layers_depths = {}  # dict {layer: depth value}
  layer_indices = {}  # dict {layer: index in traversal}
  nodes_in_decreasing_depth = []

  def build_map(tensor,
                finished_nodes,
                nodes_in_progress,
                layer,
                node_index,
                tensor_index):
    """Builds a map of the graph of layers.

    This recursively updates the map `layer_indices`,
    the list `nodes_in_decreasing_depth` and the set `network_nodes`.

    Arguments:
        tensor: Some tensor in a graph.
        finished_nodes: Set of nodes whose subgraphs have been traversed
            completely. Useful to prevent duplicated work.
        nodes_in_progress: Set of nodes that are currently active on the
            recursion stack. Useful to detect cycles.
        layer: Layer from which `tensor` comes from. If not provided,
            will be obtained from `tensor._keras_history`.
        node_index: Node index from which `tensor` comes from.
        tensor_index: Tensor_index from which `tensor` comes from.

    Raises:
        ValueError: if a cycle is detected.
    """
    node = layer._inbound_nodes[node_index]  # pylint: disable=protected-access

    # Prevent cycles.
    if node in nodes_in_progress:
      raise ValueError('The tensor ' + str(tensor) + ' at layer "' +
                       layer.name + '" is part of a cycle.')

    # Don't repeat work for shared subgraphs
    if node in finished_nodes:
      return

    node_key = _make_node_key(layer.name, node_index)
    # Update network_nodes.
    network_nodes.add(node_key)

    # Store the traversal order for layer sorting.
    if layer not in layer_indices:
      layer_indices[layer] = len(layer_indices)

    nodes_in_progress.add(node)

    # Propagate to all previous tensors connected to this node.
    for layer, node_index, tensor_index, tensor in node.iterate_inbound(
        include_arguments=True):
      build_map(tensor, finished_nodes, nodes_in_progress, layer, node_index,
                tensor_index)

    finished_nodes.add(node)
    nodes_in_progress.remove(node)
    nodes_in_decreasing_depth.append(node)

  finished_nodes = set()
  nodes_in_progress = set()
  for x in outputs:
    layer, node_index, tensor_index = x._keras_history  # pylint: disable=protected-access
    build_map(x, finished_nodes, nodes_in_progress,
              layer=layer,
              node_index=node_index,
              tensor_index=tensor_index)

  for node in reversed(nodes_in_decreasing_depth):
    # If the depth is not set, the node has no outbound nodes (depth 0).
    depth = nodes_depths.setdefault(node, 0)

    # Update the depth of the corresponding layer
    previous_depth = layers_depths.get(node.outbound_layer, 0)
    # If we've seen this layer before at a higher depth,
    # we should use that depth instead of the node depth.
    # This is necessary for shared layers that have inputs at different
    # depth levels in the graph.
    depth = max(depth, previous_depth)
    layers_depths[node.outbound_layer] = depth
    nodes_depths[node] = depth

    # Update the depth of inbound nodes.
    # The "depth" of a node is the max of the depths
    # of all nodes it is connected to + 1.
    for node_dep in node._get_all_node_dependencies():
      previous_depth = nodes_depths.get(node_dep, 0)
      nodes_depths[node_dep] = max(depth + 1, previous_depth)

  # Handle inputs that are not connected to outputs.
  # We do not error out here because the inputs may be used to compute losses
  # and metrics.
  for input_t in inputs:
    input_layer = input_t._keras_history[0]
    if input_layer not in layers_depths:
      layers_depths[input_layer] = 0
      layer_indices[input_layer] = -1
      nodes_depths[input_layer._inbound_nodes[0]] = 0
      network_nodes.add(_make_node_key(input_layer.name, 0))

  # Build a dict {depth: list of nodes with this depth}
  nodes_by_depth = collections.defaultdict(list)
  for node, depth in nodes_depths.items():
    nodes_by_depth[depth].append(node)

  # Build a dict {depth: list of layers with this depth}
  layers_by_depth = collections.defaultdict(list)
  for layer, depth in layers_depths.items():
    layers_by_depth[depth].append(layer)

  # Get sorted list of layer depths.
  depth_keys = list(layers_by_depth.keys())
  depth_keys.sort(reverse=True)

  # Set self.layers ordered by depth.
  layers = []
  for depth in depth_keys:
    layers_for_depth = layers_by_depth[depth]
    # Network.layers needs to have a deterministic order:
    # here we order them by traversal order.
    layers_for_depth.sort(key=lambda x: layer_indices[x])
    layers.extend(layers_for_depth)

  # Get sorted list of node depths.
  depth_keys = list(nodes_by_depth.keys())
  depth_keys.sort(reverse=True)

  # Check that all tensors required are computable.
  # computable_tensors: all tensors in the graph
  # that can be computed from the inputs provided.
  computable_tensors = set()
  for x in inputs:
    computable_tensors.add(id(x))

  layers_with_complete_input = []  # To provide a better error msg.
  for depth in depth_keys:
    for node in nodes_by_depth[depth]:
      layer = node.outbound_layer
      if layer:
        for x in nest.flatten(node.input_tensors):
          if id(x) not in computable_tensors:
            raise ValueError('Graph disconnected: '
                             'cannot obtain value for tensor ' + str(x) +
                             ' at layer "' + layer.name + '". '
                             'The following previous layers '
                             'were accessed without issue: ' +
                             str(layers_with_complete_input))
        for x in nest.flatten(node.output_tensors):
          computable_tensors.add(id(x))
        layers_with_complete_input.append(layer.name)

  # Ensure name unicity, which will be crucial for serialization
  # (since serialized nodes refer to layers by their name).
  all_names = [layer.name for layer in layers]
  for name in all_names:
    if all_names.count(name) != 1:
      raise ValueError('The name "' + name + '" is used ' +
                       str(all_names.count(name)) + ' times in the model. '
                       'All layer names should be unique.')
  return network_nodes, nodes_by_depth, layers, layers_by_depth


def _map_subgraph_network(inputs, outputs):
  """Returns the nodes and layers in the topology from `inputs` to `outputs`.

  Args:
    inputs: List of input tensors.
    outputs: List of output tensors.

  Returns:
    A tuple of List{Node] and List[Layer].
  """
  base_layer_utils.create_keras_history(outputs)
  # Keep only nodes and layers in the topology betweeen inputs and outputs.
  _, nodes_by_depth, layers, _ = _map_graph_network(inputs, outputs)
  return nest.flatten([nodes for nodes in nodes_by_depth.values()]), layers


def _should_skip_first_node(layer):
  """Returns True if the first layer node should not be saved or loaded."""
  # Networks start with a pre-existing node linking their input to output.
  return issubclass(layer.__class__, Network) and layer._is_graph_network


def _serialize_tensors(kwargs):
  """Serializes Tensors passed to `call`."""

  def _serialize_keras_tensor(t):
    """Serializes a single Tensor passed to `call`."""
    if hasattr(t, '_keras_history'):
      kh = t._keras_history
      return [kh.layer.name, kh.node_index, kh.tensor_index]

    if isinstance(t, np.ndarray):
      return t.tolist()

    if isinstance(t, ops.Tensor):
      return backend.get_value(t).tolist()

    return t

  return nest.map_structure(_serialize_keras_tensor, kwargs)

def _map_tensors_to_constants(kwargs):

  def _map_to_constants(t):
    if not hasattr(t, '_keras_history') and isinstance(t, ops.Tensor):
      return constant_op.constant(backend.get_value(t))
    return t

  return nest.map_structure(_map_to_constants, kwargs)


def _map_tensors_to_constants(kwargs):

  def _map_to_constants(t):
    if not hasattr(t, '_keras_history') and isinstance(t, ops.Tensor):
      return constant_op.constant(backend.get_value(t))
    return t

  return nest.map_structure(_map_to_constants, kwargs)


def _deserialize_keras_tensors(kwargs, layer_map):
  """Deserializes Keras Tensors passed to `call`.."""

  def _deserialize_keras_tensor(t):
    """Deserializes a single Keras Tensor passed to `call`."""
    if isinstance(t, tf_utils.ListWrapper):
      t = t.as_list()
      layer_name = t[0]
      node_index = t[1]
      tensor_index = t[2]

      layer = layer_map[layer_name]
      node = layer._inbound_nodes[node_index]
      return nest.flatten(node.output_tensors)[tensor_index]
    return t

  kwargs = tf_utils.convert_inner_node_data(kwargs, wrap=True)
  return nest.map_structure(_deserialize_keras_tensor, kwargs)


def reconstruct_from_config(config, custom_objects=None, created_layers=None):
  """Reconstructs graph from config object.

  Args:
    config: Dictionary returned from Network.get_config()
    custom_objects: Optional dictionary mapping names (strings) to custom
      classes or functions to be considered during deserialization.
    created_layers: Optional dictionary mapping names to Layer objects. Any
      layer not in this dictionary will be be created and added to the dict.
      This function will add new nodes to all layers (excluding InputLayers),
      instead of re-using pre-existing nodes in the layers.

  Returns:
    Tuple of (input tensors, output tensors, dictionary of created layers)
  """
  # Layer instances created during the graph reconstruction process.
  created_layers = created_layers or collections.OrderedDict()

  # Maps input data (tuple of inbound layer name, node index) from the config
  # to node indices in the newly generated model. The node indices may be
  # different if the layers have already been called previously.
  node_index_map = {}
  node_count_by_layer = {}

  # Dictionary mapping layer instances to
  # node data that specifies a layer call.
  # It acts as a queue that maintains any unprocessed
  # layer call until it becomes possible to process it
  # (i.e. until the input tensors to the call all exist).
  unprocessed_nodes = {}

  def add_unprocessed_node(layer, node_data):
    if layer not in unprocessed_nodes:
      unprocessed_nodes[layer] = [node_data]
    else:
      unprocessed_nodes[layer].append(node_data)

  def get_node_index(layer, config_node_index):
    """Returns node index in layer (might differ from config_node_index)."""
    if isinstance(layer, input_layer_module.InputLayer):
      return 0
    return node_index_map.get((layer.name, config_node_index), None)

  def process_node(layer, node_data):
    """Deserialize a node.

    Arguments:
        layer: layer instance.
        node_data: Nested structure of `ListWrapper`.

    Raises:
        ValueError: In case of improperly formatted `node_data`.
    """
    input_tensors = []
    for input_data in nest.flatten(node_data):
      input_data = input_data.as_list()
      inbound_layer_name = input_data[0]
      inbound_node_index = input_data[1]
      inbound_tensor_index = input_data[2]
      if len(input_data) == 3:
        kwargs = {}
      elif len(input_data) == 4:
        kwargs = input_data[3]
        kwargs = _deserialize_keras_tensors(kwargs, created_layers)
      else:
        raise ValueError('Improperly formatted model config.')

      inbound_layer = created_layers[inbound_layer_name]
      inbound_node_index = get_node_index(inbound_layer, inbound_node_index)

      if inbound_node_index is None:
        add_unprocessed_node(layer, node_data)
        return
      inbound_node = inbound_layer._inbound_nodes[inbound_node_index]
      input_tensors.append(
          nest.flatten(inbound_node.output_tensors)[inbound_tensor_index])
    input_tensors = nest.pack_sequence_as(node_data, input_tensors)
    # Call layer on its inputs, thus creating the node
    # and building the layer if needed.
    if input_tensors is not None:
      # Preserve compatibility with older configs
      flat_input_tensors = nest.flatten(input_tensors)
      # If this is a single element but not a dict, unwrap. If this is a dict,
      # assume the first layer expects a dict (as is the case with a
      # DenseFeatures layer); pass through.
      if not isinstance(input_tensors, dict) and len(flat_input_tensors) == 1:
        input_tensors = flat_input_tensors[0]
      output_tensors = layer(input_tensors, **kwargs)

      # Update node index map.
      output_index = nest.flatten(output_tensors)[0]._keras_history.node_index
      node_index_map[(layer.name, node_count_by_layer[layer])] = output_index
      node_count_by_layer[layer] += 1

<<<<<<< HEAD

=======
>>>>>>> f2e4407a
  def process_layer(layer_data):
    """Deserializes a layer, then call it on appropriate inputs.

    Arguments:
        layer_data: layer config dict.

    Raises:
        ValueError: In case of improperly formatted `layer_data` dict.
    """
    layer_name = layer_data['name']

    if layer_name in created_layers:
      layer = created_layers[layer_name]
    else:
      # Instantiate layer.
      from tensorflow.python.keras.layers import deserialize as deserialize_layer  # pylint: disable=g-import-not-at-top

      layer = deserialize_layer(layer_data, custom_objects=custom_objects)
      created_layers[layer_name] = layer

    node_count_by_layer[layer] = int(_should_skip_first_node(layer))

    # Gather layer inputs and convert to `ListWrapper` objects.
    inbound_nodes_data = layer_data['inbound_nodes']
    inbound_nodes_data = tf_utils.convert_inner_node_data(
        inbound_nodes_data, wrap=True)
    for node_data in inbound_nodes_data:
      # We don't process nodes (i.e. make layer calls)
      # on the fly because the inbound node may not yet exist,
      # in case of layer shared at different topological depths
      # (e.g. a model such as A(B(A(B(x)))))
      add_unprocessed_node(layer, node_data)

  # First, we create all layers and enqueue nodes to be processed
  for layer_data in config['layers']:
    process_layer(layer_data)
  # Then we process nodes in order of layer depth.
  # Nodes that cannot yet be processed (if the inbound node
  # does not yet exist) are re-enqueued, and the process
  # is repeated until all nodes are processed.
  while unprocessed_nodes:
    for layer_data in config['layers']:
      layer = created_layers[layer_data['name']]
      if layer in unprocessed_nodes:
        for node_data in unprocessed_nodes.pop(layer):
          process_node(layer, node_data)

  input_tensors = []
  output_tensors = []

  input_layers = tf_utils.convert_inner_node_data(
      config['input_layers'], wrap=True)
  for layer_data in nest.flatten(input_layers):
    layer_name, node_index, tensor_index = layer_data.as_list()
    assert layer_name in created_layers
    layer = created_layers[layer_name]
    node_index = get_node_index(layer, node_index)
    layer_output_tensors = layer._inbound_nodes[node_index].output_tensors
    input_tensors.append(nest.flatten(layer_output_tensors)[tensor_index])

  output_layers = tf_utils.convert_inner_node_data(
      config['output_layers'], wrap=True)
  for layer_data in nest.flatten(output_layers):
    layer_name, node_index, tensor_index = layer_data.as_list()
    assert layer_name in created_layers
    layer = created_layers[layer_name]
    node_index = get_node_index(layer, node_index)
    layer_output_tensors = layer._inbound_nodes[node_index].output_tensors
    output_tensors.append(nest.flatten(layer_output_tensors)[tensor_index])

  input_tensors = nest.pack_sequence_as(input_layers, input_tensors)
  output_tensors = nest.pack_sequence_as(output_layers, output_tensors)
  return input_tensors, output_tensors, created_layers


def get_network_config(network, serialize_layer_fn=None):
  """Builds the config, which consists of the node graph and serialized layers.

  Args:
    network: A Network object.
    serialize_layer_fn: Function used to serialize layers.

  Returns:
    Config dictionary.
  """
  serialize_layer_fn = (
      serialize_layer_fn or generic_utils.serialize_keras_object)
  config = {
      'name': network.name,
  }
  node_conversion_map = {}
  for layer in network.layers:
    kept_nodes = 1 if _should_skip_first_node(layer) else 0
    for original_node_index, node in enumerate(layer._inbound_nodes):
      node_key = _make_node_key(layer.name, original_node_index)
      if node_key in network._network_nodes:
        node_conversion_map[node_key] = kept_nodes
        kept_nodes += 1
  layer_configs = []
  for layer in network.layers:  # From the earliest layers on.
    filtered_inbound_nodes = []
    for original_node_index, node in enumerate(layer._inbound_nodes):
      node_key = _make_node_key(layer.name, original_node_index)
      if node_key in network._network_nodes:
        # The node is relevant to the model:
        # add to filtered_inbound_nodes.
        if node.arguments:
          kwargs = _serialize_tensors(node.arguments)
          try:
            json.dumps(kwargs)
          except TypeError:
            logging.warning(
                'Layer ' + layer.name +
                ' was passed non-serializable keyword arguments: ' +
                str(node.arguments) + '. They will not be included '
                'in the serialized model (and thus will be missing '
                'at deserialization time).')
            kwargs = {}
        else:
          kwargs = {}
        if node.inbound_layers:
          node_data = []
          for inbound_layer, node_id, tensor_id, _ in node.iterate_inbound():
            node_key = _make_node_key(inbound_layer.name, node_id)
            new_node_index = node_conversion_map.get(node_key, 0)
            node_data.append(
                tf_utils.ListWrapper(
                    [inbound_layer.name, new_node_index, tensor_id, kwargs]))
          node_data = nest.pack_sequence_as(node.input_tensors, node_data)
          if not nest.is_sequence(node_data):
            node_data = [node_data]
          # Convert ListWrapper to list for backwards compatible configs.
          node_data = tf_utils.convert_inner_node_data(node_data)
          filtered_inbound_nodes.append(node_data)

    layer_config = serialize_layer_fn(layer)
    layer_config['name'] = layer.name
    layer_config['inbound_nodes'] = filtered_inbound_nodes
    layer_configs.append(layer_config)
  config['layers'] = layer_configs

  # Gather info about inputs and outputs.
  model_inputs = []
  for i in range(len(network._input_layers)):
    layer, node_index, tensor_index = network._input_coordinates[i]
    node_key = _make_node_key(layer.name, node_index)
    if node_key not in network._network_nodes:
      continue
    new_node_index = node_conversion_map[node_key]
    model_inputs.append(
        tf_utils.ListWrapper([layer.name, new_node_index, tensor_index]))
  model_inputs = nest.pack_sequence_as(network._nested_inputs, model_inputs)
  # Preserve external Keras compat for Models with single input.
  if not nest.is_sequence(model_inputs):
    model_inputs = [model_inputs]
  model_inputs = tf_utils.convert_inner_node_data(model_inputs)
  config['input_layers'] = model_inputs

  model_outputs = []
  for i in range(len(network._output_layers)):
    layer, node_index, tensor_index = network._output_coordinates[i]
    node_key = _make_node_key(layer.name, node_index)
    if node_key not in network._network_nodes:
      continue
    new_node_index = node_conversion_map[node_key]
    model_outputs.append(
        tf_utils.ListWrapper([layer.name, new_node_index, tensor_index]))
  model_outputs = nest.pack_sequence_as(network._nested_outputs, model_outputs)
  # Preserve external Keras compat for Models with single output.
  if not nest.is_sequence(model_outputs):
    model_outputs = [model_outputs]
  model_outputs = tf_utils.convert_inner_node_data(model_outputs)
  config['output_layers'] = model_outputs
  return config<|MERGE_RESOLUTION|>--- conflicted
+++ resolved
@@ -43,11 +43,8 @@
 from tensorflow.python.keras.engine import input_layer as input_layer_module
 from tensorflow.python.keras.engine import node as node_module
 from tensorflow.python.keras.engine import training_utils
-<<<<<<< HEAD
-=======
 from tensorflow.python.keras.saving import hdf5_format
 from tensorflow.python.keras.saving import save
->>>>>>> f2e4407a
 from tensorflow.python.keras.saving.saved_model import network_serialization
 from tensorflow.python.keras.utils import generic_utils
 from tensorflow.python.keras.utils import layer_utils
@@ -986,16 +983,6 @@
             target location, or provide the user with a manual prompt.
         include_optimizer: If True, save optimizer's state together.
         save_format: Either 'tf' or 'h5', indicating whether to save the model
-<<<<<<< HEAD
-          to Tensorflow SavedModel or HDF5. The default is currently 'h5', but
-          will switch to 'tf' in TensorFlow 2.0. The 'tf' option is currently
-          disabled (use `tf.keras.experimental.export_saved_model` instead).
-      signatures: Signatures to save with the SavedModel. Applicable to the 'tf'
-        format only. Please see the `signatures` argument in
-        `tf.saved_model.save` for details.
-      options: Optional `tf.saved_model.SaveOptions` object that specifies
-        options for saving to SavedModel.
-=======
             to Tensorflow SavedModel or HDF5. Defaults to 'tf' in TF 2.X, and
             'h5' in TF 1.X.
         signatures: Signatures to save with the SavedModel. Applicable to the
@@ -1003,7 +990,6 @@
             `tf.saved_model.save` for details.
         options: Optional `tf.saved_model.SaveOptions` object that specifies
             options for saving to SavedModel.
->>>>>>> f2e4407a
 
     Example:
 
@@ -1018,13 +1004,8 @@
     model = load_model('my_model.h5')
     ```
     """
-<<<<<<< HEAD
-    saving.save_model(self, filepath, overwrite, include_optimizer, save_format,
-                      signatures, options)
-=======
     save.save_model(self, filepath, overwrite, include_optimizer, save_format,
                     signatures, options)
->>>>>>> f2e4407a
 
   def save_weights(self, filepath, overwrite=True, save_format=None):
     """Saves all layer weights.
@@ -1749,15 +1730,6 @@
 
   return nest.map_structure(_serialize_keras_tensor, kwargs)
 
-def _map_tensors_to_constants(kwargs):
-
-  def _map_to_constants(t):
-    if not hasattr(t, '_keras_history') and isinstance(t, ops.Tensor):
-      return constant_op.constant(backend.get_value(t))
-    return t
-
-  return nest.map_structure(_map_to_constants, kwargs)
-
 
 def _map_tensors_to_constants(kwargs):
 
@@ -1883,10 +1855,6 @@
       node_index_map[(layer.name, node_count_by_layer[layer])] = output_index
       node_count_by_layer[layer] += 1
 
-<<<<<<< HEAD
-
-=======
->>>>>>> f2e4407a
   def process_layer(layer_data):
     """Deserializes a layer, then call it on appropriate inputs.
 
