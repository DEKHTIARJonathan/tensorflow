--- conflicted
+++ resolved
@@ -1818,11 +1818,7 @@
   @keras_parameterized.run_all_keras_modes
   def test_invalid_batch_size_argument_with_sequence_input(self):
 
-<<<<<<< HEAD
-    class DummySequence(keras.utils.Sequence):
-=======
     class DummySequence(data_utils.Sequence):
->>>>>>> f2e4407a
 
       def __getitem__(self, idx):
         return np.zeros([10, 2]), np.ones([10, 4])
@@ -1850,8 +1846,6 @@
         ValueError, 'The `batch_size` argument must not be specified'):
       model.predict(DummySequence(), batch_size=2)
 
-<<<<<<< HEAD
-=======
   @keras_parameterized.run_with_all_model_types
   @keras_parameterized.run_all_keras_modes(always_skip_v1=True)
   def test_non_returning_sequence(self):
@@ -1890,7 +1884,6 @@
     ):
       keras.Model([inputs], output)
 
->>>>>>> f2e4407a
 
 class LossWeightingTest(keras_parameterized.TestCase):
 
