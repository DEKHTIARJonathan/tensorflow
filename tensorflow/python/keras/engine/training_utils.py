# Copyright 2018 The TensorFlow Authors. All Rights Reserved.
#
# Licensed under the Apache License, Version 2.0 (the "License");
# you may not use this file except in compliance with the License.
# You may obtain a copy of the License at
#
#     http://www.apache.org/licenses/LICENSE-2.0
#
# Unless required by applicable law or agreed to in writing, software
# distributed under the License is distributed on an "AS IS" BASIS,
# WITHOUT WARRANTIES OR CONDITIONS OF ANY KIND, either express or implied.
# See the License for the specific language governing permissions and
# limitations under the License.
# ==============================================================================
"""Training-related utilities."""
from __future__ import absolute_import
from __future__ import division
from __future__ import print_function

import abc
import atexit
import collections
from collections import OrderedDict
import functools
import multiprocessing.pool
import threading
import time

import numpy as np
import six
from six.moves import zip  # pylint: disable=redefined-builtin

from tensorflow.python import tf2
from tensorflow.python.data.experimental.ops import cardinality
from tensorflow.python.data.experimental.ops.distribute_options import AutoShardPolicy
from tensorflow.python.data.ops import dataset_ops
from tensorflow.python.data.ops import iterator_ops
from tensorflow.python.data.ops import readers
from tensorflow.python.eager import context
from tensorflow.python.framework import composite_tensor_utils
from tensorflow.python.framework import dtypes
from tensorflow.python.framework import errors
from tensorflow.python.framework import ops
from tensorflow.python.framework import smart_cond
from tensorflow.python.framework import tensor_shape
from tensorflow.python.framework import tensor_spec
from tensorflow.python.framework import tensor_util
from tensorflow.python.keras import backend as K
from tensorflow.python.keras import callbacks as cbks
from tensorflow.python.keras import losses
from tensorflow.python.keras import metrics as metrics_module
from tensorflow.python.keras.utils import data_utils
from tensorflow.python.keras.utils import generic_utils
from tensorflow.python.keras.utils import losses_utils
from tensorflow.python.ops import array_ops
from tensorflow.python.ops import gen_array_ops
from tensorflow.python.ops import math_ops
from tensorflow.python.ops.losses import util as tf_losses_utils
from tensorflow.python.platform import tf_logging as logging
from tensorflow.python.util import nest
from tensorflow.python.util import tf_inspect
from tensorflow.python.util.compat import collections_abc


@six.add_metaclass(abc.ABCMeta)
class Aggregator(object):
  """Abstract base class used to aggregate batch-level outputs of a loop.

  Attributes:
    use_steps: Whether the loop is using `step` or `batch_size`.
    num_samples: Total number of samples: `batch_size * num_batches`.
    steps: Total number of steps.
    batch_size: Batch size. It is used for validation checks between inputs and
      outputs.
    results: What to return at the end of the aggregation loop.
  """

  def __init__(self, use_steps, num_samples=None, steps=None, batch_size=None):
    self.use_steps = use_steps
    self.num_samples = num_samples
    self.steps = steps
    self.batch_size = batch_size
    self.results = []

  @abc.abstractmethod
  def create(self, batch_outs):
    """Creates the initial results from the first batch outputs.

    Arguments:
      batch_outs: A list of batch-level outputs.
    """
    raise NotImplementedError('Must be implemented in subclasses.')

  @abc.abstractmethod
  def aggregate(self, batch_outs, batch_start=None, batch_end=None):
    """Aggregates batch-level results into total results.

    Arguments:
      batch_outs: A list of batch-level outputs.
      batch_start: The start index of this batch. Always `None` if `use_steps`
        is `True`.
      batch_end: The end index of this batch. Always `None` if `use_steps` is
        `True`.
    """
    raise NotImplementedError('Must be implemented in subclasses.')

  @abc.abstractmethod
  def finalize(self):
    """Prepares the total results to be returned."""
    raise NotImplementedError('Must be implemented in subclasses.')


class MetricsAggregator(Aggregator):
  """Aggregator that calculates loss and metrics info.

  Attributes:
    use_steps: Whether the loop is using `step` or `batch_size`.
    num_samples: Total number of samples: `batch_size*num_batches`.
    steps: Total number of steps, ie number of times to iterate over a dataset
      to cover all samples.
  """

  def __init__(self, use_steps, num_samples=None, steps=None):
    super(MetricsAggregator, self).__init__(
        use_steps=use_steps,
        num_samples=num_samples,
        steps=steps,
        batch_size=None)

  def create(self, batch_outs):
    self.results = [0.] * len(batch_outs)

  def aggregate(self, batch_outs, batch_start=None, batch_end=None):
    # Loss.
    if self.use_steps:
      self.results[0] += batch_outs[0]
    else:
      self.results[0] += batch_outs[0] * (batch_end - batch_start)
    # Metrics (always stateful, just grab current values.)
    self.results[1:] = batch_outs[1:]

  def finalize(self):
    if not self.results:
      raise ValueError('Empty training data.')
    self.results[0] /= (self.num_samples or self.steps)


class ConcatAggregator(Aggregator):
  """Combine tensor-likes which cannot be merged on the fly.

  This class expects to aggregate a single tensor-like rather than a nested
  structure of tensor-likes.
  """

  def __init__(self, batch_size):
    self.composite = None
    super(ConcatAggregator, self).__init__(
        use_steps=True, num_samples=None, steps=None, batch_size=batch_size)

  def create(self, batch_element):
    self.composite = composite_tensor_utils.is_composite_or_composite_value(
        batch_element)

  def aggregate(self, batch_element, batch_start=None, batch_end=None):

    # TODO(psv): Add num_samples check here to detect when output batch
    # #samples is < batch size and != input batch #samples.
    if self.batch_size and self.batch_size < batch_element.shape[0]:
      raise ValueError(
          'Mismatch between expected batch size and model output batch size. '
          'Output shape = {}, expected output shape = shape {}'.format(
              batch_element.shape,
              (self.batch_size,) + batch_element.shape[1:]))
    self.results.append(batch_element)

  def finalize(self):
    # Special case of single batch inference which skips a copy.
    if len(self.results) == 1:
      self.results = self.results[0]

    elif self.composite:
      # TODO(taylorrobie): efficiently concatenate.
      results = self.results[0]
      for r in self.results[1:]:
        results = composite_tensor_utils.append_composite_tensor(results, r)
      self.results = results

    else:
      self.results = np.concatenate(self.results, axis=0)

    if isinstance(self.results, ops.EagerTensor):
      self.results = self.results._numpy()  # pylint: disable=protected-access


_COPY_THREADS = 4
_COPY_POOL = None


def get_copy_pool():
  """Shared threadpool for copying arrays.

  Pool instantiation takes ~ 2ms, so a singleton pool is used rather than
  creating a pool per SliceAggregator.

  Returns:
    The global copy threadpool.
  """
  global _COPY_POOL
  if _COPY_POOL is None:
    _COPY_POOL = multiprocessing.pool.ThreadPool(_COPY_THREADS)
    atexit.register(_COPY_POOL.close)
  return _COPY_POOL


class SliceAggregator(Aggregator):
  """Combine arrays where the final size is known.

  This class expects to aggregate a single tensor-like rather than a nested
  structure of tensor-likes.

  NumPy copies are an operation that threads handle quite well because all of
  the heavy lifting is in c and does not need the GIL. Moreover, we can perform
  lock-free writes to the same buffer in multiple threads because the nature of
  result aggregation guarantees that either the indices are disjoint or the
  aggregator will throw an exception in finalize. Moreover, because aggregation
  is performed on the slowest varying dimension, assignments for a given batch
  will write to contiguous blocks of memory, further minimizing contention.

  There is, however, some scheduling and context switching overhead which will
  offset the gains from pipelining the slice assignment. Below a given threshold
  it is faster to simply assign in the main thread rather than enqueue the
  assigmnet in a side thread. The exact threshold will vary from system to
  system, but the time is not very sensitive to the exact transition so a value
  of 2 ** 14 was chosen which should be reasonable on most systems.
  """

  _BINARY_SIZE_THRESHOLD = 2 ** 14
  _MAX_COPY_SECONDS = 300

  def __init__(self, num_samples, batch_size):
    self._async_copies = []
    self._pool = get_copy_pool()
    self._errors = []
    super(SliceAggregator, self).__init__(
        use_steps=False,
        num_samples=num_samples,
        steps=None,
        batch_size=batch_size)

  def create(self, batch_element):
    # This step does not need to be pipelined because NumPy empty array
    # initialization is effectively instantaneous.
    shape = (self.num_samples,) + batch_element.shape[1:]
    dtype = batch_element.dtype
    if isinstance(batch_element, ops.EagerTensor):
      dtype = dtype.as_numpy_dtype()

    self.results = np.empty(shape=shape, dtype=dtype)

  def aggregate(self, batch_element, batch_start, batch_end):
    # Fail early.
    if self._errors:
      six.reraise(type(self._errors[0]), self._errors[0])

    # In the special case of single batch inference, no copy is needed.
    if batch_end - batch_start == self.num_samples:
      if self.num_samples != batch_element.shape[0]:
        raise ValueError(
            'Mismatch between expected batch size and model output batch size. '
            'Output shape = {}, expected output shape = shape {}'.format(
                batch_element.shape, self.results.shape))

      self.results = batch_element
      return

    # This is an approximate threshold, so we don't need to consider the number
    # of bytes per element.
    num_elements = np.prod(batch_element.shape)
    if num_elements < self._BINARY_SIZE_THRESHOLD:
      self.results[batch_start:batch_end] = batch_element
    else:
      is_finished = threading.Event()
      self._pool.apply_async(
          self._slice_assign,
          args=(batch_element, batch_start, batch_end, is_finished))
      self._async_copies.append(is_finished)

  def _slice_assign(self, batch_element, batch_start, batch_end, is_finished):
    try:
      self.results[batch_start:batch_end] = batch_element

    except Exception as e:  # pylint: disable=broad-except
      # `_slice_assign` should only be called in threads and exceptions raised
      # in threads do not carry over to the main thread. So instead we perform a
      # a broad catch in the thread and then store the exception to be re-raised
      # in the main thread.
      self._errors.append(e)

    finally:
      is_finished.set()

  def finalize(self):
    start_time = time.time()
    for is_finished in self._async_copies:
      timeout = max([0., self._MAX_COPY_SECONDS - (time.time() - start_time)])
      if not is_finished.wait(timeout):
        raise ValueError('Timed out waiting for copy to complete.')

    if self._errors:
      six.reraise(self._errors[0].__class__, self._errors[0])


class OutputsAggregator(Aggregator):
  """Aggregator that concatenates outputs."""

  _structure = None

  def create(self, batch_outs):
    # SparseTensorValue is a named tuple which nest will flatten, so we need
    # to guard it to properly handle the structure.
    self._structure = nest.get_traverse_shallow_structure(
        lambda x: not composite_tensor_utils.is_composite_or_composite_value(x),
        batch_outs)
    batch_outs = nest.flatten_up_to(self._structure, batch_outs)

    for batch_element in batch_outs:
      if composite_tensor_utils.is_composite_or_composite_value(batch_element):
        # If the output is not a ndarray, it will be either a composite tensor
        # or a composite tensor's Value object. In either case, we can't
        # allocate an array to hold the object - we'll handle it later.
        self.results.append(ConcatAggregator(self.batch_size))
      elif isinstance(batch_element, (np.ndarray, ops.EagerTensor)):
        self.results.append(
            (ConcatAggregator(self.batch_size) if self.use_steps else
             SliceAggregator(self.num_samples, self.batch_size)))
      else:
        # This is not a ndarray, a CompositeTensor, or a CompositeTensorValue.
        # Fail fast rather than trying to concatenate it.
        raise RuntimeError('Attempted to aggregate unsupported object {}.'
                           .format(batch_element))

      self.results[-1].create(batch_element)

  def aggregate(self, batch_outs, batch_start=None, batch_end=None):
    batch_outs = nest.flatten_up_to(self._structure, batch_outs)
    for batch_element, result in zip(batch_outs, self.results):
      result.aggregate(batch_element, batch_start, batch_end)

  def finalize(self):
    for result in self.results:
      result.finalize()
    self.results = [i.results for i in self.results]
    self.results = nest.pack_sequence_as(self._structure, self.results)


def get_progbar(model, count_mode, include_metrics=True):
  """Get Progbar."""
  if include_metrics:
    stateful_metric_names = getattr(model, 'metrics_names', None)
    if stateful_metric_names:
      stateful_metric_names = stateful_metric_names[1:]  # Exclude `loss`
  else:
    stateful_metric_names = None
  return cbks.ProgbarLogger(count_mode, stateful_metrics=stateful_metric_names)


def slice_arrays(arrays, indices, contiguous=True):
  """Slices batches out of provided arrays (workaround for eager tensors).

  Unfortunately eager tensors don't have the same slicing behavior as
  Numpy arrays (they follow the same slicing behavior as symbolic TF tensors),
  hence we cannot use `generic_utils.slice_arrays` directly
  and we have to implement this workaround based on `concat`. This has a
  performance cost.

  Arguments:
    arrays: Single array or list of arrays.
    indices: List of indices in the array that should be included in the output
      batch.
    contiguous: Boolean flag indicating whether the indices are contiguous.

  Returns:
    Slice of data (either single array or list of arrays).
  """
  converted_to_list = False
  if not isinstance(arrays, list):
    converted_to_list = True
    arrays = [arrays]
  if any(tensor_util.is_tensor(x) for x in arrays):
    if not contiguous:
      entries = [[x[i:i + 1] for i in indices] for x in arrays]
      slices = [array_ops.concat(x, axis=0) for x in entries]
    else:
      slices = [x[indices[0]:indices[-1] + 1] for x in arrays]
  else:
    slices = generic_utils.slice_arrays(arrays, indices)

  if converted_to_list:
    slices = slices[0]
  return slices


def check_num_samples(ins, batch_size=None, steps=None, steps_name='steps'):
  """Determine the number of samples provided for training and evaluation.

  The number of samples is not defined when running with `steps`,
  in which case the number of samples is set to `None`.

  Arguments:
      ins: List of tensors to be fed to the Keras function.
      batch_size: Integer batch size or `None` if not defined.
      steps: Total number of steps (batches of samples) before declaring
        `_predict_loop` finished. Ignored with the default value of `None`.
      steps_name: The public API's parameter name for `steps`.

  Raises:
      ValueError: when `steps` is `None` and the attribute `ins.shape`
      does not exist. Also raises ValueError when `steps` is not `None`
      and `batch_size` is not `None` because they are mutually
      exclusive.

  Returns:
      When steps is `None`, returns the number of samples to be
      processed based on the size of the first dimension of the
      first input numpy array. When steps is not `None` and
      `batch_size` is `None`, returns `None`.
  """
  if steps is not None and batch_size is not None:
    raise ValueError('If ' + steps_name +
                     ' is set, the `batch_size` must be None.')
  if check_steps_argument(ins, steps, steps_name):
    return None

  if hasattr(ins[0], 'shape'):
    return int(ins[0].shape[0])
  return None  # Edge case where ins == [static_learning_phase]


def standardize_single_array(x, expected_shape=None):
  """Expand data of shape (x,) to (x, 1), unless len(expected_shape)==1."""
  if x is None:
    return None

  if composite_tensor_utils.is_composite_or_composite_value(x):
    return x

  if isinstance(x, int):
    raise ValueError(
        'Expected an array data type but received an integer: {}'.format(x))

  if (x.shape is not None and len(x.shape) == 1 and
      (expected_shape is None or len(expected_shape) != 1)):
    if tensor_util.is_tensor(x):
      x = array_ops.expand_dims(x, axis=1)
    else:
      x = np.expand_dims(x, 1)
  return x


def standardize_input_data(data,
                           names,
                           shapes=None,
                           check_batch_axis=True,
                           exception_prefix=''):
  """Normalizes inputs and targets provided by users.

  Users may pass data as a list of arrays, dictionary of arrays,
  or as a single array. We normalize this to an ordered list of
  arrays (same order as `names`), while checking that the provided
  arrays have shapes that match the network's expectations.

  Arguments:
      data: User-provided input data (polymorphic).
      names: List of expected array names.
      shapes: Optional list of expected array shapes.
      check_batch_axis: Boolean; whether to check that the batch axis of the
        arrays matches the expected value found in `shapes`.
      exception_prefix: String prefix used for exception formatting.

  Returns:
      List of standardized input arrays (one array per model input).

  Raises:
      ValueError: in case of improperly formatted user-provided data.
  """
  try:
    data_len = len(data)
  except TypeError:
    # For instance if data is `None` or a symbolic Tensor.
    data_len = None

  if not names:
    if data_len and not isinstance(data, dict):
      raise ValueError(
          'Error when checking model ' + exception_prefix + ': '
          'expected no data, but got:', data)
    return []
  if data is None:
    return [None for _ in range(len(names))]

  if isinstance(data, dict):
    try:
      data = [
          data[x].values
          if data[x].__class__.__name__ == 'DataFrame' else data[x]
          for x in names
      ]
    except KeyError as e:
      raise ValueError('No data provided for "' + e.args[0] + '". Need data '
                       'for each key in: ' + str(names))
  elif isinstance(data, (list, tuple)):
    if isinstance(data[0], (list, tuple)):
      data = [np.asarray(d) for d in data]
    elif len(names) == 1 and isinstance(data[0], (float, int)):
      data = [np.asarray(data)]
    else:
      data = [
          x.values if x.__class__.__name__ == 'DataFrame' else x for x in data
      ]
  else:
    data = data.values if data.__class__.__name__ == 'DataFrame' else data
    data = [data]

  if shapes is not None:
    data = [
        standardize_single_array(x, shape) for (x, shape) in zip(data, shapes)
    ]
  else:
    data = [standardize_single_array(x) for x in data]

  if len(data) != len(names):
    if data and hasattr(data[0], 'shape'):
      raise ValueError('Error when checking model ' + exception_prefix +
                       ': the list of Numpy arrays that you are passing to '
                       'your model is not the size the model expected. '
                       'Expected to see ' + str(len(names)) + ' array(s), ' +
                       'for inputs ' + str(names) + ' but instead got the '
                       'following list of ' + str(len(data)) + ' arrays: ' +
                       str(data)[:200] + '...')
    elif len(names) > 1:
      raise ValueError('Error when checking model ' + exception_prefix +
                       ': you are passing a list as input to your model, '
                       'but the model expects a list of ' + str(len(names)) +
                       ' Numpy arrays instead. The list you passed was: ' +
                       str(data)[:200])
    elif len(data) == 1 and not hasattr(data[0], 'shape'):
      raise TypeError('Error when checking model ' + exception_prefix +
                      ': data should be a Numpy array, or list/dict of '
                      'Numpy arrays. Found: ' + str(data)[:200] + '...')
    elif len(names) == 1:
      data = [np.asarray(data)]

  # Check shapes compatibility.
  if shapes:
    for i in range(len(names)):
      if shapes[i] is not None:
        if tensor_util.is_tensor(data[i]):
          tensorshape = data[i].shape
          if not tensorshape:
            continue
          data_shape = tuple(tensorshape.as_list())
        elif composite_tensor_utils.is_composite_or_composite_value(data[i]):
          tensorshape = composite_tensor_utils.get_shape(data[i])
          data_shape = tuple(tensorshape.as_list())
        else:
          data_shape = data[i].shape

        shape = shapes[i]
        if len(data_shape) != len(shape):
          raise ValueError('Error when checking ' + exception_prefix +
                           ': expected ' + names[i] + ' to have ' +
                           str(len(shape)) + ' dimensions, but got array '
                           'with shape ' + str(data_shape))
        if not check_batch_axis:
          data_shape = data_shape[1:]
          shape = shape[1:]
        for dim, ref_dim in zip(data_shape, shape):
          if ref_dim != dim and ref_dim is not None and dim is not None:
            raise ValueError('Error when checking ' + exception_prefix +
                             ': expected ' + names[i] + ' to have shape ' +
                             str(shape) + ' but got array with shape ' +
                             str(data_shape))
  return data


def standardize_sample_or_class_weights(x_weight, output_names, weight_type):
  """Maps `sample_weight` or `class_weight` to model outputs.

  Arguments:
      x_weight: User-provided `sample_weight` or `class_weight` argument.
      output_names: List of output names (strings) in the model.
      weight_type: A string used purely for exception printing.

  Returns:
      A list of `sample_weight` or `class_weight` where there are exactly
          one element per model output.

  Raises:
      ValueError: In case of invalid user-provided argument.
  """
  if x_weight is None or (isinstance(x_weight, (list, tuple)) and
                          len(x_weight) == 0):  # pylint: disable=g-explicit-length-test
    return [None for _ in output_names]
  if len(output_names) == 1:
    if isinstance(x_weight, (list, tuple)) and len(x_weight) == 1:
      return x_weight
    if isinstance(x_weight, dict) and output_names[0] in x_weight:
      return [x_weight[output_names[0]]]
    else:
      return [x_weight]
  if isinstance(x_weight, (list, tuple)):
    if len(x_weight) != len(output_names):
      raise ValueError('Provided `' + weight_type + '` was a list of ' +
                       str(len(x_weight)) + ' elements, but the model has ' +
                       str(len(output_names)) + ' outputs. '
                       'You should provide one `' + weight_type + '`'
                       'array per model output.')
    return x_weight
  if isinstance(x_weight, collections.Mapping):
    generic_utils.check_for_unexpected_keys(weight_type, x_weight, output_names)
    x_weights = []
    for name in output_names:
      x_weights.append(x_weight.get(name))
    return x_weights
  else:
    raise TypeError('The model has multiple outputs, so `' + weight_type + '` '
                    'should be either a list or a dict. '
                    'Provided `' + weight_type + '` type not understood: ' +
                    str(x_weight))


def standardize_class_weights(class_weight, output_names):
  return standardize_sample_or_class_weights(class_weight, output_names,
                                             'class_weight')


def standardize_sample_weights(sample_weight, output_names):
  return standardize_sample_or_class_weights(sample_weight, output_names,
                                             'sample_weight')


def handle_partial_sample_weights(outputs, sample_weights, sample_weight_modes,
                                  check_all_flat=False):
  """Adds 1.0 as sample weights for the outputs for which there is no weight.

  Args:
    outputs: List of model outputs.
    sample_weights: List of sample weight inputs.
    sample_weight_modes: List of sample weight modes or None.
    check_all_flat: Ensure that inputs are not nested structures. This is not
      a free check, so we may not want to run it eagerly every iteration.

  Returns:
    Tuple of sample weights, one sample weight for every output, and booleans
    describing the raw sample weights.
  """
  any_sample_weight = sample_weights is not None and any(
      w is not None for w in sample_weights)
  partial_sample_weight = any_sample_weight and any(
      w is None for w in sample_weights)

  if not any_sample_weight:
    return None, any_sample_weight, partial_sample_weight

  if not partial_sample_weight:
    return sample_weights, any_sample_weight, partial_sample_weight

  if check_all_flat:
    nest.assert_same_structure(
        list_to_tuple(sample_weights),
        list_to_tuple(nest.flatten(sample_weights)))
    nest.assert_same_structure(
        list_to_tuple(outputs),
        list_to_tuple(nest.flatten(outputs)))
    if sample_weight_modes is not None:
      nest.assert_same_structure(
          sample_weight_modes, nest.flatten(sample_weight_modes))

  new_sample_weights = []
  for i, sw in enumerate(sample_weights):
    if sw is None:
      as_numpy = isinstance(outputs[i], np.ndarray)
      output = outputs[i]
      output_shape = output.shape if as_numpy else array_ops.shape(output)

      is_temporal = (
          sample_weight_modes is not None and
          sample_weight_modes[i] == 'temporal')
      sw_shape = (output_shape[0],
                  output_shape[1]) if is_temporal else (output_shape[0],)

      new_sample_weights.append(
          np.ones(sw_shape) if as_numpy else array_ops.ones(sw_shape))

    else:
      new_sample_weights.append(sw)
  return (list_to_tuple(new_sample_weights),
          any_sample_weight, partial_sample_weight)


def check_array_lengths(inputs, targets, weights=None):
  """Does user input validation for numpy arrays.

  Arguments:
      inputs: list of Numpy arrays of inputs.
      targets: list of Numpy arrays of targets.
      weights: list of Numpy arrays of sample weights.

  Raises:
      ValueError: in case of incorrectly formatted data.
  """

  def is_tensor_or_composite_tensor(x):
    return tensor_util.is_tensor(
        x) or composite_tensor_utils.is_composite_or_composite_value(x)

  def set_of_lengths(x):
    # Returns a set with the variation between
    # different shapes, with None => 0
    if x is None:
      return {}
    else:
      return set([
          y.shape[0]
          for y in x
          if y is not None and not is_tensor_or_composite_tensor(y)
      ])

  set_x = set_of_lengths(inputs)
  set_y = set_of_lengths(targets)
  set_w = set_of_lengths(weights)
  if len(set_x) > 1:
    raise ValueError('All input arrays (x) should have '
                     'the same number of samples. Got array shapes: ' +
                     str([x.shape for x in inputs]))
  if len(set_y) > 1:
    raise ValueError('All target arrays (y) should have '
                     'the same number of samples. Got array shapes: ' +
                     str([y.shape for y in targets]))
  if set_x and set_y and list(set_x)[0] != list(set_y)[0]:
    raise ValueError('Input arrays should have '
                     'the same number of samples as target arrays. '
                     'Found ' + str(list(set_x)[0]) + ' input samples '
                     'and ' + str(list(set_y)[0]) + ' target samples.')
  if len(set_w) > 1:
    raise ValueError('All sample_weight arrays should have '
                     'the same number of samples. Got array shapes: ' +
                     str([w.shape for w in weights]))
  if set_y and set_w and list(set_y)[0] != list(set_w)[0]:
    raise ValueError('Sample_weight arrays should have '
                     'the same number of samples as target arrays. Got ' +
                     str(list(set_y)[0]) + ' input samples and ' +
                     str(list(set_w)[0]) + ' target samples.')


def check_loss_and_target_compatibility(targets, loss_fns, output_shapes):
  """Does validation on the compatibility of targets and loss functions.

  This helps prevent users from using loss functions incorrectly. This check
  is purely for UX purposes.

  Arguments:
      targets: list of Numpy arrays of targets.
      loss_fns: list of loss functions.
      output_shapes: list of shapes of model outputs.

  Raises:
      ValueError: if a loss function or target array
          is incompatible with an output.
  """
  key_loss_fns = {
      losses.mean_squared_error, losses.binary_crossentropy,
      losses.categorical_crossentropy
  }
  key_loss_classes = (losses.MeanSquaredError, losses.BinaryCrossentropy,
                      losses.CategoricalCrossentropy)
  for y, loss, shape in zip(targets, loss_fns, output_shapes):
    if y is None or loss is None or tensor_util.is_tensor(y):
      continue
    if losses.is_categorical_crossentropy(loss):
      if y.shape[-1] == 1:
        raise ValueError('You are passing a target array of shape ' +
                         str(y.shape) +
                         ' while using as loss `categorical_crossentropy`. '
                         '`categorical_crossentropy` expects '
                         'targets to be binary matrices (1s and 0s) '
                         'of shape (samples, classes). '
                         'If your targets are integer classes, '
                         'you can convert them to the expected format via:\n'
                         '```\n'
                         'from keras.utils import to_categorical\n'
                         'y_binary = to_categorical(y_int)\n'
                         '```\n'
                         '\n'
                         'Alternatively, you can use the loss function '
                         '`sparse_categorical_crossentropy` instead, '
                         'which does expect integer targets.')

    is_loss_wrapper = isinstance(loss, losses.LossFunctionWrapper)
    if (isinstance(loss, key_loss_classes) or (is_loss_wrapper and
                                               (loss.fn in key_loss_fns))):
      for target_dim, out_dim in zip(y.shape[1:], shape[1:]):
        if out_dim is not None and target_dim != out_dim:
          loss_name = loss.name
          if loss_name is None:
            loss_type = loss.fn if is_loss_wrapper else type(loss)
            loss_name = loss_type.__name__
          raise ValueError('A target array with shape ' + str(y.shape) +
                           ' was passed for an output of shape ' + str(shape) +
                           ' while using as loss `' + loss_name + '`. '
                           'This loss expects targets to have the same shape '
                           'as the output.')


def collect_per_output_metric_info(metrics,
                                   output_names,
                                   output_shapes,
                                   loss_fns,
                                   is_weighted=False):
  """Maps metric names and functions to model outputs.

  Arguments:
      metrics: a list or a list of lists or a dict of metric functions.
      output_names: a list of the names (strings) of model outputs.
      output_shapes: a list of the shapes (strings) of model outputs.
      loss_fns: a list of the loss functions corresponding to the model outputs.
      is_weighted: Boolean indicating whether the given metrics are weighted.

  Returns:
      A list (one entry per model output) of dicts.
      For instance, if the model has 2 outputs, and for the first output
      we want to compute "binary_accuracy" and "binary_crossentropy",
      and just "binary_accuracy" for the second output,
      the list would look like: `[{
          'acc': binary_accuracy(),
          'ce': binary_crossentropy(),
        }, {
          'acc': binary_accuracy(),
        }]`

  Raises:
      TypeError: if an incorrect type is passed for the `metrics` argument.
  """
  if not metrics:
    return [{} for _ in output_names]

  if isinstance(metrics, list):
    any_sub_list = any(isinstance(m, list) for m in metrics)
    if any_sub_list:
      if len(metrics) != len(output_names):
        raise ValueError('When passing a list of lists as `metrics`, '
                         'it should have one entry per model output. '
                         'The model has ' + str(len(output_names)) +
                         ' outputs, but you passed metrics=' + str(metrics))
      # User has provided a list of len = len(outputs).
      nested_metrics = [generic_utils.to_list(m) for m in metrics]
    else:
      # If it is a single list we then apply all metrics to all outputs.
      if len(output_names) > 1:
        nested_metrics = []
        for _ in output_names:
          nested_metrics.append(
              [metrics_module.clone_metric(m) for m in metrics])
      else:
        nested_metrics = [metrics]
  elif isinstance(metrics, collections.Mapping):
    generic_utils.check_for_unexpected_keys('metrics', metrics, output_names)
    nested_metrics = []
    for name in output_names:
      output_metrics = generic_utils.to_list(metrics.get(name, []))
      nested_metrics.append(output_metrics)
  else:
    raise TypeError('Type of `metrics` argument not understood. '
                    'Expected a list or dictionary, found: ' + str(metrics))

  per_output_metrics = []
  for i, metrics in enumerate(nested_metrics):
    metrics_dict = OrderedDict()
    for metric in metrics:
      metric_name = get_metric_name(metric, is_weighted)
      metric_fn = get_metric_function(
          metric, output_shape=output_shapes[i], loss_fn=loss_fns[i])

      # If the metric function is not stateful, we create a stateful version.
      if not isinstance(metric_fn, metrics_module.Metric):
        metric_fn = metrics_module.MeanMetricWrapper(
            metric_fn, name=metric_name)
      metrics_dict[metric_name] = metric_fn
    per_output_metrics.append(metrics_dict)

  return per_output_metrics


def batch_shuffle(index_array, batch_size):
  """Shuffles an array in a batch-wise fashion.

  Useful for shuffling HDF5 arrays
  (where one cannot access arbitrary indices).

  Arguments:
      index_array: array of indices to be shuffled.
      batch_size: integer.

  Returns:
      The `index_array` array, shuffled in a batch-wise fashion.
  """
  batch_count = int(len(index_array) / batch_size)
  # to reshape we need to be cleanly divisible by batch size
  # we stash extra items and reappend them after shuffling
  last_batch = index_array[batch_count * batch_size:]
  index_array = index_array[:batch_count * batch_size]
  index_array = index_array.reshape((batch_count, batch_size))
  np.random.shuffle(index_array)
  index_array = index_array.flatten()
  return np.append(index_array, last_batch)


def standardize_weights(y,
                        sample_weight=None,
                        class_weight=None,
                        sample_weight_mode=None):
  """Performs sample weight validation and standardization.

  Everything gets normalized to a single sample-wise (or timestep-wise)
  weight array. If both `sample_weight` and `class_weight` are provided,
  the weights are multiplied.

  Arguments:
      y: Numpy array or Tensor of model targets to be weighted.
      sample_weight: User-provided `sample_weight` argument.
      class_weight: User-provided `class_weight` argument.
      sample_weight_mode: One of `None` or `"temporal"`. `"temporal"` indicated
        that we expect 2D weight data that will be applied to the last 2
        dimensions of the targets (i.e. we are weighting timesteps, not
        samples).

  Returns:
      A numpy array of target weights, one entry per sample to weight.

  Raises:
      ValueError: In case of invalid user-provided arguments.
  """
  # Iterator may return sample_weight as 1-tuple
  if isinstance(sample_weight, tuple):
    sample_weight = sample_weight[0]
  if sample_weight_mode is not None and sample_weight_mode != 'samplewise':
    if sample_weight_mode != 'temporal':
      raise ValueError('"sample_weight_mode '
                       'should be None or "temporal". '
                       'Found: ' + str(sample_weight_mode))
    if len(y.shape) < 3:
      raise ValueError('Found a sample_weight array for '
                       'an input with shape ' + str(y.shape) + '. '
                       'Timestep-wise sample weighting (use of '
                       'sample_weight_mode="temporal") is restricted to '
                       'outputs that are at least 3D, i.e. that have '
                       'a time dimension.')
    if sample_weight is not None and len(sample_weight.shape) != 2:
      raise ValueError('Found a sample_weight array with shape ' +
                       str(sample_weight.shape) + '. '
                       'In order to use timestep-wise sample weighting, '
                       'you should pass a 2D sample_weight array.')
  else:
    if sample_weight is not None and len(sample_weight.shape) != 1:
      raise ValueError('Found a sample_weight array with shape {}. In order to '
                       'use timestep-wise sample weights, you should specify '
                       'sample_weight_mode="temporal" in compile(); found "{}" '
                       'instead. If you just mean to use sample-wise weights, '
                       'make sure your sample_weight array is 1D.'
                       .format(sample_weight.shape, sample_weight_mode))

  if sample_weight is not None:
    if len(sample_weight.shape) > len(y.shape):
      raise ValueError('Found a sample_weight with shape' +
                       str(sample_weight.shape) + '.'
                       'Expected sample_weight with rank '
                       'less than or equal to ' + str(len(y.shape)))

    if (not tensor_util.is_tensor(sample_weight) and
        y.shape[:sample_weight.ndim] != sample_weight.shape):
      raise ValueError('Found a sample_weight array with shape ' +
                       str(sample_weight.shape) + ' for an input with shape ' +
                       str(y.shape) + '. '
                       'sample_weight cannot be broadcast.')

  # Class weights applied per-sample.
  class_sample_weight = None
  if isinstance(class_weight, dict):
    if len(y.shape) > 2:
      raise ValueError('`class_weight` not supported for '
                       '3+ dimensional targets.')

    if tensor_util.is_tensor(y):
      # Few classes are expected, so densifying is reasonable.
      keys = np.array(sorted(class_weight.keys()))
      values = np.array([class_weight[i] for i in keys])
      weight_vector = np.zeros(np.max(keys) + 1)
      weight_vector[:] = np.nan
      weight_vector[keys] = values

      y_classes = smart_cond.smart_cond(
          len(y.shape.as_list()) == 2 and K.shape(y)[1] > 1,
          lambda: K.argmax(y, axis=1),
          lambda: math_ops.cast(K.reshape(y, (-1,)), dtypes.int64)
      )
      class_sample_weight = array_ops.gather(weight_vector, y_classes)
      gen_array_ops.check_numerics(
          class_sample_weight,
          'Invalid classes or class weights detected. NaN values indicate that '
          'an appropriate class weight could not be determined.')
      class_sample_weight = math_ops.cast(class_sample_weight, K.floatx())
      if sample_weight is not None:
        sample_weight = math_ops.cast(ops.convert_to_tensor(sample_weight),
                                      K.floatx())
    else:
      y_classes = y
      if len(y.shape) == 2:
        if y.shape[1] > 1:
          y_classes = np.argmax(y, axis=1)
        elif y.shape[1] == 1:
          y_classes = np.reshape(y, y.shape[0])

      class_sample_weight = np.asarray(
          [class_weight[cls] for cls in y_classes if cls in class_weight])

      if len(class_sample_weight) != len(y_classes):
        # subtract the sets to pick all missing classes
        existing_classes = set(y_classes)
        existing_class_weight = set(class_weight.keys())
        raise ValueError(
            '`class_weight` must contain all classes in the data.'
            ' The classes %s exist in the data but not in '
            '`class_weight`.' % (existing_classes - existing_class_weight))

  if class_sample_weight is not None and sample_weight is not None:
    # Multiply weights if both are provided.
    return class_sample_weight * sample_weight
  if sample_weight is not None:
    return sample_weight
  if class_sample_weight is not None:
    return class_sample_weight
  return None


def has_symbolic_tensors(ls):
  if context.executing_eagerly():
    return False
  return has_tensors(ls)


def has_tensors(ls):
  if isinstance(ls, (list, tuple)):
    return any(tensor_util.is_tensor(v) for v in ls)
  if isinstance(ls, dict):
    return any(tensor_util.is_tensor(v) for _, v in six.iteritems(ls))
  return tensor_util.is_tensor(ls)


def get_metric_name(metric, weighted=False):
  """Returns the name corresponding to the given metric input.

  Arguments:
    metric: Metric function name or reference.
    weighted: Boolean indicating if the given metric is weighted.

  Returns:
      The metric name.
  """
  if tf2.enabled():
    # We keep the string that the user has set in compile as the metric name.
    if isinstance(metric, six.string_types):
      return metric

    metric = metrics_module.get(metric)
    return metric.name if hasattr(metric, 'name') else metric.__name__
  else:
    metric_name_prefix = 'weighted_' if weighted else ''
    if metric in ('accuracy', 'acc', 'crossentropy', 'ce'):
      if metric in ('accuracy', 'acc'):
        suffix = 'acc'
      elif metric in ('crossentropy', 'ce'):
        suffix = 'ce'
    else:
      metric_fn = metrics_module.get(metric)
      # Get metric name as string
      if hasattr(metric_fn, 'name'):
        suffix = metric_fn.name
      else:
        suffix = metric_fn.__name__
    metric_name = metric_name_prefix + suffix
    return metric_name


def get_metric_function(metric, output_shape=None, loss_fn=None):
  """Returns the metric function corresponding to the given metric input.

  Arguments:
      metric: Metric function name or reference.
      output_shape: The shape of the output that this metric will be calculated
        for.
      loss_fn: The loss function used.

  Returns:
      The metric function.
  """
  if metric not in ['accuracy', 'acc', 'crossentropy', 'ce']:
    return metrics_module.get(metric)

  is_sparse_categorical_crossentropy = (
      isinstance(loss_fn, losses.SparseCategoricalCrossentropy) or
      (isinstance(loss_fn, losses.LossFunctionWrapper) and
       loss_fn.fn == losses.sparse_categorical_crossentropy))

  is_binary_crossentropy = (
      isinstance(loss_fn, losses.BinaryCrossentropy) or
      (isinstance(loss_fn, losses.LossFunctionWrapper) and
       loss_fn.fn == losses.binary_crossentropy))

  if metric in ['accuracy', 'acc']:
    if output_shape[-1] == 1 or is_binary_crossentropy:
      return metrics_module.binary_accuracy
    elif is_sparse_categorical_crossentropy:
      return metrics_module.sparse_categorical_accuracy
    # If the output_shape[-1] is not 1, then we know output is `categorical`.
    # We assume it is sparse categorical only if loss is explicitly given
    # as sparse categorical crossentropy loss.
    return metrics_module.categorical_accuracy
  else:
    if output_shape[-1] == 1 or is_binary_crossentropy:
      return metrics_module.binary_crossentropy
    elif is_sparse_categorical_crossentropy:
      return metrics_module.sparse_categorical_crossentropy
    return metrics_module.categorical_crossentropy


def call_metric_function(metric_fn,
                         y_true,
                         y_pred=None,
                         weights=None,
                         mask=None):
  """Invokes metric function and returns the metric result tensor."""
  if mask is not None:
    mask = math_ops.cast(mask, y_pred.dtype)
    if weights is None:
      # Use mask as sample weight.
      weights = mask
    else:
      # Update dimensions of weights to match with mask.
      weights = math_ops.cast(weights, dtype=y_pred.dtype)
      mask, _, weights = tf_losses_utils.squeeze_or_expand_dimensions(
          mask, sample_weight=weights)
      weights *= mask

  if y_pred is not None:
    return metric_fn(y_true, y_pred, sample_weight=weights)
  # `Mean` metric only takes a single value.
  return metric_fn(y_true, sample_weight=weights)


def get_loss_function(loss):
  """Returns the loss corresponding to the loss input in `compile` API."""
  if loss is None or isinstance(loss, losses.Loss):
    return loss

  if tf_inspect.isclass(loss) and issubclass(loss, losses.Loss):
    # It is not safe to assume that the loss takes no constructor arguments.
    raise ValueError(
        'Received uninstantiated Loss class: {}\nPlease call loss ""classes '
        'before passing them to Model.compile.'.format(loss))

  # Deserialize loss configuration, if needed.
  if isinstance(loss, collections_abc.Mapping):
    loss = losses.get(loss)

  # Custom callable class.
  if callable(loss) and not hasattr(loss, '__name__'):
    return loss

  # Wrap loss function with signature `(y_true, y_pred, **kwargs)`
  # in `LossFunctionWrapper` class.
  loss_fn = losses.get(loss)

  # For losses which are given as strings/functions in the compile API,
  # we always set the loss reduction type to be `SUM_OVER_BATCH_SIZE`
  # (both in distribution strategy context and otherwise).
  return losses.LossFunctionWrapper(
      loss_fn,
      name=loss_fn.__name__,
      reduction=losses_utils.ReductionV2.SUM_OVER_BATCH_SIZE)


def validate_dataset_input(x, y, sample_weight, validation_split=None):
  """Validates user input arguments when a dataset iterator is passed.

  Arguments:
    x: Input data. A `tf.data` dataset or iterator.
    y: Target data. It could be either Numpy array(s) or TensorFlow tensor(s).
      Expected to be `None` when `x` is a dataset iterator.
    sample_weight: An optional sample-weight array passed by the user to weight
      the importance of each sample in `x`. Expected to be `None` when `x` is a
      dataset iterator
    validation_split: Float between 0 and 1. Fraction of the training data to be
      used as validation data. Expected to be `None` when `x` is a dataset
      iterator.

  Raises:
    ValueError: if argument `y` or `sample_weight` or `validation_split` are
        provided by user.
  """
  if y is not None:
    raise ValueError('You passed a dataset or dataset iterator (%s) as '
                     'input `x` to your model. In that case, you should '
                     'not specify a target (`y`) argument, since the dataset '
                     'or dataset iterator generates both input data and '
                     'target data. '
                     'Received: %s' % (x, y))
  if sample_weight is not None:
    raise ValueError('`sample_weight` argument is not supported when input '
                     '`x` is a dataset or a dataset iterator. Instead, you'
                     'can provide sample_weight as the third element  of your'
                     'dataset, i.e. (inputs, targets, sample_weight). '
                     'Received: x=%s, sample_weight=%s' % (x, sample_weight))
  if validation_split is not None and validation_split != 0.0:
    raise ValueError(
        '`validation_split` argument is not supported when '
        'input `x` is a dataset or a dataset iterator. '
        'Received: x=%s, validation_split=%f' % (x, validation_split))


def validate_input_types(inp, orig_inp, allow_dict=True, field_name='inputs'):
  """Helper function to validate either inputs or targets."""
  if isinstance(inp, (list, tuple)):
    if not all(isinstance(v, np.ndarray) or
               tensor_util.is_tensor(v) for v in inp):
      raise ValueError(
          'Please provide as model inputs either a single array or a list of '
          'arrays. You passed: {}={}'.format(field_name, str(orig_inp)))
  elif isinstance(inp, dict):
    if not allow_dict:
      raise ValueError(
          'You cannot pass a dictionary as model {}.'.format(field_name))
  elif not isinstance(inp, np.ndarray) and not tensor_util.is_tensor(inp):
    raise ValueError(
        'Please provide as model inputs either a single array or a list of '
        'arrays. You passed: {}={}'.format(field_name, orig_inp))


def check_generator_arguments(y=None, sample_weight=None,
                              validation_split=None):
  """Validates arguments passed when using a generator."""
  if y is not None:
    raise ValueError('`y` argument is not supported when data is'
                     'a generator or Sequence instance. Instead pass targets'
                     ' as the second element of the generator.')
  if sample_weight is not None:
    raise ValueError('`sample_weight` argument is not supported when data is'
                     'a generator or Sequence instance. Instead pass sample'
                     ' weights as the third element of the generator.')
  if validation_split:
    raise ValueError('If your data is in the form of a Python generator, '
                     'you cannot use `validation_split`.')


def check_steps_argument(input_data, steps, steps_name):
  """Validates `steps` argument based on input data's type.

  The cases when `steps` value must be provided are when
    1. input data passed is an iterator.
    2. model was built on top of symbolic tensors, input data is not
       required and is `None`.
    3. input data passed is a symbolic tensor.

  Arguments:
      input_data: Input data. Can be Numpy array(s) or TensorFlow tensor(s) or
        tf.data.Dataset iterator or `None`.
      steps: Integer or `None`. Total number of steps (batches of samples) to
        execute.
      steps_name: The public API's parameter name for `steps`.

  Returns:
    boolean, True if `steps` argument is required, else False.

  Raises:
      ValueError: if `steps` argument is required for given input data type
        but not provided.
  """
  is_x_iterator = isinstance(
      input_data, (iterator_ops.Iterator, iterator_ops.OwnedIterator))
  if (input_data is None or is_x_iterator or has_symbolic_tensors(input_data) or
      (isinstance(input_data, list) and not input_data)):
    if steps is None:
      input_type_str = 'a Dataset iterator' if is_x_iterator else 'data tensors'
      raise ValueError('When using {input_type} as input to a model, you should'
                       ' specify the `{steps_name}` argument.'.format(
                           input_type=input_type_str, steps_name=steps_name))
    return True

  if isinstance(input_data, (dataset_ops.DatasetV1, dataset_ops.DatasetV2)):
    return True

  if steps is not None:
    list_types = (np.ndarray, list, tuple)
    if (isinstance(input_data, list_types) or
        (isinstance(input_data, dict) and
         any(isinstance(v, list_types) for v in input_data.values()))):
      logging.warning('When passing input data as arrays, do not specify '
                      '`steps_per_epoch`/`steps` argument. '
                      'Please use `batch_size` instead.')
  return False


def cast_single_tensor(x, dtype=None):
  if isinstance(x, np.ndarray):
    x = ops.convert_to_tensor(x)
  dtype = dtype or K.floatx()
  if x.dtype.is_floating:
    return math_ops.cast(x, dtype=dtype)
  return x


def cast_if_floating_dtype_and_mismatch(targets, outputs):
  """Returns target data tensors using correct datatype.

  Checks that each target and output pair are the same datatype. If not, casts
  the target to the output's datatype.

  Args:
    targets: tensor or list of targets.
    outputs: tensor or list of outputs.

  Returns:
    Targets in appropriate datatype.
  """
  if tensor_util.is_tensor(targets):
    # There is one target, so output[0] should be the only output.
    return cast_single_tensor(targets, dtype=outputs[0].dtype)
  new_targets = []
  for target, out in zip(targets, outputs):
    if isinstance(target, np.ndarray):
      target = ops.convert_to_tensor(target)
    if target.dtype != out.dtype:
      new_targets.append(cast_single_tensor(target, dtype=out.dtype))
    else:
      new_targets.append(target)
  return new_targets


def cast_if_floating_dtype(x, dtype=None):
  """Casts the given data tensors to the default floating point type.

  Casts only if the input is already a floating point type.
  Args:
    x: tensor or list/tuple of tensors.
    dtype: The dtype to which Tensors should be cast.

  Returns:
    Converted input.
  """
  return nest.map_structure(functools.partial(cast_single_tensor, dtype=dtype),
                            x)


def cast_to_model_input_dtypes(x, model):
  """Casts the given data tensors to the dtypes of the model inputs.

  Args:
    x: tensor or list/tuple of tensors.
    model: The model.

  Returns:
    Converted input. Each tensor is casted to the corresponding input in
    `model.inputs`.
  """
  input_dtypes = nest.map_structure(lambda t: t.dtype, model.inputs)
  return nest.map_structure(math_ops.cast, x, input_dtypes)


def prepare_sample_weight_modes(training_endpoints, sample_weight_mode):
  """Prepares sample weight modes for the model.

  Args:
    training_endpoints: List of model _TrainingEndpoints.
    sample_weight_mode: sample weight mode user input passed from compile API.

  Raises:
    ValueError: In case of invalid `sample_weight_mode` input.
  """

  if isinstance(sample_weight_mode, collections.Mapping):
    generic_utils.check_for_unexpected_keys(
        'sample_weight_mode', sample_weight_mode,
        [e.output_name for e in training_endpoints])

    for end_point in training_endpoints:
      if not end_point.should_skip_target_weights():
        if end_point.output_name not in sample_weight_mode:
          raise ValueError('Output ' + end_point.output_name +
                           'missing from `_sample_weight_modes` dictionary')
        else:
          end_point.sample_weight_mode = sample_weight_mode.get(
              end_point.output_name)
  elif isinstance(sample_weight_mode, (list, tuple)):
    if len(sample_weight_mode) != len(training_endpoints):
      raise ValueError('When passing a list as sample_weight_mode, '
                       'it should have one entry per model output. '
                       'The model has ' + str(len(training_endpoints)) +
                       ' outputs, but you passed ' +
                       str(len(sample_weight_mode)) + '_sample_weight_modes.')
    for mode, endpoint in zip(sample_weight_mode, training_endpoints):
      if not endpoint.should_skip_target_weights():
        endpoint.sample_weight_mode = mode
  else:
    for endpoint in training_endpoints:
      if not endpoint.should_skip_target_weights():
        endpoint.sample_weight_mode = sample_weight_mode


def prepare_loss_functions(loss, output_names):
  """Converts loss to a list of loss functions.

  Arguments:
      loss: String (name of objective function), objective function or
        `tf.losses.Loss` instance. See `tf.losses`. If the model has multiple
        outputs, you can use a different loss on each output by passing a
        dictionary or a list of losses. The loss value that will be minimized by
        the model will then be the sum of all individual losses.
      output_names: List of model output names.

  Returns:
      A list of loss objective functions.

  Raises:
      ValueError: If loss is a dict with keys not in model output names,
          or if loss is a list with len not equal to model outputs.
  """
  if isinstance(loss, collections_abc.Mapping):
    generic_utils.check_for_unexpected_keys('loss', loss, output_names)
    loss_functions = []
    for name in output_names:
      if name not in loss:
        logging.warning(
            'Output {0} missing from loss dictionary. We assume '
            'this was done on purpose. The fit and evaluate APIs will not be '
            'expecting any data to be passed to {0}.'.format(name))
      loss_functions.append(get_loss_function(loss.get(name, None)))
  elif isinstance(loss, six.string_types):
    loss_functions = [get_loss_function(loss) for _ in output_names]
  elif isinstance(loss, collections_abc.Sequence):
    if len(loss) != len(output_names):
      raise ValueError('When passing a list as loss, it should have one entry '
                       'per model outputs. The model has {} outputs, but you '
                       'passed loss={}'.format(len(output_names), loss))
    loss_functions = nest.map_structure(get_loss_function, loss)
  else:
    loss_functions = [get_loss_function(loss) for _ in range(len(output_names))]

  return loss_functions


def prepare_loss_weights(training_endpoints, loss_weights=None):
  """Converts loss weights to a list of loss weights.

  The result loss weights will be populated on the trainging endpoint.

  Arguments:
      training_endpoints: List of model training endpoints.
      loss_weights: Optional list or dictionary specifying scalar coefficients
        (Python floats) to weight the loss contributions of different model
        outputs. The loss value that will be minimized by the model will then be
        the *weighted sum* of all individual losses, weighted by the
          `loss_weights` coefficients. If a list, it is expected to have a 1:1
            mapping to the model's outputs. If a dict, it is expected to map
            output names (strings) to scalar coefficients.

  Raises:
      ValueError: If loss weight is a dict with key not in model output names,
          or if loss is a list with len not equal to model outputs.
  """
  if loss_weights is None:
    for e in training_endpoints:
      e.loss_weight = 1.
  elif isinstance(loss_weights, collections.Mapping):
    generic_utils.check_for_unexpected_keys(
        'loss_weights', loss_weights,
        [e.output_name for e in training_endpoints])
    for e in training_endpoints:
      e.loss_weight = loss_weights.get(e.output_name, 1.)
  elif isinstance(loss_weights, list):
    if len(loss_weights) != len(training_endpoints):
      raise ValueError('When passing a list as loss_weights, '
                       'it should have one entry per model output. '
                       'The model has ' + str(len(training_endpoints)) +
                       ' outputs, but you passed loss_weights=' +
                       str(loss_weights))
    for w, e in zip(loss_weights, training_endpoints):
      e.loss_weight = w
  else:
    raise TypeError('Could not interpret loss_weights argument: ' +
                    str(loss_weights) + ' - expected a list of dicts.')


# TODO(rohanj): This is a hack to get around not depending on feature_column and
# create a cyclical dependency. Figure out a cleaner solution
def is_feature_layer(layer):
  """Returns whether `layer` is a FeatureLayer or not."""
  return getattr(layer, '_is_feature_layer', False)


def is_eager_dataset_or_iterator(data):
  return context.executing_eagerly() and isinstance(
      data, (dataset_ops.DatasetV1, dataset_ops.DatasetV2,
             iterator_ops.OwnedIterator))


# pylint: disable=protected-access
def assert_not_batched(dataset):
  """Asserts that `dataset` is not batched.

  The algorithm used by this method is sound but not complete. In other words,
  if the method fails to establish the assertion, it does not mean the dataset
  is batched.

  Example usage:
  ```python
  try:
    assert_not_batched(dataset)
    # safe to assume `dataset` it not batched here
  expect ValueError:
    # make no assumptions about `dataset`
  ```

  Args:
    dataset: The dataset to analyze.

  Raises:
    ValueError: If the method cannot establish the assertion.
  """
  if isinstance(dataset, dataset_ops.DatasetV1Adapter):
    return assert_not_batched(dataset._dataset)
  else:
    whitelisted_types = [
        dataset_ops._OptionsDataset,
        dataset_ops.ConcatenateDataset,
        dataset_ops.CacheDataset,
        dataset_ops.FilterDataset,
        dataset_ops.MapDataset,
        dataset_ops.ParallelMapDataset,
        dataset_ops.PrefetchDataset,
        dataset_ops.RangeDataset,
        dataset_ops.RepeatDataset,
        dataset_ops.ShuffleDataset,
        dataset_ops.SkipDataset,
        dataset_ops.SparseTensorSliceDataset,
        dataset_ops.TakeDataset,
        dataset_ops.TensorDataset,
        dataset_ops.TensorSliceDataset,
        dataset_ops.ZipDataset,
        readers.FixedLengthRecordDatasetV2,
        readers.TextLineDatasetV2,
        readers.TFRecordDatasetV2,
    ]
    for ty in whitelisted_types:
      if isinstance(dataset, ty):
        for input_dataset in dataset._inputs():
          assert_not_batched(input_dataset)
        return
    raise ValueError('Could not assert that dataset is not batched.')


# pylint: disable=protected-access
def assert_not_shuffled(dataset):
  """Asserts that `dataset` is not shuffled.

  The algorithm used by this method is sound but not complete. In other words,
  if the method fails to establish the assertion, it does not mean the dataset
  is shuffled.

  Example usage:
  ```python
  try:
    assert_not_shuffled(dataset)
    # safe to assume `dataset` it not shuffled here
  expect ValueError:
    # make no assumptions about `dataset`
  ```

  Args:
    dataset: The dataset to analyze.

  Raises:
    ValueError: If the method cannot establish the assertion.
  """
  if isinstance(dataset, dataset_ops.DatasetV1Adapter):
    return assert_not_shuffled(dataset._dataset)
  else:
    whitelisted_types = [
        dataset_ops._OptionsDataset,
        dataset_ops.BatchDataset,
        dataset_ops.ConcatenateDataset,
        dataset_ops.CacheDataset,
        dataset_ops.FilterDataset,
        dataset_ops.MapDataset,
        dataset_ops.PaddedBatchDataset,
        dataset_ops.ParallelMapDataset,
        dataset_ops.PrefetchDataset,
        dataset_ops.RangeDataset,
        dataset_ops.RepeatDataset,
        dataset_ops.SkipDataset,
        dataset_ops.SparseTensorSliceDataset,
        dataset_ops.TakeDataset,
        dataset_ops.TensorDataset,
        dataset_ops.TensorSliceDataset,
        dataset_ops.WindowDataset,
        dataset_ops.ZipDataset,
        readers.FixedLengthRecordDatasetV2,
        readers.TextLineDatasetV2,
        readers.TFRecordDatasetV2,
    ]
    for ty in whitelisted_types:
      if isinstance(dataset, ty):
        for input_dataset in dataset._inputs():
          assert_not_shuffled(input_dataset)
        return
    raise ValueError('Could not assert that dataset is not shuffled.')


def verify_dataset_shuffled(x):
  """Verifies that the dataset is shuffled.

  Args:
    x: Dataset passed as an input to the model.

  Raises:
    ValueError: if the dataset is not already shuffled.
  """
  assert isinstance(x, dataset_ops.DatasetV2)
  try:
    assert_not_shuffled(x)
  except ValueError:
    # Dataset may or may not be shuffled.
    return
  else:
    logging.warning('Expected a shuffled dataset but input dataset `x` is '
                    'not shuffled. Please invoke `shuffle()` on input dataset.')


def is_dataset_or_iterator(data):
  return isinstance(data, (dataset_ops.DatasetV1, dataset_ops.DatasetV2,
                           iterator_ops.Iterator, iterator_ops.OwnedIterator))


def get_iterator(dataset):
  """Create and initialize an iterator from a dataset."""
  if context.executing_eagerly():
    iterator = dataset_ops.make_one_shot_iterator(dataset)
  else:
    iterator = dataset_ops.make_initializable_iterator(dataset)
  initialize_iterator(iterator)
  return iterator


def initialize_iterator(iterator):
  if not context.executing_eagerly():
    init_op = iterator.initializer
    K.get_session((init_op,)).run(init_op)


def extract_tensors_from_dataset(dataset):
  """Extract a tuple of tensors `inputs, targets, sample_weight` from a dataset.

  Arguments:
    dataset: Dataset instance.

  Returns:
    Tuple of tensors `x, y, weights`. `y` and `weights` entry may be None.
  """
  iterator = get_iterator(dataset)
  inputs, targets, sample_weight = unpack_iterator_input(iterator)
  return inputs, targets, sample_weight


def unpack_iterator_input(iterator):
  """Convert a dataset iterator to a tuple of tensors `x, y, sample_weights`.

  Arguments:
    iterator: Instance of a dataset iterator.

  Returns:
    Tuple of tensors `x, y, weights`. `y` and `weights` entry may be None.
  """
  try:
    next_element = iterator.get_next()
  except errors.OutOfRangeError:
    raise RuntimeError('Your dataset iterator ran out of data; '
                       'Make sure that your dataset can generate '
                       'required number of samples.')

  if isinstance(next_element, (list, tuple)):
    if len(next_element) not in [2, 3]:
      raise ValueError(
          'Please provide model inputs as a list or tuple of 2 or 3 '
          'elements: (input, target) or (input, target, sample_weights) '
          'Received %s' % next_element)
    if len(next_element) == 2:
      x, y = next_element
      weights = None
    else:
      x, y, weights = next_element
  else:
    x = next_element
    y = None
    weights = None
  return x, y, weights


def infer_steps_for_dataset(model,
                            dataset,
                            steps,
                            epochs=1,
                            steps_name='steps'):
  """Infers steps_per_epoch needed to loop through a dataset.

  Arguments:
      model: Keras model instance.
      dataset: Input data of type tf.data.Dataset.
      steps: Number of steps to draw from the dataset (may be None if unknown).
      epochs: Number of times to iterate over the dataset.
      steps_name: The string name of the steps argument, either `steps`,
        `validation_steps`, or `steps_per_epoch`. Only used for error message
        formatting.

  Returns:
    Integer or `None`. Inferred number of steps to loop through the dataset.
    `None` is returned if 1) the size of the dataset is unknown and `steps` was
    not specified, or 2) this is multi-worker training and auto sharding is
    enabled.

  Raises:
    ValueError: In case of invalid argument values.
  """
  assert isinstance(dataset, dataset_ops.DatasetV2)
  if (model._in_multi_worker_mode() and
      (dataset.options().experimental_distribute.auto_shard_policy !=
       AutoShardPolicy.OFF)):
    # If the dataset would be auto-sharded, we should not infer a local
    # steps_per_epoch due to the possible inbalanced sharding between workers.
    return None

  size = K.get_value(cardinality.cardinality(dataset))
  if size == cardinality.INFINITE and steps is None:
    raise ValueError('When passing an infinitely repeating dataset, you '
                     'must specify the `%s` argument.' % (steps_name,))
  if size >= 0:
    if steps is not None and steps * epochs > size:
      if epochs > 1:
        raise ValueError('The dataset you passed contains %s batches, but you '
                         'passed `epochs=%s` and `%s=%s`, which is a total of '
                         '%s steps. We cannot draw that many steps from this '
                         'dataset. We suggest to set `%s=%s`.' %
                         (size, epochs, steps_name, steps, steps * epochs,
                          steps_name, size // epochs))
      else:
        raise ValueError('The dataset you passed contains %s batches, but you '
                         'passed `%s=%s`. We cannot draw that many steps from '
                         'this dataset. We suggest to set `%s=%s`.' %
                         (size, steps_name, steps, steps_name, size))
  if steps is None:
    if size >= 0:
      return size
    return None
  return steps


class ModelInputs(object):
  """Encapsulates model inputs.

  Allows for transforming model inputs while keeping the same structure.
  """

  def __init__(self, inputs):
    self._inputs = inputs
    self._is_dict = isinstance(self._inputs, dict)
    self._is_single_input = not isinstance(self._inputs, (list, tuple, dict))

    self._flattened_inputs = []
    self._input_names = []

    if self._is_dict:
      for k in sorted(self._inputs.keys()):
        self._flattened_inputs.append(self._inputs[k])
        self._input_names.append(k)
    else:
      self._flattened_inputs = nest.flatten(self._inputs)
      self._input_names = [
          'input_%d' % (i + 1) for i in range(len(self._flattened_inputs))
      ]

  def get_input_names(self):
    """Returns keys to name inputs by.

    In case inputs provided were a list, tuple or single entry, we make up a
    key 'input_%d'. For dictionary case, we return a sorted list of keys.
    """
    return self._input_names

  def get_symbolic_inputs(self, return_single_as_list=False):
    """Returns inputs to be set as self.inputs for a model."""
    # TODO(karmel): There is a side-effect here where what you get
    # with as_list and as_dict depends on whether you have called this
    # method first, since it modifies in place.
    for i, (k, v) in enumerate(zip(self._input_names, self._flattened_inputs)):
      if isinstance(v, (list, float, int)):
        v = np.asarray(v)
        if v.ndim == 1:
          v = np.expand_dims(v, 1)

      if isinstance(v, (np.ndarray, ops.EagerTensor)):
        # We fix the placeholder shape except the batch size.
        # This is suboptimal, but it is the best we can do with the info
        # we have. The user should call `model._set_inputs(placeholders)`
        # to specify custom placeholders if the need arises.
        shape = (None,) + tuple(v.shape[1:])
        if shape == (None,):
          shape = (None, 1)
        dtype = dtypes.as_dtype(v.dtype)
        if dtype.is_floating:
          dtype = K.floatx()
        v = K.placeholder(shape=shape, name=k, dtype=dtype)
      elif isinstance(v, tensor_spec.TensorSpec):
        shape = (None,) + tuple(v.shape.as_list()[1:])
        if shape == (None,):
          shape = (None, 1)
        v = K.placeholder(shape=shape, name=k, dtype=v.dtype)

      self._flattened_inputs[i] = v

    if self._is_dict:
      return dict(zip(self._input_names, self._flattened_inputs))
    if self._is_single_input and not return_single_as_list:
      return self._flattened_inputs[0]
    return self._flattened_inputs

  def as_dict(self):
    """An iterable over a dictionary version of inputs."""
    for k, v in zip(self._input_names, self._flattened_inputs):
      yield k, v

  def as_list(self):
    """Returning the inputs as a list."""
    return self._flattened_inputs


# Allow use of methods not exposed to the user.
# pylint: disable=protected-access
def get_input_shape_and_dtype(layer):
  """Retrieves input shape and input dtype of layer if applicable.

  Args:
    layer: Layer (or model) instance.

  Returns:
    Tuple (input_shape, input_dtype). Both could be None if the layer
      does not have a defined input shape.

  Raises:
    ValueError: in case an empty Sequential or Functional model is passed.
  """

  def _is_graph_model(layer):
    return ((hasattr(layer, '_is_graph_network') and layer._is_graph_network) or
            layer.__class__.__name__ == 'Sequential')

  # In case of nested models: recover the first layer
  # of the deepest model to infer input shape and dtype.
  # Subclassed Models may not have been built so can't be checked.
  while _is_graph_model(layer):
    if not layer.layers:
      raise ValueError('An empty Model cannot be used as a Layer.')
    layer = layer.layers[0]

  if hasattr(layer, '_batch_input_shape'):
    return layer._batch_input_shape, layer.dtype
  return None, None


# pylint: enable=protected-access


def get_static_batch_size(layer):
  """Gets the static batch size of a Layer.

  Arguments:
    layer: a `Layer` instance.

  Returns:
    The static batch size of a Layer.
  """
  batch_input_shape, _ = get_input_shape_and_dtype(layer)
  if batch_input_shape is not None:
    return tensor_shape.as_dimension(batch_input_shape[0]).value
  return None


def generic_output_names(outputs_list):
  return ['output_%d' % (i + 1) for i in range(len(outputs_list))]


def convert_eager_tensors_to_numpy(structure):
  """Convert every EagerTensor in `structure` to NumPy.

  Arguments:
    structure: An arbitrary structure of elements to be converted to NumPy
      arrays.

  Returns:
    An identical structure with EagerTensors converted to NumPy arrays.
  """

  def _convert(element):
    if isinstance(element, ops.EagerTensor):
      return element.numpy()
    return element

  return nest.map_structure(_convert, structure)


def list_to_tuple(maybe_list):
  """Datasets will stack the list of tensor, so switch them to tuples."""
  if isinstance(maybe_list, list):
    return tuple(maybe_list)
  return maybe_list


def should_run_validation(validation_freq, epoch):
  """Checks if validation should be run this epoch.

  Arguments:
    validation_freq: Integer or list. If an integer, specifies how many training
      epochs to run before a new validation run is performed. If a list,
      specifies the epochs on which to run validation.
    epoch: Integer, the number of the training epoch just completed.

  Returns:
    Bool, True if validation should be run.

  Raises:
    ValueError: if `validation_freq` is an Integer and less than 1, or if
    it is neither an Integer nor a Sequence.
  """
  # `epoch` is 0-indexed internally but 1-indexed in the public API.
  one_indexed_epoch = epoch + 1

  if isinstance(validation_freq, int):
    if validation_freq < 1:
      raise ValueError('`validation_freq` can not be less than 1.')
    return one_indexed_epoch % validation_freq == 0

  if not isinstance(validation_freq, collections_abc.Container):
    raise ValueError('`validation_freq` must be an Integer or '
                     '`collections_abc.Container` (e.g. list, tuple, etc.)')
  return one_indexed_epoch in validation_freq


def split_training_and_validation_data(x, y, sample_weights, validation_split):
  """Split input data into train/eval section based on validation_split."""
  if has_symbolic_tensors(x):
    raise ValueError('If your data is in the form of symbolic tensors, '
                     'you cannot use `validation_split`.')
  if hasattr(x[0], 'shape'):
    split_at = int(x[0].shape[0] * (1. - validation_split))
  else:
    split_at = int(len(x[0]) * (1. - validation_split))
  x, val_x = (generic_utils.slice_arrays(x, 0, split_at),
              generic_utils.slice_arrays(x, split_at))
  y, val_y = (generic_utils.slice_arrays(y, 0, split_at),
              generic_utils.slice_arrays(y, split_at))
  if sample_weights:
    sample_weights, val_sample_weights = (
        generic_utils.slice_arrays(sample_weights, 0, split_at),
        generic_utils.slice_arrays(sample_weights, split_at),
    )
  else:
    val_sample_weights = None
  return x, y, sample_weights, val_x, val_y, val_sample_weights


def unpack_validation_data(validation_data, raise_if_ambiguous=True):
  """Unpack validation data based input type.

  The validation data is not touched if its dataset or dataset iterator.
  For other type of input (Numpy or tensor), it will be unpacked into tuple of
  3 which is x, y and sample weights.

  Args:
    validation_data: dataset, dataset iterator, or numpy, tensor tuple.
    raise_if_ambiguous: boolean on whether to fail if validation_data cannot be
      parsed. Otherwise simply return validation_data, None, None and defer the
      decision to the caller.

  Returns:
    tuple of 3, (x, y, sample_weights) for numpy and tensor input.
  """
  if (isinstance(validation_data, (iterator_ops.Iterator,
<<<<<<< HEAD
                                   iterator_ops.IteratorV2,
=======
                                   iterator_ops.OwnedIterator,
>>>>>>> f2e4407a
                                   dataset_ops.DatasetV2,
                                   data_utils.Sequence))
      or not hasattr(validation_data, '__len__')):
    val_x = validation_data
    val_y = None
    val_sample_weight = None
  elif len(validation_data) == 2:
    try:
      val_x, val_y = validation_data  # pylint: disable=unpacking-non-sequence
      val_sample_weight = None
    except ValueError:
      val_x, val_y, val_sample_weight = validation_data, None, None
  elif len(validation_data) == 3:
    try:
      val_x, val_y, val_sample_weight = validation_data  # pylint: disable=unpacking-non-sequence
    except ValueError:
      val_x, val_y, val_sample_weight = validation_data, None, None
  else:
    if raise_if_ambiguous:
      raise ValueError(
          'When passing a `validation_data` argument, '
          'it must contain either 2 items (x_val, y_val), '
          'or 3 items (x_val, y_val, val_sample_weights), '
          'or alternatively it could be a dataset or a '
          'dataset or a dataset iterator. '
          'However we received `validation_data=%s`' % validation_data)
    val_x, val_y, val_sample_weight = validation_data, None, None
  return val_x, val_y, val_sample_weight


class TrainingLoop(object):
  """TrainingLoop is a wrapper class around the training logic.

  This class is trying to encapsulate the different logic of fit/eval/predict
  with regard to different data input and model condition.

  Note that TrainingLoop is stateless, which means it doesn't contain any
  internal field and can be reused with different model and inputs.
  """

  def fit(self,
          model,
          x=None,
          y=None,
          batch_size=None,
          epochs=1,
          verbose=1,
          callbacks=None,
          validation_split=0.,
          validation_data=None,
          shuffle=True,
          class_weight=None,
          sample_weight=None,
          initial_epoch=0,
          steps_per_epoch=None,
          validation_steps=None,
          validation_freq=1,
          **kwargs):
    """Train the model with the inputs and targets."""
    raise NotImplementedError()

  def evaluate(self,
               model,
               x=None,
               y=None,
               batch_size=None,
               verbose=1,
               sample_weight=None,
               steps=None,
               callbacks=None,
               **kwargs):
    """Returns the loss value & metrics values for the model in test mode."""
    raise NotImplementedError()

  def predict(self,
              model,
              x,
              batch_size=None,
              verbose=0,
              steps=None,
              callbacks=None,
              **kwargs):
    raise NotImplementedError()<|MERGE_RESOLUTION|>--- conflicted
+++ resolved
@@ -2001,11 +2001,7 @@
     tuple of 3, (x, y, sample_weights) for numpy and tensor input.
   """
   if (isinstance(validation_data, (iterator_ops.Iterator,
-<<<<<<< HEAD
-                                   iterator_ops.IteratorV2,
-=======
                                    iterator_ops.OwnedIterator,
->>>>>>> f2e4407a
                                    dataset_ops.DatasetV2,
                                    data_utils.Sequence))
       or not hasattr(validation_data, '__len__')):
