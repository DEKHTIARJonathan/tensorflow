# Copyright 2018 The TensorFlow Authors. All Rights Reserved.
#
# Licensed under the Apache License, Version 2.0 (the "License");
# you may not use this file except in compliance with the License.
# You may obtain a copy of the License at
#
#     http://www.apache.org/licenses/LICENSE-2.0
#
# Unless required by applicable law or agreed to in writing, software
# distributed under the License is distributed on an "AS IS" BASIS,
# WITHOUT WARRANTIES OR CONDITIONS OF ANY KIND, either express or implied.
# See the License for the specific language governing permissions and
# limitations under the License.
# ==============================================================================
"""Tests for TensorFlow 2.0 layer behavior."""

from __future__ import absolute_import
from __future__ import division
from __future__ import print_function

import os
import sys
import traceback
import numpy as np

from tensorflow.python import keras
from tensorflow.python.eager import context
from tensorflow.python.eager import def_function
from tensorflow.python.framework import constant_op
from tensorflow.python.framework import dtypes
from tensorflow.python.framework import ops
from tensorflow.python.framework import sparse_tensor
from tensorflow.python.framework import tensor_shape
from tensorflow.python.framework import tensor_spec
from tensorflow.python.framework import test_util
from tensorflow.python.keras import backend
from tensorflow.python.keras import keras_parameterized
from tensorflow.python.keras import testing_utils
from tensorflow.python.keras.engine import base_layer
from tensorflow.python.keras.mixed_precision.experimental import policy
from tensorflow.python.keras.optimizer_v2 import rmsprop
from tensorflow.python.keras.utils import tf_utils
from tensorflow.python.layers import core as legacy_core
from tensorflow.python.ops import array_ops
from tensorflow.python.ops import math_ops
from tensorflow.python.ops import state_ops
from tensorflow.python.ops import summary_ops_v2
from tensorflow.python.ops import tensor_array_ops
from tensorflow.python.ops import variables
from tensorflow.python.ops.ragged import ragged_tensor
from tensorflow.python.platform import gfile
from tensorflow.python.platform import test
from tensorflow.python.platform import tf_logging
from tensorflow.python.summary import summary_iterator
from tensorflow.python.util import nest


class DynamicLayer(base_layer.Layer):

  def __init__(self, dynamic=False, **kwargs):
    super(DynamicLayer, self).__init__(dynamic=dynamic, **kwargs)

  def call(self, inputs):
    samples = tensor_array_ops.TensorArray(
        dtype=dtypes.float32, size=array_ops.shape(inputs)[0])
    for idx, sample in enumerate(inputs):
      samples = samples.write(idx, math_ops.square(sample))
    return samples.stack()

  def compute_output_shape(self, input_shape):
    return input_shape


class InvalidLayer(base_layer.Layer):

  def call(self, inputs):
    raise ValueError('You did something wrong!')


class BaseLayerTest(keras_parameterized.TestCase):

  @keras_parameterized.run_with_all_model_types
  def test_dynamic_layer(self):
    model = testing_utils.get_model_from_layers([DynamicLayer(dynamic=True)],
                                                input_shape=(3,))
    self.assertEqual(model.dynamic, True)
    model.compile(rmsprop.RMSprop(0.001), loss='mse')
    self.assertEqual(model.run_eagerly, True)
    model.train_on_batch(np.random.random((2, 3)), np.random.random((2, 3)))

  @keras_parameterized.run_with_all_model_types
  def test_dynamic_layer_error(self):
    with self.assertRaisesRegexp(TypeError,
                                 'attempting to use Python control flow'):
      model = testing_utils.get_model_from_layers([DynamicLayer()],
                                                  input_shape=(3,))
      model.compile(rmsprop.RMSprop(0.001), loss='mse')
      model.train_on_batch(np.random.random((2, 3)), np.random.random((2, 3)))

  @keras_parameterized.run_with_all_model_types
  def test_dynamic_layer_error_running_in_graph_mode(self):
    with context.graph_mode():
      model = testing_utils.get_model_from_layers([DynamicLayer(dynamic=True)],
                                                  input_shape=(3,))
      self.assertEqual(model.dynamic, True)
      # But then you cannot run the model since you're in a graph scope.
      with self.assertRaisesRegexp(
          ValueError, 'You must enable eager execution'):
        model.compile(rmsprop.RMSprop(0.001), loss='mse')

  def test_manual_compute_output_shape(self):
    class BuildCounter(keras.layers.Layer):

      def __init__(self, *args, **kwargs):  # pylint: disable=redefined-outer-name
        super(BuildCounter, self).__init__(*args, **kwargs)
        self.build_counter = 0

      def build(self, input_shape):
        self.build_counter += 1

      def call(self, inputs):
        return inputs

    with context.eager_mode():
      layer = BuildCounter(dtype=dtypes.float64)
      output_shape = layer.compute_output_shape((None, 10))
      self.assertEqual(layer.build_counter, 1)
      self.assertEqual(output_shape.as_list(), [None, 10])
      output_signature = layer.compute_output_signature(
          tensor_spec.TensorSpec(dtype=dtypes.float64, shape=[None, 10]))
      self.assertEqual(layer.build_counter, 1)
      self.assertEqual(output_signature.dtype, dtypes.float64)
      self.assertEqual(output_signature.shape.as_list(), [None, 10])
      layer(np.ones((5, 10)))
      self.assertEqual(layer.build_counter, 1)

  def test_dynamic_layer_with_deferred_sequential_model(self):
    model = keras.Sequential(
        [DynamicLayer(dynamic=True),
         keras.layers.Dense(3)])
    self.assertEqual(model.dynamic, True)
    model.compile(rmsprop.RMSprop(0.001), loss='mse')
    self.assertEqual(model.run_eagerly, True)
    model.train_on_batch(np.random.random((2, 3)), np.random.random((2, 3)))

  def test_nested_dynamic_layers_in_eager_mode(self):
    inputs = keras.Input((3,))
    outputs = DynamicLayer(dynamic=True)(inputs)
    inner_model = keras.Model(inputs, outputs)
    self.assertEqual(inner_model.dynamic, True)

    inputs = keras.Input((3,))
    x = DynamicLayer(dynamic=True)(inputs)
    outputs = inner_model(x)

    model = keras.Model(inputs, outputs)
    self.assertEqual(model.dynamic, True)
    model.compile(rmsprop.RMSprop(0.001), loss='mse')
    self.assertEqual(model.run_eagerly, True)
    model.train_on_batch(np.random.random((2, 3)), np.random.random((2, 3)))

  def test_dynamic_subclassed_model_no_shape_inference(self):

    class MyModel(keras.Model):

      def __init__(self):
        super(MyModel, self).__init__(dynamic=True)
        self.layer1 = keras.layers.Dense(3)
        self.layer2 = keras.layers.Dense(3)

      def call(self, inputs):
        if math_ops.reduce_sum(inputs) > 0:
          return self.layer1(inputs)
        else:
          return self.layer2(inputs)

    model = MyModel()
    self.assertEqual(model.dynamic, True)
    model.compile(rmsprop.RMSprop(0.001), loss='mse')
    self.assertEqual(model.run_eagerly, True)
    model.train_on_batch(np.random.random((2, 3)), np.random.random((2, 3)))
    self.assertEqual(model.outputs, [None])

  def test_dynamic_subclassed_model_with_shape_inference(self):

    class MyModel(keras.Model):

      def __init__(self):
        super(MyModel, self).__init__(dynamic=True)
        self.layer1 = keras.layers.Dense(3)
        self.layer2 = keras.layers.Dense(3)

      def call(self, inputs):
        if math_ops.reduce_sum(inputs) > 0:
          return self.layer1(inputs)
        else:
          return self.layer2(inputs)

      def compute_output_shape(self, input_shape):
        return tensor_shape.TensorShape(
            tuple(input_shape[:-1].as_list()) + (3,))

    model = MyModel()
    self.assertEqual(model.dynamic, True)
    model.compile(rmsprop.RMSprop(0.001), loss='mse')
    model.train_on_batch(np.random.random((2, 3)), np.random.random((2, 3)))
    self.assertEqual(model.outputs[0].shape.as_list(), [None, 3])

  @keras_parameterized.run_all_keras_modes
  def test_add_loss_correctness(self):

    class MyLayer(keras.layers.Layer):

      def call(self, inputs, training=None):
        self.add_loss(math_ops.reduce_sum(inputs))
        return inputs

    inputs = keras.Input((3,))
    layer = MyLayer()
    outputs = layer(inputs)
    model = keras.Model(inputs, outputs)
    self.assertEqual(len(model.losses), 1)
    model.compile(
        'sgd',
        'mse',
        run_eagerly=testing_utils.should_run_eagerly(),
        experimental_run_tf_function=testing_utils.should_run_tf_function())
    loss = model.train_on_batch(np.ones((2, 3)), np.ones((2, 3)))
    self.assertEqual(loss, 2 * 3)

  @test_util.run_in_graph_and_eager_modes
  def test_invalid_forward_pass(self):
    inputs = keras.Input((3,))
    with self.assertRaisesRegexp(ValueError, 'You did something wrong!'):
      _ = InvalidLayer()(inputs)

  def test_no_legacy_model(self):
    inputs = keras.Input((1,))
    legacy_dense_0 = legacy_core.Dense(1, name='legacy_dense_0')
    legacy_dense_1 = legacy_core.Dense(1, name='legacy_dense_1')

    layer = legacy_dense_0(inputs)
    layer = keras.layers.Dense(1)(layer)
    layer = legacy_dense_1(layer)

    expected_regex = (r'The following are legacy tf\.layers\.Layers:\n  '
                      '{}\n  {}'.format(legacy_dense_0, legacy_dense_1))

    with self.assertRaisesRegexp(TypeError, expected_regex):
      _ = keras.models.Model(inputs=[inputs], outputs=[layer])

    model = keras.models.Model(inputs=[inputs], outputs=[inputs])
    with self.assertRaisesRegexp(TypeError, expected_regex):
      model._insert_layers([legacy_dense_0, legacy_dense_1])

  def test_no_legacy_sequential(self):
    layers = [
        keras.layers.Dense(1),
        legacy_core.Dense(1, name='legacy_dense_0')
    ]

    expected_regex = r'legacy tf\.layers\.Layers:\n  {}'.format(layers[1])
    with self.assertRaisesRegexp(TypeError, expected_regex):
      _ = keras.models.Sequential(layers)

    with self.assertRaisesRegexp(TypeError, expected_regex):
      _ = keras.models.Sequential([keras.layers.Input(shape=(4,))] + layers)

    model = keras.models.Sequential()
    with self.assertRaisesRegexp(TypeError, expected_regex):
      for l in layers:
        model.add(l)

  @keras_parameterized.run_with_all_model_types
  @test_util.run_in_graph_and_eager_modes
  def test_build_with_numpy_data(self):
    model_layers = [
        keras.layers.Dense(3, activation='relu', kernel_initializer='ones'),
        keras.layers.Dense(1, activation='sigmoid', kernel_initializer='ones')
    ]
    model = testing_utils.get_model_from_layers(model_layers, input_shape=(4,))
    model(np.zeros((2, 4), dtype='float32'))
    self.assertTrue(model.built)

  @test_util.run_in_graph_and_eager_modes
  def test_default_add_weight(self):

    class TestLayer(keras.layers.Layer):

      def __init__(self):
        super(TestLayer, self).__init__()
        self.default_weight = self.add_weight()
        self.weight_without_name = self.add_weight(shape=(3, 4))
        self.regularized_weight_without_name = self.add_weight(
            shape=(3, 4), regularizer='l2')

    layer = TestLayer()
    self.assertEqual(layer.default_weight.shape.as_list(), [])
    self.assertEqual(layer.weight_without_name.shape.as_list(), [3, 4])
    self.assertEqual(layer.default_weight.dtype.name, 'float32')
    self.assertEqual(layer.weight_without_name.dtype.name, 'float32')
    self.assertEqual(len(layer.losses), 1)
    if not context.executing_eagerly():
      # Cannot access tensor.name in eager execution.
      self.assertTrue('Variable_2/Regularizer' in layer.losses[0].name)

  @keras_parameterized.run_all_keras_modes(always_skip_v1=True)
  def test_learning_phase_freezing_for_layers(self):
    class LearningPhaseLayer(keras.layers.Layer):

      def call(self, inputs):
        return keras.backend.in_train_phase(
            lambda: array_ops.ones_like(inputs),
            lambda: array_ops.zeros_like(inputs))

    def get_learning_phase_value():
      model = keras.models.Sequential([LearningPhaseLayer(input_shape=(1,))])
      model._run_eagerly = testing_utils.should_run_eagerly()
      model._experimental_run_tf_function = (
          testing_utils.should_run_tf_function())
      return np.sum(model(np.ones((1, 1))))

    self.assertEqual(get_learning_phase_value(), 0)

    # Test scope.
    with keras.backend.learning_phase_scope(1):
      self.assertEqual(get_learning_phase_value(), 1)

    # The effects of the scope end after exiting it.
    self.assertEqual(get_learning_phase_value(), 0)

    # Test setting.
    keras.backend.set_learning_phase(1)
    self.assertEqual(get_learning_phase_value(), 1)
    keras.backend.set_learning_phase(0)
    self.assertEqual(get_learning_phase_value(), 0)

  @keras_parameterized.run_all_keras_modes
  def test_learning_phase_freezing_for_layers_in_predict(self):
    if not (testing_utils.should_run_eagerly() or
            testing_utils.should_run_tf_function()):
      self.skipTest('Predict fails to override the outer learning phase in'
                    'the FuncGraph path.')

    class LearningPhaseLayer(keras.layers.Layer):

      def call(self, inputs):
        return keras.backend.in_train_phase(
            lambda: array_ops.ones_like(inputs),
            lambda: array_ops.zeros_like(inputs))

    def get_learning_phase_value():
      model = keras.models.Sequential([LearningPhaseLayer(input_shape=(1,))])
      model._run_eagerly = testing_utils.should_run_eagerly()
      model._experimental_run_tf_function = (
          testing_utils.should_run_tf_function())
      return np.sum(model.predict(np.ones((1, 1))))

    self.assertEqual(get_learning_phase_value(), 0)

    # Test scope.
    with keras.backend.learning_phase_scope(1):
      self.assertEqual(get_learning_phase_value(), 0)

    # The effects of the scope end after exiting it.
    self.assertEqual(get_learning_phase_value(), 0)

    # Test setting.
    keras.backend.set_learning_phase(1)
    self.assertEqual(get_learning_phase_value(), 0)
    keras.backend.set_learning_phase(0)
    self.assertEqual(get_learning_phase_value(), 0)

  # Cannot be enabled with `run_eagerly=True`, see b/123904578
  @test_util.run_all_in_graph_and_eager_modes
  def test_layer_can_return_variable(self):

    class ComputeSum(keras.layers.Layer):

      def __init__(self):
        super(ComputeSum, self).__init__()
        self.total = variables.Variable(
            initial_value=array_ops.zeros((1, 1)), trainable=False)
        if not context.executing_eagerly():
          keras.backend.get_session().run(self.total.initializer)

      def call(self, inputs):
        self.total.assign_add(inputs)
        return self.total

    inputs = keras.Input(shape=(1,))
    model = keras.Model(inputs, ComputeSum()(inputs))
    model.predict(np.ones((1, 1)))

  def _get_layer_with_training_arg(self):

    class TrainingLayer(keras.layers.Layer):
      """A layer with a `training` argument in a defuned `call`."""

      @def_function.function
      def call(self, inputs, training=None):
        if training is None:
          training = keras.backend.learning_phase()
        return tf_utils.smart_cond(training,
                                   lambda: array_ops.ones_like(inputs),
                                   lambda: array_ops.zeros_like(inputs))

    return TrainingLayer()

  @keras_parameterized.run_with_all_model_types
  # b/124459427: can't test with `run_eagerly=True` for now.
  @test_util.run_in_graph_and_eager_modes
  def test_training_arg_in_defun(self):
    layer = self._get_layer_with_training_arg()
    model = testing_utils.get_model_from_layers([layer], input_shape=(1,))
    model.compile(rmsprop.RMSprop(0.),
                  loss='mae')
    history = model.fit(np.zeros((1, 1)), np.zeros((1, 1)))
    self.assertEqual(history.history['loss'][0], 1.)
    loss = model.evaluate(np.zeros((1, 1)), np.zeros((1, 1)))
    self.assertEqual(loss, 0.)

    # Test that the argument injection performed in `call` is not active
    # when the argument is passed explicitly.
    layer = self._get_layer_with_training_arg()
    inputs = keras.Input(shape=(1,))
    # Pass `training` by name
    outputs = layer(inputs, training=False)
    model = keras.Model(inputs, outputs)
    model.compile(rmsprop.RMSprop(0.),
                  loss='mae')
    history = model.fit(np.zeros((1, 1)), np.zeros((1, 1)))
    self.assertEqual(history.history['loss'][0], 0.)

  @keras_parameterized.run_with_all_model_types
  @keras_parameterized.run_all_keras_modes
  def test_raw_variable_assignment(self):

    class RawVariableLayer(keras.layers.Layer):

      def __init__(self, **kwargs):
        super(RawVariableLayer, self).__init__(**kwargs)
        # Test variables in nested structure.
        self.var_list = [variables.Variable(1.), {'a': variables.Variable(2.)}]

      def call(self, inputs):
        return inputs * self.var_list[0] * self.var_list[1]['a']

    model = testing_utils.get_model_from_layers([RawVariableLayer()],
                                                input_shape=(10,))
    model.compile(
        'sgd',
        'mse',
        run_eagerly=testing_utils.should_run_eagerly(),
        experimental_run_tf_function=testing_utils.should_run_tf_function())
    x, y = np.ones((10, 10)), np.ones((10, 10))
    # Checks that variables get initialized.
    model.fit(x, y, batch_size=2, epochs=2)

  @test_util.run_in_graph_and_eager_modes
  def test_layer_names(self):
    inputs = keras.layers.Input(shape=[2])
    add1 = inputs + inputs
    add2 = keras.layers.Add()([inputs, inputs])
    add3 = inputs + inputs
    add4 = keras.layers.Add()([inputs, inputs])
    model = keras.models.Model(
        inputs=[inputs], outputs=[add1, add2, add3, add4])
    self.assertEqual(
        [l.name for l in model.layers],
        ['input_1', 'tf_op_layer_add', 'add', 'tf_op_layer_add_2', 'add_1'])

  def test_add_trainable_weight_on_frozen_layer(self):

    class TestLayer(keras.layers.Layer):

      def build(self, input_shape):
        self.w = self.add_weight(shape=(), trainable=True)

      def call(self, inputs):
        return self.w * inputs

    layer = TestLayer()
    layer.trainable = False
    layer.build(None)
    layer.trainable = True
    self.assertListEqual(layer.trainable_weights, [layer.w])

  @keras_parameterized.run_with_all_model_types
  @keras_parameterized.run_all_keras_modes
  def test_passing_initial_weights_values(self):
    kernel_value = np.random.random((10, 2))
    layer_with_weights = keras.layers.Dense(
        2, use_bias=False, weights=[kernel_value])

    model = testing_utils.get_model_from_layers([layer_with_weights],
                                                input_shape=(10,))
    model.compile(
        'sgd',
        'mse',
        run_eagerly=testing_utils.should_run_eagerly(),
        experimental_run_tf_function=testing_utils.should_run_tf_function())
    inputs = np.random.random((3, 10))
    out = model.predict(inputs)
    self.assertAllClose(model.layers[-1].get_weights()[0], kernel_value)
    self.assertAllClose(out, np.dot(inputs, kernel_value))

  @test_util.run_in_graph_and_eager_modes
  def test_set_weights_and_get_weights(self):
    layer = keras.layers.Dense(2)
    layer.build((None, 10))
    kernel = np.random.random((10, 2))
    bias = np.random.random((2,))
    layer.set_weights([kernel, bias])
    weights = layer.get_weights()
    self.assertEqual(len(weights), 2)
    self.assertAllClose(weights[0], kernel)
    self.assertAllClose(weights[1], bias)
    with self.assertRaisesRegexp(
        ValueError, 'but the layer was expecting 2 weights'):
      layer.set_weights([1, 2, 3])
    with self.assertRaisesRegexp(
        ValueError, 'not compatible with provided weight shape'):
      layer.set_weights([kernel.T, bias])

  def test_get_config_error(self):

    class MyLayer(keras.layers.Layer):

      def __init__(self, my_kwarg='default', **kwargs):
        super(MyLayer, self).__init__(**kwargs)
        self.my_kwarg = my_kwarg

    # `__init__` includes kwargs but `get_config` is not overridden, so
    # an error should be thrown:
    with self.assertRaises(NotImplementedError):
      MyLayer('custom').get_config()

    class MyLayerNew(keras.layers.Layer):

      def __init__(self, my_kwarg='default', **kwargs):
        super(MyLayerNew, self).__init__(**kwargs)
        self.my_kwarg = my_kwarg

      def get_config(self):
        config = super(MyLayerNew, self).get_config()
        config['my_kwarg'] = self.my_kwarg
        return config

    # Test to make sure that error is not raised if the method call is
    # from an overridden `get_config`:
    self.assertEqual(MyLayerNew('custom').get_config()['my_kwarg'], 'custom')

    class MyLayerNew2(keras.layers.Layer):

      def __init__(self, name='MyLayerName', dtype=None, **kwargs):  # pylint:disable=redefined-outer-name
        super(MyLayerNew2, self).__init__(name=name, dtype=dtype, **kwargs)

    # Check that if the kwargs in `__init__` are base layer constructor
    # arguments, no error is thrown:
    self.assertEqual(MyLayerNew2(name='New').get_config()['name'], 'New')

  @test_util.run_in_graph_and_eager_modes
  def test_count_params(self):
    dense = keras.layers.Dense(16)
    dense.build((None, 4))
    self.assertEqual(dense.count_params(), 16 * 4 + 16)

    dense = keras.layers.Dense(16)
    with self.assertRaisesRegexp(ValueError, 'call `count_params`'):
      dense.count_params()

    model = keras.Sequential(keras.layers.Dense(16))
    with self.assertRaisesRegexp(ValueError, 'call `count_params`'):
      model.count_params()

    dense = keras.layers.Dense(16, input_dim=4)
    model = keras.Sequential(dense)
    self.assertEqual(model.count_params(), 16 * 4 + 16)


class SymbolicSupportTest(test.TestCase):

  def test_using_symbolic_tensors_with_tf_ops(self):
    # Single-input.
    x = keras.Input((3,))
    y = math_ops.square(x)
    self.assertEqual(y.graph, keras.backend.get_graph())

    # Multi-inputs.
    x1, x2 = keras.Input((3,)), keras.Input((3,))
    y = array_ops.concat([x1, x2], axis=1)
    self.assertEqual(y.graph, keras.backend.get_graph())

    # Mixing Keras symbolic tensors and graph tensors from the same graph works.
    with keras.backend.get_graph().as_default():
      x1 = keras.Input((3,))
    x2 = keras.Input((3,))
    y = math_ops.matmul(x1, x2)
    self.assertEqual(y.graph, keras.backend.get_graph())

    # Creating same op type (matmul) multiple times in the Keras graph works.
    x1 = keras.Input((3,))
    x2 = keras.Input((3,))
    y = math_ops.matmul(x1, x2)
    self.assertEqual(y.graph, keras.backend.get_graph())

  def test_mixing_eager_and_graph_tensors(self):
    with ops.Graph().as_default():
      x1 = array_ops.ones((3, 3))
    x2 = array_ops.ones((3, 3))
    self.assertIsInstance(x2, ops.EagerTensor)
    with self.assertRaisesRegexp(TypeError, 'Graph tensors'):
      math_ops.matmul(x1, x2)

  def test_mixing_numpy_arrays_and_graph_tensors(self):
    with ops.Graph().as_default():
      x1 = array_ops.ones((3, 3))
    x2 = np.ones((3, 3), dtype='float32')
    with self.assertRaisesRegexp(TypeError, 'Graph tensors'):
      math_ops.matmul(x1, x2)

  @test_util.run_in_graph_and_eager_modes
  def test_mixing_keras_symbolic_tensors_and_eager_tensors(self):
    x1 = keras.Input((3,))
    x2 = array_ops.ones((3, 3))
    y = math_ops.matmul(x1, x2)
    self.assertEqual(y.graph, keras.backend.get_graph())
    fn = keras.backend.function(inputs=[x1], outputs=[y])
    x_val = np.random.random((3, 3))
    y_val = np.ones((3, 3))
    self.assertAllClose(fn([x_val])[0],
                        np.matmul(x_val, y_val),
                        atol=1e-5)

  @test_util.run_in_graph_and_eager_modes
  def test_mixing_keras_symbolic_tensors_and_numpy_arrays(self):
    x1 = keras.Input((3,))
    x2 = np.ones((3, 3), dtype='float32')
    y = math_ops.matmul(x1, x2)
    self.assertEqual(y.graph, keras.backend.get_graph())
    fn = keras.backend.function(inputs=[x1], outputs=[y])
    x_val = np.random.random((3, 3))
    y_val = np.ones((3, 3))
    self.assertAllClose(fn([x_val])[0],
                        np.matmul(x_val, y_val),
                        atol=1e-5)

  @test_util.run_in_graph_and_eager_modes
  def test_reraising_exception(self):
    # When layer is not dynamic, we have some pattern matching during exception
    # handling to detect when the user is trying to use python control flow.
    # When an exception is thrown but the pattern doesn't match, we want to
    # preserve the originating stack trace. An early implementation of this
    # logic lost the stack trace. We test the correct behavior here.

    class TypeErrorLayer(base_layer.Layer):

      def call(self, inputs):
        def easily_identifiable_name():
          raise TypeError('Non-matching TypeError message.')
        easily_identifiable_name()

    inputs = keras.Input((3,))

    try:
      _ = TypeErrorLayer()(inputs)
    except TypeError as e:
      if hasattr(e, 'ag_error_metadata'):
        self.assertIn('easily_identifiable_name', str(e))
        # See ErrorMetadataBase in autograph/pyct/errors.py
<<<<<<< HEAD
        function_name = e.ag_error_metadata.translated_stack[-1].function_name
=======
        # Topmost frame corresponds to `call` itself.
        function_name = e.ag_error_metadata.translated_stack[-2].function_name
>>>>>>> 6ff86849
      else:
        tb = traceback.extract_tb(sys.exc_info()[2])
        last_entry = tb[-1]
        function_name = last_entry[2]
      self.assertEqual(function_name, 'easily_identifiable_name')

  @test_util.run_in_graph_and_eager_modes
  def test_summaries_in_tf_function(self):
    if not context.executing_eagerly():
      return

    class MyLayer(keras.layers.Layer):

      def call(self, inputs):
        summary_ops_v2.scalar('mean', math_ops.reduce_mean(inputs))
        return inputs

    tmp_dir = self.get_temp_dir()
    writer = summary_ops_v2.create_file_writer_v2(tmp_dir)
    with writer.as_default(), summary_ops_v2.always_record_summaries():
      my_layer = MyLayer()
      x = array_ops.ones((10, 10))

      def my_fn(x):
        return my_layer(x)

      _ = my_fn(x)

    event_file = gfile.Glob(os.path.join(tmp_dir, 'events*'))
    self.assertLen(event_file, 1)
    event_file = event_file[0]
    tags = set()
    for e in summary_iterator.summary_iterator(event_file):
      for val in e.summary.value:
        tags.add(val.tag)
    self.assertEqual(set(['my_layer/mean']), tags)


@test_util.run_all_in_graph_and_eager_modes
class NestedTrackingTest(test.TestCase):

  def test_nested_layer_variable_tracking(self):
    # Test that variables from nested sublayers are
    # being tracked by subclassed layers.

    class MyLayer(keras.layers.Layer):

      def __init__(self):
        super(MyLayer, self).__init__()
        self.dense1 = keras.layers.Dense(1)
        self.dense2 = keras.layers.BatchNormalization()

      def build(self, input_shape):
        self.v1 = self.add_weight('v1', shape=input_shape[1:].as_list())
        self.v2 = variables.Variable(
            name='v2',
            initial_value=np.zeros(input_shape[1:].as_list(), dtype='float32'),
            trainable=False)

      def call(self, inputs):
        x = self.dense1(inputs) + self.dense2(inputs)
        return x + self.v1 + self.v2

    layer = MyLayer()
    inputs = keras.Input((1,))
    _ = layer(inputs)

    self.assertEqual(len(layer.weights), 8)
    self.assertEqual(len(layer.trainable_weights), 5)
    self.assertEqual(len(layer.non_trainable_weights), 3)

    layer.dense1.trainable = False
    self.assertEqual(len(layer.weights), 8)
    self.assertEqual(len(layer.trainable_weights), 3)
    self.assertEqual(len(layer.non_trainable_weights), 5)

    layer.trainable = False
    self.assertEqual(len(layer.weights), 8)
    self.assertEqual(len(layer.trainable_weights), 0)
    self.assertEqual(len(layer.non_trainable_weights), 8)
    self.assertEqual(
        {id(v) for v in [layer.dense1, layer.dense2, layer.v1, layer.v2]},
        {id(v) for _, v in layer._checkpoint_dependencies})

  def test_nested_layer_updates_losses_tracking(self):
    # Test that updates and losses from nested sublayers are
    # being tracked by subclassed layers.

    class UpdateAndLossLayer(keras.layers.Layer):

      def build(self, _):
        self.v1 = self.add_weight('v1', shape=())

      def call(self, inputs):
        self.add_loss(math_ops.reduce_sum(inputs))
        self.add_update(state_ops.assign_add(self.v1, 1))
        return inputs + 1

    class MyLayer(keras.layers.Layer):

      def build(self, _):
        self.v1 = self.add_weight('v1', shape=())

      def __init__(self):
        super(MyLayer, self).__init__()
        self.ul1 = UpdateAndLossLayer()
        self.ul2 = UpdateAndLossLayer()

      def call(self, inputs):
        self.add_loss(math_ops.reduce_sum(inputs))
        self.add_update(state_ops.assign_add(self.v1, 1))
        x = self.ul1(inputs)
        return self.ul2(x)

    layer = MyLayer()

    if context.executing_eagerly():
      inputs = array_ops.ones((3, 1))
      _ = layer(inputs)
      self.assertEqual(len(layer.losses), 3)
      self.assertLen(layer.get_losses_for(None), 3)
    else:
      inputs = keras.Input((1,))
      _ = layer(inputs)
      self.assertEqual(len(layer.losses), 3)
      self.assertEqual(len(layer.updates), 3)
      self.assertLen(layer.get_losses_for(None), 3)

  def test_attribute_reassignment(self):
    l = keras.layers.Layer()
    l.a = keras.layers.Layer()
    l.a = []
    l.a = variables.Variable(1.)
    l.a = keras.layers.Layer()
    last_assignment = keras.layers.Layer()
    l.a = last_assignment
    l.b = variables.Variable(1.)
    del l.b
    l.c = keras.layers.Layer()
    del l.c
    l.d = last_assignment
    del l.d
    self.assertEqual([last_assignment], l._layers)
    self.assertEqual([], l.trainable_weights)
    self.assertEqual([], l.non_trainable_weights)
    self.assertEqual([], l.weights)
    del l.a
    self.assertEqual([], l._layers)

  def test_assign_op_not_tracked_as_variable(self):

    class LayerWithAssignAttr(keras.layers.Layer):

      def build(self, input_shape):
        self.v = variables.Variable(1.)
        self.v_assign = self.v.assign_add(2.)

    layer = LayerWithAssignAttr()
    layer.build((10, 10))

    self.assertEqual([layer.v], layer.variables)

  def test_layer_class_not_tracked_as_sublayer(self):
    # See https://github.com/tensorflow/tensorflow/issues/27431 for details.

    class LayerWithClassAttribute(keras.layers.Layer):

      def __init__(self):
        super(LayerWithClassAttribute, self).__init__()
        self.layer_fn = keras.layers.Dense

    layer = LayerWithClassAttribute()
    self.assertEmpty(layer.variables)
    self.assertEmpty(layer.submodules)

  def test_layer_call_fn_args(self):

    class NonDefunLayer(keras.layers.Layer):

      def call(self, inputs, a, mask, b=None, training=None):
        return inputs

    class DefunLayer(keras.layers.Layer):

      @def_function.function
      def call(self, x, mask, a, training=None, b=None):
        return x

    nondefun_layer = NonDefunLayer()
    self.assertEqual(nondefun_layer._call_fn_args,
                     ['inputs', 'a', 'mask', 'b', 'training'])
    defun_layer = DefunLayer()
    self.assertEqual(defun_layer._call_fn_args,
                     ['x', 'mask', 'a', 'training', 'b'])


@test_util.run_all_in_graph_and_eager_modes
class NameScopingTest(keras_parameterized.TestCase):

  def test_name_scope_layer(self):
    x = keras.backend.placeholder(shape=(10, 10))
    layer = keras.layers.Dense(10, name='MyName')
    layer(x)
    self.assertEqual(layer.bias.name, 'MyName/bias:0')
    self.assertEqual(layer.kernel.name, 'MyName/kernel:0')

  def test_name_scope_sublayer(self):

    class NameScopeTracker(keras.layers.Layer):

      def call(self, inputs):
        self.active_name_scope = ops.get_name_scope()
        return inputs

    x = keras.backend.placeholder(shape=(10, 10))
    sublayer = NameScopeTracker(name='Sublayer')
    layer = keras.layers.Dense(10, activation=sublayer, name='MyName2')
    layer(x)
    self.assertEqual(layer.bias.name, 'MyName2/bias:0')
    self.assertEqual(layer.kernel.name, 'MyName2/kernel:0')
    self.assertEqual(sublayer.active_name_scope, 'MyName2/Sublayer')

  def test_name_scope_tf_tensor(self):
    x = ops.convert_to_tensor(np.ones((10, 10)))
    layer = keras.layers.Dense(
        10, activation=keras.layers.ReLU(name='MyAct'), name='MyName3')
    layer(x)
    self.assertEqual(layer.bias.name, 'MyName3/bias:0')
    self.assertEqual(layer.kernel.name, 'MyName3/kernel:0')


@keras_parameterized.run_all_keras_modes(always_skip_v1=True)
class AutographControlFlowTest(keras_parameterized.TestCase):

  def test_disabling_in_context_is_matched(self):

    test_obj = self

    class MyLayer(keras.layers.Layer):

      def call(self, inputs, training=None):
        with test_obj.assertRaisesRegex(TypeError, 'Tensor.*as.*bool'):
          if constant_op.constant(False):
            return inputs * 1.
        return inputs * 0.

    @def_function.function(autograph=False)
    def test_fn():
      return MyLayer()(constant_op.constant([[1., 2., 3.]]))

    test_fn()

  def test_if_training_pattern_output(self):

    class MyLayer(keras.layers.Layer):

      def call(self, inputs, training=None):
        if training:
          return inputs * 1.
        return inputs * 0.

    inputs = keras.Input((3,))
    outputs = MyLayer()(inputs)
    model = keras.Model(inputs, outputs)
    model.compile(
        'sgd',
        'mse',
        run_eagerly=testing_utils.should_run_eagerly(),
        experimental_run_tf_function=testing_utils.should_run_tf_function())
    train_loss = model.train_on_batch(np.ones((2, 3)), np.ones((2, 3)))
    self.assertEqual(train_loss, 0.)
    test_loss = model.test_on_batch(np.ones((2, 3)), np.ones((2, 3)))
    self.assertEqual(test_loss, 1.)

  def test_if_training_pattern_loss(self):

    class MyLayer(keras.layers.Layer):

      def call(self, inputs, training=None):
        if training:
          loss = math_ops.reduce_sum(inputs)
        else:
          loss = 0.
        self.add_loss(loss)
        return inputs

    inputs = keras.Input((3,))
    outputs = MyLayer()(inputs)
    model = keras.Model(inputs, outputs)
    model.compile(
        'sgd',
        'mse',
        run_eagerly=testing_utils.should_run_eagerly(),
        experimental_run_tf_function=testing_utils.should_run_tf_function())
    train_loss = model.train_on_batch(np.ones((2, 3)), np.ones((2, 3)))
    self.assertEqual(train_loss, 2 * 3)
    test_loss = model.test_on_batch(np.ones((2, 3)), np.ones((2, 3)))
    self.assertEqual(test_loss, 0)

  def test_if_training_pattern_metric(self):

    class MyLayer(keras.layers.Layer):

      def call(self, inputs, training=None):
        if training:
          metric = math_ops.reduce_sum(inputs)
        else:
          metric = 0.
        self.add_metric(metric, name='my_metric', aggregation='mean')
        return inputs

    inputs = keras.Input((3,))
    outputs = MyLayer()(inputs)
    model = keras.Model(inputs, outputs)
    model.compile(
        'sgd',
        'mse',
        run_eagerly=testing_utils.should_run_eagerly(),
        experimental_run_tf_function=testing_utils.should_run_tf_function())
    _, train_metric = model.train_on_batch(np.ones((2, 3)),
                                           np.ones((2, 3)))
    self.assertEqual(train_metric, 2 * 3)
    _, test_metric = model.test_on_batch(np.ones((2, 3)),
                                         np.ones((2, 3)))
    self.assertEqual(test_metric, 0)

  def test_if_training_pattern_update(self):

    class MyLayer(keras.layers.Layer):

      def build(self, input_shape):
        self.counter = self.add_weight(
            shape=(), trainable=False, initializer='zeros')

      def call(self, inputs, training=None):
        if training:
          increment = 1.
        else:
          increment = 0.
        self.counter.assign_add(increment)
        return inputs

    inputs = keras.Input((3,))
    layer = MyLayer()
    outputs = layer(inputs)
    model = keras.Model(inputs, outputs)
    model.compile(
        'sgd',
        'mse',
        run_eagerly=testing_utils.should_run_eagerly(),
        experimental_run_tf_function=testing_utils.should_run_tf_function())
    model.train_on_batch(np.ones((2, 3)), np.ones((2, 3)))
    self.assertEqual(keras.backend.get_value(layer.counter), 1.)

  def test_conditional_updates_in_call(self):

    class MyLayer(keras.layers.Layer):

      def __init__(self):
        super(MyLayer,
              self).__init__(dynamic=testing_utils.should_run_eagerly())

      def build(self, input_shape):
        self.counter = self.add_weight(
            shape=(), trainable=False, initializer='zeros')

      def call(self, inputs, training=None):
        if training:
          z = math_ops.reduce_sum(inputs)
          self.add_update(lambda: self.counter.assign_add(z))
        return inputs

      def compute_output_shape(self, input_shape):
        return input_shape

    if testing_utils.should_run_eagerly():
      inputs = keras.Input((3,))
      layer = MyLayer()
      outputs = layer(inputs)
      model = keras.Model(inputs, outputs)
      model.compile(
          'sgd',
          'mse',
          run_eagerly=testing_utils.should_run_eagerly(),
          experimental_run_tf_function=testing_utils.should_run_tf_function())
      model.train_on_batch(np.ones((2, 3)), np.ones((2, 3)))
      self.assertEqual(keras.backend.get_value(layer.counter), 6.)
    else:
      # TODO(fchollet): support the same workflow in graph mode.
      with self.assertRaisesRegexp(RuntimeError,
                                   '`add_update` in a control flow branch'):
        layer = MyLayer()
        layer(keras.Input((3,)))
        _ = layer.updates

  def test_conditional_losses_in_call(self):

    class MyLayer(keras.layers.Layer):

      def __init__(self):
        super(MyLayer,
              self).__init__(dynamic=testing_utils.should_run_eagerly())

      def call(self, inputs, training=None):
        if training:
          self.add_loss(math_ops.reduce_sum(inputs))
        return inputs

      def compute_output_shape(self, input_shape):
        return input_shape

    if testing_utils.should_run_eagerly():
      inputs = keras.Input((3,))
      layer = MyLayer()
      outputs = layer(inputs)
      model = keras.Model(inputs, outputs)
      model.compile(
          'sgd',
          'mse',
          run_eagerly=testing_utils.should_run_eagerly(),
          experimental_run_tf_function=testing_utils.should_run_tf_function())
      loss = model.train_on_batch(np.ones((2, 3)), np.ones((2, 3)))
      self.assertEqual(loss, 2 * 3)
    else:
      with self.assertRaisesRegexp(RuntimeError,
                                   '`add_loss` in a control flow branch'):
        layer = MyLayer()(keras.Input((3,)))

  def test_conditional_callable_losses(self):
    model = keras.Sequential([
        keras.layers.Dense(
            1, kernel_regularizer=keras.regularizers.l2(1e-4), input_shape=(1,))
    ])
    model._run_eagerly = testing_utils.should_run_eagerly()
    model._experimental_run_tf_function = testing_utils.should_run_tf_function()

    def assert_graph(t):
      if not context.executing_eagerly():
        self.assertEqual(t.graph, ops.get_default_graph())

    @def_function.function
    def get_losses(t):
      if t < 0:
        return math_ops.reduce_sum(model.losses) * t
      else:
        return math_ops.reduce_sum(model.losses)

    assert_graph(get_losses(constant_op.constant(2.)))
    assert_graph(get_losses(constant_op.constant(0.5)))

  def test_conditional_metrics_in_call(self):

    class MyLayer(keras.layers.Layer):

      def __init__(self):
        super(MyLayer,
              self).__init__(dynamic=testing_utils.should_run_eagerly())

      def call(self, inputs, training=None):
        if training:
          self.add_metric(math_ops.reduce_sum(inputs),
                          name='sum',
                          aggregation='mean')
        return inputs

      def compute_output_shape(self, input_shape):
        return input_shape

    if testing_utils.should_run_eagerly():
      inputs = keras.Input((3,))
      layer = MyLayer()
      outputs = layer(inputs)
      model = keras.Model(inputs, outputs)
      model.compile(
          'sgd',
          'mse',
          run_eagerly=testing_utils.should_run_eagerly(),
          experimental_run_tf_function=testing_utils.should_run_tf_function())
      history = model.fit(np.ones((2, 3)), np.ones((2, 3)))
      self.assertEqual(history.history['sum'][-1], 2 * 3)
    else:
      # TODO(fchollet): support the same workflow in graph mode.
      with self.assertRaisesRegexp(RuntimeError,
                                   '`add_metric` in a control flow branch'):
        layer = MyLayer()(keras.Input((3,)))

  def test_conditional_activity_regularizer_in_call(self):

    class TestModel(keras.Model):

      def __init__(self):
        super(TestModel, self).__init__(
            name='test_model', dynamic=testing_utils.should_run_eagerly())
        self.layer = keras.layers.Dense(2, activity_regularizer='l2')

      def call(self, x, training=None):
        if math_ops.greater(math_ops.reduce_sum(x), 0.0):
          return self.layer(x)
        else:
          return self.layer(x)

    model = TestModel()
    model.compile(
        loss='mse',
        optimizer='sgd',
        run_eagerly=testing_utils.should_run_eagerly(),
        experimental_run_tf_function=testing_utils.should_run_tf_function())

    x = np.ones(shape=(10, 1))
    y = np.ones(shape=(10, 2))

    if testing_utils.should_run_eagerly():
      model.fit(x, y, epochs=2, batch_size=5)
    else:
      with self.assertRaisesRegexp(
          RuntimeError, '`activity_regularizer` in a control flow branch'):
        model.fit(x, y, epochs=2, batch_size=5)

  def test_conditional_activity_regularizer_with_wrappers_in_call(self):

    class TestModel(keras.Model):

      def __init__(self):
        super(TestModel, self).__init__(
            name='test_model', dynamic=testing_utils.should_run_eagerly())
        self.layer = keras.layers.TimeDistributed(
            keras.layers.Dense(2, activity_regularizer='l2'),
            input_shape=(3, 4))

      def call(self, x, training=None):
        if math_ops.greater(math_ops.reduce_sum(x), 0.0):
          return self.layer(x)
        else:
          return self.layer(x)

    model = TestModel()
    model.compile(
        loss='mse',
        optimizer='sgd',
        run_eagerly=testing_utils.should_run_eagerly(),
        experimental_run_tf_function=testing_utils.should_run_tf_function())

    x = np.ones(shape=(10, 3, 4))
    y = np.ones(shape=(10, 3, 2))

    if testing_utils.should_run_eagerly():
      model.fit(x, y, epochs=2, batch_size=5)
    else:
      with self.assertRaisesRegexp(
          RuntimeError, '`activity_regularizer` in a control flow branch'):
        model.fit(x, y, epochs=2, batch_size=5)


class AddLayer(keras.layers.Layer):
  """A layer which adds it's input to a variable.

  Useful for testing a layer with a variable
  """

  def build(self, _):
    self.v = self.add_weight('v', (), initializer='ones')
    self.built = True

  def call(self, inputs):
    return inputs + self.v


class IdentityLayer(keras.layers.Layer):
  """A layer that returns it's input.

  Useful for testing a layer without a variable.
  """

  def call(self, inputs):
    return inputs


@test_util.run_all_in_graph_and_eager_modes
class DTypeTest(keras_parameterized.TestCase):

  # This class only have tests relating to layer.dtype. Tests for dtype policies
  # are in mixed_precision/experimental/keras_test.py

  # TODO(reedwm): Maybe have a separate test file for input casting tests.

  def _const(self, dtype):
    return array_ops.constant(1, dtype=dtype)

  @testing_utils.enable_v2_dtype_behavior
  def test_dtype_defaults_to_floatx(self):
    layer = AddLayer()
    self.assertEqual(layer.dtype, 'float32')
    layer(self._const('float64'))
    self.assertEqual(layer.dtype, 'float32')  # dtype should not change

    try:
      backend.set_floatx('float64')
      layer = AddLayer()
      self.assertEqual(layer.dtype, 'float64')
    finally:
      backend.set_floatx('float32')

  @testing_utils.enable_v2_dtype_behavior
  def test_passing_dtype_to_constructor(self):
    layer = IdentityLayer(dtype='float64')
    layer(self._const('float32'))
    self.assertEqual(layer.dtype, 'float64')

    layer = IdentityLayer(dtype='int32')
    layer(self._const('float32'))
    self.assertEqual(layer.dtype, 'int32')

    layer = IdentityLayer(dtype=dtypes.float64)
    layer(self._const('float32'))
    self.assertEqual(layer.dtype, 'float64')

  @testing_utils.enable_v2_dtype_behavior
  def input_cast_to_dtype(self):
    layer = AddLayer()

    # Input should be cast to layer.dtype, so output should also be layer.dtype
    self.assertEqual(layer(self._const('float64')).dtype, 'float32')

    layer = AddLayer(dtype='float64')
    self.assertEqual(layer(self._const('float32')).dtype, 'float64')

    # Test inputs are not casted if layer.dtype is not floating-point
    layer = IdentityLayer(dtype='int32')
    self.assertEqual(layer(self._const('float64')).dtype, 'float64')

    # Test inputs are not casted if the inputs are not floating-point
    layer = IdentityLayer(dtype='float32')
    self.assertEqual(layer(self._const('int32')).dtype, 'int32')

    # Test Numpy arrays are casted
    layer = IdentityLayer(dtype='float64')
    self.assertEqual(layer(np.array(1, dtype='float32')).dtype, 'float64')

    # Test Python floats are casted
    layer = IdentityLayer(dtype='float64')
    self.assertEqual(layer(1.).dtype, 'float64')

  @testing_utils.enable_v2_dtype_behavior
  def multiple_inputs_cast_to_dtype(self):

    class MultiIdentityLayer(keras.layers.Layer):

      def call(self, inputs):
        return [array_ops.identity(x) for x in inputs]

    # Testing layer with default dtype of float32
    layer = MultiIdentityLayer()
    x, y = layer([self._const('float16'), self._const('float32')])
    self.assertEqual(x.dtype, 'float32')
    self.assertEqual(y.dtype, 'float32')

    # Test passing dtype to the constructor
    layer = MultiIdentityLayer(dtype='float64')
    x, y = layer([self._const('float16'), self._const('float32')])
    self.assertEqual(x.dtype, 'float64')
    self.assertEqual(y.dtype, 'float64')

    # Test several non-floating point types
    layer = MultiIdentityLayer(dtype='float64')
    x, y, z, w = layer([self._const('float16'), self._const('bool'),
                        self._const('float64'), self._constant('complex64')])
    self.assertEqual(x.dtype, 'float64')
    self.assertEqual(y.dtype, 'bool')
    self.assertEqual(z.dtype, 'float64')
    self.assertEqual(w.dtype, 'complex64')

  @testing_utils.enable_v2_dtype_behavior
  def test_extra_args_and_kwargs_not_casted(self):

    class IdentityLayerWithArgs(keras.layers.Layer):

      def call(self, inputs, *args, **kwargs):
        return nest.flatten([inputs, args, kwargs])

    layer = IdentityLayerWithArgs(dtype='float64')
    x, y, z = layer(self._const('float16'), self._const('float16'),
                    kwarg=self._const('float16'))
    self.assertEqual(x.dtype, 'float64')
    self.assertEqual(y.dtype, 'float16')
    self.assertEqual(z.dtype, 'float16')

  @testing_utils.enable_v2_dtype_behavior
  def test_layer_without_autocast(self):

    class IdentityLayerWithoutAutocast(IdentityLayer):

      def __init__(self, *args, **kwargs):
        kwargs['autocast'] = False
        super(IdentityLayerWithoutAutocast, self).__init__(*args, **kwargs)

    layer = IdentityLayerWithoutAutocast(dtype='float64')
    self.assertEqual(layer(self._const('float32')).dtype, 'float32')

  @testing_utils.enable_v2_dtype_behavior
  def test_dtype_warnings(self):
    # Test a layer warns when it casts inputs.
    layer = IdentityLayer()
    with test.mock.patch.object(tf_logging, 'warn') as mock_warn:
      layer(self._const('float64'))
      self.assertRegexpMatches(
          str(mock_warn.call_args),
          ".*from dtype float64 to the layer's dtype of float32.*"
          "The layer has dtype float32 because.*")

    # Test a layer does not warn a second time
    with test.mock.patch.object(tf_logging, 'warn') as mock_warn:
      layer(self._const('float64'))
      mock_warn.assert_not_called()

    # Test a new layer can warn even if a different layer already warned
    layer = IdentityLayer()
    with test.mock.patch.object(tf_logging, 'warn') as mock_warn:
      layer(self._const('float64'))
      self.assertRegexpMatches(
          str(mock_warn.call_args),
          ".*from dtype float64 to the layer's dtype of float32.*"
          "The layer has dtype float32 because.*")

    # Test a layer does not warn if a dtype is passed
    layer = IdentityLayer(dtype='float32')
    with test.mock.patch.object(tf_logging, 'warn') as mock_warn:
      layer(self._const('float64'))
      mock_warn.assert_not_called()

    # Test a layer does not warn if a Policy is set:
    with policy.policy_scope('float32'):
      layer = IdentityLayer()
      with test.mock.patch.object(tf_logging, 'warn') as mock_warn:
        layer(self._const('float64'))
        mock_warn.assert_not_called()

  @testing_utils.enable_v2_dtype_behavior
  def test_compute_output_signature(self):

    class IdentityLayerWithOutputShape(IdentityLayer):

      def compute_output_shape(self, input_shape):
        return input_shape

    layer = IdentityLayerWithOutputShape(dtype='float64')
    output_signature = layer.compute_output_signature(
        tensor_spec.TensorSpec(shape=(), dtype='float32'))
    self.assertEqual(output_signature.shape, ())
    self.assertEqual(output_signature.dtype, 'float64')

  @testing_utils.enable_v2_dtype_behavior
  def test_composite_tensors_input_casting(self):
    sparse = sparse_tensor.SparseTensor(
        indices=array_ops.constant([[0, 1], [2, 3]], dtype='int64'),
        values=array_ops.constant([0., 1.], dtype='float32'),
        dense_shape=array_ops.constant([4, 4], dtype='int64'))
    ragged = ragged_tensor.RaggedTensor.from_row_splits(
        values=array_ops.constant([1., 2., 3.], dtype='float32'),
        row_splits=array_ops.constant([0, 2, 2, 3], dtype='int64'))

    layer = IdentityLayer(dtype='float16')
    for x in sparse, ragged:
      self.assertEqual(x.dtype, 'float32')
      y = layer(x)
      self.assertEqual(y.dtype, 'float16')
      self.assertEqual(type(x), type(y))

  @testing_utils.enable_v2_dtype_behavior
  def test_passing_non_tensor(self):
    layer = IdentityLayer()
    x = object()
    y = layer(x)  # Layer should not cast 'x', as it's not a tensor
    self.assertIs(x, y)

  @testing_utils.disable_v2_dtype_behavior
  def test_v1_behavior(self):
    # Test dtype defaults to None and inferred from input
    layer = IdentityLayer()
    self.assertIsNone(layer.dtype)
    layer(self._const('float64'))
    self.assertEqual(layer.dtype, 'float64')

    # Test layer does not cast to dtype
    self.assertEqual(layer(self._const('float32')).dtype, 'float32')


if __name__ == '__main__':
  ops.enable_eager_execution()
  test.main()<|MERGE_RESOLUTION|>--- conflicted
+++ resolved
@@ -669,12 +669,8 @@
       if hasattr(e, 'ag_error_metadata'):
         self.assertIn('easily_identifiable_name', str(e))
         # See ErrorMetadataBase in autograph/pyct/errors.py
-<<<<<<< HEAD
-        function_name = e.ag_error_metadata.translated_stack[-1].function_name
-=======
         # Topmost frame corresponds to `call` itself.
         function_name = e.ag_error_metadata.translated_stack[-2].function_name
->>>>>>> 6ff86849
       else:
         tb = traceback.extract_tb(sys.exc_info()[2])
         last_entry = tb[-1]
