--- conflicted
+++ resolved
@@ -40,11 +40,7 @@
 from tensorflow.python.eager import context
 from tensorflow.python.framework import ops
 from tensorflow.python.keras import backend as K
-<<<<<<< HEAD
-from tensorflow.python.keras.distribute import multi_worker_training_state as training_state
-=======
 from tensorflow.python.keras.distribute import worker_training_state
->>>>>>> ca046652
 from tensorflow.python.keras.utils import generic_utils
 from tensorflow.python.keras.utils import tf_utils
 from tensorflow.python.keras.utils import version_utils
@@ -54,7 +50,6 @@
 from tensorflow.python.keras.utils.mode_keys import ModeKeys
 from tensorflow.python.lib.io import file_io
 from tensorflow.python.ops import array_ops
-from tensorflow.python.ops import control_flow_ops
 from tensorflow.python.ops import math_ops
 from tensorflow.python.ops import summary_ops_v2
 from tensorflow.python.platform import tf_logging as logging
@@ -249,18 +244,6 @@
     self._check_timing = False
     self._batch_start_time = None
 
-    # Determines if batch-level hooks need to be called.
-    # This is important for performance, because processing batch-level logs
-    # will cause async eager to block on each batch.
-    # pylint: disable=protected-access
-    self._should_call_train_batch_hooks = any(
-        cb._implements_train_batch_hooks() for cb in self.callbacks)
-    self._should_call_test_batch_hooks = any(
-        cb._implements_test_batch_hooks() for cb in self.callbacks)
-    self._should_call_predict_batch_hooks = any(
-        cb._implements_predict_batch_hooks() for cb in self.callbacks)
-    # pylint: enable=protected-access
-
   def _add_default_callbacks(self, add_history, add_progbar):
     """Adds `Callback`s that are always present."""
     self._progbar = None
@@ -385,18 +368,10 @@
 
   def on_batch_begin(self, batch, logs=None):
     if self._should_call_train_batch_hooks:
-<<<<<<< HEAD
-      logs = self._process_logs(logs)
-=======
->>>>>>> ca046652
       self._call_batch_hook(ModeKeys.TRAIN, 'begin', batch, logs=logs)
 
   def on_batch_end(self, batch, logs=None):
     if self._should_call_train_batch_hooks:
-<<<<<<< HEAD
-      logs = self._process_logs(logs)
-=======
->>>>>>> ca046652
       self._call_batch_hook(ModeKeys.TRAIN, 'end', batch, logs=logs)
 
   def on_epoch_begin(self, epoch, logs=None):
@@ -452,10 +427,6 @@
     # TODO(b/150629188): Make ProgBarLogger callback not use batch hooks
     # when verbose != 1
     if self._should_call_train_batch_hooks:
-<<<<<<< HEAD
-      logs = self._process_logs(logs)
-=======
->>>>>>> ca046652
       self._call_batch_hook(ModeKeys.TRAIN, 'begin', batch, logs=logs)
 
   def on_train_batch_end(self, batch, logs=None):
@@ -466,10 +437,6 @@
         logs: Dict. Aggregated metric results up until this batch.
     """
     if self._should_call_train_batch_hooks:
-<<<<<<< HEAD
-      logs = self._process_logs(logs)
-=======
->>>>>>> ca046652
       self._call_batch_hook(ModeKeys.TRAIN, 'end', batch, logs=logs)
 
   def on_test_batch_begin(self, batch, logs=None):
@@ -482,10 +449,6 @@
           `{'loss': 0.2, 'accuracy': 0.7}`.
     """
     if self._should_call_test_batch_hooks:
-<<<<<<< HEAD
-      logs = self._process_logs(logs)
-=======
->>>>>>> ca046652
       self._call_batch_hook(ModeKeys.TEST, 'begin', batch, logs=logs)
 
   def on_test_batch_end(self, batch, logs=None):
@@ -496,10 +459,6 @@
         logs: Dict. Aggregated metric results up until this batch.
     """
     if self._should_call_test_batch_hooks:
-<<<<<<< HEAD
-      logs = self._process_logs(logs)
-=======
->>>>>>> ca046652
       self._call_batch_hook(ModeKeys.TEST, 'end', batch, logs=logs)
 
   def on_predict_batch_begin(self, batch, logs=None):
@@ -512,10 +471,6 @@
           the model's outputs.
     """
     if self._should_call_predict_batch_hooks:
-<<<<<<< HEAD
-      logs = self._process_logs(logs)
-=======
->>>>>>> ca046652
       self._call_batch_hook(ModeKeys.PREDICT, 'begin', batch, logs=logs)
 
   def on_predict_batch_end(self, batch, logs=None):
@@ -526,10 +481,6 @@
         logs: Dict. Aggregated metric results up until this batch.
     """
     if self._should_call_predict_batch_hooks:
-<<<<<<< HEAD
-      logs = self._process_logs(logs)
-=======
->>>>>>> ca046652
       self._call_batch_hook(ModeKeys.PREDICT, 'end', batch, logs=logs)
 
   def on_train_begin(self, logs=None):
@@ -1284,33 +1235,9 @@
           raise ValueError('Error loading file from {}. Reason: {}'.format(
               filepath_to_load, e))
 
-<<<<<<< HEAD
-  def on_train_end(self, logs=None):
-    # pylint: disable=protected-access
-    if self.model._in_multi_worker_mode():
-      if self.model.stop_training or getattr(
-          self.model, '_successful_loop_finish', False):
-        # In multi-worker training, on successful exit of training, delete the
-        # training state backup file that was saved for the purpose of worker
-        # recovery.
-        self._training_state.delete_backup()
-        # Restore the training state so the model is ready for next (possible)
-        # multi worker training.
-        del self._training_state
-        self.model._training_state = None
-
-  def on_batch_end(self, batch, logs=None):
-    if self._implements_train_batch_hooks():
-      logs = logs or {}
-      self._batches_seen_since_last_saving += 1
-      if self._batches_seen_since_last_saving >= self.save_freq:
-        self._save_model(epoch=self._current_epoch, logs=logs)
-        self._batches_seen_since_last_saving = 0
-=======
   def on_train_batch_end(self, batch, logs=None):
     if self._should_save_on_batch(batch):
       self._save_model(epoch=self._current_epoch, logs=logs)
->>>>>>> ca046652
 
   def on_epoch_begin(self, epoch, logs=None):
     self._current_epoch = epoch
@@ -1514,10 +1441,6 @@
       # the file path with the largest file name.
       return file_path_with_largest_file_name
 
-  def _implements_train_batch_hooks(self):
-    # If save_freq="epoch", batch-level hooks don't need to be run.
-    return isinstance(self.save_freq, int)
-
 
 @keras_export('keras.callbacks.experimental.BackupAndRestore', v1=[])
 class BackupAndRestore(Callback):
@@ -2214,14 +2137,8 @@
     self._should_trace = not (self._start_batch == 0 and self._stop_batch == 0)
 
   def on_train_begin(self, logs=None):
-<<<<<<< HEAD
-    self._init_batch_steps()
-    if self._start_batch == 1:
-      self._enable_trace()
-=======
     self._global_train_batch = 0
     self._push_writer(self._train_writer, self._train_step)
->>>>>>> ca046652
 
   def on_train_end(self, logs=None):
     self._pop_writer()
@@ -2232,34 +2149,12 @@
     self._close_writers()
     self._delete_tmp_write_dir()
 
-<<<<<<< HEAD
-    Arguments:
-      batch: Integer, index of batch within the current epoch.
-      logs: Dict. Metric results for this batch.
-    """
-    # TODO(b/150629188): Make TensorBoard callback not use batch hooks
-    # by default.
-    if self.update_freq == 'epoch' and self._start_batch is None:
-      return
-=======
   def on_test_begin(self, logs=None):
     self._push_writer(self._val_writer, self._val_step)
->>>>>>> ca046652
 
   def on_test_end(self, logs=None):
     self._pop_writer()
 
-<<<<<<< HEAD
-    self._increment_step(self._train_run_name)
-    if self._is_tracing:
-      control_flow_ops.cond(
-          math_ops.greater_equal(train_batches, self._stop_batch),
-          lambda: self._log_trace_return_true(), lambda: False)  # pylint: disable=unnecessary-lambda
-    else:
-      control_flow_ops.cond(
-          math_ops.equal(train_batches, self._start_batch - 1),
-          lambda: self._enable_trace_return_true(), lambda: False)  # pylint: disable=unnecessary-lambda
-=======
   def on_train_batch_begin(self, batch, logs=None):
     self._global_train_batch += 1
     if not self._should_trace:
@@ -2267,7 +2162,6 @@
 
     if self._global_train_batch == self._start_batch:
       self._start_trace()
->>>>>>> ca046652
 
   def on_train_batch_end(self, batch, logs=None):
     if not self._should_trace:
@@ -2295,62 +2189,6 @@
     profiler.start(logdir=self._train_dir)
     self._is_tracing = True
 
-<<<<<<< HEAD
-    summary_state = summary_ops_v2._summary_state  # pylint: disable=protected-access
-    summary_state.is_recording = self._prev_summary_recording
-    summary_state.writer = self._prev_summary_writer
-    summary_state.step = self._prev_summary_step
-
-    # In case this callback is used via native Keras, _get_distribution_strategy does not exist.
-    if hasattr(self.model, '_get_distribution_strategy'):
-      # Safely remove the unneeded temp files.
-      distributed_file_utils.remove_temp_dirpath(
-          self.log_dir, self.model._get_distribution_strategy())  # pylint: disable=protected-access
-
-  def _enable_trace(self):
-    """Starts to collect trace graph to TensorBoard.
-
-    Collects both trace and graph in eager mode, and trace only in graph mode.
-    """
-    if context.executing_eagerly():
-      # Graph must be traced in eager mode.
-      summary_ops_v2.trace_on(graph=True, profiler=False)
-    profiler.start(logdir=os.path.join(self._log_write_dir, 'train'))
-    self._is_tracing = True
-
-  def _enable_trace_return_true(self):
-    """Starts to collect trace graph to TensorBoard and returns True.
-
-    Returns:
-      True.
-    """
-    self._enable_trace()
-    return True
-
-  def _log_trace(self):
-    """Logs the trace graph to TensorBoard.
-
-    Logs both trace and graph in eager mode, and trace only in graph mode.
-    """
-    profiler.stop()
-    if context.executing_eagerly():
-      # Graph must be traced in eager mode.
-      with self._get_writer(self._train_run_name).as_default(), \
-          summary_ops_v2.always_record_summaries():
-        # TODO(b/126388999): Remove step info in the summary name.
-        step = K.get_value(self._total_batches_seen[self._train_run_name])
-        summary_ops_v2.trace_export(name='batch_%d' % step, step=step)
-    self._is_tracing = False
-
-  def _log_trace_return_true(self):
-    """Logs the trace graph to TensorBoard and returns True.
-
-    Returns:
-      True.
-    """
-    self._log_trace()
-    return True
-=======
   def _stop_trace(self, batch=None):
     """Logs the trace graph to TensorBoard."""
     if batch is None:
@@ -2361,7 +2199,6 @@
         summary_ops_v2.trace_export(name='batch_%d' % batch, step=batch)
     profiler.stop()
     self._is_tracing = False
->>>>>>> ca046652
 
   def _log_epoch_metrics(self, epoch, logs):
     """Writes epoch metrics out as scalar summaries.
