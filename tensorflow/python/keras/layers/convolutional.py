--- conflicted
+++ resolved
@@ -391,25 +391,6 @@
     bias_regularizer: Regularizer function applied to the bias vector (
       see `keras.regularizers`).
     activity_regularizer: Regularizer function applied to
-<<<<<<< HEAD
-      the output of the layer (its "activation")..
-    kernel_constraint: Constraint function applied to the kernel matrix.
-    bias_constraint: Constraint function applied to the bias vector.
-    fused: Use fused dilated convolution kernel. This is only supported on GPUs.
-
-  Examples:
-    ```python
-    # Small convolutional model for 128-length vectors with 6 timesteps
-    # model.input_shape == (None, 6, 128)
-    
-    model = Sequential()
-    model.add(Conv1D(32, 3, 
-              activation='relu', 
-              input_shape=(6, 128)))
-    
-    # now: model.output_shape == (None, 4, 32)
-    ```
-=======
       the output of the layer (its "activation") (
       see `keras.regularizers`).
     kernel_constraint: Constraint function applied to the kernel matrix (
@@ -417,7 +398,6 @@
     bias_constraint: Constraint function applied to the bias vector (
       see `keras.constraints`).
     fused: Use fused dilated convolution kernel. This is only supported on GPUs.
->>>>>>> 4de5de05
 
   Input shape:
     3D tensor with shape: `(batch_size, steps, input_dim)`
@@ -560,18 +540,12 @@
     bias_regularizer: Regularizer function applied to the bias vector (
       see `keras.regularizers`).
     activity_regularizer: Regularizer function applied to
-<<<<<<< HEAD
-      the output of the layer (its "activation")..
-    kernel_constraint: Constraint function applied to the kernel matrix.
-    bias_constraint: Constraint function applied to the bias vector.
-=======
       the output of the layer (its "activation") (
       see `keras.regularizers`).
     kernel_constraint: Constraint function applied to the kernel matrix (
       see `keras.constraints`).
     bias_constraint: Constraint function applied to the bias vector (
       see `keras.constraints`).
->>>>>>> 4de5de05
     fused: Use fused dilated convolution kernel. This is only supported on GPUs.
 
   Input shape:
