--- conflicted
+++ resolved
@@ -98,15 +98,9 @@
   def test_conv1d(self, kwargs, expected_output_shape, requires_gpu=False):
     kwargs['filters'] = kwargs.get('filters', 2)
     kwargs['kernel_size'] = 3
-<<<<<<< HEAD
-    if test.is_gpu_available():
-      kwargs['fused'] = True
-    self._run_test(kwargs, expected_output_shape)
-=======
     if not requires_gpu or test.is_gpu_available(cuda_only=True):
       self._run_test(kwargs, expected_output_shape)
       self._run_test_extra_batch_dim(kwargs, expected_output_shape)
->>>>>>> ca046652
 
   def test_conv1d_regularizers(self):
     kwargs = {
@@ -240,13 +234,7 @@
   def test_conv2d(self, kwargs, expected_output_shape=None, requires_gpu=False):
     kwargs['filters'] = kwargs.get('filters', 2)
     kwargs['kernel_size'] = (3, 3)
-<<<<<<< HEAD
-    if test.is_gpu_available():
-      kwargs['fused'] = True
-    if 'data_format' not in kwargs or test.is_gpu_available(cuda_only=True):
-=======
     if not requires_gpu or test.is_gpu_available(cuda_only=True):
->>>>>>> ca046652
       self._run_test(kwargs, expected_output_shape)
       self._run_test_extra_batch_dim(kwargs, expected_output_shape)
 
