--- conflicted
+++ resolved
@@ -29,11 +29,7 @@
 from tensorflow.python.util.tf_export import keras_export
 
 
-<<<<<<< HEAD
-@keras_export(v1=['keras.layers.experimental.preprocessing.TextVectorization'])
-=======
 @keras_export(v1=["keras.layers.experimental.preprocessing.TextVectorization"])
->>>>>>> 4de5de05
 class TextVectorization(text_vectorization.TextVectorization,
                         base_preprocessing_layer_v1.CombinerPreprocessingLayer):
   """Text vectorization layer.
