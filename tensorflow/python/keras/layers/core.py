--- conflicted
+++ resolved
@@ -582,14 +582,8 @@
 
     input_shape = inputs.shape
     if input_shape[1:].is_fully_defined():
-<<<<<<< HEAD
-      flattened_dim = tensor_shape.dimension_value(
-          np.prod(input_shape[1:], dtype=int))
-      outputs = array_ops.reshape(inputs, (-1, flattened_dim))
-=======
       outputs = array_ops.reshape(
           inputs, (-1, tensor_shape.dimension_value(np.prod(input_shape[1:]))))
->>>>>>> 6ff86849
     else:
       outputs = array_ops.reshape(
           inputs, (tensor_shape.dimension_value(inputs.shape[0]) or
