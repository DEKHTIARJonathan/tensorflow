--- conflicted
+++ resolved
@@ -367,8 +367,6 @@
         activation == 'tanh' and recurrent_activation == 'sigmoid' and
         recurrent_dropout == 0 and not unroll and use_bias and
         reset_after and ops.executing_eagerly_outside_functions())
-<<<<<<< HEAD
-=======
 
   def build(self, input_shape):
     super(GRU, self).build(input_shape)
@@ -382,7 +380,6 @@
       # TODO(b/136512020): Make non-resource variables work with the
       # implementation selector.
       self.could_use_cudnn = False
->>>>>>> f2e4407a
 
   def call(self, inputs, mask=None, training=None, initial_state=None):
     # The input should be dense, padded with zeros. If a ragged input is fed
