# Copyright 2018 The TensorFlow Authors. All Rights Reserved.
#
# Licensed under the Apache License, Version 2.0 (the "License");
# you may not use this file except in compliance with the License.
# You may obtain a copy of the License at
#
#     http://www.apache.org/licenses/LICENSE-2.0
#
# Unless required by applicable law or agreed to in writing, software
# distributed under the License is distributed on an "AS IS" BASIS,
# WITHOUT WARRANTIES OR CONDITIONS OF ANY KIND, either express or implied.
# See the License for the specific language governing permissions and
# limitations under the License.
# ==============================================================================

"""Version 2 of class Optimizer."""
# pylint: disable=g-bad-name

from __future__ import absolute_import
from __future__ import division
from __future__ import print_function

import abc
import functools

import six

from tensorflow.python.distribute import distribution_strategy_context as distribute_ctx
from tensorflow.python.distribute import reduce_util as ds_reduce_util
from tensorflow.python.eager import backprop
from tensorflow.python.eager import context
from tensorflow.python.framework import dtypes
from tensorflow.python.framework import ops
from tensorflow.python.framework import tensor_util
from tensorflow.python.keras import backend
from tensorflow.python.keras import initializers
from tensorflow.python.keras.engine import base_layer_utils
from tensorflow.python.keras.optimizer_v2 import learning_rate_schedule
from tensorflow.python.keras.utils import generic_utils
from tensorflow.python.keras.utils import tf_utils
from tensorflow.python.ops import array_ops
from tensorflow.python.ops import clip_ops
from tensorflow.python.ops import gradients
from tensorflow.python.ops import math_ops
from tensorflow.python.ops import resource_variable_ops
from tensorflow.python.ops import variables as tf_variables
from tensorflow.python.platform import tf_logging as logging
from tensorflow.python.saved_model import revived_types
from tensorflow.python.training.tracking import base as trackable
from tensorflow.python.training.tracking import tracking
from tensorflow.python.util import nest
from tensorflow.python.util import tf_inspect
from tensorflow.python.util.tf_export import keras_export


def _deduplicate_indexed_slices(values, indices):
  """Sums `values` associated with any non-unique `indices`.

  Args:
    values: A `Tensor` with rank >= 1.
    indices: A one-dimensional integer `Tensor`, indexing into the first
      dimension of `values` (as in an IndexedSlices object).

  Returns:
    A tuple of (`summed_values`, `unique_indices`) where `unique_indices` is a
    de-duplicated version of `indices` and `summed_values` contains the sum of
    `values` slices associated with each unique index.
  """
  unique_indices, new_index_positions = array_ops.unique(indices)
  summed_values = math_ops.unsorted_segment_sum(
      values, new_index_positions,
      array_ops.shape(unique_indices)[0])
  return (summed_values, unique_indices)


@six.add_metaclass(abc.ABCMeta)
@keras_export("keras.optimizers.Optimizer")
class OptimizerV2(trackable.Trackable):
  """Updated base class for optimizers.

  This class defines the API to add Ops to train a model.  You never use this
  class directly, but instead instantiate one of its subclasses such as
  `tf.keras.optimizers.SGD`, `tf.keras.optimizers.Adam`.

  ### Usage

  ```python
  # Create an optimizer with the desired parameters.
  opt = tf.keras.optimizers.SGD(learning_rate=0.1)
  # `loss` is a callable that takes no argument and returns the value
  # to minimize.
  loss = lambda: 3 * var1 * var1 + 2 * var2 * var2
  # In graph mode, returns op that minimizes the loss by updating the listed
  # variables.
  opt_op = opt.minimize(loss, var_list=[var1, var2])
  opt_op.run()
  # In eager mode, simply call minimize to update the list of variables.
  opt.minimize(loss, var_list=[var1, var2])
  ```

  ### Custom training loop with Keras models

  In Keras models, sometimes variables are created when the model is first
  called, instead of construction time. Examples include 1) sequential models
  without input shape pre-defined, or 2) subclassed models. Pass var_list as
  callable in these cases.

  Example:
  ```python
  opt = tf.keras.optimizers.SGD(learning_rate=0.1)
  model = tf.keras.Sequential()
  model.add(tf.keras.layers.Dense(num_hidden, activation='relu'))
  model.add(tf.keras.layers.Dense(num_classes, activation='sigmoid'))
  loss_fn = lambda: tf.keras.losses.mse(model(input), output)
  var_list_fn = lambda: model.trainable_weights
  for input, output in data:
    opt.minimize(loss_fn, var_list_fn)
  ```

  ### Processing gradients before applying them.

  Calling `minimize()` takes care of both computing the gradients and
  applying them to the variables.  If you want to process the gradients
  before applying them you can instead use the optimizer in three steps:

  1.  Compute the gradients with `tf.GradientTape`.
  2.  Process the gradients as you wish.
  3.  Apply the processed gradients with `apply_gradients()`.

  Example:

  ```python
  # Create an optimizer.
  opt = tf.keras.optimizers.SGD(learning_rate=0.1)

  # Compute the gradients for a list of variables.
  with tf.GradientTape() as tape:
    loss = <call_loss_function>
  vars = <list_of_variables>
  grads = tape.gradient(loss, vars)
  processed_grads = [process_gradient(g) for g in grads]
  grads_and_vars = zip(processed_grads, var_list)

  # grads_and_vars is a list of tuples (gradient, variable).  Do whatever you
  # need to the 'gradient' part, for example cap them, etc.
  capped_grads_and_vars = [(MyCapper(gv[0]), gv[1]) for gv in grads_and_vars]

  # Ask the optimizer to apply the capped gradients.
  opt.apply_gradients(capped_grads_and_vars)
  ```

  ### Use with `tf.distribute.Strategy`.

  This optimizer class is `tf.distribute.Strategy` aware, which means it
  automatically sums gradients across all replicas. To average gradients,
  you divide your loss by the global batch size, which is done
  automatically if you use `tf.keras` built-in training or evaluation loops.
  See the `reduction` argument of your loss which should be set to
  `tf.keras.losses.Reduction.SUM_OVER_BATCH_SIZE` for averaging or
  `tf.keras.losses.Reduction.SUM` for not.

  If you are not using these and you want to average gradients, you should use
  `tf.math.reduce_sum` to add up your per-example losses and then divide by the
  global batch size. Note that when using `tf.distribute.Strategy`, the first
  component of a tensor's shape is the *replica-local* batch size, which is off
  by a factor equal to the number of replicas being used to compute a single
  step. As a result, using `tf.math.reduce_mean` will give the wrong answer,
  resulting in gradients that can be many times too big.

  ### Variable Constraint

  All Keras optimizers respect variable constraints. If constraint function is
  passed to any variable, the constraint will be applied to the variable after
  the gradient has been applied to the variable.
  Important: If gradient is sparse tensor, variable constraint is not supported.

  ### Thread Compatibility

  The entire optimizer is currently thread compatible, not thread-safe. The user
  needs to perform synchronization if necessary.

  ### Slots

  Many optimizer subclasses, such as `Adam` and `Adagrad` allocate and manage
  additional variables associated with the variables to train.  These are called
  <i>Slots</i>.  Slots have names and you can ask the optimizer for the names of
  the slots that it uses.  Once you have a slot name you can ask the optimizer
  for the variable it created to hold the slot value.

  This can be useful if you want to log debug a training algorithm, report stats
  about the slots, etc.

  ### Hyper parameters

  These are arguments passed to the optimizer subclass constructor
  (the `__init__` method), and then passed to `self._set_hyper()`.
  They can be either regular Python values (like 1.0), tensors, or
  callables. If they are callable, the callable will be called during
  `apply_gradients()` to get the value for the hyper parameter.

  Hyper parameters can be overwritten through user code:

  Example:

  ```python
  # Create an optimizer with the desired parameters.
  opt = tf.keras.optimizers.SGD(learning_rate=0.1)
  # `loss` is a callable that takes no argument and returns the value
  # to minimize.
  loss = lambda: 3 * var1 + 2 * var2
  # In eager mode, simply call minimize to update the list of variables.
  opt.minimize(loss, var_list=[var1, var2])
  # update learning rate
  opt.learning_rate = 0.05
  opt.minimize(loss, var_list=[var1, var2])
  ```

  ### Write a customized optimizer.
  If you intend to create your own optimization algorithm, simply inherit from
  this class and override the following methods:

    - resource_apply_dense (update variable given gradient tensor is dense)
    - resource_apply_sparse (update variable given gradient tensor is sparse)
    - create_slots (if your optimizer algorithm requires additional variables)
    - get_config (serialization of the optimizer, include all hyper parameters)
  """

  def __init__(self, name, **kwargs):
    """Create a new Optimizer.

    This must be called by the constructors of subclasses.
    Note that Optimizer instances should not bind to a single graph,
    and so shouldn't keep Tensors as member variables. Generally
    you should be able to use the _set_hyper()/state.get_hyper()
    facility instead.

    This class in stateful and thread-compatible.

    Args:
      name: A non-empty string.  The name to use for accumulators created
        for the optimizer.
      **kwargs: keyword arguments. Allowed to be {`clipnorm`, `clipvalue`, `lr`,
        `decay`}. `clipnorm` is clip gradients by norm; `clipvalue` is clip
        gradients by value, `decay` is included for backward compatibility to
        allow time inverse decay of learning rate. `lr` is included for backward
        compatibility, recommended to use `learning_rate` instead.

    Raises:
      ValueError: If name is malformed.
      RuntimeError: If _create_slots has been overridden instead of
          _create_vars.
    """
    allowed_kwargs = {"clipnorm", "clipvalue", "lr", "decay"}
    for k in kwargs:
      if k not in allowed_kwargs:
        raise TypeError("Unexpected keyword argument "
                        "passed to optimizer: " + str(k))
      # checks that all keyword arguments are non-negative.
      if kwargs[k] < 0:
        raise ValueError("Expected {} >= 0, received: {}".format(k, kwargs[k]))

    self._use_locking = True
    self._init_set_name(name)
<<<<<<< HEAD
    # in graph mode, name_scope performs uniquification, so keep scope_context.
    with backend.name_scope(self._name) as name_scope:
      self._scope_ctx = name_scope
=======
>>>>>>> 0d6fc414
    self._hyper = {}
    # dict: {variable name : {slot name : variable}}
    self._slots = {}
    self._slot_names = []
    self._weights = []
    self._iterations = None

    # For implementing Trackable. Stores information about how to restore
    # slot variables which have not yet been created
    # (trackable._CheckpointPosition objects).
    #  {slot_name :
    #      {_var_key(variable_to_train): [checkpoint_position, ... ], ... },
    #   ... }
    self._deferred_slot_restorations = {}

    decay = kwargs.pop("decay", 0.0)
    if decay < 0.:
      raise ValueError("decay cannot be less than 0: {}".format(decay))
    self._initial_decay = decay
    if "clipnorm" in kwargs:
      self.clipnorm = kwargs.pop("clipnorm")
    if "clipvalue" in kwargs:
      self.clipvalue = kwargs.pop("clipvalue")

    self._hypers_created = False

  def minimize(self, loss, var_list, grad_loss=None, name=None):
    """Minimize `loss` by updating `var_list`.

    This method simply computes gradient using `tf.GradientTape` and calls
    `apply_gradients()`. If you want to process the gradient before applying
    then call `tf.GradientTape` and `apply_gradients()` explicitly instead
    of using this function.

    Args:
      loss: A callable taking no arguments which returns the value to minimize.
      var_list: list or tuple of `Variable` objects to update to minimize
        `loss`, or a callable returning the list or tuple of `Variable` objects.
        Use callable when the variable list would otherwise be incomplete before
        `minimize` since the variables are created at the first time `loss` is
        called.
      grad_loss: Optional. A `Tensor` holding the gradient computed for `loss`.
      name: Optional name for the returned operation.

    Returns:
      An Operation that updates the variables in `var_list`.  If `global_step`
      was not `None`, that operation also increments `global_step`.

    Raises:
      ValueError: If some of the variables are not `Variable` objects.

    """
    grads_and_vars = self._compute_gradients(
        loss, var_list=var_list, grad_loss=grad_loss)

    return self.apply_gradients(grads_and_vars, name=name)

  def _compute_gradients(self, loss, var_list, grad_loss=None):
    """Compute gradients of `loss` for the variables in `var_list`.

    This is the first part of `minimize()`.  It returns a list
    of (gradient, variable) pairs where "gradient" is the gradient
    for "variable".  Note that "gradient" can be a `Tensor`, an
    `IndexedSlices`, or `None` if there is no gradient for the
    given variable.

    Args:
      loss: A callable taking no arguments which returns the value to minimize.
      var_list: list or tuple of `Variable` objects to update to minimize
        `loss`, or a callable returning the list or tuple of `Variable` objects.
        Use callable when the variable list would otherwise be incomplete before
        `minimize` and the variables are created at the first time when `loss`
        is called.
      grad_loss: Optional. A `Tensor` holding the gradient computed for `loss`.

    Returns:
      A list of (gradient, variable) pairs. Variable is always present, but
      gradient can be `None`.

    Raises:
      TypeError: If `var_list` contains anything else than `Variable` objects.
      ValueError: If some arguments are invalid, or var_list is None.
    """
    # TODO(josh11b): Test that we handle weight decay in a reasonable way.
    with backprop.GradientTape() as tape:
      if not callable(var_list):
        tape.watch(var_list)
      loss_value = loss()
    if callable(var_list):
      var_list = var_list()
    var_list = nest.flatten(var_list)
<<<<<<< HEAD
    with backend.name_scope(self._scope_ctx):
=======
    with backend.name_scope(self._name + "/gradients"):
>>>>>>> 0d6fc414
      grads = tape.gradient(loss_value, var_list, grad_loss)

      if hasattr(self, "clipnorm"):
        grads = [clip_ops.clip_by_norm(g, self.clipnorm) for g in grads]
      if hasattr(self, "clipvalue"):
        grads = [
            clip_ops.clip_by_value(g, -self.clipvalue, self.clipvalue)
            for g in grads
        ]

    grads_and_vars = list(zip(grads, var_list))
    self._assert_valid_dtypes([
        v for g, v in grads_and_vars
        if g is not None and v.dtype != dtypes.resource
    ])

    return grads_and_vars

  def get_gradients(self, loss, params):
    """Returns gradients of `loss` with respect to `params`.

    Arguments:
      loss: Loss tensor.
      params: List of variables.

    Returns:
      List of gradient tensors.

    Raises:
      ValueError: In case any gradient cannot be computed (e.g. if gradient
        function not implemented).
    """
    params = nest.flatten(params)
<<<<<<< HEAD
    with backend.get_graph().as_default(), backend.name_scope(self._scope_ctx):
=======
    with backend.get_graph().as_default(), backend.name_scope(self._name +
                                                              "/gradients"):
>>>>>>> 0d6fc414
      grads = gradients.gradients(loss, params)
      for grad, param in zip(grads, params):
        if grad is None:
          raise ValueError("Variable {} has `None` for gradient. "
                           "Please make sure that all of your ops have a "
                           "gradient defined (i.e. are differentiable). "
                           "Common ops without gradient: "
                           "K.argmax, K.round, K.eval.".format(param))
      if hasattr(self, "clipnorm"):
        grads = [clip_ops.clip_by_norm(g, self.clipnorm) for g in grads]
      if hasattr(self, "clipvalue"):
        grads = [
            clip_ops.clip_by_value(g, -self.clipvalue, self.clipvalue)
            for g in grads
        ]
    return grads

  def apply_gradients(self, grads_and_vars, name=None):
    """Apply gradients to variables.

    This is the second part of `minimize()`. It returns an `Operation` that
    applies gradients.

    Args:
      grads_and_vars: List of (gradient, variable) pairs.
      name: Optional name for the returned operation.  Default to the name
        passed to the `Optimizer` constructor.

    Returns:
      An `Operation` that applies the specified gradients. If `global_step`
      was not None, that operation also increments `global_step`.

    Raises:
      TypeError: If `grads_and_vars` is malformed.
      ValueError: If none of the variables have gradients.
    """
    grads_and_vars = _filter_grads(grads_and_vars)
    var_list = [v for (_, v) in grads_and_vars]

<<<<<<< HEAD
    with backend.name_scope(self._scope_ctx):
=======
    with backend.name_scope(self._name):
>>>>>>> 0d6fc414
      # Create iteration if necessary.
      with ops.init_scope():
        _ = self.iterations
        self._create_hypers()
        self._create_slots(var_list)
<<<<<<< HEAD

      self._prepare(var_list)

      return distribute_ctx.get_replica_context().merge_call(
          self._distributed_apply,
=======

      apply_state = self._prepare(var_list)
      return distribute_ctx.get_replica_context().merge_call(
          functools.partial(self._distributed_apply, apply_state=apply_state),
>>>>>>> 0d6fc414
          args=(grads_and_vars,),
          kwargs={"name": name})

  def _distributed_apply(self, distribution, grads_and_vars, name, apply_state):
    """`apply_gradients` using a `DistributionStrategy`."""
    reduced_grads = distribution.extended.batch_reduce_to(
        ds_reduce_util.ReduceOp.SUM, grads_and_vars)
    var_list = [v for _, v in grads_and_vars]
    grads_and_vars = zip(reduced_grads, var_list)

    def apply_grad_to_update_var(var, grad):
      """Apply gradient to variable."""
      if isinstance(var, ops.Tensor):
        raise NotImplementedError("Trying to update a Tensor ", var)

      apply_kwargs = {}
      if isinstance(grad, ops.IndexedSlices):
        if var.constraint is not None:
          raise RuntimeError(
              "Cannot use a constraint function on a sparse variable.")
        if "apply_state" in self._sparse_apply_args:
          apply_kwargs["apply_state"] = apply_state
        return self._resource_apply_sparse_duplicate_indices(
            grad.values, var, grad.indices, **apply_kwargs)

      if "apply_state" in self._dense_apply_args:
        apply_kwargs["apply_state"] = apply_state
      update_op = self._resource_apply_dense(grad, var, **apply_kwargs)
      if var.constraint is not None:
        with ops.control_dependencies([update_op]):
          return var.assign(var.constraint(var))
      else:
        return update_op

    update_ops = []
    with backend.name_scope(name or self._name):
      for grad, var in grads_and_vars:
        scope_name = ("update" if ops.executing_eagerly_outside_functions() else
                      "update_" + var.op.name)
        # Colocate the update with variables to avoid unnecessary communication
        # delays. See b/136304694.
        with backend.name_scope(
            scope_name), distribution.extended.colocate_vars_with(var):
          update_ops.extend(
              distribution.extended.update(
                  var, apply_grad_to_update_var, args=(grad,), group=False))

      any_symbolic = any(isinstance(i, ops.Operation) or
                         tf_utils.is_symbolic_tensor(i) for i in update_ops)
      if not context.executing_eagerly() or any_symbolic:
        # If the current context is graph mode or any of the update ops are
        # symbolic then the step update should be carried out under a graph
        # context. (eager updates execute immediately)
        with ops._get_graph_from_inputs(update_ops).as_default():  # pylint: disable=protected-access
          with ops.control_dependencies(update_ops):
            return self._iterations.assign_add(1).op

      return self._iterations.assign_add(1)

  def get_updates(self, loss, params):
    grads = self.get_gradients(loss, params)
    grads_and_vars = list(zip(grads, params))
    self._assert_valid_dtypes([
        v for g, v in grads_and_vars
        if g is not None and v.dtype != dtypes.resource
    ])
    return [self.apply_gradients(grads_and_vars)]

  def _set_hyper(self, name, value):
    """set hyper `name` to value. value can be callable, tensor, numeric."""
    if isinstance(value, trackable.Trackable):
      self._track_trackable(value, name, overwrite=True)
    if name not in self._hyper:
      self._hyper[name] = value
    else:
      prev_value = self._hyper[name]
      if (callable(prev_value)
          or isinstance(prev_value,
                        (ops.Tensor, int, float,
                         learning_rate_schedule.LearningRateSchedule))
          or isinstance(value, learning_rate_schedule.LearningRateSchedule)):
        self._hyper[name] = value
      else:
        backend.set_value(self._hyper[name], value)

  def _get_hyper(self, name, dtype=None):
    if not self._hypers_created:
      self._create_hypers()
    value = self._hyper[name]
    if isinstance(value, learning_rate_schedule.LearningRateSchedule):
      return value
    if callable(value):
      value = value()
    if dtype:
      return math_ops.cast(value, dtype)
    else:
      return value

  def __getattribute__(self, name):
    """Overridden to support hyperparameter access."""
    try:
      return super(OptimizerV2, self).__getattribute__(name)
    except AttributeError as e:
      # Needed to avoid infinite recursion with __setattr__.
      if name == "_hyper":
        raise e
      # Backwards compatibility with Keras optimizers.
      if name == "lr":
        name = "learning_rate"
      if name in self._hyper:
        return self._get_hyper(name)
      raise e

  def __setattr__(self, name, value):
    """Override setattr to support dynamic hyperparameter setting."""
    # Backwards compatibility with Keras optimizers.
    if name == "lr":
      name = "learning_rate"
    if hasattr(self, "_hyper") and name in self._hyper:
      self._set_hyper(name, value)
    else:
      super(OptimizerV2, self).__setattr__(name, value)

  def get_slot_names(self):
    """A list of names for this optimizer's slots."""
    return self._slot_names

  def add_slot(self, var, slot_name, initializer="zeros"):
    """Add a new slot variable for `var`."""
    if slot_name not in self._slot_names:
      self._slot_names.append(slot_name)
    var_key = _var_key(var)
    slot_dict = self._slots.setdefault(var_key, {})
    weight = slot_dict.get(slot_name, None)
    if weight is None:
      if isinstance(initializer, six.string_types) or callable(initializer):
        initializer = initializers.get(initializer)
        initial_value = functools.partial(
            initializer, shape=var.shape, dtype=var.dtype)
      else:
        initial_value = initializer
      strategy = distribute_ctx.get_strategy()
      with strategy.extended.colocate_vars_with(var):
        weight = tf_variables.Variable(
            name="%s/%s" % (var._shared_name, slot_name),  # pylint: disable=protected-access
            dtype=var.dtype,
            trainable=False,
            initial_value=initial_value)
      backend.track_variable(weight)
      slot_dict[slot_name] = weight
      self._restore_slot_variable(
          slot_name=slot_name, variable=var,
          slot_variable=weight)
      self._weights.append(weight)
    return weight

  def get_slot(self, var, slot_name):
    var_key = _var_key(var)
    slot_dict = self._slots[var_key]
    return slot_dict[slot_name]

  def _prepare(self, var_list):
    keys = set()
    for var in var_list:
      var_devices = (getattr(var, "devices", None) or  # Distributed
                     [var.device])                     # Regular
      var_dtype = var.dtype.base_dtype
      for var_device in var_devices:
        keys.add((var_device, var_dtype))

    apply_state = {}
    for var_device, var_dtype in keys:
      apply_state[(var_device, var_dtype)] = {}
      with ops.device(var_device):
        self._prepare_local(var_device, var_dtype, apply_state)

    return apply_state

  def _prepare_local(self, var_device, var_dtype, apply_state):
    if "learning_rate" in self._hyper:
      lr_t = array_ops.identity(self._decayed_lr(var_dtype))
      apply_state[(var_device, var_dtype)]["lr_t"] = lr_t

  def _fallback_apply_state(self, var_device, var_dtype):
    """Compatibility for subclasses that don't pass apply_state through."""
    apply_state = {(var_device, var_dtype): {}}
    self._prepare_local(var_device, var_dtype, apply_state)
    return apply_state[(var_device, var_dtype)]

  def _create_hypers(self):
    if self._hypers_created:
      return
    # Iterate hyper values deterministically.
    for name, value in sorted(self._hyper.items()):
      if isinstance(
          value, (ops.Tensor, tf_variables.Variable)) or callable(value):
        continue
      else:
        self._hyper[name] = self.add_weight(
            name,
            shape=[],
            trainable=False,
            initializer=value,
            aggregation=tf_variables.VariableAggregation.ONLY_FIRST_REPLICA)
    self._hypers_created = True

  @property
  def iterations(self):
    """Variable. The number of training steps this Optimizer has run."""
    if self._iterations is None:
      self._iterations = self.add_weight(
          "iter",
          shape=[],
          dtype=dtypes.int64,
          trainable=False,
          aggregation=tf_variables.VariableAggregation.ONLY_FIRST_REPLICA)
      self._weights.append(self._iterations)
    return self._iterations

  @iterations.setter
  def iterations(self, variable):
    if self._iterations is not None:
      raise RuntimeError("Cannot set `iterations` to a new Variable after "
                         "the Optimizer weights have been created")
    self._iterations = variable
    self._weights.append(self._iterations)

  def _decayed_lr(self, var_dtype):
    """Get decayed learning rate as a Tensor with dtype=var_dtype."""
    lr_t = self._get_hyper("learning_rate", var_dtype)
    if isinstance(lr_t, learning_rate_schedule.LearningRateSchedule):
      local_step = math_ops.cast(self.iterations, var_dtype)
      lr_t = math_ops.cast(lr_t(local_step), var_dtype)
    if self._initial_decay > 0.:
      local_step = math_ops.cast(self.iterations, var_dtype)
      decay_t = self._get_hyper("decay", var_dtype)
      lr_t = lr_t / (1. + decay_t * local_step)
    return lr_t

  @abc.abstractmethod
  def get_config(self):
    """Returns the config of the optimimizer.

    An optimizer config is a Python dictionary (serializable)
    containing the configuration of an optimizer.
    The same optimizer can be reinstantiated later
    (without any saved state) from this configuration.

    Returns:
        Python dictionary.
    """
    config = {"name": self._name}
    if hasattr(self, "clipnorm"):
      config["clipnorm"] = self.clipnorm
    if hasattr(self, "clipvalue"):
      config["clipvalue"] = self.clipvalue
    return config

  @classmethod
  def from_config(cls, config, custom_objects=None):
    """Creates an optimizer from its config.

    This method is the reverse of `get_config`,
    capable of instantiating the same optimizer from the config
    dictionary.

    Arguments:
        config: A Python dictionary, typically the output of get_config.
        custom_objects: A Python dictionary mapping names to additional Python
          objects used to create this optimizer, such as a function used for a
          hyperparameter.

    Returns:
        An optimizer instance.
    """
    if "lr" in config:
      config["learning_rate"] = config.pop("lr")
    if "learning_rate" in config:
      if isinstance(config["learning_rate"], dict):
        config["learning_rate"] = learning_rate_schedule.deserialize(
            config["learning_rate"], custom_objects=custom_objects)
    return cls(**config)

  def _serialize_hyperparameter(self, hyperparameter_name):
    """Serialize a hyperparameter that can be a float, callable, or Tensor."""
    value = self._hyper[hyperparameter_name]
    if isinstance(value, learning_rate_schedule.LearningRateSchedule):
      return learning_rate_schedule.serialize(value)
    if callable(value):
      return value()
    if tensor_util.is_tensor(value):
      return backend.get_value(value)
    return value

  def variables(self):
    """Returns variables of this Optimizer based on the order created."""
    return self._weights

  @property
  def weights(self):
    """Returns variables of this Optimizer based on the order created."""
    return self._weights

  def get_weights(self):
    params = self.weights
    return backend.batch_get_value(params)

  # TODO(tanzheny): Maybe share this logic with base_layer.
  def set_weights(self, weights):
    params = self.weights
    if len(params) != len(weights):
      raise ValueError(
          "You called `set_weights(weights)` on optimizer " + self._name +
          " with a  weight list of length " + str(len(weights)) +
          ", but the optimizer was expecting " + str(len(params)) +
          " weights. Provided weights: " + str(weights)[:50] + "...")
    if not params:
      return
    weight_value_tuples = []
    param_values = backend.batch_get_value(params)
    for pv, p, w in zip(param_values, params, weights):
      if pv.shape != w.shape:
        raise ValueError("Optimizer weight shape " + str(pv.shape) +
                         " not compatible with "
                         "provided weight shape " + str(w.shape))
      weight_value_tuples.append((p, w))
    backend.batch_set_value(weight_value_tuples)

  def add_weight(self,
                 name,
                 shape,
                 dtype=None,
                 initializer="zeros",
                 trainable=None,
                 synchronization=tf_variables.VariableSynchronization.AUTO,
                 aggregation=tf_variables.VariableAggregation.NONE):

    if dtype is None:
      dtype = dtypes.float32
    if isinstance(initializer, six.string_types) or callable(initializer):
      initializer = initializers.get(initializer)

    if synchronization == tf_variables.VariableSynchronization.ON_READ:
      if trainable:
        raise ValueError(
            "Synchronization value can be set to "
            "VariableSynchronization.ON_READ only for non-trainable variables. "
            "You have specified trainable=True and "
            "synchronization=VariableSynchronization.ON_READ.")
      else:
        # Set trainable to be false when variable is to be synced on read.
        trainable = False
    elif trainable is None:
      trainable = True

    variable = self._add_variable_with_custom_getter(
        name=name,
        shape=shape,
        getter=base_layer_utils.make_variable,
        overwrite=True,
        initializer=initializer,
        dtype=dtype,
        trainable=trainable,
        use_resource=True,
        synchronization=synchronization,
        aggregation=aggregation)
    backend.track_variable(variable)

    return variable

  def _init_set_name(self, name, zero_based=True):
    if not name:
      self._name = backend.unique_object_name(
          generic_utils.to_snake_case(self.__class__.__name__),
          zero_based=zero_based)
    else:
      self._name = name

  def _assert_valid_dtypes(self, tensors):
    """Asserts tensors are all valid types (see `_valid_dtypes`).

    Args:
      tensors: Tensors to check.

    Raises:
      ValueError: If any tensor is not a valid type.
    """
    valid_dtypes = self._valid_dtypes()
    for t in tensors:
      dtype = t.dtype.base_dtype
      if dtype not in valid_dtypes:
        raise ValueError("Invalid type %r for %s, expected: %s." %
                         (dtype, t.name, [v for v in valid_dtypes]))

  def _valid_dtypes(self):
    """Valid types for loss, variables and gradients.

    Subclasses should override to allow other float types.

    Returns:
      Valid types for loss, variables and gradients.
    """
    return set(
        [dtypes.float16, dtypes.bfloat16, dtypes.float32, dtypes.float64])

  def _call_if_callable(self, param):
    """Call the function if param is callable."""
    return param() if callable(param) else param

  def _resource_apply_dense(self, grad, handle, apply_state):
    """Add ops to apply dense gradients to the variable `handle`.

    Args:
      grad: a `Tensor` representing the gradient.
      handle: a `Tensor` of dtype `resource` which points to the variable to be
        updated.
      apply_state: A dict which is used across multiple apply calls.

    Returns:
      An `Operation` which updates the value of the variable.
    """
    raise NotImplementedError()

  def _resource_apply_sparse_duplicate_indices(self, grad, handle, indices,
                                               **kwargs):
    """Add ops to apply sparse gradients to `handle`, with repeated indices.

    Optimizers which override this method must deal with repeated indices. See
    the docstring of `_apply_sparse_duplicate_indices` for details. By default
    the correct behavior, to sum non-unique indices and their associated
    gradients, is enforced by first pre-processing `grad` and `indices` and
    passing them on to `_resource_apply_sparse`. Optimizers which deal correctly
    with duplicate indices may instead override this method to avoid the
    overhead of summing.

    Args:
      grad: a `Tensor` representing the gradient for the affected indices.
      handle: a `Tensor` of dtype `resource` which points to the variable to be
        updated.
      indices: a `Tensor` of integral type representing the indices for which
        the gradient is nonzero. Indices may be repeated.
      **kwargs: May optionally contain `apply_state`

    Returns:
      An `Operation` which updates the value of the variable.
    """
    summed_grad, unique_indices = _deduplicate_indexed_slices(
        values=grad, indices=indices)
    return self._resource_apply_sparse(summed_grad, handle, unique_indices,
                                       **kwargs)

  def _resource_apply_sparse(self, grad, handle, indices, apply_state):
    """Add ops to apply sparse gradients to the variable `handle`.

    Similar to `_apply_sparse`, the `indices` argument to this method has been
    de-duplicated. Optimizers which deal correctly with non-unique indices may
    instead override `_resource_apply_sparse_duplicate_indices` to avoid this
    overhead.

    Args:
      grad: a `Tensor` representing the gradient for the affected indices.
      handle: a `Tensor` of dtype `resource` which points to the variable to be
        updated.
      indices: a `Tensor` of integral type representing the indices for which
        the gradient is nonzero. Indices are unique.
      apply_state: A dict which is used across multiple apply calls.

    Returns:
      An `Operation` which updates the value of the variable.
    """
    raise NotImplementedError()

  def _resource_scatter_add(self, x, i, v):
    with ops.control_dependencies(
        [resource_variable_ops.resource_scatter_add(x.handle, i, v)]):
      return x.value()

  def _resource_scatter_update(self, x, i, v):
    with ops.control_dependencies(
        [resource_variable_ops.resource_scatter_update(x.handle, i, v)]):
      return x.value()

  @property
  @tracking.cached_per_instance
  def _dense_apply_args(self):
    return tf_inspect.getfullargspec(self._resource_apply_dense).args

  @property
  @tracking.cached_per_instance
  def _sparse_apply_args(self):
    return tf_inspect.getfullargspec(self._resource_apply_sparse).args

  # ---------------
  # For implementing the trackable interface
  # ---------------

  def _restore_slot_variable(self, slot_name, variable, slot_variable):
    """Restore a newly created slot variable's value."""
    variable_key = _var_key(variable)
    deferred_restorations = self._deferred_slot_restorations.get(
        slot_name, {}).pop(variable_key, [])
    # Iterate over restores, highest restore UID first to minimize the number
    # of assignments.
    deferred_restorations.sort(key=lambda position: position.restore_uid,
                               reverse=True)
    for checkpoint_position in deferred_restorations:
      checkpoint_position.restore(slot_variable)

  def _create_or_restore_slot_variable(
      self, slot_variable_position, slot_name, variable):
    """Restore a slot variable's value, possibly creating it.

    Called when a variable which has an associated slot variable is created or
    restored. When executing eagerly, we create the slot variable with a
    restoring initializer.

    No new variables are created when graph building. Instead,
    _restore_slot_variable catches these after normal creation and adds restore
    ops to the graph. This method is nonetheless important when graph building
    for the case when a slot variable has already been created but `variable`
    has just been added to a dependency graph (causing us to realize that the
    slot variable needs to be restored).

    Args:
      slot_variable_position: A `trackable._CheckpointPosition` object
        indicating the slot variable `Trackable` object to be restored.
      slot_name: The name of this `Optimizer`'s slot to restore into.
      variable: The variable object this slot is being created for.
    """
    variable_key = _var_key(variable)
    slot_dict = self._slots.get(variable_key, {})
    slot_variable = slot_dict.get(slot_name, None)
    if (slot_variable is None and context.executing_eagerly() and
        slot_variable_position.is_simple_variable()
        # Defer slot variable creation if there is an active variable creator
        # scope. Generally we'd like to eagerly create/restore slot variables
        # when possible, but this may mean that scopes intended to catch
        # `variable` also catch its eagerly created slot variable
        # unintentionally (specifically make_template would add a dependency on
        # a slot variable if not for this case). Deferring is mostly harmless
        # (aside from double initialization), and makes variable creator scopes
        # behave the same way they do when graph building.
        and not ops.get_default_graph()._variable_creator_stack):  # pylint: disable=protected-access
      initializer = trackable.CheckpointInitialValue(
          checkpoint_position=slot_variable_position)
      slot_variable = self.add_slot(
          var=variable,
          initializer=initializer,
          slot_name=slot_name)
      # Slot variables are not owned by any one object (because we don't want to
      # save the slot variable if the optimizer is saved without the non-slot
      # variable, or if the non-slot variable is saved without the optimizer;
      # it's a dependency hypergraph with edges of the form (optimizer, non-slot
      # variable, variable)). So we don't _track_ slot variables anywhere, and
      # instead special-case this dependency and otherwise pretend it's a normal
      # graph.
    if slot_variable is not None:
      # If we've either made this slot variable, or if we've pulled out an
      # existing slot variable, we should restore it.
      slot_variable_position.restore(slot_variable)
    else:
      # We didn't make the slot variable. Defer restoring until it gets created
      # normally. We keep a list rather than the one with the highest restore
      # UID in case slot variables have their own dependencies, in which case
      # those could differ between restores.
      self._deferred_slot_restorations.setdefault(
          slot_name, {}).setdefault(variable_key, []).append(
              slot_variable_position)


def _filter_grads(grads_and_vars):
  """Filter out iterable with grad equal to None."""
  grads_and_vars = tuple(grads_and_vars)
  if not grads_and_vars:
    return grads_and_vars
  filtered = []
  vars_with_empty_grads = []
  for grad, var in grads_and_vars:
    if grad is None:
      vars_with_empty_grads.append(var)
    else:
      filtered.append((grad, var))
  filtered = tuple(filtered)
  if not filtered:
    raise ValueError("No gradients provided for any variable: %s." %
                     ([v.name for _, v in grads_and_vars],))
  if vars_with_empty_grads:
    logging.warning(
        ("Gradients do not exist for variables %s when minimizing the loss."),
        ([v.name for v in vars_with_empty_grads]))
  return filtered


def _var_key(var):
  """Key for representing a primary variable, for looking up slots.

  In graph mode the name is derived from the var shared name.
  In eager mode the name is derived from the var unique id.
  If distribution strategy exists, get the primary variable first.

  Args:
    var: the variable.

  Returns:
    the unique name of the variable.
  """

  # pylint: disable=protected-access
  # Get the distributed variable if it exists.
  if hasattr(var, "_distributed_container"):
    var = var._distributed_container()
  if var._in_graph_mode:
    return var._shared_name
  return var._unique_id


def _get_slot_key_from_var(var, slot_name):
  """Get the slot key for the variable: var_name/slot_name."""

  name = _var_key(var)
  return name + "/" + slot_name


class RestoredOptimizer(OptimizerV2):
  """A non-functional Optimizer implementation for checkpoint compatibility.

  Holds slot variables and hyperparameters when an optimizer is restored from a
  SavedModel. These variables may be referenced in functions along with ops
  created by the original optimizer, but currently we do not support using the
  optimizer object iself (e.g. through `apply_gradients`).
  """
  # TODO(allenl): Make the restored optimizer functional by tracing its apply
  # methods.

  def __init__(self):
    super(RestoredOptimizer, self).__init__("RestoredOptimizer")
    self._hypers_created = True

  def get_config(self):
    # TODO(allenl): Save and restore the Optimizer's config
    raise NotImplementedError(
        "Restoring functional Optimzers from SavedModels is not currently "
        "supported. Please file a feature request if this limitation bothers "
        "you.")

revived_types.register_revived_type(
    "optimizer",
    lambda obj: isinstance(obj, OptimizerV2),
    versions=[revived_types.VersionedTypeRegistration(
        object_factory=lambda proto: RestoredOptimizer(),
        version=1,
        min_producer_version=1,
        min_consumer_version=1,
        setter=RestoredOptimizer._set_hyper  # pylint: disable=protected-access
    )])<|MERGE_RESOLUTION|>--- conflicted
+++ resolved
@@ -261,12 +261,6 @@
 
     self._use_locking = True
     self._init_set_name(name)
-<<<<<<< HEAD
-    # in graph mode, name_scope performs uniquification, so keep scope_context.
-    with backend.name_scope(self._name) as name_scope:
-      self._scope_ctx = name_scope
-=======
->>>>>>> 0d6fc414
     self._hyper = {}
     # dict: {variable name : {slot name : variable}}
     self._slots = {}
@@ -358,11 +352,7 @@
     if callable(var_list):
       var_list = var_list()
     var_list = nest.flatten(var_list)
-<<<<<<< HEAD
-    with backend.name_scope(self._scope_ctx):
-=======
     with backend.name_scope(self._name + "/gradients"):
->>>>>>> 0d6fc414
       grads = tape.gradient(loss_value, var_list, grad_loss)
 
       if hasattr(self, "clipnorm"):
@@ -396,12 +386,8 @@
         function not implemented).
     """
     params = nest.flatten(params)
-<<<<<<< HEAD
-    with backend.get_graph().as_default(), backend.name_scope(self._scope_ctx):
-=======
     with backend.get_graph().as_default(), backend.name_scope(self._name +
                                                               "/gradients"):
->>>>>>> 0d6fc414
       grads = gradients.gradients(loss, params)
       for grad, param in zip(grads, params):
         if grad is None:
@@ -441,28 +427,16 @@
     grads_and_vars = _filter_grads(grads_and_vars)
     var_list = [v for (_, v) in grads_and_vars]
 
-<<<<<<< HEAD
-    with backend.name_scope(self._scope_ctx):
-=======
     with backend.name_scope(self._name):
->>>>>>> 0d6fc414
       # Create iteration if necessary.
       with ops.init_scope():
         _ = self.iterations
         self._create_hypers()
         self._create_slots(var_list)
-<<<<<<< HEAD
-
-      self._prepare(var_list)
-
-      return distribute_ctx.get_replica_context().merge_call(
-          self._distributed_apply,
-=======
 
       apply_state = self._prepare(var_list)
       return distribute_ctx.get_replica_context().merge_call(
           functools.partial(self._distributed_apply, apply_state=apply_state),
->>>>>>> 0d6fc414
           args=(grads_and_vars,),
           kwargs={"name": name})
 
