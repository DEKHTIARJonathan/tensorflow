--- conflicted
+++ resolved
@@ -211,8 +211,6 @@
         "//tensorflow/python:variables",
         "//tensorflow/python/eager:def_function",
         "//tensorflow/python/keras",
-<<<<<<< HEAD
-=======
     ],
     shard_count = 8,
     tags = [
@@ -221,13 +219,7 @@
         "no_rocm",
         "no_windows",
         "notap",
->>>>>>> f2e4407a
-    ],
-    shard_count = 8,
-    tags = [
-        "no_windows",
-    ],
-    xla_enable_strict_auto_jit = True,
+    ],
 )
 
 cuda_py_test(
