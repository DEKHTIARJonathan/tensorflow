# Description:
#   Contains the Keras API (internal TensorFlow version).

load("//tensorflow:tensorflow.bzl", "tf_py_test")

package(
    default_visibility = ["//visibility:public"],
    licenses = ["notice"],  # Apache 2.0
)

exports_files(["LICENSE"])

py_library(
    name = "keras",
    srcs = [
        "__init__.py",
        "estimator/__init__.py",
        "keras_parameterized.py",
        "ops.py",
        "testing_utils.py",
    ],
    srcs_version = "PY2AND3",
    visibility = ["//visibility:public"],
    deps = [
        ":backend",
        ":engine",
        "//tensorflow/python:training",
        "//tensorflow/python/eager:monitoring",
        "//tensorflow/python/keras/applications",
        "//tensorflow/python/keras/datasets",
        "//tensorflow/python/keras/layers",
        "//tensorflow/python/keras/mixed_precision/experimental:mixed_precision_experimental",
        "//tensorflow/python/keras/optimizer_v2",
        "//tensorflow/python/keras/premade",
        "//tensorflow/python/keras/preprocessing",
        "//tensorflow/python/keras/saving",
        "//tensorflow/python/keras/utils",
        "//tensorflow/python/keras/wrappers",
        "//tensorflow/python/saved_model",
    ],
)

py_library(
    name = "backend",
    srcs = ["backend.py"],
    srcs_version = "PY2AND3",
    deps = [
        ":backend_config",
        "//tensorflow/core:protos_all_py",
        "//tensorflow/python:array_ops",
        "//tensorflow/python:check_ops",
        "//tensorflow/python:client",
        "//tensorflow/python:clip_ops",
        "//tensorflow/python:composite_tensor_utils",
        "//tensorflow/python:constant_op",
        "//tensorflow/python:control_flow_ops",
        "//tensorflow/python:control_flow_util",
        "//tensorflow/python:ctc_ops",
        "//tensorflow/python:dtypes",
        "//tensorflow/python:framework",
        "//tensorflow/python:framework_ops",
        "//tensorflow/python:functional_ops",
        "//tensorflow/python:gradients",
        "//tensorflow/python:image_ops",
        "//tensorflow/python:init_ops",
        "//tensorflow/python:init_ops_v2",
        "//tensorflow/python:logging_ops",
        "//tensorflow/python:map_fn",
        "//tensorflow/python:math_ops",
        "//tensorflow/python:metrics",
        "//tensorflow/python:nn",
        "//tensorflow/python:platform",
        "//tensorflow/python:random_ops",
        "//tensorflow/python:session",
        "//tensorflow/python:sparse_ops",
        "//tensorflow/python:sparse_tensor",
        "//tensorflow/python:state_ops",
        "//tensorflow/python:summary",
        "//tensorflow/python:tensor_array_grad",
        "//tensorflow/python:tensor_array_ops",
        "//tensorflow/python:tensor_shape",
        "//tensorflow/python:training_lib",
        "//tensorflow/python:util",
        "//tensorflow/python:variables",
        "//tensorflow/python/distribute:distribute_coordinator",
        "//tensorflow/python/distribute:distribute_lib",
        "//tensorflow/python/distribute:multi_worker_util",
    ],
)

py_library(
    name = "backend_config",
    srcs = ["backend_config.py"],
    srcs_version = "PY2AND3",
)

# TODO(scottzhu): Cleanup this target and point all the user to keras/engine.
py_library(
    name = "engine",
    srcs = [
        ":metrics",
        ":models",
    ],
    srcs_version = "PY2AND3",
    deps = [
        "//tensorflow/python/keras/engine",
    ],
)

py_library(
    name = "activations",
    srcs = [
        "activations.py",
    ],
    srcs_version = "PY2AND3",
    deps = [
        ":backend",
        "//tensorflow/python/keras/utils:engine_utils",
    ],
)

# TODO(scottzhu): Cleanup this target and point all the user to keras/engine.
py_library(
    name = "base_layer",
    srcs = [],
    srcs_version = "PY2AND3",
    deps = [
        "//tensorflow/python/keras/engine:base_layer",
    ],
)

py_library(
    name = "callbacks",
    srcs = [
        "callbacks.py",
    ],
    srcs_version = "PY2AND3",
    deps = [
        ":backend",
        "//tensorflow/python/distribute:distributed_file_utils",
        "//tensorflow/python/keras/distribute:multi_worker_training_state",
        "//tensorflow/python/keras/utils:engine_utils",
        "//tensorflow/python/keras/utils:mode_keys",
        "//tensorflow/python/profiler:profiler_v2",
        "//tensorflow/tools/docs:doc_controls",
    ],
)

py_library(
    name = "callbacks_v1",
    srcs = [
        "callbacks_v1.py",
    ],
    srcs_version = "PY2AND3",
    deps = [
        ":backend",
        "//tensorflow/python/keras/utils:engine_utils",
        "//tensorflow/python/profiler:profiler_v2",
    ],
)

py_library(
    name = "constraints",
    srcs = [
        "constraints.py",
    ],
    srcs_version = "PY2AND3",
    deps = [
        ":backend",
        "//tensorflow/python/keras/utils:engine_utils",
    ],
)

py_library(
    name = "initializers",
    srcs = [
        "initializers.py",
    ],
    srcs_version = "PY2AND3",
    deps = [
        ":backend",
        "//tensorflow/python:init_ops_v2",
        "//tensorflow/python/keras/utils:engine_utils",
    ],
)

py_library(
    name = "losses",
    srcs = [
        "losses.py",
    ],
    srcs_version = "PY2AND3",
    deps = [
        ":backend",
        "//tensorflow/python/keras/utils:engine_utils",
    ],
)

py_library(
    name = "metrics",
    srcs = [
        "metrics.py",
    ],
    srcs_version = "PY2AND3",
    deps = [
        ":backend",
        ":losses",
        "//tensorflow/python:array_ops",
        "//tensorflow/python:check_ops",
        "//tensorflow/python:confusion_matrix",
        "//tensorflow/python:constant_op",
        "//tensorflow/python:control_flow_ops",
        "//tensorflow/python:dtypes",
        "//tensorflow/python:framework_ops",
        "//tensorflow/python:init_ops",
        "//tensorflow/python:math_ops",
        "//tensorflow/python:nn",
        "//tensorflow/python:tensor_shape",
        "//tensorflow/python:util",
        "//tensorflow/python:variables",
        "//tensorflow/python:weights_broadcast_ops",
        "//tensorflow/python/distribute:distribute_lib",
        "//tensorflow/python/eager:context",
        "//tensorflow/python/eager:def_function",
        "//tensorflow/python/keras/distribute",
        "//tensorflow/python/keras/engine:base_layer",
        "//tensorflow/python/keras/engine:base_layer_utils",
        "//tensorflow/python/keras/utils:generic_utils",
        "//tensorflow/python/keras/utils:metrics_utils",
        "//tensorflow/python/keras/utils:tf_utils",
        "//tensorflow/python/ops/losses",
        "//tensorflow/tools/docs:doc_controls",
        "//third_party/py/numpy",
        "@six_archive//:six",
    ],
)

py_library(
    name = "models",
    srcs = [
        "models.py",
    ],
    srcs_version = "PY2AND3",
    deps = [
        ":backend",
        ":metrics",
        ":optimizers",
        "//tensorflow/python:platform",
        "//tensorflow/python:util",
        "//tensorflow/python/keras/engine",
        "//tensorflow/python/keras/engine:base_layer",
        "//tensorflow/python/keras/saving",
        "//tensorflow/python/keras/utils:generic_utils",
        "//tensorflow/python/keras/utils:version_utils",
    ],
)

py_library(
    name = "optimizers",
    srcs = [
        "optimizers.py",
    ],
    srcs_version = "PY2AND3",
    deps = [
        ":backend",
        "//tensorflow/python/keras/optimizer_v2",
        "//tensorflow/python/keras/utils:engine_utils",
    ],
)

py_library(
    name = "regularizers",
    srcs = [
        "regularizers.py",
    ],
    srcs_version = "PY2AND3",
    deps = [
        ":backend",
        "//tensorflow/python/keras/utils:engine_utils",
    ],
)

tf_py_test(
    name = "activations_test",
    size = "small",
    srcs = ["activations_test.py"],
    python_version = "PY3",
    deps = [
        ":keras",
        "//tensorflow/python:client_testlib",
        "//tensorflow/python:nn_ops",
        "//third_party/py/numpy",
        "@absl_py//absl/testing:parameterized",
    ],
)

tf_py_test(
    name = "constraints_test",
    size = "small",
    srcs = ["constraints_test.py"],
    python_version = "PY3",
    deps = [
        ":keras",
        "//tensorflow/python:client_testlib",
        "//third_party/py/numpy",
        "@absl_py//absl/testing:parameterized",
    ],
)

tf_py_test(
    name = "initializers_test",
    size = "small",
    srcs = ["initializers_test.py"],
    python_version = "PY3",
    deps = [
        ":keras",
        "//tensorflow/python:client_testlib",
        "//tensorflow/python:init_ops",
        "//third_party/py/numpy",
        "@absl_py//absl/testing:parameterized",
    ],
)

tf_py_test(
    name = "regularizers_test",
    size = "medium",
    srcs = ["regularizers_test.py"],
    python_version = "PY3",
    deps = [
        ":keras",
        "//tensorflow/python:client_testlib",
        "@absl_py//absl/testing:parameterized",
    ],
)

tf_py_test(
    name = "optimizers_test",
    size = "medium",
    srcs = ["optimizers_test.py"],
    python_version = "PY3",
    shard_count = 8,
    tags = ["notsan"],
    deps = [
        ":keras",
        "//tensorflow/python:client_testlib",
        "//tensorflow/python:training",
        "//third_party/py/numpy",
        "@absl_py//absl/testing:parameterized",
    ],
)

tf_py_test(
    name = "losses_test",
    size = "small",
    srcs = ["losses_test.py"],
    python_version = "PY3",
    deps = [
        ":keras",
        "//tensorflow/python:client_testlib",
        "//third_party/py/numpy",
        "@absl_py//absl/testing:parameterized",
    ],
)

tf_py_test(
    name = "metrics_functional_test",
    size = "small",
    srcs = ["metrics_functional_test.py"],
    python_version = "PY3",
    deps = [
        ":keras",
        "//tensorflow/python:client_testlib",
        "//third_party/py/numpy",
    ],
)

tf_py_test(
    name = "metrics_test",
    size = "medium",
    srcs = ["metrics_test.py"],
    python_version = "PY3",
    shard_count = 4,
    deps = [
        ":keras",
        "//tensorflow/python:client_testlib",
        "//third_party/py/numpy",
        "@absl_py//absl/testing:parameterized",
    ],
)

tf_py_test(
    name = "metrics_confusion_matrix_test",
    size = "medium",
    srcs = ["metrics_confusion_matrix_test.py"],
    python_version = "PY3",
    shard_count = 4,
    deps = [
        ":keras",
        "//tensorflow/python:client_testlib",
        "//third_party/py/numpy",
        "@absl_py//absl/testing:parameterized",
    ],
)

tf_py_test(
    name = "metrics_correctness_test",
    size = "medium",
    srcs = ["metrics_correctness_test.py"],
    python_version = "PY3",
    shard_count = 4,
    deps = [
        ":keras",
        "//tensorflow/python:client_testlib",
        "//third_party/py/numpy",
        "@absl_py//absl/testing:parameterized",
    ],
)

tf_py_test(
    name = "callbacks_test",
    size = "medium",
<<<<<<< HEAD
    srcs = ["temporal_sample_weights_correctness_test.py"],
    additional_deps = [
        ":keras",
        "//third_party/py/numpy",
        "//tensorflow/python:client_testlib",
    ],
    shard_count = 20,
)

tf_py_test(
    name = "applications_test",
    size = "medium",
    srcs = ["applications/applications_test.py"],
    additional_deps = [
        ":keras",
        "@absl_py//absl/testing:parameterized",
        "//tensorflow/python:client_testlib",
    ],
    shard_count = 11,
)

tf_py_test(
    name = "advanced_activations_test",
    size = "medium",
    srcs = ["layers/advanced_activations_test.py"],
    additional_deps = [
        ":keras",
        "@absl_py//absl/testing:parameterized",
        "//tensorflow/python:client_testlib",
    ],
)

tf_py_test(
    name = "tensorflow_op_layer_test",
    size = "medium",
    srcs = ["layers/tensorflow_op_layer_test.py"],
    additional_deps = [
        ":keras",
        ":saving",
        "@absl_py//absl/testing:parameterized",
        "//tensorflow/python:client_testlib",
        "//tensorflow/python/eager:backprop",
        "//tensorflow/python/eager:context",
        "//tensorflow/python/eager:def_function",
    ],
    shard_count = 3,
)

tf_py_test(
    name = "convolutional_recurrent_test",
    size = "medium",
    srcs = ["layers/convolutional_recurrent_test.py"],
    additional_deps = [
        ":keras",
        "@absl_py//absl/testing:parameterized",
        "//third_party/py/numpy",
        "//tensorflow/python:client_testlib",
    ],
    shard_count = 4,
    tags = ["no_rocm"],
)

cuda_py_test(
    name = "convolutional_test",
    size = "medium",
    srcs = ["layers/convolutional_test.py"],
    additional_deps = [
        ":keras",
        "@absl_py//absl/testing:parameterized",
        "//third_party/py/numpy",
        "//tensorflow/python:client_testlib",
    ],
    shard_count = 8,
)

cuda_py_test(
    name = "image_preprocessing_test",
    size = "medium",
    srcs = ["layers/image_preprocessing_test.py"],
    additional_deps = [
        ":keras",
        "@absl_py//absl/testing:parameterized",
        "//third_party/py/numpy",
        "//tensorflow/python:client_testlib",
    ],
    shard_count = 4,
)

cuda_py_test(
    name = "convolutional_transpose_test",
    size = "medium",
    srcs = ["layers/convolutional_transpose_test.py"],
    additional_deps = [
        ":keras",
        "@absl_py//absl/testing:parameterized",
        "//third_party/py/numpy",
        "//tensorflow/python:client_testlib",
    ],
)

cuda_py_test(
    name = "cudnn_recurrent_test",
    size = "medium",
    srcs = ["layers/cudnn_recurrent_test.py"],
    additional_deps = [
        ":keras",
        "@absl_py//absl/testing:parameterized",
        "//third_party/py/numpy",
        "//tensorflow/python:client_testlib",
    ],
    shard_count = 4,
    tags = [
        "no_rocm",
        "no_windows_gpu",
    ],
)

tf_py_test(
    name = "base_preprocessing_layer_test",
    size = "medium",
    srcs = ["engine/base_preprocessing_layer_test.py"],
    additional_deps = [
        ":keras",
        "@absl_py//absl/testing:parameterized",
        "//tensorflow/python:client_testlib",
    ],
    tags = [
        "nomac",  # TODO(mihaimaruseac): b/127695564
    ],
)

tf_py_test(
    name = "pooling_test",
    size = "medium",
    srcs = ["layers/pooling_test.py"],
    additional_deps = [
        ":keras",
        "@absl_py//absl/testing:parameterized",
        "//tensorflow/python:client_testlib",
    ],
    shard_count = 8,
    # TODO(b/127881287): Re-enable.
    tags = [
        "no_windows_gpu",
    ],
)

tf_py_test(
    name = "core_test",
    size = "medium",
    srcs = ["layers/core_test.py"],
    additional_deps = [
        ":keras",
        "@absl_py//absl/testing:parameterized",
        "//third_party/py/numpy",
        "//tensorflow/python:client_testlib",
    ],
    shard_count = 3,
)

tf_py_test(
    name = "subclassed_layers_test",
    size = "medium",
    srcs = ["layers/subclassed_layers_test.py"],
    additional_deps = [
        ":keras",
        "@absl_py//absl/testing:parameterized",
        "//third_party/py/numpy",
        "//tensorflow/python:client_testlib",
    ],
    shard_count = 3,
)

tf_py_test(
    name = "dense_attention_test",
    size = "medium",
    srcs = ["layers/dense_attention_test.py"],
    additional_deps = [
        ":keras",
        "//third_party/py/numpy",
        "@absl_py//absl/testing:parameterized",
        "//tensorflow/python:client_testlib",
    ],
)

cuda_py_test(
    name = "embeddings_test",
    size = "medium",
    srcs = ["layers/embeddings_test.py"],
    additional_deps = [
        ":keras",
        "@absl_py//absl/testing:parameterized",
        "//tensorflow/python:client_testlib",
    ],
)

tf_py_test(
    name = "local_test",
    size = "medium",
    srcs = ["layers/local_test.py"],
    additional_deps = [
        ":keras",
        "@absl_py//absl/testing:parameterized",
        "//third_party/py/numpy",
        "//tensorflow/python:client_testlib",
    ],
    shard_count = 4,
    tags = ["no_windows"],
)

tf_py_test(
    name = "merge_test",
    size = "medium",
    srcs = ["layers/merge_test.py"],
    additional_deps = [
        ":keras",
        "@absl_py//absl/testing:parameterized",
        "//third_party/py/numpy",
        "//tensorflow/python:client_testlib",
    ],
)

tf_py_test(
    name = "noise_test",
    size = "small",
    srcs = ["layers/noise_test.py"],
    additional_deps = [
        ":keras",
        "@absl_py//absl/testing:parameterized",
        "//tensorflow/python:client_testlib",
    ],
)

cuda_py_test(
    name = "normalization_test",
    size = "medium",
    srcs = ["layers/normalization_test.py"],
    additional_deps = [
        ":keras",
        "@absl_py//absl/testing:parameterized",
        "//third_party/py/numpy",
        "//tensorflow/python:client_testlib",
    ],
    shard_count = 4,
    tags = [
        "no_rocm",
        "notsan",
    ],
)

tf_py_test(
    name = "preprocessing_normalization_test",
    size = "small",
    srcs = ["layers/preprocessing/normalization_test.py"],
    additional_deps = [
        ":keras",
        ":preprocessing_test_utils",
        "@absl_py//absl/testing:parameterized",
        "//tensorflow/python:client_testlib",
    ],
    main = "normalization_test.py",
)

tf_py_test(
    name = "preprocessing_text_vectorization_test",
    size = "medium",
    srcs = ["layers/preprocessing/text_vectorization_test.py"],
    additional_deps = [
        ":generic_utils",
        ":keras",
        ":preprocessing_test_utils",
        "//tensorflow/python/ops/ragged:ragged_string_ops",
        "@absl_py//absl/testing:parameterized",
        "//tensorflow/python:client_testlib",
    ],
    main = "text_vectorization_test.py",
)

tf_py_test(
    name = "simplernn_test",
    size = "medium",
    srcs = ["layers/simplernn_test.py"],
    additional_deps = [
        ":keras",
        "@absl_py//absl/testing:parameterized",
        "//third_party/py/numpy",
        "//tensorflow/python:client_testlib",
    ],
    shard_count = 4,
    tags = ["notsan"],
)

tf_py_test(
    name = "gru_test",
    size = "medium",
    srcs = ["layers/gru_test.py"],
    additional_deps = [
        ":keras",
        "@absl_py//absl/testing:parameterized",
        "//third_party/py/numpy",
        "//tensorflow/python:client_testlib",
    ],
    shard_count = 4,
    tags = ["notsan"],  # http://b/62136390
)

tf_py_test(
    name = "lstm_test",
    size = "medium",
    srcs = ["layers/lstm_test.py"],
    additional_deps = [
        ":keras",
        "@absl_py//absl/testing:parameterized",
        "//third_party/py/numpy",
        "//tensorflow/python:client_testlib",
    ],
    shard_count = 4,
    tags = [
        "noasan",  # times out b/63678675
        "notsan",  # http://b/62189182
    ],
)

tf_py_test(
    name = "recurrent_test",
    size = "medium",
    srcs = ["layers/recurrent_test.py"],
    additional_deps = [
        ":keras",
        "@absl_py//absl/testing:parameterized",
        "//third_party/py/numpy",
        "//tensorflow/python:client_testlib",
    ],
    shard_count = 10,
)

cuda_py_test(
    name = "recurrent_v2_test",
    size = "medium",
    srcs = ["layers/recurrent_v2_test.py"],
    additional_deps = [
        ":keras",
        "@absl_py//absl/testing:parameterized",
        "//third_party/py/numpy",
        "//tensorflow/python:client_testlib",
    ],
    shard_count = 2,
)

cuda_py_test(
    name = "separable_convolutional_test",
    size = "medium",
    srcs = ["layers/separable_convolutional_test.py"],
    additional_deps = [
        ":keras",
        "@absl_py//absl/testing:parameterized",
        "//third_party/py/numpy",
        "//tensorflow/python:client_testlib",
    ],
)

cuda_py_test(
    name = "lstm_v2_test",
    size = "medium",
    srcs = ["layers/lstm_v2_test.py"],
    additional_deps = [
        ":keras",
        "@absl_py//absl/testing:parameterized",
        "//third_party/py/numpy",
        "//tensorflow/python:client_testlib",
    ],
    shard_count = 12,
    tags = ["no_rocm"],
)

cuda_py_test(
    name = "gru_v2_test",
    size = "medium",
    srcs = ["layers/gru_v2_test.py"],
    additional_deps = [
        ":keras",
        "@absl_py//absl/testing:parameterized",
        "//third_party/py/numpy",
        "//tensorflow/python:client_testlib",
    ],
    shard_count = 12,
    tags = ["no_rocm"],
)

tf_py_test(
    name = "serialization_test",
    size = "small",
    srcs = ["layers/serialization_test.py"],
    additional_deps = [
        ":keras",
        "@absl_py//absl/testing:parameterized",
        "//tensorflow/python:client_testlib",
    ],
)

tf_py_test(
    name = "kernelized_test",
    size = "small",
    srcs = ["layers/kernelized_test.py"],
    additional_deps = [
        ":backend",
        ":initializers",
        ":keras",
        ":layers",
        "@absl_py//absl/testing:parameterized",
        "//third_party/py/numpy",
        "//tensorflow/python:array_ops",
        "//tensorflow/python:client_testlib",
        "//tensorflow/python:constant_op",
        "//tensorflow/python:dtypes",
        "//tensorflow/python:framework_ops",
        "//tensorflow/python:framework_test_lib",
        "//tensorflow/python:init_ops",
        "//tensorflow/python:math_ops",
        "//tensorflow/python:random_ops",
        "//tensorflow/python:random_seed",
        "//tensorflow/python:tensor_shape",
        "//tensorflow/python/eager:context",
    ],
)

tf_py_test(
    name = "wrappers_test",
    size = "large",
    srcs = ["layers/wrappers_test.py"],
    additional_deps = [
        ":keras",
        "@absl_py//absl/testing:parameterized",
        "//third_party/py/numpy",
        "//tensorflow/python:client_testlib",
        "//tensorflow/python/ops/ragged:ragged_factory_ops",
        "//tensorflow/python/ops/ragged:ragged_concat_ops",
    ],
    shard_count = 6,
    tags = [
        "noasan",  # http://b/78599823
        "notsan",
    ],
)

tf_py_test(
    name = "rnn_cell_wrapper_v2_test",
    size = "medium",
    srcs = ["layers/rnn_cell_wrapper_v2_test.py"],
    additional_deps = [
        ":keras",
        "@absl_py//absl/testing:parameterized",
        "//third_party/py/numpy",
        "//tensorflow/python:client_testlib",
    ],
    shard_count = 4,
    tags = [
        "notsan",
    ],
)

tf_py_test(
    name = "time_distributed_learning_phase_test",
    size = "small",
    srcs = ["layers/time_distributed_learning_phase_test.py"],
    additional_deps = [
        ":keras",
        "//third_party/py/numpy",
        "//tensorflow/python:client_testlib",
    ],
    tags = [
        "noasan",  # http://b/78599823
        "notsan",
    ],
)

tf_py_test(
    name = "scikit_learn_test",
    size = "small",
    srcs = ["wrappers/scikit_learn_test.py"],
    additional_deps = [
        ":keras",
        "@absl_py//absl/testing:parameterized",
        "//third_party/py/numpy",
        "//tensorflow/python:client_testlib",
    ],
    tags = ["notsan"],
)

tf_py_test(
    name = "data_utils_test",
    size = "medium",
    srcs = ["utils/data_utils_test.py"],
    additional_deps = [
        ":keras",
        "@absl_py//absl/testing:parameterized",
        "//third_party/py/numpy",
        "//tensorflow/python:client_testlib",
    ],
    shard_count = 6,
    tags = [
        "noasan",  # times out
        "notsan",
        "optonly",  # times out
    ],
)

tf_py_test(
    name = "generic_utils_test",
    size = "small",
    srcs = ["utils/generic_utils_test.py"],
    additional_deps = [
        ":keras",
        "@absl_py//absl/testing:parameterized",
        "//tensorflow/python:client_testlib",
    ],
)

tf_py_test(
    name = "tf_utils_test",
    size = "small",
    srcs = ["utils/tf_utils_test.py"],
    additional_deps = [
        ":keras",
        "//tensorflow/python:client_testlib",
    ],
)

tf_py_test(
    name = "composite_tensor_support_test",
    size = "medium",
    srcs = ["utils/composite_tensor_support_test.py"],
    additional_deps = [
        ":engine",
        ":layers",
        "//third_party/py/numpy",
        "@absl_py//absl/testing:parameterized",
        "//tensorflow/python/ops/ragged:ragged_tensor",
        "//tensorflow/python:array_ops",
        "//tensorflow/python:client_testlib",
        "//tensorflow/python:dtypes",
        "//tensorflow/python:framework_ops",
        "//tensorflow/python:framework_test_lib",
        "//tensorflow/python:math_ops",
        "//tensorflow/python:sparse_ops",
        "//tensorflow/python:sparse_tensor",
    ],
    shard_count = 8,
    tags = ["no_windows"],  # b/135752236
)

tf_py_test(
    name = "io_utils_test",
    size = "small",
    srcs = ["utils/io_utils_test.py"],
    additional_deps = [
        ":keras",
        "@absl_py//absl/testing:parameterized",
        "//third_party/py/numpy",
        "//tensorflow/python:client_testlib",
    ],
    tags = [
        "no_windows",  # TODO: needs investigation on Windows
        "notsan",
    ],
)

tf_py_test(
    name = "np_utils_test",
    size = "small",
    srcs = ["utils/np_utils_test.py"],
    additional_deps = [
        ":keras",
        "@absl_py//absl/testing:parameterized",
        "//third_party/py/numpy",
        "//tensorflow/python:client_testlib",
    ],
)

tf_py_test(
    name = "kernelized_utils_test",
    size = "small",
    srcs = ["utils/kernelized_utils_test.py"],
    additional_deps = [
        ":layers",
        "@absl_py//absl/testing:parameterized",
        "//tensorflow/python:client_testlib",
        "//tensorflow/python:constant_op",
    ],
)

cuda_py_test(
    name = "multi_gpu_utils_test",
    srcs = ["utils/multi_gpu_utils_test.py"],
    additional_deps = [
        ":keras",
        "@absl_py//absl/testing:parameterized",
        "//third_party/py/numpy",
        "//tensorflow/python:client_testlib",
    ],
    tags = [
        "guitar",
        "multi_gpu",
    ],
    xla_enable_strict_auto_jit = False,  # b/142744009
)

cuda_py_test(
    name = "training_gpu_test",
    size = "small",
    srcs = ["engine/training_gpu_test.py"],
    additional_deps = [
        ":keras",
        "@absl_py//absl/testing:parameterized",
        "//third_party/py/numpy",
        "//tensorflow/python:client_testlib",
    ],
    tags = [
        "nomac",  # TODO(mihaimaruseac): b/127695564
    ],
)

tf_py_test(
    name = "vis_utils_test",
    size = "small",
    srcs = ["utils/vis_utils_test.py"],
    additional_deps = [
        ":keras",
        "@absl_py//absl/testing:parameterized",
        "//third_party/py/numpy",
        "//tensorflow/python:client_testlib",
    ],
)

tf_py_test(
    name = "conv_utils_test",
    size = "small",
    srcs = ["utils/conv_utils_test.py"],
    additional_deps = [
        ":keras",
        "@absl_py//absl/testing:parameterized",
        "//third_party/py/numpy",
        "//tensorflow/python:client_testlib",
    ],
)

tf_py_test(
    name = "image_test",
    size = "medium",
    srcs = ["preprocessing/image_test.py"],
    additional_deps = [
        ":keras",
        "@absl_py//absl/testing:parameterized",
        "//third_party/py/numpy",
        "//tensorflow/python:client_testlib",
    ],
)

tf_py_test(
    name = "sequence_test",
    size = "small",
    srcs = ["preprocessing/sequence_test.py"],
    additional_deps = [
        ":keras",
        "@absl_py//absl/testing:parameterized",
        "//third_party/py/numpy",
        "//tensorflow/python:client_testlib",
    ],
)

tf_py_test(
    name = "text_test",
    size = "small",
    srcs = ["preprocessing/text_test.py"],
    additional_deps = [
        ":keras",
        "@absl_py//absl/testing:parameterized",
        "//third_party/py/numpy",
        "//tensorflow/python:client_testlib",
    ],
)

tf_py_test(
    name = "callbacks_test",
    size = "medium",
    srcs = ["callbacks_test.py"],
    additional_deps = [
        ":keras",
        "@absl_py//absl/testing:parameterized",
        "//third_party/py/numpy",
        "//tensorflow/python:client_testlib",
    ],
    shard_count = 4,
    tags = [
        "no_oss",
        "notsan",
    ],
)

tf_py_test(
    name = "callbacks_v1_test",
    size = "medium",
    srcs = ["callbacks_v1_test.py"],
    additional_deps = [
        ":keras",
        "@absl_py//absl/testing:parameterized",
        "//third_party/py/numpy",
        "//tensorflow/python:client_testlib",
    ],
    tags = ["notsan"],
)

tf_py_test(
    name = "correctness_test",
    size = "medium",
    srcs = ["engine/correctness_test.py"],
    additional_deps = [
        ":keras",
        "@absl_py//absl/testing:parameterized",
        "//third_party/py/numpy",
        "//tensorflow/python:client_testlib",
    ],
    shard_count = 2,
    tags = [
        "nomac",  # TODO(mihaimaruseac): b/127695564
        "notsan",
    ],
)

tf_py_test(
    name = "input_spec_test",
    size = "small",
    srcs = ["engine/input_spec_test.py"],
    additional_deps = [
        ":keras",
        "@absl_py//absl/testing:parameterized",
        "//tensorflow/python:client_testlib",
    ],
    tags = [
        "nomac",  # TODO(mihaimaruseac): b/127695564
    ],
)

tf_py_test(
    name = "training_test",
    size = "medium",
    srcs = ["engine/training_test.py"],
    additional_deps = [
        ":keras",
        "@absl_py//absl/testing:parameterized",
        "//third_party/py/numpy",
        "//tensorflow/python:client_testlib",
    ],
    shard_count = 20,
    tags = [
        "no_rocm",
        "nomac",  # TODO(mihaimaruseac): b/127695564
        "notsan",
    ],
)

tf_py_test(
    name = "training_dataset_test",
    size = "medium",
    srcs = ["engine/training_dataset_test.py"],
    additional_deps = [
        ":keras",
        "@absl_py//absl/testing:parameterized",
        "//third_party/py/numpy",
        "//tensorflow/python:client_testlib",
    ],
    shard_count = 4,
    tags = [
        "nomac",  # TODO(mihaimaruseac): b/127695564
    ],
)

tf_py_test(
    name = "training_arrays_test",
    size = "medium",
    srcs = ["engine/training_arrays_test.py"],
    additional_deps = [
        ":keras",
        ":layers",
        "@absl_py//absl/testing:parameterized",
        "//third_party/py/numpy",
        "@six_archive//:six",
        "//tensorflow/python/data/ops:dataset_ops",
        "//tensorflow/python:client_testlib",
    ],
    tags = [
        "no_rocm",
        "nomac",  # TODO(mihaimaruseac): b/127695564
    ],
)

tf_py_test(
    name = "training_generator_test",
    size = "enormous",
    srcs = ["engine/training_generator_test.py"],
    additional_deps = [
        ":keras",
        "@absl_py//absl/testing:parameterized",
        "//third_party/py/numpy",
        "//tensorflow/python:client_testlib",
    ],
    shard_count = 6,
    tags = [
        "noasan",  # TODO(b/132183295): Re-enable this.
        "nomac",  # TODO(b/140193633): Re-enable this.
        "notsan",
    ],
)

tf_py_test(
    name = "training_integration_test",
    size = "medium",
    srcs = ["engine/training_integration_test.py"],
    additional_deps = [
        ":keras",
        "@absl_py//absl/testing:parameterized",
        "//third_party/py/numpy",
        "//tensorflow/python:client_testlib",
    ],
    shard_count = 30,
    tags = [
        "no_rocm",
        "nomac",  # TODO(mihaimaruseac): b/127695564
    ],
)

tf_py_test(
    name = "feature_columns_integration_test",
    size = "medium",
    srcs = ["engine/feature_columns_integration_test.py"],
    additional_deps = [
        ":keras",
        "@absl_py//absl/testing:parameterized",
        "//third_party/py/numpy",
        "//tensorflow/python:client_testlib",
        "//tensorflow/python/feature_column:feature_column_py",
    ],
=======
    srcs = ["callbacks_test.py"],
    python_version = "PY3",
    shard_count = 4,
>>>>>>> 4de5de05
    tags = [
        "no_oss",
        "notsan",
    ],
    deps = [
        ":keras",
        "//tensorflow/python:client_testlib",
        "//third_party/py/numpy",
        "@absl_py//absl/testing:parameterized",
        "@six_archive//:six",
    ],
)

tf_py_test(
    name = "callbacks_v1_test",
    size = "medium",
    srcs = ["callbacks_v1_test.py"],
    python_version = "PY3",
    tags = ["notsan"],
    deps = [
        ":keras",
        "//tensorflow/python:client_testlib",
        "//third_party/py/numpy",
        "@absl_py//absl/testing:parameterized",
    ],
)

tf_py_test(
    name = "models_test",
    size = "medium",
    srcs = ["models_test.py"],
    python_version = "PY3",
    shard_count = 8,
    tags = [
        "no_rocm",
        "notsan",  # b/67509773
    ],
    deps = [
        ":keras",
        "//tensorflow/python:client_testlib",
        "//tensorflow/python:training",
        "//third_party/py/numpy",
        "@absl_py//absl/testing:parameterized",
    ],
)

tf_py_test(
    name = "backend_test",
    size = "medium",
    srcs = ["backend_test.py"],
    python_version = "PY3",
    shard_count = 4,
    deps = [
        ":keras",
        "//tensorflow/python:client_testlib",
        "//tensorflow/python:util",
        "//third_party/py/numpy",
        "@absl_py//absl/testing:parameterized",
    ],
)

tf_py_test(
    name = "backend_config_test",
    size = "medium",
    srcs = ["backend_config_test.py"],
    python_version = "PY3",
    deps = [
        ":keras",
        "//tensorflow/python:client_testlib",
        "//tensorflow/python:util",
        "//third_party/py/numpy",
    ],
)

tf_py_test(
    name = "keras_parameterized_test",
    size = "small",
    srcs = ["keras_parameterized_test.py"],
    python_version = "PY3",
    tags = ["notsan"],
    deps = [
        ":keras",
        "//tensorflow/python:client_testlib",
        "//third_party/py/numpy",
        "@absl_py//absl/testing:parameterized",
    ],
)<|MERGE_RESOLUTION|>--- conflicted
+++ resolved
@@ -419,858 +419,13 @@
 tf_py_test(
     name = "callbacks_test",
     size = "medium",
-<<<<<<< HEAD
-    srcs = ["temporal_sample_weights_correctness_test.py"],
-    additional_deps = [
-        ":keras",
-        "//third_party/py/numpy",
-        "//tensorflow/python:client_testlib",
-    ],
-    shard_count = 20,
-)
-
-tf_py_test(
-    name = "applications_test",
-    size = "medium",
-    srcs = ["applications/applications_test.py"],
-    additional_deps = [
-        ":keras",
-        "@absl_py//absl/testing:parameterized",
-        "//tensorflow/python:client_testlib",
-    ],
-    shard_count = 11,
-)
-
-tf_py_test(
-    name = "advanced_activations_test",
-    size = "medium",
-    srcs = ["layers/advanced_activations_test.py"],
-    additional_deps = [
-        ":keras",
-        "@absl_py//absl/testing:parameterized",
-        "//tensorflow/python:client_testlib",
-    ],
-)
-
-tf_py_test(
-    name = "tensorflow_op_layer_test",
-    size = "medium",
-    srcs = ["layers/tensorflow_op_layer_test.py"],
-    additional_deps = [
-        ":keras",
-        ":saving",
-        "@absl_py//absl/testing:parameterized",
-        "//tensorflow/python:client_testlib",
-        "//tensorflow/python/eager:backprop",
-        "//tensorflow/python/eager:context",
-        "//tensorflow/python/eager:def_function",
-    ],
-    shard_count = 3,
-)
-
-tf_py_test(
-    name = "convolutional_recurrent_test",
-    size = "medium",
-    srcs = ["layers/convolutional_recurrent_test.py"],
-    additional_deps = [
-        ":keras",
-        "@absl_py//absl/testing:parameterized",
-        "//third_party/py/numpy",
-        "//tensorflow/python:client_testlib",
-    ],
-    shard_count = 4,
-    tags = ["no_rocm"],
-)
-
-cuda_py_test(
-    name = "convolutional_test",
-    size = "medium",
-    srcs = ["layers/convolutional_test.py"],
-    additional_deps = [
-        ":keras",
-        "@absl_py//absl/testing:parameterized",
-        "//third_party/py/numpy",
-        "//tensorflow/python:client_testlib",
-    ],
-    shard_count = 8,
-)
-
-cuda_py_test(
-    name = "image_preprocessing_test",
-    size = "medium",
-    srcs = ["layers/image_preprocessing_test.py"],
-    additional_deps = [
-        ":keras",
-        "@absl_py//absl/testing:parameterized",
-        "//third_party/py/numpy",
-        "//tensorflow/python:client_testlib",
-    ],
-    shard_count = 4,
-)
-
-cuda_py_test(
-    name = "convolutional_transpose_test",
-    size = "medium",
-    srcs = ["layers/convolutional_transpose_test.py"],
-    additional_deps = [
-        ":keras",
-        "@absl_py//absl/testing:parameterized",
-        "//third_party/py/numpy",
-        "//tensorflow/python:client_testlib",
-    ],
-)
-
-cuda_py_test(
-    name = "cudnn_recurrent_test",
-    size = "medium",
-    srcs = ["layers/cudnn_recurrent_test.py"],
-    additional_deps = [
-        ":keras",
-        "@absl_py//absl/testing:parameterized",
-        "//third_party/py/numpy",
-        "//tensorflow/python:client_testlib",
-    ],
-    shard_count = 4,
-    tags = [
-        "no_rocm",
-        "no_windows_gpu",
-    ],
-)
-
-tf_py_test(
-    name = "base_preprocessing_layer_test",
-    size = "medium",
-    srcs = ["engine/base_preprocessing_layer_test.py"],
-    additional_deps = [
-        ":keras",
-        "@absl_py//absl/testing:parameterized",
-        "//tensorflow/python:client_testlib",
-    ],
-    tags = [
-        "nomac",  # TODO(mihaimaruseac): b/127695564
-    ],
-)
-
-tf_py_test(
-    name = "pooling_test",
-    size = "medium",
-    srcs = ["layers/pooling_test.py"],
-    additional_deps = [
-        ":keras",
-        "@absl_py//absl/testing:parameterized",
-        "//tensorflow/python:client_testlib",
-    ],
-    shard_count = 8,
-    # TODO(b/127881287): Re-enable.
-    tags = [
-        "no_windows_gpu",
-    ],
-)
-
-tf_py_test(
-    name = "core_test",
-    size = "medium",
-    srcs = ["layers/core_test.py"],
-    additional_deps = [
-        ":keras",
-        "@absl_py//absl/testing:parameterized",
-        "//third_party/py/numpy",
-        "//tensorflow/python:client_testlib",
-    ],
-    shard_count = 3,
-)
-
-tf_py_test(
-    name = "subclassed_layers_test",
-    size = "medium",
-    srcs = ["layers/subclassed_layers_test.py"],
-    additional_deps = [
-        ":keras",
-        "@absl_py//absl/testing:parameterized",
-        "//third_party/py/numpy",
-        "//tensorflow/python:client_testlib",
-    ],
-    shard_count = 3,
-)
-
-tf_py_test(
-    name = "dense_attention_test",
-    size = "medium",
-    srcs = ["layers/dense_attention_test.py"],
-    additional_deps = [
-        ":keras",
-        "//third_party/py/numpy",
-        "@absl_py//absl/testing:parameterized",
-        "//tensorflow/python:client_testlib",
-    ],
-)
-
-cuda_py_test(
-    name = "embeddings_test",
-    size = "medium",
-    srcs = ["layers/embeddings_test.py"],
-    additional_deps = [
-        ":keras",
-        "@absl_py//absl/testing:parameterized",
-        "//tensorflow/python:client_testlib",
-    ],
-)
-
-tf_py_test(
-    name = "local_test",
-    size = "medium",
-    srcs = ["layers/local_test.py"],
-    additional_deps = [
-        ":keras",
-        "@absl_py//absl/testing:parameterized",
-        "//third_party/py/numpy",
-        "//tensorflow/python:client_testlib",
-    ],
-    shard_count = 4,
-    tags = ["no_windows"],
-)
-
-tf_py_test(
-    name = "merge_test",
-    size = "medium",
-    srcs = ["layers/merge_test.py"],
-    additional_deps = [
-        ":keras",
-        "@absl_py//absl/testing:parameterized",
-        "//third_party/py/numpy",
-        "//tensorflow/python:client_testlib",
-    ],
-)
-
-tf_py_test(
-    name = "noise_test",
-    size = "small",
-    srcs = ["layers/noise_test.py"],
-    additional_deps = [
-        ":keras",
-        "@absl_py//absl/testing:parameterized",
-        "//tensorflow/python:client_testlib",
-    ],
-)
-
-cuda_py_test(
-    name = "normalization_test",
-    size = "medium",
-    srcs = ["layers/normalization_test.py"],
-    additional_deps = [
-        ":keras",
-        "@absl_py//absl/testing:parameterized",
-        "//third_party/py/numpy",
-        "//tensorflow/python:client_testlib",
-    ],
-    shard_count = 4,
-    tags = [
-        "no_rocm",
-        "notsan",
-    ],
-)
-
-tf_py_test(
-    name = "preprocessing_normalization_test",
-    size = "small",
-    srcs = ["layers/preprocessing/normalization_test.py"],
-    additional_deps = [
-        ":keras",
-        ":preprocessing_test_utils",
-        "@absl_py//absl/testing:parameterized",
-        "//tensorflow/python:client_testlib",
-    ],
-    main = "normalization_test.py",
-)
-
-tf_py_test(
-    name = "preprocessing_text_vectorization_test",
-    size = "medium",
-    srcs = ["layers/preprocessing/text_vectorization_test.py"],
-    additional_deps = [
-        ":generic_utils",
-        ":keras",
-        ":preprocessing_test_utils",
-        "//tensorflow/python/ops/ragged:ragged_string_ops",
-        "@absl_py//absl/testing:parameterized",
-        "//tensorflow/python:client_testlib",
-    ],
-    main = "text_vectorization_test.py",
-)
-
-tf_py_test(
-    name = "simplernn_test",
-    size = "medium",
-    srcs = ["layers/simplernn_test.py"],
-    additional_deps = [
-        ":keras",
-        "@absl_py//absl/testing:parameterized",
-        "//third_party/py/numpy",
-        "//tensorflow/python:client_testlib",
-    ],
-    shard_count = 4,
-    tags = ["notsan"],
-)
-
-tf_py_test(
-    name = "gru_test",
-    size = "medium",
-    srcs = ["layers/gru_test.py"],
-    additional_deps = [
-        ":keras",
-        "@absl_py//absl/testing:parameterized",
-        "//third_party/py/numpy",
-        "//tensorflow/python:client_testlib",
-    ],
-    shard_count = 4,
-    tags = ["notsan"],  # http://b/62136390
-)
-
-tf_py_test(
-    name = "lstm_test",
-    size = "medium",
-    srcs = ["layers/lstm_test.py"],
-    additional_deps = [
-        ":keras",
-        "@absl_py//absl/testing:parameterized",
-        "//third_party/py/numpy",
-        "//tensorflow/python:client_testlib",
-    ],
-    shard_count = 4,
-    tags = [
-        "noasan",  # times out b/63678675
-        "notsan",  # http://b/62189182
-    ],
-)
-
-tf_py_test(
-    name = "recurrent_test",
-    size = "medium",
-    srcs = ["layers/recurrent_test.py"],
-    additional_deps = [
-        ":keras",
-        "@absl_py//absl/testing:parameterized",
-        "//third_party/py/numpy",
-        "//tensorflow/python:client_testlib",
-    ],
-    shard_count = 10,
-)
-
-cuda_py_test(
-    name = "recurrent_v2_test",
-    size = "medium",
-    srcs = ["layers/recurrent_v2_test.py"],
-    additional_deps = [
-        ":keras",
-        "@absl_py//absl/testing:parameterized",
-        "//third_party/py/numpy",
-        "//tensorflow/python:client_testlib",
-    ],
-    shard_count = 2,
-)
-
-cuda_py_test(
-    name = "separable_convolutional_test",
-    size = "medium",
-    srcs = ["layers/separable_convolutional_test.py"],
-    additional_deps = [
-        ":keras",
-        "@absl_py//absl/testing:parameterized",
-        "//third_party/py/numpy",
-        "//tensorflow/python:client_testlib",
-    ],
-)
-
-cuda_py_test(
-    name = "lstm_v2_test",
-    size = "medium",
-    srcs = ["layers/lstm_v2_test.py"],
-    additional_deps = [
-        ":keras",
-        "@absl_py//absl/testing:parameterized",
-        "//third_party/py/numpy",
-        "//tensorflow/python:client_testlib",
-    ],
-    shard_count = 12,
-    tags = ["no_rocm"],
-)
-
-cuda_py_test(
-    name = "gru_v2_test",
-    size = "medium",
-    srcs = ["layers/gru_v2_test.py"],
-    additional_deps = [
-        ":keras",
-        "@absl_py//absl/testing:parameterized",
-        "//third_party/py/numpy",
-        "//tensorflow/python:client_testlib",
-    ],
-    shard_count = 12,
-    tags = ["no_rocm"],
-)
-
-tf_py_test(
-    name = "serialization_test",
-    size = "small",
-    srcs = ["layers/serialization_test.py"],
-    additional_deps = [
-        ":keras",
-        "@absl_py//absl/testing:parameterized",
-        "//tensorflow/python:client_testlib",
-    ],
-)
-
-tf_py_test(
-    name = "kernelized_test",
-    size = "small",
-    srcs = ["layers/kernelized_test.py"],
-    additional_deps = [
-        ":backend",
-        ":initializers",
-        ":keras",
-        ":layers",
-        "@absl_py//absl/testing:parameterized",
-        "//third_party/py/numpy",
-        "//tensorflow/python:array_ops",
-        "//tensorflow/python:client_testlib",
-        "//tensorflow/python:constant_op",
-        "//tensorflow/python:dtypes",
-        "//tensorflow/python:framework_ops",
-        "//tensorflow/python:framework_test_lib",
-        "//tensorflow/python:init_ops",
-        "//tensorflow/python:math_ops",
-        "//tensorflow/python:random_ops",
-        "//tensorflow/python:random_seed",
-        "//tensorflow/python:tensor_shape",
-        "//tensorflow/python/eager:context",
-    ],
-)
-
-tf_py_test(
-    name = "wrappers_test",
-    size = "large",
-    srcs = ["layers/wrappers_test.py"],
-    additional_deps = [
-        ":keras",
-        "@absl_py//absl/testing:parameterized",
-        "//third_party/py/numpy",
-        "//tensorflow/python:client_testlib",
-        "//tensorflow/python/ops/ragged:ragged_factory_ops",
-        "//tensorflow/python/ops/ragged:ragged_concat_ops",
-    ],
-    shard_count = 6,
-    tags = [
-        "noasan",  # http://b/78599823
-        "notsan",
-    ],
-)
-
-tf_py_test(
-    name = "rnn_cell_wrapper_v2_test",
-    size = "medium",
-    srcs = ["layers/rnn_cell_wrapper_v2_test.py"],
-    additional_deps = [
-        ":keras",
-        "@absl_py//absl/testing:parameterized",
-        "//third_party/py/numpy",
-        "//tensorflow/python:client_testlib",
-    ],
-    shard_count = 4,
-    tags = [
-        "notsan",
-    ],
-)
-
-tf_py_test(
-    name = "time_distributed_learning_phase_test",
-    size = "small",
-    srcs = ["layers/time_distributed_learning_phase_test.py"],
-    additional_deps = [
-        ":keras",
-        "//third_party/py/numpy",
-        "//tensorflow/python:client_testlib",
-    ],
-    tags = [
-        "noasan",  # http://b/78599823
-        "notsan",
-    ],
-)
-
-tf_py_test(
-    name = "scikit_learn_test",
-    size = "small",
-    srcs = ["wrappers/scikit_learn_test.py"],
-    additional_deps = [
-        ":keras",
-        "@absl_py//absl/testing:parameterized",
-        "//third_party/py/numpy",
-        "//tensorflow/python:client_testlib",
-    ],
-    tags = ["notsan"],
-)
-
-tf_py_test(
-    name = "data_utils_test",
-    size = "medium",
-    srcs = ["utils/data_utils_test.py"],
-    additional_deps = [
-        ":keras",
-        "@absl_py//absl/testing:parameterized",
-        "//third_party/py/numpy",
-        "//tensorflow/python:client_testlib",
-    ],
-    shard_count = 6,
-    tags = [
-        "noasan",  # times out
-        "notsan",
-        "optonly",  # times out
-    ],
-)
-
-tf_py_test(
-    name = "generic_utils_test",
-    size = "small",
-    srcs = ["utils/generic_utils_test.py"],
-    additional_deps = [
-        ":keras",
-        "@absl_py//absl/testing:parameterized",
-        "//tensorflow/python:client_testlib",
-    ],
-)
-
-tf_py_test(
-    name = "tf_utils_test",
-    size = "small",
-    srcs = ["utils/tf_utils_test.py"],
-    additional_deps = [
-        ":keras",
-        "//tensorflow/python:client_testlib",
-    ],
-)
-
-tf_py_test(
-    name = "composite_tensor_support_test",
-    size = "medium",
-    srcs = ["utils/composite_tensor_support_test.py"],
-    additional_deps = [
-        ":engine",
-        ":layers",
-        "//third_party/py/numpy",
-        "@absl_py//absl/testing:parameterized",
-        "//tensorflow/python/ops/ragged:ragged_tensor",
-        "//tensorflow/python:array_ops",
-        "//tensorflow/python:client_testlib",
-        "//tensorflow/python:dtypes",
-        "//tensorflow/python:framework_ops",
-        "//tensorflow/python:framework_test_lib",
-        "//tensorflow/python:math_ops",
-        "//tensorflow/python:sparse_ops",
-        "//tensorflow/python:sparse_tensor",
-    ],
-    shard_count = 8,
-    tags = ["no_windows"],  # b/135752236
-)
-
-tf_py_test(
-    name = "io_utils_test",
-    size = "small",
-    srcs = ["utils/io_utils_test.py"],
-    additional_deps = [
-        ":keras",
-        "@absl_py//absl/testing:parameterized",
-        "//third_party/py/numpy",
-        "//tensorflow/python:client_testlib",
-    ],
-    tags = [
-        "no_windows",  # TODO: needs investigation on Windows
-        "notsan",
-    ],
-)
-
-tf_py_test(
-    name = "np_utils_test",
-    size = "small",
-    srcs = ["utils/np_utils_test.py"],
-    additional_deps = [
-        ":keras",
-        "@absl_py//absl/testing:parameterized",
-        "//third_party/py/numpy",
-        "//tensorflow/python:client_testlib",
-    ],
-)
-
-tf_py_test(
-    name = "kernelized_utils_test",
-    size = "small",
-    srcs = ["utils/kernelized_utils_test.py"],
-    additional_deps = [
-        ":layers",
-        "@absl_py//absl/testing:parameterized",
-        "//tensorflow/python:client_testlib",
-        "//tensorflow/python:constant_op",
-    ],
-)
-
-cuda_py_test(
-    name = "multi_gpu_utils_test",
-    srcs = ["utils/multi_gpu_utils_test.py"],
-    additional_deps = [
-        ":keras",
-        "@absl_py//absl/testing:parameterized",
-        "//third_party/py/numpy",
-        "//tensorflow/python:client_testlib",
-    ],
-    tags = [
-        "guitar",
-        "multi_gpu",
-    ],
-    xla_enable_strict_auto_jit = False,  # b/142744009
-)
-
-cuda_py_test(
-    name = "training_gpu_test",
-    size = "small",
-    srcs = ["engine/training_gpu_test.py"],
-    additional_deps = [
-        ":keras",
-        "@absl_py//absl/testing:parameterized",
-        "//third_party/py/numpy",
-        "//tensorflow/python:client_testlib",
-    ],
-    tags = [
-        "nomac",  # TODO(mihaimaruseac): b/127695564
-    ],
-)
-
-tf_py_test(
-    name = "vis_utils_test",
-    size = "small",
-    srcs = ["utils/vis_utils_test.py"],
-    additional_deps = [
-        ":keras",
-        "@absl_py//absl/testing:parameterized",
-        "//third_party/py/numpy",
-        "//tensorflow/python:client_testlib",
-    ],
-)
-
-tf_py_test(
-    name = "conv_utils_test",
-    size = "small",
-    srcs = ["utils/conv_utils_test.py"],
-    additional_deps = [
-        ":keras",
-        "@absl_py//absl/testing:parameterized",
-        "//third_party/py/numpy",
-        "//tensorflow/python:client_testlib",
-    ],
-)
-
-tf_py_test(
-    name = "image_test",
-    size = "medium",
-    srcs = ["preprocessing/image_test.py"],
-    additional_deps = [
-        ":keras",
-        "@absl_py//absl/testing:parameterized",
-        "//third_party/py/numpy",
-        "//tensorflow/python:client_testlib",
-    ],
-)
-
-tf_py_test(
-    name = "sequence_test",
-    size = "small",
-    srcs = ["preprocessing/sequence_test.py"],
-    additional_deps = [
-        ":keras",
-        "@absl_py//absl/testing:parameterized",
-        "//third_party/py/numpy",
-        "//tensorflow/python:client_testlib",
-    ],
-)
-
-tf_py_test(
-    name = "text_test",
-    size = "small",
-    srcs = ["preprocessing/text_test.py"],
-    additional_deps = [
-        ":keras",
-        "@absl_py//absl/testing:parameterized",
-        "//third_party/py/numpy",
-        "//tensorflow/python:client_testlib",
-    ],
-)
-
-tf_py_test(
-    name = "callbacks_test",
-    size = "medium",
     srcs = ["callbacks_test.py"],
-    additional_deps = [
-        ":keras",
-        "@absl_py//absl/testing:parameterized",
-        "//third_party/py/numpy",
-        "//tensorflow/python:client_testlib",
-    ],
+    python_version = "PY3",
     shard_count = 4,
     tags = [
         "no_oss",
         "notsan",
     ],
-)
-
-tf_py_test(
-    name = "callbacks_v1_test",
-    size = "medium",
-    srcs = ["callbacks_v1_test.py"],
-    additional_deps = [
-        ":keras",
-        "@absl_py//absl/testing:parameterized",
-        "//third_party/py/numpy",
-        "//tensorflow/python:client_testlib",
-    ],
-    tags = ["notsan"],
-)
-
-tf_py_test(
-    name = "correctness_test",
-    size = "medium",
-    srcs = ["engine/correctness_test.py"],
-    additional_deps = [
-        ":keras",
-        "@absl_py//absl/testing:parameterized",
-        "//third_party/py/numpy",
-        "//tensorflow/python:client_testlib",
-    ],
-    shard_count = 2,
-    tags = [
-        "nomac",  # TODO(mihaimaruseac): b/127695564
-        "notsan",
-    ],
-)
-
-tf_py_test(
-    name = "input_spec_test",
-    size = "small",
-    srcs = ["engine/input_spec_test.py"],
-    additional_deps = [
-        ":keras",
-        "@absl_py//absl/testing:parameterized",
-        "//tensorflow/python:client_testlib",
-    ],
-    tags = [
-        "nomac",  # TODO(mihaimaruseac): b/127695564
-    ],
-)
-
-tf_py_test(
-    name = "training_test",
-    size = "medium",
-    srcs = ["engine/training_test.py"],
-    additional_deps = [
-        ":keras",
-        "@absl_py//absl/testing:parameterized",
-        "//third_party/py/numpy",
-        "//tensorflow/python:client_testlib",
-    ],
-    shard_count = 20,
-    tags = [
-        "no_rocm",
-        "nomac",  # TODO(mihaimaruseac): b/127695564
-        "notsan",
-    ],
-)
-
-tf_py_test(
-    name = "training_dataset_test",
-    size = "medium",
-    srcs = ["engine/training_dataset_test.py"],
-    additional_deps = [
-        ":keras",
-        "@absl_py//absl/testing:parameterized",
-        "//third_party/py/numpy",
-        "//tensorflow/python:client_testlib",
-    ],
-    shard_count = 4,
-    tags = [
-        "nomac",  # TODO(mihaimaruseac): b/127695564
-    ],
-)
-
-tf_py_test(
-    name = "training_arrays_test",
-    size = "medium",
-    srcs = ["engine/training_arrays_test.py"],
-    additional_deps = [
-        ":keras",
-        ":layers",
-        "@absl_py//absl/testing:parameterized",
-        "//third_party/py/numpy",
-        "@six_archive//:six",
-        "//tensorflow/python/data/ops:dataset_ops",
-        "//tensorflow/python:client_testlib",
-    ],
-    tags = [
-        "no_rocm",
-        "nomac",  # TODO(mihaimaruseac): b/127695564
-    ],
-)
-
-tf_py_test(
-    name = "training_generator_test",
-    size = "enormous",
-    srcs = ["engine/training_generator_test.py"],
-    additional_deps = [
-        ":keras",
-        "@absl_py//absl/testing:parameterized",
-        "//third_party/py/numpy",
-        "//tensorflow/python:client_testlib",
-    ],
-    shard_count = 6,
-    tags = [
-        "noasan",  # TODO(b/132183295): Re-enable this.
-        "nomac",  # TODO(b/140193633): Re-enable this.
-        "notsan",
-    ],
-)
-
-tf_py_test(
-    name = "training_integration_test",
-    size = "medium",
-    srcs = ["engine/training_integration_test.py"],
-    additional_deps = [
-        ":keras",
-        "@absl_py//absl/testing:parameterized",
-        "//third_party/py/numpy",
-        "//tensorflow/python:client_testlib",
-    ],
-    shard_count = 30,
-    tags = [
-        "no_rocm",
-        "nomac",  # TODO(mihaimaruseac): b/127695564
-    ],
-)
-
-tf_py_test(
-    name = "feature_columns_integration_test",
-    size = "medium",
-    srcs = ["engine/feature_columns_integration_test.py"],
-    additional_deps = [
-        ":keras",
-        "@absl_py//absl/testing:parameterized",
-        "//third_party/py/numpy",
-        "//tensorflow/python:client_testlib",
-        "//tensorflow/python/feature_column:feature_column_py",
-    ],
-=======
-    srcs = ["callbacks_test.py"],
-    python_version = "PY3",
-    shard_count = 4,
->>>>>>> 4de5de05
-    tags = [
-        "no_oss",
-        "notsan",
-    ],
     deps = [
         ":keras",
         "//tensorflow/python:client_testlib",
