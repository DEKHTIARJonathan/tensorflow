--- conflicted
+++ resolved
@@ -377,46 +377,20 @@
     self.addCleanup(shutil.rmtree, temp_dir, ignore_errors=True)
     return os.path.join(temp_dir, dirname)
 
-<<<<<<< HEAD
-  def _assert_same_weights(self, model, loaded_model,
-                           original_optimizer_has_iterations_variable=True):
-    """Checks that the loaded weighs are the same as the original weights.
-=======
   def _assert_same_weights_and_metrics(self, model, loaded_model):
     """Checks that the loaded weights and metrics are the same as the original.
->>>>>>> ca046652
 
     Args:
       model: original model
       loaded_model: loaded model
-<<<<<<< HEAD
-      original_optimizer_has_iterations_variable: If the original optimizer
-        uses an iterations variable. The loaded model will have a v2
-        optimizer, which always contains an iterations variable. So when
-        comparing the weights, the first variable in the loaded optimizer
-        weights may need to be ignored.
     """
     self.assertAllClose(model.weights, loaded_model.weights)
-=======
-    """
-    self.assertAllClose(model.weights, loaded_model.weights)
-
->>>>>>> ca046652
+
     if loaded_model.optimizer:
       if testing_utils.get_save_format() == 'tf':
         # TODO(b/153110928): Keras TF format doesn't restore optimizer weights
         # currently.
         return
-<<<<<<< HEAD
-      if original_optimizer_has_iterations_variable:
-        self.assertAllClose(model.optimizer.weights,
-                            loaded_model.optimizer.weights)
-      else:
-        self.assertAllClose(model.optimizer.weights,
-                            loaded_model.optimizer.weights[1:])
-
-  def test_sequential_model_saving(self):
-=======
       self.assertAllClose(model.optimizer.weights,
                           loaded_model.optimizer.weights)
 
@@ -432,7 +406,6 @@
   @keras_parameterized.run_with_all_model_types
   @keras_parameterized.run_all_keras_modes
   def test_save_and_load(self):
->>>>>>> ca046652
     saved_model_dir = self._save_model_dir()
     save_format = testing_utils.get_save_format()
 
@@ -467,13 +440,8 @@
       out = model.predict(x)
       keras.models.save_model(model, saved_model_dir, save_format=save_format)
 
-<<<<<<< HEAD
-      new_model = keras.models.load_model(saved_model_dir)
-      self._assert_same_weights(model, new_model)
-=======
       loaded_model = keras.models.load_model(saved_model_dir)
       self._assert_same_weights_and_metrics(model, loaded_model)
->>>>>>> ca046652
 
       out2 = loaded_model.predict(x)
       self.assertAllClose(out, out2, atol=1e-05)
@@ -511,8 +479,6 @@
       model.save(saved_model_dir, save_format=save_format)
 
       new_model = keras.models.load_model(saved_model_dir)
-      self._assert_same_weights(
-          model, new_model, original_optimizer_has_iterations_variable=False)
 
       self._assert_same_weights_and_metrics(model, new_model)
 
@@ -536,11 +502,7 @@
       keras.models.save_model(model, saved_model_dir, save_format=save_format)
 
       new_model = keras.models.load_model(saved_model_dir)
-<<<<<<< HEAD
-      self._assert_same_weights(model, new_model)
-=======
       self._assert_same_weights_and_metrics(model, new_model)
->>>>>>> ca046652
 
       out2 = new_model.predict(x)
       self.assertAllClose(out, out2, atol=1e-05)
@@ -574,46 +536,9 @@
           saved_model_dir,
           custom_objects={'CustomOp': CustomOp,
                           'custom_loss': custom_loss})
-<<<<<<< HEAD
-      self._assert_same_weights(model, new_model)
+      self._assert_same_weights_and_metrics(model, new_model)
 
       out2 = new_model.predict(x)
-      self.assertAllClose(out, out2, atol=1e-05)
-
-  def test_functional_model_saving(self):
-    saved_model_dir = self._save_model_dir()
-    save_format = testing_utils.get_save_format()
-    with ops.Graph().as_default(), self.cached_session():
-      inputs = keras.layers.Input(shape=(3,))
-      x = keras.layers.Dense(2)(inputs)
-      output = keras.layers.Dense(3)(x)
-
-      model = keras.models.Model(inputs, output)
-      model.compile(
-          loss=keras.losses.MSE,
-          optimizer=keras.optimizers.RMSprop(lr=0.0001),
-          metrics=[
-              keras.metrics.categorical_accuracy,
-              keras.metrics.CategoricalAccuracy()
-          ],
-          weighted_metrics=[
-              keras.metrics.categorical_accuracy,
-              keras.metrics.CategoricalAccuracy()
-          ])
-      x = np.random.random((1, 3))
-      y = np.random.random((1, 3))
-      model.train_on_batch(x, y)
-
-      out = model.predict(x)
-      keras.models.save_model(model, saved_model_dir, save_format=save_format)
-      model = keras.models.load_model(saved_model_dir)
-
-      out2 = model.predict(x)
-=======
-      self._assert_same_weights_and_metrics(model, new_model)
-
-      out2 = new_model.predict(x)
->>>>>>> ca046652
       self.assertAllClose(out, out2, atol=1e-05)
 
   def test_saving_without_compilation(self):
