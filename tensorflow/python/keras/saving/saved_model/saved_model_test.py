--- conflicted
+++ resolved
@@ -52,10 +52,7 @@
 from tensorflow.python.platform import test
 from tensorflow.python.saved_model import load as tf_load
 from tensorflow.python.saved_model import save as tf_save
-<<<<<<< HEAD
-=======
 from tensorflow.python.util import tf_contextlib
->>>>>>> f2e4407a
 from tensorflow.python.util import tf_inspect
 
 
@@ -528,11 +525,7 @@
     inputs = keras.layers.Input(shape=(3))
     model = keras.models.Model(inputs, LayerWithTensorKwarg()(inputs, t))
 
-<<<<<<< HEAD
-    input_arr = np.random.random((1, 3)).astype(np.float32)
-=======
     input_arr = np.random.random((1, 3))
->>>>>>> f2e4407a
     predictions = model.predict(input_arr)
 
     saved_model_dir = self._save_model_dir()
@@ -560,8 +553,6 @@
         [[0, 0]],
         self.evaluate(loaded(array_ops.constant([[1, 5.]]), training=False)))
 
-<<<<<<< HEAD
-=======
   def testReviveFunctionalModel(self):
 
     class CustomAdd(keras.layers.Add):
@@ -643,7 +634,6 @@
     self.assertAllClose(loaded.predict_on_batch(array_ops.ones((3, 2, 1))),
                         predictions)
 
->>>>>>> f2e4407a
 
 class TestLayerCallTracing(test.TestCase):
 
