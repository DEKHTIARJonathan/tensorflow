# Copyright 2015 The TensorFlow Authors. All Rights Reserved.
#
# Licensed under the Apache License, Version 2.0 (the "License");
# you may not use this file except in compliance with the License.
# You may obtain a copy of the License at
#
#     http://www.apache.org/licenses/LICENSE-2.0
#
# Unless required by applicable law or agreed to in writing, software
# distributed under the License is distributed on an "AS IS" BASIS,
# WITHOUT WARRANTIES OR CONDITIONS OF ANY KIND, either express or implied.
# See the License for the specific language governing permissions and
# limitations under the License.
# ==============================================================================
# pylint: disable=protected-access
# pylint: disable=redefined-outer-name
# pylint: disable=redefined-builtin
"""Keras backend API.
"""
from __future__ import absolute_import
from __future__ import division
from __future__ import print_function

import collections
import itertools
import json
import os
import sys
import threading
import weakref

import numpy as np

from tensorflow.core.protobuf import config_pb2
from tensorflow.python import tf2
from tensorflow.python.client import session as session_module
from tensorflow.python.distribute import distribute_coordinator as dc
from tensorflow.python.distribute import distribute_coordinator_context as dc_context
from tensorflow.python.distribute import distribution_strategy_context
from tensorflow.python.eager import context
from tensorflow.python.eager import function as eager_function
from tensorflow.python.eager import lift_to_graph
from tensorflow.python.framework import composite_tensor
from tensorflow.python.framework import config
from tensorflow.python.framework import constant_op
from tensorflow.python.framework import device as tfdev
from tensorflow.python.framework import dtypes as dtypes_module
from tensorflow.python.framework import func_graph
from tensorflow.python.framework import ops
from tensorflow.python.framework import sparse_tensor
from tensorflow.python.framework import tensor_shape
from tensorflow.python.framework import tensor_util
from tensorflow.python.keras import backend_config
from tensorflow.python.ops import array_ops
from tensorflow.python.ops import clip_ops
from tensorflow.python.ops import control_flow_ops
from tensorflow.python.ops import control_flow_util
from tensorflow.python.ops import ctc_ops as ctc
from tensorflow.python.ops import functional_ops
from tensorflow.python.ops import gradients as gradients_module
from tensorflow.python.ops import image_ops
from tensorflow.python.ops import init_ops
from tensorflow.python.ops import linalg_ops
from tensorflow.python.ops import logging_ops
from tensorflow.python.ops import map_fn as map_fn_lib
from tensorflow.python.ops import math_ops
from tensorflow.python.ops import nn
from tensorflow.python.ops import random_ops
from tensorflow.python.ops import sparse_ops
from tensorflow.python.ops import state_ops
from tensorflow.python.ops import tensor_array_grad  # pylint: disable=unused-import
from tensorflow.python.ops import tensor_array_ops
from tensorflow.python.ops import variables as variables_module
from tensorflow.python.ops.ragged import ragged_concat_ops
from tensorflow.python.ops.ragged import ragged_tensor
from tensorflow.python.platform import tf_logging as logging
from tensorflow.python.training import moving_averages
from tensorflow.python.util import nest
from tensorflow.python.util import object_identity
from tensorflow.python.util import tf_contextlib
from tensorflow.python.util import tf_inspect
from tensorflow.python.util.tf_export import keras_export

py_all = all
py_sum = sum
py_any = any

# INTERNAL UTILS

# The internal graph maintained by Keras and used by the symbolic Keras APIs
# while executing eagerly (such as the functional API for model-building).
_GRAPH = None

# A graph which is used for constructing functions in eager mode.
_CURRENT_SCRATCH_GRAPH = None

# This is a thread local object that will hold the default internal TF session
# used by Keras. It can be set manually via `set_session(sess)`.
_SESSION = threading.local()

# This dictionary holds a mapping {graph: learning_phase}.
# A learning phase is a bool tensor used to run Keras models in
# either train mode (learning_phase == 1) or test mode (learning_phase == 0).
_GRAPH_LEARNING_PHASES = weakref.WeakKeyDictionary()

# This dictionary holds a mapping {graph: set_of_freezable_variables}.
# Each set tracks objects created via `freezable_variable` in the graph.
_FREEZABLE_VARS = weakref.WeakKeyDictionary()

# _DUMMY_EAGER_GRAPH is used as a key in _GRAPH_LEARNING_PHASES.
# We keep a separate reference to it to make sure it does not get removed from
# _GRAPH_LEARNING_PHASES.
_DUMMY_EAGER_GRAPH = threading.local()

# This boolean flag can be set to True to leave variable initialization
# up to the user.
# Change its value via `manual_variable_initialization(value)`.
_MANUAL_VAR_INIT = False

# This list holds the available devices.
# It is populated when `_get_available_gpus()` is called for the first time.
# We assume our devices don't change henceforth.
_LOCAL_DEVICES = None

# This dictionary holds a mapping between a graph and variables to initialize
# in the graph.
_GRAPH_VARIABLES = weakref.WeakKeyDictionary()

# This dictionary holds a mapping between a graph and TF optimizers created in
# the graph.
_GRAPH_TF_OPTIMIZERS = weakref.WeakKeyDictionary()

# The below functions are kept accessible from backend for compatibility.
epsilon = backend_config.epsilon
floatx = backend_config.floatx
image_data_format = backend_config.image_data_format
set_epsilon = backend_config.set_epsilon
set_floatx = backend_config.set_floatx
set_image_data_format = backend_config.set_image_data_format


@keras_export('keras.backend.backend')
def backend():
  """Publicly accessible method for determining the current backend.

  Only exists for API compatibility with multi-backend Keras.

  Returns:
      The string "tensorflow".
  """
  return 'tensorflow'


@keras_export('keras.backend.cast_to_floatx')
def cast_to_floatx(x):
  """Cast a Numpy array to the default Keras float type.

  Arguments:
      x: Numpy array or TensorFlow tensor.

  Returns:
      The same array (Numpy array if `x` was a Numpy array, or TensorFlow tensor
      if `x` was a tensor), cast to its new type.

  Example:
<<<<<<< HEAD
  ```python
      >>> from tensorflow.keras import backend as K
      >>> K.floatx()
      'float32'
      >>> arr = numpy.array([1.0, 2.0], dtype='float64')
      >>> arr.dtype
      dtype('float64')
      >>> new_arr = K.cast_to_floatx(arr)
      >>> new_arr
      array([ 1.,  2.], dtype=float32)
      >>> new_arr.dtype
      dtype('float32')
  ```
=======

  >>> tf.keras.backend.floatx()
  'float32'
  >>> arr = np.array([1.0, 2.0], dtype='float64')
  >>> arr.dtype
  dtype('float64')
  >>> new_arr = cast_to_floatx(arr)
  >>> new_arr
  array([1.,  2.], dtype=float32)
  >>> new_arr.dtype
  dtype('float32')

>>>>>>> f2e4407a
  """
  if isinstance(x, (ops.Tensor,
                    variables_module.Variable,
                    sparse_tensor.SparseTensor)):
    return math_ops.cast(x, dtype=floatx())
  return np.asarray(x, dtype=floatx())


# A global dictionary mapping graph objects to an index of counters used
# for various layer/optimizer names in each graph.
# Allows to give unique autogenerated names to layers, in a graph-specific way.
PER_GRAPH_OBJECT_NAME_UIDS = weakref.WeakKeyDictionary()


@keras_export('keras.backend.get_uid')
def get_uid(prefix=''):
  """Associates a string prefix with an integer counter in a TensorFlow graph.

  Arguments:
    prefix: String prefix to index.

  Returns:
    Unique integer ID.

  Example:

  >>> get_uid('dense')
  1
  >>> get_uid('dense')
  2

  """
  graph = get_graph()
  if graph not in PER_GRAPH_OBJECT_NAME_UIDS:
    PER_GRAPH_OBJECT_NAME_UIDS[graph] = collections.defaultdict(int)
  layer_name_uids = PER_GRAPH_OBJECT_NAME_UIDS[graph]
  layer_name_uids[prefix] += 1
  return layer_name_uids[prefix]


@keras_export('keras.backend.reset_uids')
def reset_uids():
  """Resets graph identifiers.
  """

  PER_GRAPH_OBJECT_NAME_UIDS.clear()


@keras_export('keras.backend.clear_session')
def clear_session():
  """Destroys the current TF graph and creates a new one.

  Useful to avoid clutter from old models / layers.
  """
  global _SESSION
  global _GRAPH_LEARNING_PHASES  # pylint: disable=global-variable-not-assigned
  global _GRAPH_VARIABLES  # pylint: disable=global-variable-not-assigned
  global _GRAPH_TF_OPTIMIZERS  # pylint: disable=global-variable-not-assigned
  global _GRAPH
  global _FREEZABLE_VARS
  _GRAPH = None
  ops.reset_default_graph()
  reset_uids()
  _SESSION.session = None
  graph = get_graph()
  with graph.as_default():
    with name_scope(''):
      phase = array_ops.placeholder_with_default(
          False, shape=(), name='keras_learning_phase')
    _GRAPH_LEARNING_PHASES = {}
    _GRAPH_LEARNING_PHASES[graph] = phase
    _GRAPH_VARIABLES.pop(graph, None)
    _GRAPH_TF_OPTIMIZERS.pop(graph, None)
    _FREEZABLE_VARS.pop(graph, None)


@keras_export('keras.backend.manual_variable_initialization')
def manual_variable_initialization(value):
  """Sets the manual variable initialization flag.

  This boolean flag determines whether
  variables should be initialized
  as they are instantiated (default), or if
  the user should handle the initialization
  (e.g. via `tf.compat.v1.initialize_all_variables()`).

  Arguments:
      value: Python boolean.
  """
  global _MANUAL_VAR_INIT
  _MANUAL_VAR_INIT = value


@keras_export('keras.backend.learning_phase')
def learning_phase():
  """Returns the learning phase flag.

  The learning phase flag is a bool tensor (0 = test, 1 = train)
  to be passed as input to any Keras function
  that uses a different behavior at train time and test time.

  Returns:
      Learning phase (scalar integer tensor or Python integer).
  """
  graph = ops.get_default_graph()
  if graph is _GRAPH:
    # Don't enter an init_scope for the learning phase if eager execution
    # is enabled but we're inside the Keras workspace graph.
    learning_phase = symbolic_learning_phase()
    _mark_func_graph_as_unsaveable(graph, learning_phase)
    return learning_phase
  with ops.init_scope():
    # We always check & set the learning phase inside the init_scope,
    # otherwise the wrong default_graph will be used to look up the learning
    # phase inside of functions & defuns.
    #
    # This is because functions & defuns (both in graph & in eager mode)
    # will always execute non-eagerly using a function-specific default
    # subgraph.
    if context.executing_eagerly():
      if _DUMMY_EAGER_GRAPH not in _GRAPH_LEARNING_PHASES:
        # Fallback to inference mode as default.
        return 0
      return _GRAPH_LEARNING_PHASES[_DUMMY_EAGER_GRAPH]
    learning_phase = symbolic_learning_phase()
    _mark_func_graph_as_unsaveable(graph, learning_phase)
    return learning_phase


def global_learning_phase_is_set():
  return _DUMMY_EAGER_GRAPH in _GRAPH_LEARNING_PHASES


def _mark_func_graph_as_unsaveable(graph, learning_phase):
  """Mark func graph as unsaveable due to use of symbolic keras learning phase.

  Functions that capture the symbolic learning phase cannot be exported to
  SavedModel. Mark the funcgraph as unsaveable, so that an error will be raised
  if it is exported.

  Args:
    graph: Graph or FuncGraph object.
    learning_phase: Learning phase placeholder or int defined in the graph.
  """
  if graph.building_function and is_placeholder(learning_phase):
    graph.mark_as_unsaveable(
        'The keras learning phase placeholder was used inside a function. '
        'Exporting placeholders is not supported when saving out a SavedModel. '
        'Please call `tf.keras.backend.set_learning_phase(0)` in the function '
        'to set the learning phase to a constant value.')


def symbolic_learning_phase():
  graph = get_graph()
  with graph.as_default():
    if graph not in _GRAPH_LEARNING_PHASES:
      with name_scope(''):
        phase = array_ops.placeholder_with_default(
            False, shape=(), name='keras_learning_phase')
      _GRAPH_LEARNING_PHASES[graph] = phase
    return _GRAPH_LEARNING_PHASES[graph]


@keras_export('keras.backend.set_learning_phase')
def set_learning_phase(value):
  """Sets the learning phase to a fixed value.

  Arguments:
      value: Learning phase value, either 0 or 1 (integers).
             0 = test, 1 = train

  Raises:
      ValueError: if `value` is neither `0` nor `1`.
  """
  global _GRAPH_LEARNING_PHASES  # pylint: disable=global-variable-not-assigned
  if value not in {0, 1}:
    raise ValueError('Expected learning phase to be 0 or 1.')
  with ops.init_scope():
    if context.executing_eagerly():
      # In an eager context, the learning phase values applies to both the eager
      # context and the internal Keras graph.
      _GRAPH_LEARNING_PHASES[_DUMMY_EAGER_GRAPH] = value
    _GRAPH_LEARNING_PHASES[get_graph()] = value


@keras_export('keras.backend.learning_phase_scope')
@tf_contextlib.contextmanager
def learning_phase_scope(value):
  """Provides a scope within which the learning phase is equal to `value`.

  The learning phase gets restored to its original value upon exiting the scope.

  Arguments:
     value: Learning phase value, either 0 or 1 (integers).
            0 = test, 1 = train

  Yields:
    None.

  Raises:
     ValueError: if `value` is neither `0` nor `1`.
  """
  global _GRAPH_LEARNING_PHASES  # pylint: disable=global-variable-not-assigned
  if value not in {0, 1}:
    raise ValueError('Expected learning phase to be 0 or 1.')

  with ops.init_scope():
    if context.executing_eagerly():
      previous_eager_value = _GRAPH_LEARNING_PHASES.get(
          _DUMMY_EAGER_GRAPH, None)
    previous_graph_value = _GRAPH_LEARNING_PHASES.get(get_graph(), None)

  try:
    set_learning_phase(value)
    yield
  finally:
    # Restore learning phase to initial value.
    with ops.init_scope():
      if context.executing_eagerly():
        if previous_eager_value is not None:
          _GRAPH_LEARNING_PHASES[_DUMMY_EAGER_GRAPH] = previous_eager_value
        elif _DUMMY_EAGER_GRAPH in _GRAPH_LEARNING_PHASES:
          del _GRAPH_LEARNING_PHASES[_DUMMY_EAGER_GRAPH]

      graph = get_graph()
      if previous_graph_value is not None:
        _GRAPH_LEARNING_PHASES[graph] = previous_graph_value
      elif graph in _GRAPH_LEARNING_PHASES:
        del _GRAPH_LEARNING_PHASES[graph]


@tf_contextlib.contextmanager
def eager_learning_phase_scope(value):
  """Internal scope that sets the learning phase in eager / tf.function only.

  Arguments:
      value: Learning phase value, either 0 or 1 (integers).
             0 = test, 1 = train

  Yields:
    None.

  Raises:
     ValueError: if `value` is neither `0` nor `1`.
  """
  global _GRAPH_LEARNING_PHASES  # pylint: disable=global-variable-not-assigned
  assert value in {0, 1}
  assert ops.executing_eagerly_outside_functions()
  global_learning_phase_was_set = global_learning_phase_is_set()
  if global_learning_phase_was_set:
    previous_value = learning_phase()
  try:
    _GRAPH_LEARNING_PHASES[_DUMMY_EAGER_GRAPH] = value
    yield
  finally:
    # Restore learning phase to initial value or unset.
    if global_learning_phase_was_set:
      _GRAPH_LEARNING_PHASES[_DUMMY_EAGER_GRAPH] = previous_value
    else:
      del _GRAPH_LEARNING_PHASES[_DUMMY_EAGER_GRAPH]


def _current_graph(op_input_list):
  """Return the graph members of `op_input_list`, or the current graph."""
  return ops._get_graph_from_inputs(op_input_list)


def _get_session(op_input_list=()):
  """Returns the session object for the current thread."""
  global _SESSION
  default_session = ops.get_default_session()
  if default_session is not None:
    session = default_session
  else:
    if ops.inside_function():
      raise RuntimeError('Cannot get session inside Tensorflow graph function.')
    # If we don't have a session, or that session does not match the current
    # graph, create and cache a new session.
    if (getattr(_SESSION, 'session', None) is None or
        _SESSION.session.graph is not _current_graph(op_input_list)):
      # If we are creating the Session inside a tf.distribute.Strategy scope,
      # we ask the strategy for the right session options to use.
      if distribution_strategy_context.has_strategy():
        configure_and_create_distributed_session(
            distribution_strategy_context.get_strategy())
      else:
        _SESSION.session = session_module.Session(
            config=get_default_session_config())
    session = _SESSION.session
  return session


@keras_export(v1=['keras.backend.get_session'])
def get_session(op_input_list=()):
  """Returns the TF session to be used by the backend.

  If a default TensorFlow session is available, we will return it.

  Else, we will return the global Keras session assuming it matches
  the current graph.

  If no global Keras session exists at this point:
  we will create a new global session.

  Note that you can manually set the global session
  via `K.set_session(sess)`.

  Arguments:
      op_input_list: An option sequence of tensors or ops, which will be used
        to determine the current graph. Otherwise the default graph will be
        used.

  Returns:
      A TensorFlow session.
  """
  session = _get_session(op_input_list)
  if not _MANUAL_VAR_INIT:
    with session.graph.as_default():
      _initialize_variables(session)
  return session


def get_graph():
  if context.executing_eagerly():
    global _GRAPH
    if _GRAPH is None:
      _GRAPH = func_graph.FuncGraph('keras_graph')
    return _GRAPH
  else:
    return ops.get_default_graph()


@tf_contextlib.contextmanager
def _scratch_graph(graph=None):
  """Retrieve a shared and temporary func graph.

  The eager execution path lifts a subgraph from the keras global graph into
  a scratch graph in order to create a function. DistributionStrategies, in
  turn, constructs multiple functions as well as a final combined function. In
  order for that logic to work correctly, all of the functions need to be
  created on the same scratch FuncGraph.

  Args:
    graph: A graph to be used as the current scratch graph. If not set then
      a scratch graph will either be retrieved or created:

  Yields:
    The current scratch graph.
  """
  global _CURRENT_SCRATCH_GRAPH
  if (_CURRENT_SCRATCH_GRAPH is not None and graph is not None and
      _CURRENT_SCRATCH_GRAPH is not graph):
    raise ValueError('Multiple scratch graphs specified.')

  if _CURRENT_SCRATCH_GRAPH:
    yield _CURRENT_SCRATCH_GRAPH
    return

  graph = graph or func_graph.FuncGraph('keras_scratch_graph')
  try:
    _CURRENT_SCRATCH_GRAPH = graph
    yield graph
  finally:
    _CURRENT_SCRATCH_GRAPH = None


@keras_export(v1=['keras.backend.set_session'])
def set_session(session):
  """Sets the global TensorFlow session.

  Arguments:
      session: A TF Session.
  """
  global _SESSION
  _SESSION.session = session


def get_default_session_config():
  if os.environ.get('OMP_NUM_THREADS'):
    logging.warning(
        'OMP_NUM_THREADS is no longer used by the default Keras config. '
        'To configure the number of threads, use tf.config.threading APIs.')

  config = context.context().config
  config.allow_soft_placement = True

  return config


def get_default_graph_uid_map():
  graph = ops.get_default_graph()
  name_uid_map = PER_GRAPH_OBJECT_NAME_UIDS.get(graph, None)
  if name_uid_map is None:
    name_uid_map = collections.defaultdict(int)
    PER_GRAPH_OBJECT_NAME_UIDS[graph] = name_uid_map
  return name_uid_map


# DEVICE MANIPULATION


class _TfDeviceCaptureOp(object):
  """Class for capturing the TF device scope."""

  def __init__(self):
    self.device = None

  def _set_device(self, device):
    """This method captures TF's explicit device scope setting."""
    if tfdev.is_device_spec(device):
      device = device.to_string()
    self.device = device

  def _set_device_from_string(self, device_str):
    self.device = device_str


def _get_current_tf_device():
  """Return explicit device of current context, otherwise returns `None`.

  Returns:
      If the current device scope is explicitly set, it returns a string with
      the device (`CPU` or `GPU`). If the scope is not explicitly set, it will
      return `None`.
  """
  graph = get_graph()
  op = _TfDeviceCaptureOp()
  graph._apply_device_functions(op)
  return tfdev.DeviceSpec.from_string(op.device)


def _is_current_explicit_device(device_type):
  """Check if the current device is explicitly set on the device type specified.

  Arguments:
      device_type: A string containing `GPU` or `CPU` (case-insensitive).

  Returns:
      A boolean indicating if the current device scope is explicitly set on the
      device type.

  Raises:
      ValueError: If the `device_type` string indicates an unsupported device.
  """
  device_type = device_type.upper()
  if device_type not in ['CPU', 'GPU']:
    raise ValueError('`device_type` should be either "CPU" or "GPU".')
  device = _get_current_tf_device()
  return device is not None and device.device_type == device_type.upper()


def _get_available_gpus():
  """Get a list of available gpu devices (formatted as strings).

  Returns:
      A list of available GPU devices.
  """
  if ops.executing_eagerly_outside_functions():
    # Returns names of devices directly.
    return [d.name for d in config.list_logical_devices('GPU')]

  global _LOCAL_DEVICES
  if _LOCAL_DEVICES is None:
    _LOCAL_DEVICES = get_session().list_devices()
  return [x.name for x in _LOCAL_DEVICES if x.device_type == 'GPU']


def _has_nchw_support():
  """Check whether the current scope supports NCHW ops.

  TensorFlow does not support NCHW on CPU. Therefore we check if we are not
  explicitly put on
  CPU, and have GPUs available. In this case there will be soft-placing on the
  GPU device.

  Returns:
      bool: if the current scope device placement would support nchw
  """
  explicitly_on_cpu = _is_current_explicit_device('CPU')
  gpus_available = bool(_get_available_gpus())
  return not explicitly_on_cpu and gpus_available


# VARIABLE MANIPULATION


def _constant_to_tensor(x, dtype):
  """Convert the input `x` to a tensor of type `dtype`.

  This is slightly faster than the _to_tensor function, at the cost of
  handling fewer cases.

  Arguments:
      x: An object to be converted (numpy arrays, floats, ints and lists of
        them).
      dtype: The destination type.

  Returns:
      A tensor.
  """
  return constant_op.constant(x, dtype=dtype)


def _to_tensor(x, dtype):
  """Convert the input `x` to a tensor of type `dtype`.

  Arguments:
      x: An object to be converted (numpy array, list, tensors).
      dtype: The destination type.

  Returns:
      A tensor.
  """
  return ops.convert_to_tensor(x, dtype=dtype)


@keras_export('keras.backend.is_sparse')
def is_sparse(tensor):
  """Returns whether a tensor is a sparse tensor.

  Arguments:
      tensor: A tensor instance.

  Returns:
      A boolean.

  Example:


  >>> a = tf.keras.backend.placeholder((2, 2), sparse=False)
  >>> print(tf.keras.backend.is_sparse(a))
  False
  >>> b = tf.keras.backend.placeholder((2, 2), sparse=True)
  >>> print(tf.keras.backend.is_sparse(b))
  True

  """
  return isinstance(tensor, sparse_tensor.SparseTensor)


@keras_export('keras.backend.to_dense')
def to_dense(tensor):
  """Converts a sparse tensor into a dense tensor and returns it.

  Arguments:
      tensor: A tensor instance (potentially sparse).

  Returns:
      A dense tensor.

  Examples:


  >>> b = tf.keras.backend.placeholder((2, 2), sparse=True)
  >>> print(tf.keras.backend.is_sparse(b))
  True
  >>> c = tf.keras.backend.to_dense(b)
  >>> print(tf.keras.backend.is_sparse(c))
  False

  """
  if is_sparse(tensor):
    return sparse_ops.sparse_tensor_to_dense(tensor)
  else:
    return tensor


@keras_export('keras.backend.name_scope', v1=[])
def name_scope(name):
  """A context manager for use when defining a Python op.

  This context manager pushes a name scope, which will make the name of all
  operations added within it have a prefix.

  For example, to define a new Python op called `my_op`:


  def my_op(a):
    with tf.name_scope("MyOp") as scope:
      a = tf.convert_to_tensor(a, name="a")
      # Define some computation that uses `a`.
      return foo_op(..., name=scope)


  When executed, the Tensor `a` will have the name `MyOp/a`.

  Args:
    name: The prefix to use on all names created within the name scope.

  Returns:
    Name scope context manager.
  """
  return ops.name_scope_v2(name)


@keras_export('keras.backend.variable')
def variable(value, dtype=None, name=None, constraint=None):
  """Instantiates a variable and returns it.

  Arguments:
      value: Numpy array, initial value of the tensor.
      dtype: Tensor type.
      name: Optional name string for the tensor.
      constraint: Optional projection function to be
          applied to the variable after an optimizer update.

  Returns:
      A variable instance (with Keras metadata included).

  Examples:

  >>> val = np.array([[1, 2], [3, 4]])
  >>> kvar = tf.keras.backend.variable(value=val, dtype='float64',
  ...                                  name='example_var')
  >>> tf.keras.backend.dtype(kvar)
  'float64'
  >>> print(kvar)
  <tf.Variable 'example_var:...' shape=(2, 2) dtype=float64, numpy=
    array([[1., 2.],
           [3., 4.]])>

  """
  if dtype is None:
    dtype = floatx()
  if hasattr(value, 'tocoo'):
    sparse_coo = value.tocoo()
    indices = np.concatenate((np.expand_dims(sparse_coo.row, 1), np.expand_dims(
        sparse_coo.col, 1)), 1)
    v = sparse_tensor.SparseTensor(
        indices=indices, values=sparse_coo.data, dense_shape=sparse_coo.shape)
    v._keras_shape = sparse_coo.shape
    return v
  v = variables_module.Variable(
      value,
      dtype=dtypes_module.as_dtype(dtype),
      name=name,
      constraint=constraint)
  if isinstance(value, np.ndarray):
    v._keras_shape = value.shape
  elif hasattr(value, 'shape'):
    v._keras_shape = int_shape(value)
  track_variable(v)
  return v


def track_tf_optimizer(tf_optimizer):
  """Tracks the given TF optimizer for initialization of its variables."""
  if context.executing_eagerly():
    return
  graph = get_graph()
  optimizers = _GRAPH_TF_OPTIMIZERS.setdefault(graph, weakref.WeakSet())
  optimizers.add(tf_optimizer)


def track_variable(v):
  """Tracks the given variable for initialization."""
  if context.executing_eagerly():
    return
  graph = v.graph if hasattr(v, 'graph') else get_graph()
  if graph not in _GRAPH_VARIABLES:
    _GRAPH_VARIABLES[graph] = object_identity.ObjectIdentityWeakSet()
  _GRAPH_VARIABLES[graph].add(v)


def unique_object_name(name,
                       name_uid_map=None,
                       avoid_names=None,
                       namespace='',
                       zero_based=False):
  """Makes a object name (or arbitrary string) unique within a TensorFlow graph.

  Arguments:
    name: String name to make unique.
    name_uid_map: An optional defaultdict(int) to use when creating unique
      names. If None (default), uses a per-Graph dictionary.
    avoid_names: An optional set or dict with names which should not be used. If
      None (default) does not avoid any names.
    namespace: Gets a name which is unique within the (graph, namespace). Layers
      which are not Networks use a blank namespace and so get graph-global
      names.
    zero_based: If True, name sequences start with no suffix (e.g. "dense",
      "dense_1"). If False, naming is one-based ("dense_1", "dense_2").

  Returns:
    Unique string name.

  Example:


  _unique_layer_name('dense')  # dense_1
  _unique_layer_name('dense')  # dense_2

  """
  if name_uid_map is None:
    name_uid_map = get_default_graph_uid_map()
  if avoid_names is None:
    avoid_names = set()
  proposed_name = None
  while proposed_name is None or proposed_name in avoid_names:
    name_key = (namespace, name)
    if zero_based:
      number = name_uid_map[name_key]
      if number:
        proposed_name = name + '_' + str(number)
      else:
        proposed_name = name
      name_uid_map[name_key] += 1
    else:
      name_uid_map[name_key] += 1
      proposed_name = name + '_' + str(name_uid_map[name_key])
  return proposed_name


def _get_variables(graph=None):
  """Returns variables corresponding to the given graph for initialization."""
  assert not context.executing_eagerly()
  variables = _GRAPH_VARIABLES.setdefault(graph, weakref.WeakSet())
  for opt in _GRAPH_TF_OPTIMIZERS.get(graph, set()):
    variables.update(opt.optimizer.variables())
  return variables


def _initialize_variables(session):
  """Utility to initialize uninitialized variables on the fly."""
  variables = _get_variables(get_graph())
  candidate_vars = []
  for v in variables:
    if not getattr(v, '_keras_initialized', False):
      candidate_vars.append(v)
  if candidate_vars:
    # This step is expensive, so we only run it on variables not already
    # marked as initialized.
    is_initialized = session.run(
        [variables_module.is_variable_initialized(v) for v in candidate_vars])
    uninitialized_vars = []
    for flag, v in zip(is_initialized, candidate_vars):
      if not flag:
        uninitialized_vars.append(v)
      v._keras_initialized = True
    if uninitialized_vars:
      session.run(variables_module.variables_initializer(uninitialized_vars))


@keras_export('keras.backend.constant')
def constant(value, dtype=None, shape=None, name=None):
  """Creates a constant tensor.

  Arguments:
      value: A constant value (or list)
      dtype: The type of the elements of the resulting tensor.
      shape: Optional dimensions of resulting tensor.
      name: Optional name for the tensor.

  Returns:
      A Constant Tensor.
  """
  if dtype is None:
    dtype = floatx()

  return constant_op.constant(value, dtype=dtype, shape=shape, name=name)


@keras_export('keras.backend.is_keras_tensor')
def is_keras_tensor(x):
  """Returns whether `x` is a Keras tensor.

  A "Keras tensor" is a tensor that was returned by a Keras layer,
  (`Layer` class) or by `Input`.

  Arguments:
      x: A candidate tensor.

  Returns:
      A boolean: Whether the argument is a Keras tensor.

  Raises:
      ValueError: In case `x` is not a symbolic tensor.

  Examples:

  >>> np_var = np.array([1, 2])
  >>> # A numpy array is not a symbolic tensor.
  >>> tf.keras.backend.is_keras_tensor(np_var)
  Traceback (most recent call last):
  ...
  ValueError: Unexpectedly found an instance of type `<class 'numpy.ndarray'>`.
  Expected a symbolic tensor instance.
  >>> keras_var = tf.keras.backend.variable(np_var)
  >>> # A variable created with the keras backend is not a Keras tensor.
  >>> tf.keras.backend.is_keras_tensor(keras_var)
  False
  >>> keras_placeholder = tf.keras.backend.placeholder(shape=(2, 4, 5))
  >>> # A placeholder is not a Keras tensor.
  >>> tf.keras.backend.is_keras_tensor(keras_placeholder)
  False
  >>> keras_input = tf.keras.layers.Input([10])
  >>> # An Input is a Keras tensor.
  >>> tf.keras.backend.is_keras_tensor(keras_input)
  True
  >>> keras_layer_output = tf.keras.layers.Dense(10)(keras_input)
  >>> # Any Keras layer output is a Keras tensor.
  >>> tf.keras.backend.is_keras_tensor(keras_layer_output)
  True

  """
  if not isinstance(x, (ops.Tensor,
                        variables_module.Variable,
                        sparse_tensor.SparseTensor)):
    raise ValueError('Unexpectedly found an instance of type `' + str(type(x)) +
                     '`. Expected a symbolic tensor instance.')
  return hasattr(x, '_keras_history')


@keras_export('keras.backend.placeholder')
def placeholder(shape=None,
                ndim=None,
                dtype=None,
                sparse=False,
                name=None,
                ragged=False):
  """Instantiates a placeholder tensor and returns it.

  Arguments:
      shape: Shape of the placeholder
          (integer tuple, may include `None` entries).
      ndim: Number of axes of the tensor.
          At least one of {`shape`, `ndim`} must be specified.
          If both are specified, `shape` is used.
      dtype: Placeholder type.
      sparse: Boolean, whether the placeholder should have a sparse type.
      name: Optional name string for the placeholder.
      ragged: Boolean, whether the placeholder should have a ragged type.
          In this case, values of 'None' in the 'shape' argument represent
          ragged dimensions. For more information about RaggedTensors, see this
          [guide](https://www.tensorflow.org/guide/ragged_tensors).

  Raises:
      ValueError: If called with eager execution
      ValueError: If called with sparse = True and ragged = True.

  Returns:
      Tensor instance (with Keras metadata included).

  Examples:


  >>> input_ph = tf.keras.backend.placeholder(shape=(2, 4, 5))
  >>> input_ph
  <tf.Tensor 'Placeholder_...' shape=(2, 4, 5) dtype=float32>

  """
  if sparse and ragged:
    raise ValueError(
        'Cannot set both sparse and ragged to True when creating a placeholder.'
    )

  if dtype is None:
    dtype = floatx()
  if not shape:
    if ndim:
      shape = tuple([None for _ in range(ndim)])
  with get_graph().as_default():
    if sparse:
      x = array_ops.sparse_placeholder(dtype, shape=shape, name=name)
    elif ragged:
      ragged_rank = 0
      for i in range(1, len(shape)):
        if shape[i] is None:
          ragged_rank = i
      type_spec = ragged_tensor.RaggedTensorSpec(
          shape=shape, dtype=dtype, ragged_rank=ragged_rank)
      def tensor_spec_to_placeholder(tensorspec):
        return array_ops.placeholder(tensorspec.dtype, tensorspec.shape)
      x = nest.map_structure(tensor_spec_to_placeholder, type_spec,
                             expand_composites=True)
    else:
      x = array_ops.placeholder(dtype, shape=shape, name=name)
  return x


def is_placeholder(x):
  """Returns whether `x` is a placeholder.

  Arguments:
      x: A candidate placeholder.

  Returns:
      Boolean.
  """
  try:
    if isinstance(x, composite_tensor.CompositeTensor):
      flat_components = nest.flatten(x, expand_composites=True)
      return py_any(is_placeholder(c) for c in flat_components)
    else:
      return x.op.type == 'Placeholder'
  except AttributeError:
    return False


def freezable_variable(value, shape=None, name=None):
  """A tensor-like object whose value can be updated only up until execution.

  After creating the freezable variable, you can update its value by calling
  `var.update_value(new_value)` (similar to a regular variable).
  Unlike an actual variable, the value used during execution is the current
  value at the time the execution function (`backend.function()`) was created.

  This is an internal API, expected to be temporary. It is used to implement a
  mutable `trainable` property for `BatchNormalization` layers, with a frozen
  value after model compilation.

  We don't use a plain variable in this case because we need the value used
  in a specific model to be frozen after `compile` has been called
  (e.g. GAN use case).

  Arguments:
    value: The initial value for the tensor-like object.
    shape: The shape for the tensor-like object (cannot be changed).
    name: The name for the tensor-like object.

  Returns:
    A tensor-like object with a static value that can be updated via
    `x.update_value(new_value)`, up until creating an execution function
    (afterwards the value is fixed).
  """
  graph = get_graph()
  with graph.as_default():
    x = array_ops.placeholder_with_default(
        value, shape=shape, name=name)
    x._initial_value = value
    x._current_value = value

    def update_value(new_value):
      x._current_value = new_value

    def get_value():
      return x._current_value

    x.update_value = update_value
    x.get_value = get_value

    global _FREEZABLE_VARS
    if graph not in _FREEZABLE_VARS:
      _FREEZABLE_VARS[graph] = object_identity.ObjectIdentityWeakSet()
    _FREEZABLE_VARS[graph].add(x)
  return x


@keras_export('keras.backend.shape')
def shape(x):
  """Returns the symbolic shape of a tensor or variable.

  Arguments:
      x: A tensor or variable.

  Returns:
      A symbolic shape (which is itself a tensor).

  Examples:

  >>> val = np.array([[1, 2], [3, 4]])
  >>> kvar = tf.keras.backend.variable(value=val)
  >>> tf.keras.backend.shape(kvar)
  <tf.Tensor: shape=(2,), dtype=int32, numpy=array([2, 2], dtype=int32)>
  >>> input = tf.keras.backend.placeholder(shape=(2, 4, 5))
  >>> tf.keras.backend.shape(input)
  <tf.Tensor 'Shape_...' shape=(3,) dtype=int32>

  """
  return array_ops.shape(x)


@keras_export('keras.backend.int_shape')
def int_shape(x):
  """Returns the shape of tensor or variable as a tuple of int or None entries.

  Arguments:
      x: Tensor or variable.

  Returns:
      A tuple of integers (or None entries).

  Examples:

  >>> input = tf.keras.backend.placeholder(shape=(2, 4, 5))
  >>> tf.keras.backend.int_shape(input)
  (2, 4, 5)
  >>> val = np.array([[1, 2], [3, 4]])
  >>> kvar = tf.keras.backend.variable(value=val)
  >>> tf.keras.backend.int_shape(kvar)
  (2, 2)

  """
  try:
    shape = x.shape
    if not isinstance(shape, tuple):
      shape = tuple(shape.as_list())
    return shape
  except ValueError:
    return None


@keras_export('keras.backend.ndim')
def ndim(x):
  """Returns the number of axes in a tensor, as an integer.

  Arguments:
      x: Tensor or variable.

  Returns:
      Integer (scalar), number of axes.

  Examples:


  >>> input = tf.keras.backend.placeholder(shape=(2, 4, 5))
  >>> val = np.array([[1, 2], [3, 4]])
  >>> kvar = tf.keras.backend.variable(value=val)
  >>> tf.keras.backend.ndim(input)
  3
  >>> tf.keras.backend.ndim(kvar)
  2

  """
  dims = x.shape._dims
  if dims is not None:
    return len(dims)
  return None


@keras_export('keras.backend.dtype')
def dtype(x):
  """Returns the dtype of a Keras tensor or variable, as a string.

  Arguments:
      x: Tensor or variable.

  Returns:
      String, dtype of `x`.

  Examples:

  >>> tf.keras.backend.dtype(tf.keras.backend.placeholder(shape=(2,4,5)))
  'float32'
  >>> tf.keras.backend.dtype(tf.keras.backend.placeholder(shape=(2,4,5),
  ...                                                     dtype='float32'))
  'float32'
  >>> tf.keras.backend.dtype(tf.keras.backend.placeholder(shape=(2,4,5),
  ...                                                     dtype='float64'))
  'float64'
  >>> kvar = tf.keras.backend.variable(np.array([[1, 2], [3, 4]]))
  >>> tf.keras.backend.dtype(kvar)
  'float32'
  >>> kvar = tf.keras.backend.variable(np.array([[1, 2], [3, 4]]),
  ...                                  dtype='float32')
  >>> tf.keras.backend.dtype(kvar)
  'float32'

  """
  return x.dtype.base_dtype.name


@keras_export('keras.backend.eval')
def eval(x):
  """Evaluates the value of a variable.

  Arguments:
      x: A variable.

  Returns:
      A Numpy array.

  Examples:

  >>> kvar = tf.keras.backend.variable(np.array([[1, 2], [3, 4]]),
  ...                                  dtype='float32')
  >>> tf.keras.backend.eval(kvar)
  array([[1.,  2.],
         [3.,  4.]], dtype=float32)

  """
  return get_value(to_dense(x))


@keras_export('keras.backend.zeros')
def zeros(shape, dtype=None, name=None):
  """Instantiates an all-zeros variable and returns it.

  Arguments:
      shape: Tuple or list of integers, shape of returned Keras variable
      dtype: data type of returned Keras variable
      name: name of returned Keras variable

  Returns:
      A variable (including Keras metadata), filled with `0.0`.
      Note that if `shape` was symbolic, we cannot return a variable,
      and will return a dynamically-shaped tensor instead.

  Example:

  >>> kvar = tf.keras.backend.zeros((3,4))
  >>> tf.keras.backend.eval(kvar)
  array([[0.,  0.,  0.,  0.],
         [0.,  0.,  0.,  0.],
         [0.,  0.,  0.,  0.]], dtype=float32)
  >>> A = tf.constant([1,2,3])
  >>> kvar2 = tf.keras.backend.zeros(A.shape) # [0., 0., 0.]
  >>> tf.keras.backend.eval(kvar2)
  array([0., 0., 0.], dtype=float32)
  >>> kvar3 = tf.keras.backend.zeros(A.shape,dtype=tf.int32)
  >>> tf.keras.backend.eval(kvar3)
  array([0, 0, 0], dtype=int32)
  >>> kvar4 = tf.keras.backend.zeros([2,3])
  >>> tf.keras.backend.eval(kvar4)
  array([[0., 0., 0.],
         [0., 0., 0.]], dtype=float32)

  """
  with ops.init_scope():
    if dtype is None:
      dtype = floatx()
    tf_dtype = dtypes_module.as_dtype(dtype)
    v = array_ops.zeros(shape=shape, dtype=tf_dtype, name=name)
    if py_all(v.shape.as_list()):
      return variable(v, dtype=dtype, name=name)
    track_variable(v)
    return v


@keras_export('keras.backend.ones')
def ones(shape, dtype=None, name=None):
  """Instantiates an all-ones variable and returns it.

  Arguments:
      shape: Tuple of integers, shape of returned Keras variable.
      dtype: String, data type of returned Keras variable.
      name: String, name of returned Keras variable.

  Returns:
      A Keras variable, filled with `1.0`.
      Note that if `shape` was symbolic, we cannot return a variable,
      and will return a dynamically-shaped tensor instead.

  Example:


  >>> kvar = tf.keras.backend.ones((3,4))
  >>> tf.keras.backend.eval(kvar)
  array([[1.,  1.,  1.,  1.],
         [1.,  1.,  1.,  1.],
         [1.,  1.,  1.,  1.]], dtype=float32)

  """
  with ops.init_scope():
    if dtype is None:
      dtype = floatx()
    tf_dtype = dtypes_module.as_dtype(dtype)
    v = array_ops.ones(shape=shape, dtype=tf_dtype, name=name)
    if py_all(v.shape.as_list()):
      return variable(v, dtype=dtype, name=name)
    track_variable(v)
    return v


@keras_export('keras.backend.eye')
def eye(size, dtype=None, name=None):
  """Instantiate an identity matrix and returns it.

  Arguments:
      size: Integer, number of rows/columns.
      dtype: String, data type of returned Keras variable.
      name: String, name of returned Keras variable.

  Returns:
      A Keras variable, an identity matrix.

  Example:


  >>> kvar = tf.keras.backend.eye(3)
  >>> tf.keras.backend.eval(kvar)
  array([[1.,  0.,  0.],
         [0.,  1.,  0.],
         [0.,  0.,  1.]], dtype=float32)


  """
  if dtype is None:
    dtype = floatx()
  tf_dtype = dtypes_module.as_dtype(dtype)
  return variable(linalg_ops.eye(size, dtype=tf_dtype), dtype, name)


@keras_export('keras.backend.zeros_like')
def zeros_like(x, dtype=None, name=None):
  """Instantiates an all-zeros variable of the same shape as another tensor.

  Arguments:
      x: Keras variable or Keras tensor.
      dtype: dtype of returned Keras variable.
             `None` uses the dtype of `x`.
      name: name for the variable to create.

  Returns:
      A Keras variable with the shape of `x` filled with zeros.

  Example:


  from tensorflow.keras import backend as K
  kvar = K.variable(np.random.random((2,3)))
  kvar_zeros = K.zeros_like(kvar)
  K.eval(kvar_zeros)
  # array([[ 0.,  0.,  0.], [ 0.,  0.,  0.]], dtype=float32)


  """
  return array_ops.zeros_like(x, dtype=dtype, name=name)


@keras_export('keras.backend.ones_like')
def ones_like(x, dtype=None, name=None):
  """Instantiates an all-ones variable of the same shape as another tensor.

  Arguments:
      x: Keras variable or tensor.
      dtype: String, dtype of returned Keras variable.
           None uses the dtype of x.
      name: String, name for the variable to create.

  Returns:
      A Keras variable with the shape of x filled with ones.

  Example:

  >>> kvar = tf.keras.backend.variable(np.random.random((2,3)))
  >>> kvar_ones = tf.keras.backend.ones_like(kvar)
  >>> tf.keras.backend.eval(kvar_ones)
  array([[1.,  1.,  1.],
         [1.,  1.,  1.]], dtype=float32)

  """
  return array_ops.ones_like(x, dtype=dtype, name=name)


def identity(x, name=None):
  """Returns a tensor with the same content as the input tensor.

  Arguments:
      x: The input tensor.
      name: String, name for the variable to create.

  Returns:
      A tensor of the same shape, type and content.
  """
  return array_ops.identity(x, name=name)


@keras_export('keras.backend.random_uniform_variable')
def random_uniform_variable(shape, low, high, dtype=None, name=None, seed=None):
  """Instantiates a variable with values drawn from a uniform distribution.

  Arguments:
      shape: Tuple of integers, shape of returned Keras variable.
      low: Float, lower boundary of the output interval.
      high: Float, upper boundary of the output interval.
      dtype: String, dtype of returned Keras variable.
      name: String, name of returned Keras variable.
      seed: Integer, random seed.

  Returns:
      A Keras variable, filled with drawn samples.

  Example:

  # TensorFlow example
  >>> kvar = tf.keras.backend.random_uniform_variable((2,3), 0, 1)
  >>> kvar
  <tf.Variable 'Variable:0' shape=(2, 3) dtype=float32, numpy=...,
  dtype=float32)>

  """
  if dtype is None:
    dtype = floatx()
  tf_dtype = dtypes_module.as_dtype(dtype)
  if seed is None:
    # ensure that randomness is conditioned by the Numpy RNG
    seed = np.random.randint(10e8)
  value = init_ops.random_uniform_initializer(
      low, high, dtype=tf_dtype, seed=seed)(shape)
  return variable(value, dtype=dtype, name=name)


@keras_export('keras.backend.random_normal_variable')
def random_normal_variable(shape, mean, scale, dtype=None, name=None,
                           seed=None):
  """Instantiates a variable with values drawn from a normal distribution.

  Arguments:
      shape: Tuple of integers, shape of returned Keras variable.
      mean: Float, mean of the normal distribution.
      scale: Float, standard deviation of the normal distribution.
      dtype: String, dtype of returned Keras variable.
      name: String, name of returned Keras variable.
      seed: Integer, random seed.

  Returns:
      A Keras variable, filled with drawn samples.

  Example:

  # TensorFlow example
  >>> kvar = tf.keras.backend.random_normal_variable((2,3), 0, 1)
  >>> kvar
  <tf.Variable 'Variable:0' shape=(2, 3) dtype=float32, numpy=...,
  dtype=float32)>

  """
  if dtype is None:
    dtype = floatx()
  tf_dtype = dtypes_module.as_dtype(dtype)
  if seed is None:
    # ensure that randomness is conditioned by the Numpy RNG
    seed = np.random.randint(10e8)
  value = init_ops.random_normal_initializer(
      mean, scale, dtype=tf_dtype, seed=seed)(shape)
  return variable(value, dtype=dtype, name=name)


@keras_export('keras.backend.count_params')
def count_params(x):
  """Returns the static number of elements in a variable or tensor.

  Arguments:
      x: Variable or tensor.

  Returns:
      Integer, the number of scalars in `x`.

  Example:

  >>> kvar = tf.keras.backend.zeros((2,3))
  >>> tf.keras.backend.count_params(kvar)
  6
  >>> tf.keras.backend.eval(kvar)
  array([[0.,  0.,  0.],
         [0.,  0.,  0.]], dtype=float32)

  """
  return np.prod(x.shape.as_list())


@keras_export('keras.backend.cast')
def cast(x, dtype):
  """Casts a tensor to a different dtype and returns it.

  You can cast a Keras variable but it still returns a Keras tensor.

  Arguments:
      x: Keras tensor (or variable).
      dtype: String, either (`'float16'`, `'float32'`, or `'float64'`).

  Returns:
      Keras tensor with dtype `dtype`.

  Examples:
      Cast a float32 variable to a float64 tensor

  >>> input = tf.keras.backend.ones(shape=(1,3))
  >>> print(input)
  <tf.Variable 'Variable:0' shape=(1, 3) dtype=float32,
  numpy=array([[1., 1., 1.]], dtype=float32)>
  >>> cast_input = tf.keras.backend.cast(input, dtype='float64')
  >>> print(cast_input)
  tf.Tensor([[1. 1. 1.]], shape=(1, 3), dtype=float64)

  """
  return math_ops.cast(x, dtype)


# UPDATES OPS


@keras_export('keras.backend.update')
def update(x, new_x):
  return state_ops.assign(x, new_x)


@keras_export('keras.backend.update_add')
def update_add(x, increment):
  """Update the value of `x` by adding `increment`.

  Arguments:
      x: A Variable.
      increment: A tensor of same shape as `x`.

  Returns:
      The variable `x` updated.
  """
  return state_ops.assign_add(x, increment)


@keras_export('keras.backend.update_sub')
def update_sub(x, decrement):
  """Update the value of `x` by subtracting `decrement`.

  Arguments:
      x: A Variable.
      decrement: A tensor of same shape as `x`.

  Returns:
      The variable `x` updated.
  """
  return state_ops.assign_sub(x, decrement)


@keras_export('keras.backend.moving_average_update')
def moving_average_update(x, value, momentum):
  """Compute the moving average of a variable.

  Arguments:
      x: A Variable.
      value: A tensor with the same shape as `variable`.
      momentum: The moving average momentum.

  Returns:
      An Operation to update the variable.
  """
  zero_debias = not tf2.enabled()
  return moving_averages.assign_moving_average(
      x, value, momentum, zero_debias=zero_debias)


# LINEAR ALGEBRA


@keras_export('keras.backend.dot')
def dot(x, y):
  """Multiplies 2 tensors (and/or variables) and returns a *tensor*.

  When attempting to multiply a nD tensor
  with a nD tensor, it reproduces the Theano behavior.
  (e.g. `(2, 3) * (4, 3, 5) -> (2, 4, 5)`)

  Arguments:
      x: Tensor or variable.
      y: Tensor or variable.

  Returns:
      A tensor, dot product of `x` and `y`.

  Examples:

  # dot product between tensors
  >>> x = tf.keras.backend.placeholder(shape=(2, 3))
  >>> y = tf.keras.backend.placeholder(shape=(3, 4))
  >>> xy = tf.keras.backend.dot(x, y)
  >>> xy
  <tf.Tensor ... shape=(2, 4) dtype=float32>

  # dot product between tensors
  >>> x = tf.keras.backend.placeholder(shape=(32, 28, 3))
  >>> y = tf.keras.backend.placeholder(shape=(3, 4))
  >>> xy = tf.keras.backend.dot(x, y)
  >>> xy
  <tf.Tensor ... shape=(32, 28, 4) dtype=float32>

  # Theano-like behavior example
  >>> x = tf.keras.backend.random_uniform_variable(shape=(2, 3), low=0, high=1)
  >>> y = tf.keras.backend.ones((4, 3, 5))
  >>> xy = tf.keras.backend.dot(x, y)
  >>> tf.keras.backend.int_shape(xy)
  (2, 4, 5)

  """
  if ndim(x) is not None and (ndim(x) > 2 or ndim(y) > 2):
    x_shape = []
    for i, s in zip(int_shape(x), array_ops.unstack(array_ops.shape(x))):
      if i is not None:
        x_shape.append(i)
      else:
        x_shape.append(s)
    x_shape = tuple(x_shape)
    y_shape = []
    for i, s in zip(int_shape(y), array_ops.unstack(array_ops.shape(y))):
      if i is not None:
        y_shape.append(i)
      else:
        y_shape.append(s)
    y_shape = tuple(y_shape)
    y_permute_dim = list(range(ndim(y)))
    y_permute_dim = [y_permute_dim.pop(-2)] + y_permute_dim
    xt = array_ops.reshape(x, [-1, x_shape[-1]])
    yt = array_ops.reshape(
        array_ops.transpose(y, perm=y_permute_dim), [y_shape[-2], -1])
    return array_ops.reshape(
        math_ops.matmul(xt, yt), x_shape[:-1] + y_shape[:-2] + y_shape[-1:])
  if is_sparse(x):
    out = sparse_ops.sparse_tensor_dense_matmul(x, y)
  else:
    out = math_ops.matmul(x, y)
  return out


@keras_export('keras.backend.batch_dot')
def batch_dot(x, y, axes=None):
  """Batchwise dot product.

  `batch_dot` is used to compute dot product of `x` and `y` when
  `x` and `y` are data in batch, i.e. in a shape of
  `(batch_size, :)`.
  `batch_dot` results in a tensor or variable with less dimensions
  than the input. If the number of dimensions is reduced to 1,
  we use `expand_dims` to make sure that ndim is at least 2.

  Arguments:
    x: Keras tensor or variable with `ndim >= 2`.
    y: Keras tensor or variable with `ndim >= 2`.
    axes: Tuple or list of integers with target dimensions, or single integer.
      The sizes of `x.shape[axes[0]]` and `y.shape[axes[1]]` should be equal.

  Returns:
    A tensor with shape equal to the concatenation of `x`'s shape
    (less the dimension that was summed over) and `y`'s shape
    (less the batch dimension and the dimension that was summed over).
    If the final rank is 1, we reshape it to `(batch_size, 1)`.

  Examples:
    Assume `x = [[1, 2], [3, 4]]` and `y = [[5, 6], [7, 8]]`
    `batch_dot(x, y, axes=1) = [[17], [53]]` which is the main diagonal
    of `x.dot(y.T)`, although we never have to calculate the off-diagonal
    elements.

    Pseudocode:
    ```
    inner_products = []
    for xi, yi in zip(x, y):
        inner_products.append(xi.dot(yi))
    result = stack(inner_products)
    ```

    Shape inference:
    Let `x`'s shape be `(100, 20)` and `y`'s shape be `(100, 30, 20)`.
    If `axes` is (1, 2), to find the output shape of resultant tensor,
        loop through each dimension in `x`'s shape and `y`'s shape:
    * `x.shape[0]` : 100 : append to output shape
    * `x.shape[1]` : 20 : do not append to output shape,
        dimension 1 of `x` has been summed over. (`dot_axes[0]` = 1)
    * `y.shape[0]` : 100 : do not append to output shape,
        always ignore first dimension of `y`
    * `y.shape[1]` : 30 : append to output shape
    * `y.shape[2]` : 20 : do not append to output shape,
        dimension 2 of `y` has been summed over. (`dot_axes[1]` = 2)
    `output_shape` = `(100, 30)`

  >>> x_batch = tf.keras.backend.ones(shape=(32, 20, 1))
  >>> y_batch = tf.keras.backend.ones(shape=(32, 30, 20))
  >>> xy_batch_dot = tf.keras.backend.batch_dot(x_batch, y_batch, axes=(1, 2))
  >>> tf.keras.backend.int_shape(xy_batch_dot)
  (32, 1, 30)
  """
  x_shape = int_shape(x)
  y_shape = int_shape(y)

  x_ndim = len(x_shape)
  y_ndim = len(y_shape)

  if x_ndim < 2 or y_ndim < 2:
    raise ValueError('Cannot do batch_dot on inputs '
                     'with rank < 2. '
                     'Received inputs with shapes ' +
                     str(x_shape) + ' and ' +
                     str(y_shape) + '.')

  x_batch_size = x_shape[0]
  y_batch_size = y_shape[0]

  if x_batch_size is not None and y_batch_size is not None:
    if x_batch_size != y_batch_size:
      raise ValueError('Cannot do batch_dot on inputs '
                       'with different batch sizes. '
                       'Received inputs with shapes ' +
                       str(x_shape) + ' and ' +
                       str(y_shape) + '.')
  if isinstance(axes, int):
    axes = [axes, axes]

  if axes is None:
    if y_ndim == 2:
      axes = [x_ndim - 1, y_ndim - 1]
    else:
      axes = [x_ndim - 1, y_ndim - 2]

  if py_any([isinstance(a, (list, tuple)) for a in axes]):
    raise ValueError('Multiple target dimensions are not supported. ' +
                     'Expected: None, int, (int, int), ' +
                     'Provided: ' + str(axes))

  # if tuple, convert to list.
  axes = list(axes)

  # convert negative indices.
  if axes[0] < 0:
    axes[0] += x_ndim
  if axes[1] < 0:
    axes[1] += y_ndim

  # sanity checks
  if 0 in axes:
    raise ValueError('Cannot perform batch_dot over axis 0. '
                     'If your inputs are not batched, '
                     'add a dummy batch dimension to your '
                     'inputs using K.expand_dims(x, 0)')
  a0, a1 = axes
  d1 = x_shape[a0]
  d2 = y_shape[a1]

  if d1 is not None and d2 is not None and d1 != d2:
    raise ValueError('Cannot do batch_dot on inputs with shapes ' +
                     str(x_shape) + ' and ' + str(y_shape) +
                     ' with axes=' + str(axes) + '. x.shape[%d] != '
                     'y.shape[%d] (%d != %d).' % (axes[0], axes[1], d1, d2))

  # backup ndims. Need them later.
  orig_x_ndim = x_ndim
  orig_y_ndim = y_ndim

  # if rank is 2, expand to 3.
  if x_ndim == 2:
    x = array_ops.expand_dims(x, 1)
    a0 += 1
    x_ndim += 1
  if y_ndim == 2:
    y = array_ops.expand_dims(y, 2)
    y_ndim += 1

  # bring x's dimension to be reduced to last axis.
  if a0 != x_ndim - 1:
    pattern = list(range(x_ndim))
    for i in range(a0, x_ndim - 1):
      pattern[i] = pattern[i + 1]
    pattern[-1] = a0
    x = array_ops.transpose(x, pattern)

  # bring y's dimension to be reduced to axis 1.
  if a1 != 1:
    pattern = list(range(y_ndim))
    for i in range(a1, 1, -1):
      pattern[i] = pattern[i - 1]
    pattern[1] = a1
    y = array_ops.transpose(y, pattern)

  # normalize both inputs to rank 3.
  if x_ndim > 3:
    # squash middle dimensions of x.
    x_shape = shape(x)
    x_mid_dims = x_shape[1:-1]
    x_squashed_shape = array_ops.stack(
        [x_shape[0], -1, x_shape[-1]])
    x = array_ops.reshape(x, x_squashed_shape)
    x_squashed = True
  else:
    x_squashed = False

  if y_ndim > 3:
    # squash trailing dimensions of y.
    y_shape = shape(y)
    y_trail_dims = y_shape[2:]
    y_squashed_shape = array_ops.stack(
        [y_shape[0], y_shape[1], -1])
    y = array_ops.reshape(y, y_squashed_shape)
    y_squashed = True
  else:
    y_squashed = False

  result = math_ops.matmul(x, y)

  # if inputs were squashed, we have to reshape the matmul output.
  output_shape = array_ops.shape(result)
  do_reshape = False

  if x_squashed:
    output_shape = array_ops.concat(
        [output_shape[:1],
         x_mid_dims,
         output_shape[-1:]], 0)
    do_reshape = True

  if y_squashed:
    output_shape = array_ops.concat([output_shape[:-1], y_trail_dims], 0)
    do_reshape = True

  if do_reshape:
    result = array_ops.reshape(result, output_shape)

  # if the inputs were originally rank 2, we remove the added 1 dim.
  if orig_x_ndim == 2:
    result = array_ops.squeeze(result, 1)
  elif orig_y_ndim == 2:
    result = array_ops.squeeze(result, -1)

  return result


@keras_export('keras.backend.transpose')
def transpose(x):
  """Transposes a tensor and returns it.

  Arguments:
      x: Tensor or variable.

  Returns:
      A tensor.

  Examples:

  >>> var = tf.keras.backend.variable([[1, 2, 3], [4, 5, 6]])
  >>> tf.keras.backend.eval(var)
  array([[1.,  2.,  3.],
         [4.,  5.,  6.]], dtype=float32)
  >>> var_transposed = tf.keras.backend.transpose(var)
  >>> tf.keras.backend.eval(var_transposed)
  array([[1.,  4.],
         [2.,  5.],
         [3.,  6.]], dtype=float32)
  >>> input = tf.keras.backend.placeholder((2, 3))
  >>> input
  <tf.Tensor 'Placeholder_...' shape=(2, 3) dtype=float32>
  >>> input_transposed = tf.keras.backend.transpose(input)
  >>> input_transposed
  <tf.Tensor 'transpose_...' shape=(3, 2) dtype=float32>


  """
  return array_ops.transpose(x)


@keras_export('keras.backend.gather')
def gather(reference, indices):
  """Retrieves the elements of indices `indices` in the tensor `reference`.

  Arguments:
      reference: A tensor.
      indices: An integer tensor of indices.

  Returns:
      A tensor of same type as `reference`.
  """
  return array_ops.gather(reference, indices)


# ELEMENT-WISE OPERATIONS


@keras_export('keras.backend.max')
def max(x, axis=None, keepdims=False):
  """Maximum value in a tensor.

  Arguments:
      x: A tensor or variable.
      axis: An integer, the axis to find maximum values.
      keepdims: A boolean, whether to keep the dimensions or not.
          If `keepdims` is `False`, the rank of the tensor is reduced
          by 1. If `keepdims` is `True`,
          the reduced dimension is retained with length 1.

  Returns:
      A tensor with maximum values of `x`.
  """
  return math_ops.reduce_max(x, axis, keepdims)


@keras_export('keras.backend.min')
def min(x, axis=None, keepdims=False):
  """Minimum value in a tensor.

  Arguments:
      x: A tensor or variable.
      axis: An integer, the axis to find minimum values.
      keepdims: A boolean, whether to keep the dimensions or not.
          If `keepdims` is `False`, the rank of the tensor is reduced
          by 1. If `keepdims` is `True`,
          the reduced dimension is retained with length 1.

  Returns:
      A tensor with minimum values of `x`.
  """
  return math_ops.reduce_min(x, axis, keepdims)


@keras_export('keras.backend.sum')
def sum(x, axis=None, keepdims=False):
  """Sum of the values in a tensor, alongside the specified axis.

  Arguments:
      x: A tensor or variable.
      axis: An integer, the axis to sum over.
      keepdims: A boolean, whether to keep the dimensions or not.
          If `keepdims` is `False`, the rank of the tensor is reduced
          by 1. If `keepdims` is `True`,
          the reduced dimension is retained with length 1.

  Returns:
      A tensor with sum of `x`.
  """
  return math_ops.reduce_sum(x, axis, keepdims)


@keras_export('keras.backend.prod')
def prod(x, axis=None, keepdims=False):
  """Multiplies the values in a tensor, alongside the specified axis.

  Arguments:
      x: A tensor or variable.
      axis: An integer, the axis to compute the product.
      keepdims: A boolean, whether to keep the dimensions or not.
          If `keepdims` is `False`, the rank of the tensor is reduced
          by 1. If `keepdims` is `True`,
          the reduced dimension is retained with length 1.

  Returns:
      A tensor with the product of elements of `x`.
  """
  return math_ops.reduce_prod(x, axis, keepdims)


@keras_export('keras.backend.cumsum')
def cumsum(x, axis=0):
  """Cumulative sum of the values in a tensor, alongside the specified axis.

  Arguments:
      x: A tensor or variable.
      axis: An integer, the axis to compute the sum.

  Returns:
      A tensor of the cumulative sum of values of `x` along `axis`.
  """
  return math_ops.cumsum(x, axis=axis)


@keras_export('keras.backend.cumprod')
def cumprod(x, axis=0):
  """Cumulative product of the values in a tensor, alongside the specified axis.

  Arguments:
      x: A tensor or variable.
      axis: An integer, the axis to compute the product.

  Returns:
      A tensor of the cumulative product of values of `x` along `axis`.
  """
  return math_ops.cumprod(x, axis=axis)


@keras_export('keras.backend.var')
def var(x, axis=None, keepdims=False):
  """Variance of a tensor, alongside the specified axis.

  Arguments:
      x: A tensor or variable.
      axis: An integer, the axis to compute the variance.
      keepdims: A boolean, whether to keep the dimensions or not.
          If `keepdims` is `False`, the rank of the tensor is reduced
          by 1. If `keepdims` is `True`,
          the reduced dimension is retained with length 1.

  Returns:
      A tensor with the variance of elements of `x`.
  """
  if x.dtype.base_dtype == dtypes_module.bool:
    x = math_ops.cast(x, floatx())
  return math_ops.reduce_variance(x, axis=axis, keepdims=keepdims)


@keras_export('keras.backend.std')
def std(x, axis=None, keepdims=False):
  """Standard deviation of a tensor, alongside the specified axis.

  Arguments:
      x: A tensor or variable.
      axis: An integer, the axis to compute the standard deviation.
      keepdims: A boolean, whether to keep the dimensions or not.
          If `keepdims` is `False`, the rank of the tensor is reduced
          by 1. If `keepdims` is `True`,
          the reduced dimension is retained with length 1.

  Returns:
      A tensor with the standard deviation of elements of `x`.
  """
  if x.dtype.base_dtype == dtypes_module.bool:
    x = math_ops.cast(x, floatx())
  return math_ops.reduce_std(x, axis=axis, keepdims=keepdims)


@keras_export('keras.backend.mean')
def mean(x, axis=None, keepdims=False):
  """Mean of a tensor, alongside the specified axis.

  Arguments:
      x: A tensor or variable.
      axis: A list of integer. Axes to compute the mean.
      keepdims: A boolean, whether to keep the dimensions or not.
          If `keepdims` is `False`, the rank of the tensor is reduced
          by 1 for each entry in `axis`. If `keepdims` is `True`,
          the reduced dimensions are retained with length 1.

  Returns:
      A tensor with the mean of elements of `x`.
  """
  if x.dtype.base_dtype == dtypes_module.bool:
    x = math_ops.cast(x, floatx())
  return math_ops.reduce_mean(x, axis, keepdims)


@keras_export('keras.backend.any')
def any(x, axis=None, keepdims=False):
  """Bitwise reduction (logical OR).

  Arguments:
      x: Tensor or variable.
      axis: axis along which to perform the reduction.
      keepdims: whether the drop or broadcast the reduction axes.

  Returns:
      A uint8 tensor (0s and 1s).
  """
  x = math_ops.cast(x, dtypes_module.bool)
  return math_ops.reduce_any(x, axis, keepdims)


@keras_export('keras.backend.all')
def all(x, axis=None, keepdims=False):
  """Bitwise reduction (logical AND).

  Arguments:
      x: Tensor or variable.
      axis: axis along which to perform the reduction.
      keepdims: whether the drop or broadcast the reduction axes.

  Returns:
      A uint8 tensor (0s and 1s).
  """
  x = math_ops.cast(x, dtypes_module.bool)
  return math_ops.reduce_all(x, axis, keepdims)


@keras_export('keras.backend.argmax')
def argmax(x, axis=-1):
  """Returns the index of the maximum value along an axis.

  Arguments:
      x: Tensor or variable.
      axis: axis along which to perform the reduction.

  Returns:
      A tensor.
  """
  return math_ops.argmax(x, axis)


@keras_export('keras.backend.argmin')
def argmin(x, axis=-1):
  """Returns the index of the minimum value along an axis.

  Arguments:
      x: Tensor or variable.
      axis: axis along which to perform the reduction.

  Returns:
      A tensor.
  """
  return math_ops.argmin(x, axis)


@keras_export('keras.backend.square')
def square(x):
  """Element-wise square.

  Arguments:
      x: Tensor or variable.

  Returns:
      A tensor.
  """
  return math_ops.square(x)


@keras_export('keras.backend.abs')
def abs(x):
  """Element-wise absolute value.

  Arguments:
      x: Tensor or variable.

  Returns:
      A tensor.
  """
  return math_ops.abs(x)


@keras_export('keras.backend.sqrt')
def sqrt(x):
  """Element-wise square root.

  Arguments:
      x: Tensor or variable.

  Returns:
      A tensor.
  """
  zero = _constant_to_tensor(0., x.dtype.base_dtype)
  inf = _constant_to_tensor(np.inf, x.dtype.base_dtype)
  x = clip_ops.clip_by_value(x, zero, inf)
  return math_ops.sqrt(x)


@keras_export('keras.backend.exp')
def exp(x):
  """Element-wise exponential.

  Arguments:
      x: Tensor or variable.

  Returns:
      A tensor.
  """
  return math_ops.exp(x)


@keras_export('keras.backend.log')
def log(x):
  """Element-wise log.

  Arguments:
      x: Tensor or variable.

  Returns:
      A tensor.
  """
  return math_ops.log(x)


def logsumexp(x, axis=None, keepdims=False):
  """Computes log(sum(exp(elements across dimensions of a tensor))).

  This function is more numerically stable than log(sum(exp(x))).
  It avoids overflows caused by taking the exp of large inputs and
  underflows caused by taking the log of small inputs.

  Arguments:
      x: A tensor or variable.
      axis: An integer, the axis to reduce over.
      keepdims: A boolean, whether to keep the dimensions or not.
          If `keepdims` is `False`, the rank of the tensor is reduced
          by 1. If `keepdims` is `True`, the reduced dimension is
          retained with length 1.

  Returns:
      The reduced tensor.
  """
  return math_ops.reduce_logsumexp(x, axis, keepdims)


@keras_export('keras.backend.round')
def round(x):
  """Element-wise rounding to the closest integer.

  In case of tie, the rounding mode used is "half to even".

  Arguments:
      x: Tensor or variable.

  Returns:
      A tensor.
  """
  return math_ops.round(x)


@keras_export('keras.backend.sign')
def sign(x):
  """Element-wise sign.

  Arguments:
      x: Tensor or variable.

  Returns:
      A tensor.
  """
  return math_ops.sign(x)


@keras_export('keras.backend.pow')
def pow(x, a):
  """Element-wise exponentiation.

  Arguments:
      x: Tensor or variable.
      a: Python integer.

  Returns:
      A tensor.
  """
  return math_ops.pow(x, a)


@keras_export('keras.backend.clip')
def clip(x, min_value, max_value):
  """Element-wise value clipping.

  Arguments:
      x: Tensor or variable.
      min_value: Python float, integer, or tensor.
      max_value: Python float, integer, or tensor.

  Returns:
      A tensor.
  """
  if (isinstance(min_value, (int, float)) and
      isinstance(max_value, (int, float))):
    if max_value < min_value:
      max_value = min_value
  if min_value is None:
    min_value = -np.inf
  if max_value is None:
    max_value = np.inf
  return clip_ops.clip_by_value(x, min_value, max_value)


@keras_export('keras.backend.equal')
def equal(x, y):
  """Element-wise equality between two tensors.

  Arguments:
      x: Tensor or variable.
      y: Tensor or variable.

  Returns:
      A bool tensor.
  """
  return math_ops.equal(x, y)


@keras_export('keras.backend.not_equal')
def not_equal(x, y):
  """Element-wise inequality between two tensors.

  Arguments:
      x: Tensor or variable.
      y: Tensor or variable.

  Returns:
      A bool tensor.
  """
  return math_ops.not_equal(x, y)


@keras_export('keras.backend.greater')
def greater(x, y):
  """Element-wise truth value of (x > y).

  Arguments:
      x: Tensor or variable.
      y: Tensor or variable.

  Returns:
      A bool tensor.
  """
  return math_ops.greater(x, y)


@keras_export('keras.backend.greater_equal')
def greater_equal(x, y):
  """Element-wise truth value of (x >= y).

  Arguments:
      x: Tensor or variable.
      y: Tensor or variable.

  Returns:
      A bool tensor.
  """
  return math_ops.greater_equal(x, y)


@keras_export('keras.backend.less')
def less(x, y):
  """Element-wise truth value of (x < y).

  Arguments:
      x: Tensor or variable.
      y: Tensor or variable.

  Returns:
      A bool tensor.
  """
  return math_ops.less(x, y)


@keras_export('keras.backend.less_equal')
def less_equal(x, y):
  """Element-wise truth value of (x <= y).

  Arguments:
      x: Tensor or variable.
      y: Tensor or variable.

  Returns:
      A bool tensor.
  """
  return math_ops.less_equal(x, y)


@keras_export('keras.backend.maximum')
def maximum(x, y):
  """Element-wise maximum of two tensors.

  Arguments:
      x: Tensor or variable.
      y: Tensor or variable.

  Returns:
      A tensor with the element wise maximum value(s) of `x` and `y`.

  Examples:

  # maximum of two tensors
  >>> x = tf.Variable([[1, 2], [3, 4]])
  >>> y = tf.Variable([[2, 1], [0, -1]])
  >>> m = tf.keras.backend.maximum(x, y)
  >>> m
  <tf.Tensor: shape=(2, 2), dtype=int32, numpy=
  array([[2, 2],
         [3, 4]], dtype=int32)>

  """
  return math_ops.maximum(x, y)


@keras_export('keras.backend.minimum')
def minimum(x, y):
  """Element-wise minimum of two tensors.

  Arguments:
      x: Tensor or variable.
      y: Tensor or variable.

  Returns:
      A tensor.
  """
  return math_ops.minimum(x, y)


@keras_export('keras.backend.sin')
def sin(x):
  """Computes sin of x element-wise.

  Arguments:
      x: Tensor or variable.

  Returns:
      A tensor.
  """
  return math_ops.sin(x)


@keras_export('keras.backend.cos')
def cos(x):
  """Computes cos of x element-wise.

  Arguments:
      x: Tensor or variable.

  Returns:
      A tensor.
  """
  return math_ops.cos(x)


def _regular_normalize_batch_in_training(x,
                                         gamma,
                                         beta,
                                         reduction_axes,
                                         epsilon=1e-3):
  """Non-fused version of `normalize_batch_in_training`.

  Arguments:
      x: Input tensor or variable.
      gamma: Tensor by which to scale the input.
      beta: Tensor with which to center the input.
      reduction_axes: iterable of integers,
          axes over which to normalize.
      epsilon: Fuzz factor.

  Returns:
      A tuple length of 3, `(normalized_tensor, mean, variance)`.
  """
  mean, var = nn.moments(x, reduction_axes, None, None, False)
  normed = nn.batch_normalization(x, mean, var, beta, gamma, epsilon)
  return normed, mean, var


def _broadcast_normalize_batch_in_training(x,
                                           gamma,
                                           beta,
                                           reduction_axes,
                                           epsilon=1e-3):
  """Non-fused, broadcast version of `normalize_batch_in_training`.

  Arguments:
      x: Input tensor or variable.
      gamma: Tensor by which to scale the input.
      beta: Tensor with which to center the input.
      reduction_axes: iterable of integers,
          axes over which to normalize.
      epsilon: Fuzz factor.

  Returns:
      A tuple length of 3, `(normalized_tensor, mean, variance)`.
  """
  mean, var = nn.moments(x, reduction_axes, None, None, False)
  target_shape = []
  for axis in range(ndim(x)):
    if axis in reduction_axes:
      target_shape.append(1)
    else:
      target_shape.append(array_ops.shape(x)[axis])
  target_shape = array_ops.stack(target_shape)

  broadcast_mean = array_ops.reshape(mean, target_shape)
  broadcast_var = array_ops.reshape(var, target_shape)
  if gamma is None:
    broadcast_gamma = None
  else:
    broadcast_gamma = array_ops.reshape(gamma, target_shape)
  if beta is None:
    broadcast_beta = None
  else:
    broadcast_beta = array_ops.reshape(beta, target_shape)

  normed = nn.batch_normalization(x, broadcast_mean, broadcast_var,
                                  broadcast_beta, broadcast_gamma, epsilon)
  return normed, mean, var


def _fused_normalize_batch_in_training(x,
                                       gamma,
                                       beta,
                                       reduction_axes,
                                       epsilon=1e-3):
  """Fused version of `normalize_batch_in_training`.

  Arguments:
      x: Input tensor or variable.
      gamma: Tensor by which to scale the input.
      beta: Tensor with which to center the input.
      reduction_axes: iterable of integers,
          axes over which to normalize.
      epsilon: Fuzz factor.

  Returns:
      A tuple length of 3, `(normalized_tensor, mean, variance)`.
  """
  if list(reduction_axes) == [0, 1, 2]:
    normalization_axis = 3
    tf_data_format = 'NHWC'
  else:
    normalization_axis = 1
    tf_data_format = 'NCHW'

  if gamma is None:
    gamma = constant_op.constant(
        1.0, dtype=x.dtype, shape=[x.shape[normalization_axis]])
  if beta is None:
    beta = constant_op.constant(
        0.0, dtype=x.dtype, shape=[x.shape[normalization_axis]])

  return nn.fused_batch_norm(
      x, gamma, beta, epsilon=epsilon, data_format=tf_data_format)


@keras_export('keras.backend.normalize_batch_in_training')
def normalize_batch_in_training(x, gamma, beta, reduction_axes, epsilon=1e-3):
  """Computes mean and std for batch then apply batch_normalization on batch.

  Arguments:
      x: Input tensor or variable.
      gamma: Tensor by which to scale the input.
      beta: Tensor with which to center the input.
      reduction_axes: iterable of integers,
          axes over which to normalize.
      epsilon: Fuzz factor.

  Returns:
      A tuple length of 3, `(normalized_tensor, mean, variance)`.
  """
  if ndim(x) == 4 and list(reduction_axes) in [[0, 1, 2], [0, 2, 3]]:
    if not _has_nchw_support() and list(reduction_axes) == [0, 2, 3]:
      return _broadcast_normalize_batch_in_training(
          x, gamma, beta, reduction_axes, epsilon=epsilon)
    return _fused_normalize_batch_in_training(
        x, gamma, beta, reduction_axes, epsilon=epsilon)
  else:
    if sorted(reduction_axes) == list(range(ndim(x)))[:-1]:
      return _regular_normalize_batch_in_training(
          x, gamma, beta, reduction_axes, epsilon=epsilon)
    else:
      return _broadcast_normalize_batch_in_training(
          x, gamma, beta, reduction_axes, epsilon=epsilon)


@keras_export('keras.backend.batch_normalization')
def batch_normalization(x, mean, var, beta, gamma, axis=-1, epsilon=1e-3):
  """Applies batch normalization on x given mean, var, beta and gamma.

  I.e. returns:
  `output = (x - mean) / (sqrt(var) + epsilon) * gamma + beta`

  Arguments:
      x: Input tensor or variable.
      mean: Mean of batch.
      var: Variance of batch.
      beta: Tensor with which to center the input.
      gamma: Tensor by which to scale the input.
      axis: Integer, the axis that should be normalized.
          (typically the features axis).
      epsilon: Fuzz factor.

  Returns:
      A tensor.
  """
  if ndim(x) == 4:
    # The CPU implementation of `fused_batch_norm` only supports NHWC
    if axis == 1 or axis == -3:
      tf_data_format = 'NCHW'
    elif axis == 3 or axis == -1:
      tf_data_format = 'NHWC'
    else:
      tf_data_format = None

    if (tf_data_format == 'NHWC' or
        tf_data_format == 'NCHW' and _has_nchw_support()):
      # The mean / var / beta / gamma tensors may be broadcasted
      # so they may have extra axes of size 1, which should be squeezed.
      if ndim(mean) > 1:
        mean = array_ops.reshape(mean, [-1])
      if ndim(var) > 1:
        var = array_ops.reshape(var, [-1])
      if beta is None:
        beta = zeros_like(mean)
      elif ndim(beta) > 1:
        beta = array_ops.reshape(beta, [-1])
      if gamma is None:
        gamma = ones_like(mean)
      elif ndim(gamma) > 1:
        gamma = array_ops.reshape(gamma, [-1])
    y, _, _ = nn.fused_batch_norm(
        x,
        gamma,
        beta,
        epsilon=epsilon,
        mean=mean,
        variance=var,
        data_format=tf_data_format,
        is_training=False
    )
    return y
  return nn.batch_normalization(x, mean, var, beta, gamma, epsilon)


# SHAPE OPERATIONS


@keras_export('keras.backend.concatenate')
def concatenate(tensors, axis=-1):
  """Concatenates a list of tensors alongside the specified axis.

  Arguments:
      tensors: list of tensors to concatenate.
      axis: concatenation axis.

  Returns:
      A tensor.

  Example:

      >>> a = tf.constant([[1, 2, 3], [4, 5, 6], [7, 8, 9]])
      >>> b = tf.constant([[10, 20, 30], [40, 50, 60], [70, 80, 90]])
      >>> tf.keras.backend.concatenate((a, b), axis=-1)
      <tf.Tensor: shape=(3, 6), dtype=int32, numpy=
      array([[ 1,  2,  3, 10, 20, 30],
             [ 4,  5,  6, 40, 50, 60],
             [ 7,  8,  9, 70, 80, 90]], dtype=int32)>

  """
  if axis < 0:
    rank = ndim(tensors[0])
    if rank:
      axis %= rank
    else:
      axis = 0

  if py_all(is_sparse(x) for x in tensors):
    return sparse_ops.sparse_concat(axis, tensors)
  elif py_all(isinstance(x, ragged_tensor.RaggedTensor) for x in tensors):
    return ragged_concat_ops.concat(tensors, axis)
  else:
    return array_ops.concat([to_dense(x) for x in tensors], axis)


@keras_export('keras.backend.reshape')
def reshape(x, shape):
  """Reshapes a tensor to the specified shape.

  Arguments:
      x: Tensor or variable.
      shape: Target shape tuple.

  Returns:
      A tensor.

  Example:

    >>> a = tf.constant([[1, 2, 3], [4, 5, 6], [7, 8, 9], [10, 11, 12]])
    >>> a
    <tf.Tensor: shape=(4, 3), dtype=int32, numpy=
    array([[ 1,  2,  3],
           [ 4,  5,  6],
           [ 7,  8,  9],
           [10, 11, 12]], dtype=int32)>
    >>> tf.keras.backend.reshape(a, shape=(2, 6))
    <tf.Tensor: shape=(2, 6), dtype=int32, numpy=
    array([[ 1,  2,  3,  4,  5,  6],
           [ 7,  8,  9, 10, 11, 12]], dtype=int32)>

  """
  return array_ops.reshape(x, shape)


@keras_export('keras.backend.permute_dimensions')
def permute_dimensions(x, pattern):
  """Permutes axes in a tensor.

  Arguments:
      x: Tensor or variable.
      pattern: A tuple of
          dimension indices, e.g. `(0, 2, 1)`.

  Returns:
      A tensor.

  Example:

    >>> a = tf.constant([[1, 2, 3], [4, 5, 6], [7, 8, 9], [10, 11, 12]])
    >>> a
    <tf.Tensor: shape=(4, 3), dtype=int32, numpy=
    array([[ 1,  2,  3],
           [ 4,  5,  6],
           [ 7,  8,  9],
           [10, 11, 12]], dtype=int32)>
    >>> tf.keras.backend.permute_dimensions(a, pattern=(1, 0))
    <tf.Tensor: shape=(3, 4), dtype=int32, numpy=
    array([[ 1,  4,  7, 10],
           [ 2,  5,  8, 11],
           [ 3,  6,  9, 12]], dtype=int32)>

  """
  return array_ops.transpose(x, perm=pattern)


@keras_export('keras.backend.resize_images')
def resize_images(x, height_factor, width_factor, data_format,
                  interpolation='nearest'):
  """Resizes the images contained in a 4D tensor.

  Arguments:
      x: Tensor or variable to resize.
      height_factor: Positive integer.
      width_factor: Positive integer.
      data_format: One of `"channels_first"`, `"channels_last"`.
      interpolation: A string, one of `nearest` or `bilinear`.

  Returns:
      A tensor.

  Raises:
      ValueError: in case of incorrect value for
        `data_format` or `interpolation`.
  """
  if data_format == 'channels_first':
    rows, cols = 2, 3
  elif data_format == 'channels_last':
    rows, cols = 1, 2
  else:
    raise ValueError('Invalid `data_format` argument: %s' % (data_format,))

  original_shape = int_shape(x)
  new_shape = array_ops.shape(x)[rows:cols + 1]
  new_shape *= constant_op.constant(
      np.array([height_factor, width_factor], dtype='int32'))

  if data_format == 'channels_first':
    x = permute_dimensions(x, [0, 2, 3, 1])
  if interpolation == 'nearest':
    x = image_ops.resize_images_v2(
        x, new_shape, method=image_ops.ResizeMethod.NEAREST_NEIGHBOR)
  elif interpolation == 'bilinear':
    x = image_ops.resize_images_v2(x, new_shape,
                                   method=image_ops.ResizeMethod.BILINEAR)
  else:
    raise ValueError('interpolation should be one '
                     'of "nearest" or "bilinear".')
  if data_format == 'channels_first':
    x = permute_dimensions(x, [0, 3, 1, 2])

  if original_shape[rows] is None:
    new_height = None
  else:
    new_height = original_shape[rows] * height_factor

  if original_shape[cols] is None:
    new_width = None
  else:
    new_width = original_shape[cols] * width_factor

  if data_format == 'channels_first':
    output_shape = (None, None, new_height, new_width)
  else:
    output_shape = (None, new_height, new_width, None)
  x.set_shape(output_shape)
  return x


@keras_export('keras.backend.resize_volumes')
def resize_volumes(x, depth_factor, height_factor, width_factor, data_format):
  """Resizes the volume contained in a 5D tensor.

  Arguments:
      x: Tensor or variable to resize.
      depth_factor: Positive integer.
      height_factor: Positive integer.
      width_factor: Positive integer.
      data_format: One of `"channels_first"`, `"channels_last"`.

  Returns:
      A tensor.

  Raises:
      ValueError: if `data_format` is neither
          `channels_last` or `channels_first`.
  """
  if data_format == 'channels_first':
    output = repeat_elements(x, depth_factor, axis=2)
    output = repeat_elements(output, height_factor, axis=3)
    output = repeat_elements(output, width_factor, axis=4)
    return output
  elif data_format == 'channels_last':
    output = repeat_elements(x, depth_factor, axis=1)
    output = repeat_elements(output, height_factor, axis=2)
    output = repeat_elements(output, width_factor, axis=3)
    return output
  else:
    raise ValueError('Invalid data_format: ' + str(data_format))


@keras_export('keras.backend.repeat_elements')
def repeat_elements(x, rep, axis):
  """Repeats the elements of a tensor along an axis, like `np.repeat`.

  If `x` has shape `(s1, s2, s3)` and `axis` is `1`, the output
  will have shape `(s1, s2 * rep, s3)`.

  Arguments:
      x: Tensor or variable.
      rep: Python integer, number of times to repeat.
      axis: Axis along which to repeat.

  Returns:
      A tensor.

  Example:

      >>> b = tf.constant([1, 2, 3])
      >>> tf.keras.backend.repeat_elements(b, rep=2, axis=0)
      <tf.Tensor: shape=(6,), dtype=int32,
          numpy=array([1, 1, 2, 2, 3, 3], dtype=int32)>

  """
  x_shape = x.shape.as_list()
  # For static axis
  if x_shape[axis] is not None:
    # slices along the repeat axis
    splits = array_ops.split(value=x,
                             num_or_size_splits=x_shape[axis],
                             axis=axis)
    # repeat each slice the given number of reps
    x_rep = [s for s in splits for _ in range(rep)]
    return concatenate(x_rep, axis)

  # Here we use tf.tile to mimic behavior of np.repeat so that
  # we can handle dynamic shapes (that include None).
  # To do that, we need an auxiliary axis to repeat elements along
  # it and then merge them along the desired axis.

  # Repeating
  auxiliary_axis = axis + 1
  x_shape = array_ops.shape(x)
  x_rep = array_ops.expand_dims(x, axis=auxiliary_axis)
  reps = np.ones(len(x.shape) + 1)
  reps[auxiliary_axis] = rep
  x_rep = array_ops.tile(x_rep, reps)

  # Merging
  reps = np.delete(reps, auxiliary_axis)
  reps[axis] = rep
  reps = array_ops.constant(reps, dtype='int32')
  x_shape *= reps
  x_rep = array_ops.reshape(x_rep, x_shape)

  # Fix shape representation
  x_shape = x.shape.as_list()
  x_rep.set_shape(x_shape)
  x_rep._keras_shape = tuple(x_shape)
  return x_rep


@keras_export('keras.backend.repeat')
def repeat(x, n):
  """Repeats a 2D tensor.

  if `x` has shape (samples, dim) and `n` is `2`,
  the output will have shape `(samples, 2, dim)`.

  Arguments:
      x: Tensor or variable.
      n: Python integer, number of times to repeat.

  Returns:
      A tensor.

  Example:

      >>> b = tf.constant([[1, 2], [3, 4]])
      >>> b
      <tf.Tensor: shape=(2, 2), dtype=int32, numpy=
      array([[1, 2],
             [3, 4]], dtype=int32)>
      >>> tf.keras.backend.repeat(b, n=2)
      <tf.Tensor: shape=(2, 2, 2), dtype=int32, numpy=
      array([[[1, 2],
              [1, 2]],
             [[3, 4],
              [3, 4]]], dtype=int32)>

  """
  assert ndim(x) == 2
  x = array_ops.expand_dims(x, 1)
  pattern = array_ops.stack([1, n, 1])
  return array_ops.tile(x, pattern)


@keras_export('keras.backend.arange')
def arange(start, stop=None, step=1, dtype='int32'):
  """Creates a 1D tensor containing a sequence of integers.

  The function arguments use the same convention as
  Theano's arange: if only one argument is provided,
  it is in fact the "stop" argument and "start" is 0.

  The default type of the returned tensor is `'int32'` to
  match TensorFlow's default.

  Arguments:
      start: Start value.
      stop: Stop value.
      step: Difference between two successive values.
      dtype: Integer dtype to use.

  Returns:
      An integer tensor.

  Example:

      >>> tf.keras.backend.arange(start=0, stop=10, step=1.5)
      <tf.Tensor: shape=(7,), dtype=float32,
          numpy=array([0. , 1.5, 3. , 4.5, 6. , 7.5, 9. ], dtype=float32)>



  """
  # Match the behavior of numpy and Theano by returning an empty sequence.
  if stop is None and start < 0:
    start = 0
  result = math_ops.range(start, limit=stop, delta=step, name='arange')
  if dtype != 'int32':
    result = cast(result, dtype)
  return result


@keras_export('keras.backend.tile')
def tile(x, n):
  """Creates a tensor by tiling `x` by `n`.

  Arguments:
      x: A tensor or variable
      n: A list of integer. The length must be the same as the number of
          dimensions in `x`.

  Returns:
      A tiled tensor.
  """
  if isinstance(n, int):
    n = [n]
  return array_ops.tile(x, n)


@keras_export('keras.backend.flatten')
def flatten(x):
  """Flatten a tensor.

  Arguments:
      x: A tensor or variable.

  Returns:
      A tensor, reshaped into 1-D

  Example:

      >>> b = tf.constant([[1, 2], [3, 4]])
      >>> b
      <tf.Tensor: shape=(2, 2), dtype=int32, numpy=
      array([[1, 2],
             [3, 4]], dtype=int32)>
      >>> tf.keras.backend.flatten(b)
      <tf.Tensor: shape=(4,), dtype=int32,
          numpy=array([1, 2, 3, 4], dtype=int32)>

  """
  return array_ops.reshape(x, [-1])


@keras_export('keras.backend.batch_flatten')
def batch_flatten(x):
  """Turn a nD tensor into a 2D tensor with same 0th dimension.

  In other words, it flattens each data samples of a batch.

  Arguments:
      x: A tensor or variable.

  Returns:
      A tensor.

  Examples:
    Flattening a 3D tensor to 2D by collapsing the last dimension.

  >>> x_batch = tf.keras.backend.ones(shape=(2, 3, 4, 5))
  >>> x_batch_flatten = batch_flatten(x_batch)
  >>> tf.keras.backend.int_shape(x_batch_flatten)
  (2, 60)

  """
  x = array_ops.reshape(x, array_ops.stack([-1, prod(shape(x)[1:])]))
  return x


@keras_export('keras.backend.expand_dims')
def expand_dims(x, axis=-1):
  """Adds a 1-sized dimension at index "axis".

  Arguments:
      x: A tensor or variable.
      axis: Position where to add a new axis.

  Returns:
      A tensor with expanded dimensions.
  """
  return array_ops.expand_dims(x, axis)


@keras_export('keras.backend.squeeze')
def squeeze(x, axis):
  """Removes a 1-dimension from the tensor at index "axis".

  Arguments:
      x: A tensor or variable.
      axis: Axis to drop.

  Returns:
      A tensor with the same data as `x` but reduced dimensions.
  """
  return array_ops.squeeze(x, [axis])


@keras_export('keras.backend.temporal_padding')
def temporal_padding(x, padding=(1, 1)):
  """Pads the middle dimension of a 3D tensor.

  Arguments:
      x: Tensor or variable.
      padding: Tuple of 2 integers, how many zeros to
          add at the start and end of dim 1.

  Returns:
      A padded 3D tensor.
  """
  assert len(padding) == 2
  pattern = [[0, 0], [padding[0], padding[1]], [0, 0]]
  return array_ops.pad(x, pattern)


@keras_export('keras.backend.spatial_2d_padding')
def spatial_2d_padding(x, padding=((1, 1), (1, 1)), data_format=None):
  """Pads the 2nd and 3rd dimensions of a 4D tensor.

  Arguments:
      x: Tensor or variable.
      padding: Tuple of 2 tuples, padding pattern.
      data_format: One of `channels_last` or `channels_first`.

  Returns:
      A padded 4D tensor.

  Raises:
      ValueError: if `data_format` is neither
          `channels_last` or `channels_first`.
  """
  assert len(padding) == 2
  assert len(padding[0]) == 2
  assert len(padding[1]) == 2
  if data_format is None:
    data_format = image_data_format()
  if data_format not in {'channels_first', 'channels_last'}:
    raise ValueError('Unknown data_format: ' + str(data_format))

  if data_format == 'channels_first':
    pattern = [[0, 0], [0, 0], list(padding[0]), list(padding[1])]
  else:
    pattern = [[0, 0], list(padding[0]), list(padding[1]), [0, 0]]
  return array_ops.pad(x, pattern)


@keras_export('keras.backend.spatial_3d_padding')
def spatial_3d_padding(x, padding=((1, 1), (1, 1), (1, 1)), data_format=None):
  """Pads 5D tensor with zeros along the depth, height, width dimensions.

  Pads these dimensions with respectively
  "padding[0]", "padding[1]" and "padding[2]" zeros left and right.

  For 'channels_last' data_format,
  the 2nd, 3rd and 4th dimension will be padded.
  For 'channels_first' data_format,
  the 3rd, 4th and 5th dimension will be padded.

  Arguments:
      x: Tensor or variable.
      padding: Tuple of 3 tuples, padding pattern.
      data_format: One of `channels_last` or `channels_first`.

  Returns:
      A padded 5D tensor.

  Raises:
      ValueError: if `data_format` is neither
          `channels_last` or `channels_first`.

  """
  assert len(padding) == 3
  assert len(padding[0]) == 2
  assert len(padding[1]) == 2
  assert len(padding[2]) == 2
  if data_format is None:
    data_format = image_data_format()
  if data_format not in {'channels_first', 'channels_last'}:
    raise ValueError('Unknown data_format: ' + str(data_format))

  if data_format == 'channels_first':
    pattern = [[0, 0], [0, 0], [padding[0][0], padding[0][1]],
               [padding[1][0], padding[1][1]], [padding[2][0], padding[2][1]]]
  else:
    pattern = [[0, 0], [padding[0][0], padding[0][1]],
               [padding[1][0], padding[1][1]], [padding[2][0],
                                                padding[2][1]], [0, 0]]
  return array_ops.pad(x, pattern)


@keras_export('keras.backend.stack')
def stack(x, axis=0):
  """Stacks a list of rank `R` tensors into a rank `R+1` tensor.

  Arguments:
      x: List of tensors.
      axis: Axis along which to perform stacking.

  Returns:
      A tensor.

  Example:

      >>> a = tf.constant([[1, 2],[3, 4]])
      >>> b = tf.constant([[10, 20],[30, 40]])
      >>> tf.keras.backend.stack((a, b))
      <tf.Tensor: shape=(2, 2, 2), dtype=int32, numpy=
      array([[[ 1,  2],
              [ 3,  4]],
             [[10, 20],
              [30, 40]]], dtype=int32)>

  """
  return array_ops.stack(x, axis=axis)


@keras_export('keras.backend.one_hot')
def one_hot(indices, num_classes):
  """Computes the one-hot representation of an integer tensor.

  Arguments:
      indices: nD integer tensor of shape
          `(batch_size, dim1, dim2, ... dim(n-1))`
      num_classes: Integer, number of classes to consider.

  Returns:
      (n + 1)D one hot representation of the input
      with shape `(batch_size, dim1, dim2, ... dim(n-1), num_classes)`

  Returns:
      The one-hot tensor.
  """
  return array_ops.one_hot(indices, depth=num_classes, axis=-1)


@keras_export('keras.backend.reverse')
def reverse(x, axes):
  """Reverse a tensor along the specified axes.

  Arguments:
      x: Tensor to reverse.
      axes: Integer or iterable of integers.
          Axes to reverse.

  Returns:
      A tensor.
  """
  if isinstance(axes, int):
    axes = [axes]
  return array_ops.reverse(x, axes)


# VALUE MANIPULATION


@keras_export('keras.backend.get_value')
def get_value(x):
  """Returns the value of a variable.

  Arguments:
      x: input variable.

  Returns:
      A Numpy array.
  """
  if not tensor_util.is_tensor(x):
    return x
  if context.executing_eagerly() or isinstance(x, ops.EagerTensor):
    return x.numpy()
  if not getattr(x, '_in_graph_mode', True):
    # This is a variable which was created in an eager context, but is being
    # evaluated from a Graph.
    with context.eager_mode():
      return x.numpy()

  if ops.executing_eagerly_outside_functions():
    # This method of evaluating works inside the Keras FuncGraph.
    return function([], x)(x)

  with x.graph.as_default():
    return x.eval(session=get_session((x,)))


@keras_export('keras.backend.batch_get_value')
def batch_get_value(tensors):
  """Returns the value of more than one tensor variable.

  Arguments:
      tensors: list of ops to run.

  Returns:
      A list of Numpy arrays.

  Raises:
      RuntimeError: If this method is called inside defun.
  """
  if context.executing_eagerly():
    return [x.numpy() for x in tensors]
  elif ops.inside_function():  # pylint: disable=protected-access
    raise RuntimeError('Cannot get value inside Tensorflow graph function.')
  if tensors:
    return get_session(tensors).run(tensors)
  else:
    return []


@keras_export('keras.backend.set_value')
def set_value(x, value):
  """Sets the value of a variable, from a Numpy array.

  Arguments:
      x: Tensor to set to a new value.
      value: Value to set the tensor to, as a Numpy array
          (of the same shape).
  """
  value = np.asarray(value, dtype=dtype(x))
  if ops.executing_eagerly_outside_functions():
    with ops.init_scope():
      x.assign(value)
  else:
    with get_graph().as_default():
      tf_dtype = dtypes_module.as_dtype(x.dtype.name.split('_')[0])
      if hasattr(x, '_assign_placeholder'):
        assign_placeholder = x._assign_placeholder
        assign_op = x._assign_op
      else:
        # In order to support assigning weights to resizable variables in
        # Keras, we make a placeholder with the correct number of dimensions
        # but with None in each dimension. This way, we can assign weights
        # of any size (as long as they have the correct dimensionality).
        placeholder_shape = tensor_shape.TensorShape([None] * value.ndim)
        assign_placeholder = array_ops.placeholder(
            tf_dtype, shape=placeholder_shape)
        assign_op = x.assign(assign_placeholder)
        x._assign_placeholder = assign_placeholder
        x._assign_op = assign_op
      get_session().run(assign_op, feed_dict={assign_placeholder: value})


@keras_export('keras.backend.batch_set_value')
def batch_set_value(tuples):
  """Sets the values of many tensor variables at once.

  Arguments:
      tuples: a list of tuples `(tensor, value)`.
          `value` should be a Numpy array.
  """
  if ops.executing_eagerly_outside_functions():
    with ops.init_scope():
      for x, value in tuples:
        x.assign(np.asarray(value, dtype=dtype(x)))
  else:
    with get_graph().as_default():
      if tuples:
        assign_ops = []
        feed_dict = {}
        for x, value in tuples:
          value = np.asarray(value, dtype=dtype(x))
          tf_dtype = dtypes_module.as_dtype(x.dtype.name.split('_')[0])
          if hasattr(x, '_assign_placeholder'):
            assign_placeholder = x._assign_placeholder
            assign_op = x._assign_op
          else:
            # In order to support assigning weights to resizable variables in
            # Keras, we make a placeholder with the correct number of dimensions
            # but with None in each dimension. This way, we can assign weights
            # of any size (as long as they have the correct dimensionality).
            placeholder_shape = tensor_shape.TensorShape([None] * value.ndim)
            assign_placeholder = array_ops.placeholder(
                tf_dtype, shape=placeholder_shape)
            assign_op = x.assign(assign_placeholder)
            x._assign_placeholder = assign_placeholder
            x._assign_op = assign_op
          assign_ops.append(assign_op)
          feed_dict[assign_placeholder] = value
        get_session().run(assign_ops, feed_dict=feed_dict)


@keras_export('keras.backend.print_tensor')
def print_tensor(x, message=''):
  """Prints `message` and the tensor value when evaluated.

  Note that `print_tensor` returns a new tensor identical to `x`
  which should be used in the following code. Otherwise the
  print operation is not taken into account during evaluation.

  Example:

  >>> x = tf.constant([[1.0, 2.0], [3.0, 4.0]])
  >>> tf.keras.backend.print_tensor(x)
  <tf.Tensor: shape=(2, 2), dtype=float32, numpy=
    array([[1., 2.],
           [3., 4.]], dtype=float32)>

  Arguments:
      x: Tensor to print.
      message: Message to print jointly with the tensor.

  Returns:
      The same tensor `x`, unchanged.
  """
  if isinstance(x, ops.Tensor) and hasattr(x, 'graph'):
    with get_graph().as_default():
      op = logging_ops.print_v2(message, x, output_stream=sys.stdout)
      with ops.control_dependencies([op]):
        return array_ops.identity(x)
  else:
    logging_ops.print_v2(message, x, output_stream=sys.stdout)
    return x

# GRAPH MANIPULATION


class GraphExecutionFunction(object):
  """Runs a computation graph.

  It's possible to pass arguments to `tf.Session.run()` via `session_kwargs`.
  In particular additional operations via `fetches` argument and additional
  tensor substitutions via `feed_dict` arguments. Note that given
  substitutions are merged with substitutions from `inputs`. Even though
  `feed_dict` is passed once in the constructor (called in `model.compile()`)
  we can modify the values in the dictionary. Through this feed_dict we can
  provide additional substitutions besides Keras inputs.

  Arguments:
      inputs: Feed placeholders to the computation graph.
      outputs: Output tensors to fetch.
      updates: Additional update ops to be run at function call.
      name: A name to help users identify what this function does.
      session_kwargs: Arguments to `tf.Session.run()`:
                      `fetches`, `feed_dict`, `options`, `run_metadata`.
  """

  def __init__(self, inputs, outputs, updates=None, name=None,
               **session_kwargs):
    updates = updates or []
    if not isinstance(updates, (list, tuple)):
      raise TypeError('`updates` in a Keras backend function '
                      'should be a list or tuple.')

    self._inputs_structure = inputs
    self.inputs = nest.flatten(inputs, expand_composites=True)
    self._outputs_structure = outputs
    self.outputs = cast_variables_to_tensor(
        nest.flatten(outputs, expand_composites=True))
    # TODO(b/127668432): Consider using autograph to generate these
    # dependencies in call.
    # Index 0 = total loss or model output for `predict`.
    with ops.control_dependencies([self.outputs[0]]):
      updates_ops = []
      for update in updates:
        if isinstance(update, tuple):
          p, new_p = update
          updates_ops.append(state_ops.assign(p, new_p))
        else:
          # assumed already an op
          updates_ops.append(update)
      self.updates_op = control_flow_ops.group(*updates_ops)
    self.name = name
    # additional tensor substitutions
    self.feed_dict = session_kwargs.pop('feed_dict', None)
    # additional operations
    self.fetches = session_kwargs.pop('fetches', [])
    if not isinstance(self.fetches, list):
      self.fetches = [self.fetches]
    self.run_options = session_kwargs.pop('options', None)
    self.run_metadata = session_kwargs.pop('run_metadata', None)
    # The main use case of `fetches` being passed to a model is the ability
    # to run custom updates
    # This requires us to wrap fetches in `identity` ops.
    self.fetches = [array_ops.identity(x) for x in self.fetches]
    self.session_kwargs = session_kwargs
    # This mapping keeps track of the function that should receive the
    # output from a fetch in `fetches`: { fetch: function(fetch_output) }
    # A Callback can use this to register a function with access to the
    # output values for a fetch it added.
    self.fetch_callbacks = {}

    if session_kwargs:
      raise ValueError('Some keys in session_kwargs are not supported at this '
                       'time: %s' % (session_kwargs.keys(),))

    self._callable_fn = None
    self._feed_arrays = None
    self._feed_symbols = None
    self._symbol_vals = None
    self._fetches = None
    self._session = None

  def _make_callable(self, feed_arrays, feed_symbols, symbol_vals, session):
    """Generates a callable that runs the graph.

    Arguments:
      feed_arrays: List of input tensors to be fed Numpy arrays at runtime.
      feed_symbols: List of input tensors to be fed symbolic tensors at runtime.
      symbol_vals: List of symbolic tensors to be fed to `feed_symbols`.
      session: Session to use to generate the callable.

    Returns:
      Function that runs the graph according to the above options.
    """
    # Prepare callable options.
    callable_opts = config_pb2.CallableOptions()
    # Handle external-data feed.
    for x in feed_arrays:
      callable_opts.feed.append(x.name)
    if self.feed_dict:
      for key in sorted(self.feed_dict.keys()):
        callable_opts.feed.append(key.name)
    # Handle symbolic feed.
    for x, y in zip(feed_symbols, symbol_vals):
      connection = callable_opts.tensor_connection.add()
      if x.dtype != y.dtype:
        y = math_ops.cast(y, dtype=x.dtype)
      from_tensor = ops._as_graph_element(y)
      if from_tensor is None:
        from_tensor = y
      connection.from_tensor = from_tensor.name  # Data tensor
      connection.to_tensor = x.name  # Placeholder
    # Handle fetches.
    for x in self.outputs + self.fetches:
      callable_opts.fetch.append(x.name)
    # Handle updates.
    callable_opts.target.append(self.updates_op.name)
    # Handle run_options.
    if self.run_options:
      callable_opts.run_options.CopyFrom(self.run_options)
    # Create callable.
    callable_fn = session._make_callable_from_options(callable_opts)
    # Cache parameters corresponding to the generated callable, so that
    # we can detect future mismatches and refresh the callable.
    self._callable_fn = callable_fn
    self._feed_arrays = feed_arrays
    self._feed_symbols = feed_symbols
    self._symbol_vals = symbol_vals
    self._fetches = list(self.fetches)
    self._session = session

  def _call_fetch_callbacks(self, fetches_output):
    for fetch, output in zip(self._fetches, fetches_output):
      if fetch in self.fetch_callbacks:
        self.fetch_callbacks[fetch](output)

  def _eval_if_composite(self, tensor):
    """Helper method which evaluates any CompositeTensors passed to it."""
    # We need to evaluate any composite tensor objects that have been
    # reconstructed in 'pack_sequence_as', since otherwise they'll be output as
    # actual CompositeTensor objects instead of the value(s) contained in the
    # CompositeTensors. E.g., if output_structure contains a SparseTensor, then
    # this ensures that we return its value as a SparseTensorValue rather than
    # a SparseTensor.
    if isinstance(tensor, composite_tensor.CompositeTensor):
      return self._session.run(tensor)
    else:
      return tensor

  def __call__(self, inputs):
    inputs = nest.flatten(inputs, expand_composites=True)

    session = get_session(inputs)
    feed_arrays = []
    array_vals = []
    feed_symbols = []
    symbol_vals = []
    for tensor, value in zip(self.inputs, inputs):
      if value is None:
        continue

      if tensor_util.is_tensor(value):
        # Case: feeding symbolic tensor.
        feed_symbols.append(tensor)
        symbol_vals.append(value)
      else:
        # Case: feeding Numpy array.
        feed_arrays.append(tensor)
        # We need to do array conversion and type casting at this level, since
        # `callable_fn` only supports exact matches.
        tensor_type = dtypes_module.as_dtype(tensor.dtype)
        array_vals.append(np.asarray(value,
                                     dtype=tensor_type.as_numpy_dtype))

    if self.feed_dict:
      for key in sorted(self.feed_dict.keys()):
        array_vals.append(
            np.asarray(self.feed_dict[key], dtype=key.dtype.base_dtype.name))

    # Refresh callable if anything has changed.
    if (self._callable_fn is None or feed_arrays != self._feed_arrays or
        symbol_vals != self._symbol_vals or
        feed_symbols != self._feed_symbols or self.fetches != self._fetches or
        session != self._session):
      self._make_callable(feed_arrays, feed_symbols, symbol_vals, session)

    fetched = self._callable_fn(*array_vals,
                                run_metadata=self.run_metadata)
    self._call_fetch_callbacks(fetched[-len(self._fetches):])
    output_structure = nest.pack_sequence_as(
        self._outputs_structure,
        fetched[:len(self.outputs)],
        expand_composites=True)
    # We need to evaluate any composite tensor objects that have been
    # reconstructed in 'pack_sequence_as', since otherwise they'll be output as
    # actual CompositeTensor objects instead of the value(s) contained in the
    # CompositeTensors. E.g., if output_structure contains a SparseTensor, then
    # this ensures that we return its value as a SparseTensorValue rather than
    # a SparseTensor.
    return nest.map_structure(self._eval_if_composite, output_structure)


class EagerExecutionFunction(object):
  """Helper class for constructing a TF graph function from the Keras graph.

  Arguments:
    inputs: Feed placeholders to the computation graph.
    outputs: Output tensors to fetch.
    updates: Additional update ops to be run at function call.
    name: A name to help users identify what this function does.
    session_kwargs: Unsupported.
  """

  def __init__(self, inputs, outputs, updates=None, name=None):
    self.name = name
    self._inputs_structure = inputs
    inputs = nest.flatten(inputs, expand_composites=True)
    self._outputs_structure = outputs
    outputs = nest.flatten(outputs, expand_composites=True)

    updates = updates or []
    if not isinstance(updates, (list, tuple)):
      raise TypeError('`updates` in a Keras backend function '
                      'should be a list or tuple.')

    if updates and not outputs:
      # Edge case; never happens in practice
      raise ValueError('Cannot create a Keras backend function with updates'
                       ' but no outputs during eager execution.')
    graphs = {
        i.graph
        for i in nest.flatten([inputs, outputs, updates])
        if hasattr(i, 'graph')
    }
    if len(graphs) > 1:
      raise ValueError('Cannot create an execution function which is comprised '
                       'of elements from multiple graphs.')

    source_graph = graphs.pop()
    global_graph = get_graph()

    updates_ops = []
    legacy_update_ops = []
    for update in updates:
      # For legacy reasons it is allowed to pass an update as a tuple
      # `(variable, new_value)` (this maps to an assign op). Otherwise it
      # is assumed to already be an op -- we cannot control its execution
      # order.
      if isinstance(update, tuple):
        legacy_update_ops.append(update)
      else:
        if hasattr(update, 'op'):
          update = update.op
        if update is not None:
          # `update.op` may have been None in certain cases.
          updates_ops.append(update)

    self._freezable_vars_to_feed = []
    self._freezable_vars_values = []
    freezable_vars_from_keras_graph = object_identity.ObjectIdentitySet(
        _FREEZABLE_VARS.get(global_graph, {}))
    with _scratch_graph() as exec_graph:
      global_graph = get_graph()
      if source_graph not in (exec_graph, global_graph):
        raise ValueError('Unknown graph. Aborting.')

      if source_graph is global_graph and exec_graph is not global_graph:
        init_tensors = (
            outputs + updates_ops + [p for [p, _] in legacy_update_ops] +
            [p_new for [_, p_new] in legacy_update_ops
             if isinstance(p_new, ops.Tensor)])
        lifted_map = lift_to_graph.lift_to_graph(
            tensors=init_tensors,
            graph=exec_graph,
            sources=inputs,
            add_sources=True,
            handle_captures=True,
            base_graph=source_graph)

        inputs = [lifted_map[i] for i in inputs]
        outputs = [lifted_map[i] for i in outputs]
        updates_ops = [lifted_map[i] for i in updates_ops]
        legacy_update_ops = [(lifted_map[p], lifted_map.get(p_new, p_new))
                             for p, p_new in legacy_update_ops]

        # Keep track of the value to feed to any "freezable variables"
        # created in this graph.
        for old_op, new_op in lifted_map.items():
          if old_op in freezable_vars_from_keras_graph:
            frozen_var = old_op
            if frozen_var._initial_value != frozen_var._current_value:
              # We only feed a frozen_variable if its value has changed;
              # otherwise it can rely on the default value of the
              # underlying placeholder_with_default.
              self._freezable_vars_to_feed.append(new_op)
              self._freezable_vars_values.append(frozen_var._current_value)

    # Consolidate updates
    with exec_graph.as_default():
      outputs = cast_variables_to_tensor(outputs)
      with ops.control_dependencies(outputs):
        for p, p_new in legacy_update_ops:
          updates_ops.append(state_ops.assign(p, p_new))

      self.inputs, self.outputs = inputs, outputs
      self._input_references = self.inputs + self._freezable_vars_to_feed
      with ops.control_dependencies(updates_ops):
        self.outputs[0] = array_ops.identity(self.outputs[0])

      exec_graph.inputs = self._input_references + exec_graph.internal_captures
      exec_graph.outputs = self.outputs
      graph_fn = eager_function.ConcreteFunction(exec_graph)

    graph_fn._num_positional_args = len(self._input_references)
    graph_fn._arg_keywords = []
    self._graph_fn = graph_fn

    # Handle placeholders with default
    # (treated as required placeholder by graph functions)
    self._placeholder_default_values = {}
    with exec_graph.as_default():
      for x in self.inputs:
        if x.op.type == 'PlaceholderWithDefault':
          self._placeholder_default_values[ops.tensor_id(
              x)] = tensor_util.constant_value(x.op.inputs[0])

  def __call__(self, inputs):
    input_values = nest.flatten(inputs, expand_composites=True)

    if self._freezable_vars_values:
      input_values = input_values + self._freezable_vars_values
    converted_inputs = []
    for tensor, value in zip(self._input_references, input_values):
      if value is None:
        # Assume `value` is a placeholder with default
        value = self._placeholder_default_values.get(
            ops.tensor_id(tensor), None)
        if value is None:
          raise ValueError(
              'You must feed a value for placeholder %s' % (tensor,))
      if not isinstance(value, ops.Tensor):
        value = ops.convert_to_tensor(value, dtype=tensor.dtype)
      if value.dtype != tensor.dtype:
        # Temporary workaround due to `convert_to_tensor` not casting floats.
        # See b/119637405
        value = math_ops.cast(value, tensor.dtype)
      converted_inputs.append(value)
    outputs = self._graph_fn(*converted_inputs)

    # EagerTensor.numpy() will often make a copy to ensure memory safety.
    # However in this case `outputs` is not directly returned, so it is always
    # safe to reuse the underlying buffer without checking. In such a case the
    # private numpy conversion method is preferred to guarantee performance.
    return nest.pack_sequence_as(
        self._outputs_structure,
        [x._numpy() for x in outputs],  # pylint: disable=protected-access
        expand_composites=True)


@keras_export('keras.backend.function')
def function(inputs, outputs, updates=None, name=None, **kwargs):
  """Instantiates a Keras function.

  Arguments:
      inputs: List of placeholder tensors.
      outputs: List of output tensors.
      updates: List of update ops.
      name: String, name of function.
      **kwargs: Passed to `tf.Session.run`.

  Returns:
      Output values as Numpy arrays.

  Raises:
      ValueError: if invalid kwargs are passed in or if in eager execution.
  """
  if ops.executing_eagerly_outside_functions():
    if kwargs:
      raise ValueError('Session keyword arguments are not support during '
                       'eager execution. You passed: %s' % (kwargs,))
    return EagerExecutionFunction(inputs, outputs, updates=updates, name=name)

  if kwargs:
    for key in kwargs:
      if (key not in tf_inspect.getfullargspec(session_module.Session.run)[0]
          and key not in ['inputs', 'outputs', 'updates', 'name']):
        msg = ('Invalid argument "%s" passed to K.function with TensorFlow '
               'backend') % key
        raise ValueError(msg)
  return GraphExecutionFunction(inputs, outputs, updates=updates, **kwargs)


@keras_export('keras.backend.gradients')
def gradients(loss, variables):
  """Returns the gradients of `loss` w.r.t. `variables`.

  Arguments:
      loss: Scalar tensor to minimize.
      variables: List of variables.

  Returns:
      A gradients tensor.
  """
  return gradients_module.gradients(
      loss, variables, colocate_gradients_with_ops=True)


@keras_export('keras.backend.stop_gradient')
def stop_gradient(variables):
  """Returns `variables` but with zero gradient w.r.t. every other variable.

  Arguments:
      variables: Tensor or list of tensors to consider constant with respect
        to any other variable.


  Returns:
      A single tensor or a list of tensors (depending on the passed argument)
      that has no gradient with respect to any other variable.
  """
  if isinstance(variables, (list, tuple)):
    return map(array_ops.stop_gradient, variables)
  return array_ops.stop_gradient(variables)


# CONTROL FLOW


@keras_export('keras.backend.rnn')
def rnn(step_function,
        inputs,
        initial_states,
        go_backwards=False,
        mask=None,
        constants=None,
        unroll=False,
        input_length=None,
        time_major=False,
        zero_output_for_mask=False):
  """Iterates over the time dimension of a tensor.

  Arguments:
      step_function: RNN step function.
          Args;
              input; Tensor with shape `(samples, ...)` (no time dimension),
                  representing input for the batch of samples at a certain
                  time step.
              states; List of tensors.
          Returns;
              output; Tensor with shape `(samples, output_dim)`
                  (no time dimension).
              new_states; List of tensors, same length and shapes
                  as 'states'. The first state in the list must be the
                  output tensor at the previous timestep.
      inputs: Tensor of temporal data of shape `(samples, time, ...)`
          (at least 3D), or nested tensors, and each of which has shape
          `(samples, time, ...)`.
      initial_states: Tensor with shape `(samples, state_size)`
          (no time dimension), containing the initial values for the states used
          in the step function. In the case that state_size is in a nested
          shape, the shape of initial_states will also follow the nested
          structure.
      go_backwards: Boolean. If True, do the iteration over the time
          dimension in reverse order and return the reversed sequence.
      mask: Binary tensor with shape `(samples, time, 1)`,
          with a zero for every element that is masked.
      constants: List of constant values passed at each step.
      unroll: Whether to unroll the RNN or to use a symbolic `while_loop`.
      input_length: An integer or a 1-D Tensor, depending on whether
          the time dimension is fixed-length or not. In case of variable length
          input, it is used for masking in case there's no mask specified.
      time_major: Boolean. If true, the inputs and outputs will be in shape
          `(timesteps, batch, ...)`, whereas in the False case, it will be
          `(batch, timesteps, ...)`. Using `time_major = True` is a bit more
          efficient because it avoids transposes at the beginning and end of the
          RNN calculation. However, most TensorFlow data is batch-major, so by
          default this function accepts input and emits output in batch-major
          form.
      zero_output_for_mask: Boolean. If True, the output for masked timestep
          will be zeros, whereas in the False case, output from previous
          timestep is returned.

  Returns:
      A tuple, `(last_output, outputs, new_states)`.
          last_output: the latest output of the rnn, of shape `(samples, ...)`
          outputs: tensor with shape `(samples, time, ...)` where each
              entry `outputs[s, t]` is the output of the step function
              at time `t` for sample `s`.
          new_states: list of tensors, latest states returned by
              the step function, of shape `(samples, ...)`.

  Raises:
      ValueError: if input dimension is less than 3.
      ValueError: if `unroll` is `True` but input timestep is not a fixed
      number.
      ValueError: if `mask` is provided (not `None`) but states is not provided
          (`len(states)` == 0).
  """

  def swap_batch_timestep(input_t):
    # Swap the batch and timestep dim for the incoming tensor.
    axes = list(range(len(input_t.shape)))
    axes[0], axes[1] = 1, 0
    return array_ops.transpose(input_t, axes)

  if not time_major:
    inputs = nest.map_structure(swap_batch_timestep, inputs)

  flatted_inputs = nest.flatten(inputs)
  time_steps = flatted_inputs[0].shape[0]
  batch = flatted_inputs[0].shape[1]
  time_steps_t = array_ops.shape(flatted_inputs[0])[0]

  for input_ in flatted_inputs:
    input_.shape.with_rank_at_least(3)

  if mask is not None:
    if mask.dtype != dtypes_module.bool:
      mask = math_ops.cast(mask, dtypes_module.bool)
    if len(mask.shape) == 2:
      mask = expand_dims(mask)
    if not time_major:
      mask = swap_batch_timestep(mask)

  if constants is None:
    constants = []

  # tf.where needs its condition tensor to be the same shape as its two
  # result tensors, but in our case the condition (mask) tensor is
  # (nsamples, 1), and inputs are (nsamples, ndimensions) or even more.
  # So we need to broadcast the mask to match the shape of inputs.
  # That's what the tile call does, it just repeats the mask along its
  # second dimension n times.
  def _expand_mask(mask_t, input_t, fixed_dim=1):
    if nest.is_sequence(mask_t):
      raise ValueError('mask_t is expected to be tensor, but got %s' % mask_t)
    if nest.is_sequence(input_t):
      raise ValueError('input_t is expected to be tensor, but got %s' % input_t)
    rank_diff = len(input_t.shape) - len(mask_t.shape)
    for _ in range(rank_diff):
      mask_t = array_ops.expand_dims(mask_t, -1)
    multiples = [1] * fixed_dim + input_t.shape.as_list()[fixed_dim:]
    return array_ops.tile(mask_t, multiples)

  if unroll:
    if not time_steps:
      raise ValueError('Unrolling requires a fixed number of timesteps.')
    states = tuple(initial_states)
    successive_states = []
    successive_outputs = []

    # Process the input tensors. The input tensor need to be split on the
    # time_step dim, and reverse if go_backwards is True. In the case of nested
    # input, the input is flattened and then transformed individually.
    # The result of this will be a tuple of lists, each of the item in tuple is
    # list of the tensor with shape (batch, feature)
    def _process_single_input_t(input_t):
      input_t = array_ops.unstack(input_t)  # unstack for time_step dim
      if go_backwards:
        input_t.reverse()
      return input_t

    if nest.is_sequence(inputs):
      processed_input = nest.map_structure(_process_single_input_t, inputs)
    else:
      processed_input = (_process_single_input_t(inputs),)

    def _get_input_tensor(time):
      inp = [t_[time] for t_ in processed_input]
      return nest.pack_sequence_as(inputs, inp)

    if mask is not None:
      mask_list = array_ops.unstack(mask)
      if go_backwards:
        mask_list.reverse()

      for i in range(time_steps):
        inp = _get_input_tensor(i)
        mask_t = mask_list[i]
        output, new_states = step_function(inp,
                                           tuple(states) + tuple(constants))
        tiled_mask_t = _expand_mask(mask_t, output)

        if not successive_outputs:
          prev_output = zeros_like(output)
        else:
          prev_output = successive_outputs[-1]

        output = array_ops.where_v2(tiled_mask_t, output, prev_output)

        flat_states = nest.flatten(states)
        flat_new_states = nest.flatten(new_states)
        tiled_mask_t = tuple(_expand_mask(mask_t, s) for s in flat_states)
        flat_final_states = tuple(
            array_ops.where_v2(m, s, ps)
            for m, s, ps in zip(tiled_mask_t, flat_new_states, flat_states))
        states = nest.pack_sequence_as(states, flat_final_states)

        successive_outputs.append(output)
        successive_states.append(states)
      last_output = successive_outputs[-1]
      new_states = successive_states[-1]
      outputs = array_ops.stack(successive_outputs)

      if zero_output_for_mask:
        last_output = array_ops.where_v2(
            _expand_mask(mask_list[-1], last_output), last_output,
            zeros_like(last_output))
        outputs = array_ops.where_v2(
            _expand_mask(mask, outputs, fixed_dim=2), outputs,
            zeros_like(outputs))

    else:  # mask is None
      for i in range(time_steps):
        inp = _get_input_tensor(i)
        output, states = step_function(inp, tuple(states) + tuple(constants))
        successive_outputs.append(output)
        successive_states.append(states)
      last_output = successive_outputs[-1]
      new_states = successive_states[-1]
      outputs = array_ops.stack(successive_outputs)

  else:  # Unroll == False
    states = tuple(initial_states)

    # Create input tensor array, if the inputs is nested tensors, then it will
    # be flattened first, and tensor array will be created one per flattened
    # tensor.
    input_ta = tuple(
        tensor_array_ops.TensorArray(
            dtype=inp.dtype,
            size=time_steps_t,
            tensor_array_name='input_ta_%s' % i)
        for i, inp in enumerate(flatted_inputs))
    input_ta = tuple(
        ta.unstack(input_) if not go_backwards else ta
        .unstack(reverse(input_, 0))
        for ta, input_ in zip(input_ta, flatted_inputs))

    # Get the time(0) input and compute the output for that, the output will be
    # used to determine the dtype of output tensor array. Don't read from
    # input_ta due to TensorArray clear_after_read default to True.
    input_time_zero = nest.pack_sequence_as(inputs,
                                            [inp[0] for inp in flatted_inputs])
    # output_time_zero is used to determine the cell output shape and its dtype.
    # the value is discarded.
    output_time_zero, _ = step_function(
        input_time_zero, tuple(initial_states) + tuple(constants))
    output_ta = tuple(
        tensor_array_ops.TensorArray(
            dtype=out.dtype,
            size=time_steps_t,
            element_shape=out.shape,
            tensor_array_name='output_ta_%s' % i)
        for i, out in enumerate(nest.flatten(output_time_zero)))

    time = constant_op.constant(0, dtype='int32', name='time')

    # We only specify the 'maximum_iterations' when building for XLA since that
    # causes slowdowns on GPU in TF.
    if (not context.executing_eagerly() and
        control_flow_util.GraphOrParentsInXlaContext(ops.get_default_graph())):
      max_iterations = math_ops.reduce_max(input_length)
    else:
      max_iterations = None

    while_loop_kwargs = {
        'cond': lambda time, *_: time < time_steps_t,
        'maximum_iterations': max_iterations,
        'parallel_iterations': 32,
        'swap_memory': True,
    }
    if mask is not None:
      if go_backwards:
        mask = reverse(mask, 0)

      mask_ta = tensor_array_ops.TensorArray(
          dtype=dtypes_module.bool,
          size=time_steps_t,
          tensor_array_name='mask_ta')
      mask_ta = mask_ta.unstack(mask)

      def masking_fn(time):
        return mask_ta.read(time)

      def compute_masked_output(mask_t, flat_out, flat_mask):
        tiled_mask_t = tuple(
            _expand_mask(mask_t, o, fixed_dim=len(mask_t.shape))
            for o in flat_out)
        return tuple(
            array_ops.where_v2(m, o, fm)
            for m, o, fm in zip(tiled_mask_t, flat_out, flat_mask))
    elif isinstance(input_length, ops.Tensor):
      if go_backwards:
        max_len = math_ops.reduce_max(input_length, axis=0)
        rev_input_length = math_ops.subtract(max_len - 1, input_length)

        def masking_fn(time):
          return math_ops.less(rev_input_length, time)
      else:

        def masking_fn(time):
          return math_ops.greater(input_length, time)

      def compute_masked_output(mask_t, flat_out, flat_mask):
        return tuple(
            array_ops.where(mask_t, o, zo)
            for (o, zo) in zip(flat_out, flat_mask))
    else:
      masking_fn = None

    if masking_fn is not None:
      # Mask for the T output will be base on the output of T - 1. In the case
      # T = 0, a zero filled tensor will be used.
      flat_zero_output = tuple(array_ops.zeros_like(o)
                               for o in nest.flatten(output_time_zero))
      def _step(time, output_ta_t, prev_output, *states):
        """RNN step function.

        Arguments:
            time: Current timestep value.
            output_ta_t: TensorArray.
            prev_output: tuple of outputs from time - 1.
            *states: List of states.

        Returns:
            Tuple: `(time + 1, output_ta_t, output) + tuple(new_states)`
        """
        current_input = tuple(ta.read(time) for ta in input_ta)
        # maybe set shape.
        current_input = nest.pack_sequence_as(inputs, current_input)
        mask_t = masking_fn(time)
        output, new_states = step_function(current_input,
                                           tuple(states) + tuple(constants))
        # mask output
        flat_output = nest.flatten(output)
        flat_mask_output = (flat_zero_output if zero_output_for_mask
                            else nest.flatten(prev_output))
        flat_new_output = compute_masked_output(mask_t, flat_output,
                                                flat_mask_output)

        # mask states
        flat_state = nest.flatten(states)
        flat_new_state = nest.flatten(new_states)
        for state, new_state in zip(flat_state, flat_new_state):
          if isinstance(new_state, ops.Tensor):
            new_state.set_shape(state.shape)
        flat_final_state = compute_masked_output(mask_t, flat_new_state,
                                                 flat_state)
        new_states = nest.pack_sequence_as(new_states, flat_final_state)

        output_ta_t = tuple(
            ta.write(time, out)
            for ta, out in zip(output_ta_t, flat_new_output))
        return (time + 1, output_ta_t,
                tuple(flat_new_output)) + tuple(new_states)

      final_outputs = control_flow_ops.while_loop(
          body=_step,
          loop_vars=(time, output_ta, flat_zero_output) + states,
          **while_loop_kwargs)
      # Skip final_outputs[2] which is the output for final timestep.
      new_states = final_outputs[3:]
    else:
      def _step(time, output_ta_t, *states):
        """RNN step function.

        Arguments:
            time: Current timestep value.
            output_ta_t: TensorArray.
            *states: List of states.

        Returns:
            Tuple: `(time + 1,output_ta_t) + tuple(new_states)`
        """
        current_input = tuple(ta.read(time) for ta in input_ta)
        current_input = nest.pack_sequence_as(inputs, current_input)
        output, new_states = step_function(current_input,
                                           tuple(states) + tuple(constants))
        flat_state = nest.flatten(states)
        flat_new_state = nest.flatten(new_states)
        for state, new_state in zip(flat_state, flat_new_state):
          if isinstance(new_state, ops.Tensor):
            new_state.set_shape(state.shape)

        flat_output = nest.flatten(output)
        output_ta_t = tuple(
            ta.write(time, out) for ta, out in zip(output_ta_t, flat_output))
        new_states = nest.pack_sequence_as(initial_states, flat_new_state)
        return (time + 1, output_ta_t) + tuple(new_states)

      final_outputs = control_flow_ops.while_loop(
          body=_step,
          loop_vars=(time, output_ta) + states,
          **while_loop_kwargs)
      new_states = final_outputs[2:]

    output_ta = final_outputs[1]

    outputs = tuple(o.stack() for o in output_ta)
    last_output = tuple(o[-1] for o in outputs)

    outputs = nest.pack_sequence_as(output_time_zero, outputs)
    last_output = nest.pack_sequence_as(output_time_zero, last_output)

  # static shape inference
  def set_shape(output_):
    if isinstance(output_, ops.Tensor):
      shape = output_.shape.as_list()
      shape[0] = time_steps
      shape[1] = batch
      output_.set_shape(shape)
    return output_

  outputs = nest.map_structure(set_shape, outputs)

  if not time_major:
    outputs = nest.map_structure(swap_batch_timestep, outputs)

  return last_output, outputs, new_states


@keras_export('keras.backend.switch')
def switch(condition, then_expression, else_expression):
  """Switches between two operations depending on a scalar value.

  Note that both `then_expression` and `else_expression`
  should be symbolic tensors of the *same shape*.

  Arguments:
      condition: tensor (`int` or `bool`).
      then_expression: either a tensor, or a callable that returns a tensor.
      else_expression: either a tensor, or a callable that returns a tensor.

  Returns:
      The selected tensor.

  Raises:
      ValueError: If rank of `condition` is greater than rank of expressions.
  """
  if condition.dtype != dtypes_module.bool:
    condition = math_ops.cast(condition, 'bool')
  cond_ndim = ndim(condition)
  if not cond_ndim:
    if not callable(then_expression):

      def then_expression_fn():
        return then_expression
    else:
      then_expression_fn = then_expression
    if not callable(else_expression):

      def else_expression_fn():
        return else_expression
    else:
      else_expression_fn = else_expression
    x = control_flow_ops.cond(condition, then_expression_fn, else_expression_fn)
  else:
    # tf.where needs its condition tensor
    # to be the same shape as its two
    # result tensors
    if callable(then_expression):
      then_expression = then_expression()
    if callable(else_expression):
      else_expression = else_expression()
    expr_ndim = ndim(then_expression)
    if cond_ndim > expr_ndim:
      raise ValueError('Rank of `condition` should be less than or'
                       ' equal to rank of `then_expression` and '
                       '`else_expression`. ndim(condition)=' + str(cond_ndim) +
                       ', ndim(then_expression)'
                       '=' + str(expr_ndim))
    if cond_ndim > 1:
      ndim_diff = expr_ndim - cond_ndim
      cond_shape = array_ops.concat(
          [array_ops.shape(condition), [1] * ndim_diff], axis=0)
      condition = array_ops.reshape(condition, cond_shape)
      expr_shape = array_ops.shape(then_expression)
      shape_diff = expr_shape - cond_shape
      tile_shape = array_ops.where_v2(shape_diff > 0, expr_shape,
                                      array_ops.ones_like(expr_shape))
      condition = array_ops.tile(condition, tile_shape)
    x = array_ops.where_v2(condition, then_expression, else_expression)
  return x


@keras_export('keras.backend.in_train_phase')
def in_train_phase(x, alt, training=None):
  """Selects `x` in train phase, and `alt` otherwise.

  Note that `alt` should have the *same shape* as `x`.

  Arguments:
      x: What to return in train phase
          (tensor or callable that returns a tensor).
      alt: What to return otherwise
          (tensor or callable that returns a tensor).
      training: Optional scalar tensor
          (or Python boolean, or Python integer)
          specifying the learning phase.

  Returns:
      Either `x` or `alt` based on the `training` flag.
      the `training` flag defaults to `K.learning_phase()`.
  """
  if training is None:
    training = learning_phase()

  # TODO(b/138862903): Handle the case when training is tensor.
  if not tensor_util.is_tensor(training):
    if training == 1 or training is True:
      if callable(x):
        return x()
      else:
        return x

    elif training == 0 or training is False:
      if callable(alt):
        return alt()
      else:
        return alt

  # else: assume learning phase is a placeholder tensor.
  x = switch(training, x, alt)
  return x


@keras_export('keras.backend.in_test_phase')
def in_test_phase(x, alt, training=None):
  """Selects `x` in test phase, and `alt` otherwise.

  Note that `alt` should have the *same shape* as `x`.

  Arguments:
      x: What to return in test phase
          (tensor or callable that returns a tensor).
      alt: What to return otherwise
          (tensor or callable that returns a tensor).
      training: Optional scalar tensor
          (or Python boolean, or Python integer)
          specifying the learning phase.

  Returns:
      Either `x` or `alt` based on `K.learning_phase`.
  """
  return in_train_phase(alt, x, training=training)


# NN OPERATIONS


@keras_export('keras.backend.relu')
def relu(x, alpha=0., max_value=None, threshold=0):
  """Rectified linear unit.

  With default values, it returns element-wise `max(x, 0)`.

  Otherwise, it follows:
  `f(x) = max_value` for `x >= max_value`,
  `f(x) = x` for `threshold <= x < max_value`,
  `f(x) = alpha * (x - threshold)` otherwise.

  Arguments:
      x: A tensor or variable.
      alpha: A scalar, slope of negative section (default=`0.`).
      max_value: float. Saturation threshold.
      threshold: float. Threshold value for thresholded activation.

  Returns:
      A tensor.
  """

  if alpha != 0.:
    if max_value is None and threshold == 0:
      return nn.leaky_relu(x, alpha=alpha)

    if threshold != 0:
      negative_part = nn.relu(-x + threshold)
    else:
      negative_part = nn.relu(-x)

  clip_max = max_value is not None

  if threshold != 0:
    # computes x for x > threshold else 0
    x = x * math_ops.cast(math_ops.greater(x, threshold), floatx())
  elif max_value == 6:
    # if no threshold, then can use nn.relu6 native TF op for performance
    x = nn.relu6(x)
    clip_max = False
  else:
    x = nn.relu(x)

  if clip_max:
    max_value = _constant_to_tensor(max_value, x.dtype.base_dtype)
    zero = _constant_to_tensor(0., x.dtype.base_dtype)
    x = clip_ops.clip_by_value(x, zero, max_value)

  if alpha != 0.:
    alpha = _to_tensor(alpha, x.dtype.base_dtype)
    x -= alpha * negative_part
  return x


@keras_export('keras.backend.elu')
def elu(x, alpha=1.):
  """Exponential linear unit.

  Arguments:
      x: A tensor or variable to compute the activation function for.
      alpha: A scalar, slope of negative section.

  Returns:
      A tensor.
  """
  res = nn.elu(x)
  if alpha == 1:
    return res
  else:
    return array_ops.where_v2(x > 0, res, alpha * res)


@keras_export('keras.backend.softmax')
def softmax(x, axis=-1):
  """Softmax of a tensor.

  Arguments:
      x: A tensor or variable.
      axis: The dimension softmax would be performed on.
          The default is -1 which indicates the last dimension.

  Returns:
      A tensor.
  """
  return nn.softmax(x, axis=axis)


@keras_export('keras.backend.softplus')
def softplus(x):
  """Softplus of a tensor.

  Arguments:
      x: A tensor or variable.

  Returns:
      A tensor.
  """
  return nn.softplus(x)


@keras_export('keras.backend.softsign')
def softsign(x):
  """Softsign of a tensor.

  Arguments:
      x: A tensor or variable.

  Returns:
      A tensor.
  """
  return nn.softsign(x)


@keras_export('keras.backend.categorical_crossentropy')
def categorical_crossentropy(target, output, from_logits=False, axis=-1):
  """Categorical crossentropy between an output tensor and a target tensor.

  Arguments:
      target: A tensor of the same shape as `output`.
      output: A tensor resulting from a softmax
          (unless `from_logits` is True, in which
          case `output` is expected to be the logits).
      from_logits: Boolean, whether `output` is the
          result of a softmax, or is a tensor of logits.
      axis: Int specifying the channels axis. `axis=-1` corresponds to data
          format `channels_last', and `axis=1` corresponds to data format
          `channels_first`.

  Returns:
      Output tensor.

  Raises:
      ValueError: if `axis` is neither -1 nor one of the axes of `output`.

  Example:

  >>> a = tf.constant([1., 0., 0., 0., 1., 0., 0., 0., 1.], shape=[3,3])
  >>> print(a)
  tf.Tensor(
    [[1. 0. 0.]
     [0. 1. 0.]
     [0. 0. 1.]], shape=(3, 3), dtype=float32)
  >>> b = tf.constant([.9, .05, .05, .5, .89, .6, .05, .01, .94], shape=[3,3])
  >>> print(b)
  tf.Tensor(
    [[0.9  0.05 0.05]
     [0.5  0.89 0.6 ]
     [0.05 0.01 0.94]], shape=(3, 3), dtype=float32)
  >>> loss = tf.keras.backend.categorical_crossentropy(a, b)
  >>> print(loss)
  tf.Tensor([0.10536055 0.8046684  0.06187541], shape=(3,), dtype=float32)
  >>> loss = tf.keras.backend.categorical_crossentropy(a, a)
  >>> print(loss)
  tf.Tensor([1.1920929e-07 1.1920929e-07 1.19...e-07], shape=(3,),
  dtype=float32)

  """
  if not from_logits:
    if (isinstance(output, (ops.EagerTensor, variables_module.Variable)) or
        output.op.type != 'Softmax'):
      # scale preds so that the class probas of each sample sum to 1
      output = output / math_ops.reduce_sum(output, axis, True)
      # Compute cross entropy from probabilities.
      epsilon_ = _constant_to_tensor(epsilon(), output.dtype.base_dtype)
      output = clip_ops.clip_by_value(output, epsilon_, 1. - epsilon_)
      return -math_ops.reduce_sum(target * math_ops.log(output), axis)
    else:
      # When softmax activation function is used for output operation, we
      # use logits from the softmax function directly to compute loss in order
      # to prevent collapsing zero when training.
      # See b/117284466
      assert len(output.op.inputs) == 1
      output = output.op.inputs[0]
  return nn.softmax_cross_entropy_with_logits_v2(
      labels=target, logits=output, axis=axis)


@keras_export('keras.backend.sparse_categorical_crossentropy')
def sparse_categorical_crossentropy(target, output, from_logits=False, axis=-1):
  """Categorical crossentropy with integer targets.

  Arguments:
      target: An integer tensor.
      output: A tensor resulting from a softmax
          (unless `from_logits` is True, in which
          case `output` is expected to be the logits).
      from_logits: Boolean, whether `output` is the
          result of a softmax, or is a tensor of logits.
      axis: Int specifying the channels axis. `axis=-1` corresponds to data
          format `channels_last', and `axis=1` corresponds to data format
          `channels_first`.

  Returns:
      Output tensor.

  Raises:
      ValueError: if `axis` is neither -1 nor one of the axes of `output`.
  """
  if not from_logits:
    if (isinstance(output, (ops.EagerTensor, variables_module.Variable)) or
        output.op.type != 'Softmax'):
      epsilon_ = _constant_to_tensor(epsilon(), output.dtype.base_dtype)
      output = clip_ops.clip_by_value(output, epsilon_, 1 - epsilon_)
      output = math_ops.log(output)
    else:
      # When softmax activation function is used for output operation, we
      # use logits from the softmax function directly to compute loss in order
      # to prevent collapsing zero when training.
      # See b/117284466
      assert len(output.op.inputs) == 1
      output = output.op.inputs[0]

  if isinstance(output.shape, (tuple, list)):
    output_rank = len(output.shape)
  else:
    output_rank = output.shape.ndims
  if output_rank is not None:
    axis %= output_rank
    if axis != output_rank - 1:
      permutation = list(
          itertools.chain(range(axis), range(axis + 1, output_rank), [axis]))
      output = array_ops.transpose(output, perm=permutation)
  elif axis != -1:
    raise ValueError(
        'Cannot compute sparse categorical crossentropy with `axis={}` on an '
        'output tensor with unknown rank'.format(axis))

  target = cast(target, 'int64')

  # Try to adjust the shape so that rank of labels = rank of logits - 1.
  output_shape = array_ops.shape_v2(output)
  target_rank = target.shape.ndims

  update_shape = (
      target_rank is not None and output_rank is not None and
      target_rank != output_rank - 1)
  if update_shape:
    target = flatten(target)
    output = array_ops.reshape(output, [-1, output_shape[-1]])

  if py_any([_is_symbolic_tensor(v) for v in [target, output]]):
    with get_graph().as_default():
      res = nn.sparse_softmax_cross_entropy_with_logits_v2(
          labels=target, logits=output)
  else:
    res = nn.sparse_softmax_cross_entropy_with_logits_v2(
        labels=target, logits=output)

  if update_shape and output_rank >= 3:
    # If our output includes timesteps or spatial dimensions we need to reshape
    return array_ops.reshape(res, output_shape[:-1])
  else:
    return res


@keras_export('keras.backend.binary_crossentropy')
def binary_crossentropy(target, output, from_logits=False):
  """Binary crossentropy between an output tensor and a target tensor.

  Arguments:
      target: A tensor with the same shape as `output`.
      output: A tensor.
      from_logits: Whether `output` is expected to be a logits tensor.
          By default, we consider that `output`
          encodes a probability distribution.

  Returns:
      A tensor.
  """
  if not from_logits:
    if (isinstance(output, (ops.EagerTensor, variables_module.Variable)) or
        output.op.type != 'Sigmoid'):
      epsilon_ = _constant_to_tensor(epsilon(), output.dtype.base_dtype)
      output = clip_ops.clip_by_value(output, epsilon_, 1. - epsilon_)

      # Compute cross entropy from probabilities.
      bce = target * math_ops.log(output + epsilon())
      bce += (1 - target) * math_ops.log(1 - output + epsilon())
      return -bce
    else:
      # When sigmoid activation function is used for output operation, we
      # use logits from the sigmoid function directly to compute loss in order
      # to prevent collapsing zero when training.
      assert len(output.op.inputs) == 1
      output = output.op.inputs[0]
  return nn.sigmoid_cross_entropy_with_logits(labels=target, logits=output)


@keras_export('keras.backend.sigmoid')
def sigmoid(x):
  """Element-wise sigmoid.

  Arguments:
      x: A tensor or variable.

  Returns:
      A tensor.
  """
  return nn.sigmoid(x)


@keras_export('keras.backend.hard_sigmoid')
def hard_sigmoid(x):
  """Segment-wise linear approximation of sigmoid.

  Faster than sigmoid.
  Returns `0.` if `x < -2.5`, `1.` if `x > 2.5`.
  In `-2.5 <= x <= 2.5`, returns `0.2 * x + 0.5`.

  Arguments:
      x: A tensor or variable.

  Returns:
      A tensor.
  """
  point_two = _constant_to_tensor(0.2, x.dtype.base_dtype)
  point_five = _constant_to_tensor(0.5, x.dtype.base_dtype)
  x = math_ops.mul(x, point_two)
  x = math_ops.add(x, point_five)
  x = clip_ops.clip_by_value(x, 0., 1.)
  return x


@keras_export('keras.backend.tanh')
def tanh(x):
  """Element-wise tanh.

  Arguments:
      x: A tensor or variable.

  Returns:
      A tensor.
  """
  return nn.tanh(x)


@keras_export('keras.backend.dropout')
def dropout(x, level, noise_shape=None, seed=None):
  """Sets entries in `x` to zero at random, while scaling the entire tensor.

  Arguments:
      x: tensor
      level: fraction of the entries in the tensor
          that will be set to 0.
      noise_shape: shape for randomly generated keep/drop flags,
          must be broadcastable to the shape of `x`
      seed: random seed to ensure determinism.

  Returns:
      A tensor.
  """
  if seed is None:
    seed = np.random.randint(10e6)
  return nn.dropout_v2(x, rate=level, noise_shape=noise_shape, seed=seed)


@keras_export('keras.backend.l2_normalize')
def l2_normalize(x, axis=None):
  """Normalizes a tensor wrt the L2 norm alongside the specified axis.

  Arguments:
      x: Tensor or variable.
      axis: axis along which to perform normalization.

  Returns:
      A tensor.
  """
  return nn.l2_normalize(x, axis=axis)


@keras_export('keras.backend.in_top_k')
def in_top_k(predictions, targets, k):
  """Returns whether the `targets` are in the top `k` `predictions`.

  Arguments:
      predictions: A tensor of shape `(batch_size, classes)` and type `float32`.
      targets: A 1D tensor of length `batch_size` and type `int32` or `int64`.
      k: An `int`, number of top elements to consider.

  Returns:
      A 1D tensor of length `batch_size` and type `bool`.
      `output[i]` is `True` if `predictions[i, targets[i]]` is within top-`k`
      values of `predictions[i]`.
  """
  return nn.in_top_k(predictions, targets, k)


# CONVOLUTIONS


def _preprocess_conv1d_input(x, data_format):
  """Transpose and cast the input before the conv1d.

  Arguments:
      x: input tensor.
      data_format: string, `"channels_last"` or `"channels_first"`.

  Returns:
      A tensor.
  """
  tf_data_format = 'NWC'  # to pass TF Conv2dNative operations
  if data_format == 'channels_first':
    if not _has_nchw_support():
      x = array_ops.transpose(x, (0, 2, 1))  # NCW -> NWC
    else:
      tf_data_format = 'NCW'
  return x, tf_data_format


def _preprocess_conv2d_input(x, data_format, force_transpose=False):
  """Transpose and cast the input before the conv2d.

  Arguments:
      x: input tensor.
      data_format: string, `"channels_last"` or `"channels_first"`.
      force_transpose: Boolean. If True, the input will always be transposed
          from NCHW to NHWC if `data_format` is `"channels_first"`.
          If False, the transposition only occurs on CPU (GPU ops are
          assumed to support NCHW).

  Returns:
      A tensor.
  """
  tf_data_format = 'NHWC'
  if data_format == 'channels_first':
    if not _has_nchw_support() or force_transpose:
      x = array_ops.transpose(x, (0, 2, 3, 1))  # NCHW -> NHWC
    else:
      tf_data_format = 'NCHW'
  return x, tf_data_format


def _preprocess_conv3d_input(x, data_format):
  """Transpose and cast the input before the conv3d.

  Arguments:
      x: input tensor.
      data_format: string, `"channels_last"` or `"channels_first"`.

  Returns:
      A tensor.
  """
  tf_data_format = 'NDHWC'
  if data_format == 'channels_first':
    if not _has_nchw_support():
      x = array_ops.transpose(x, (0, 2, 3, 4, 1))
    else:
      tf_data_format = 'NCDHW'
  return x, tf_data_format


def _preprocess_padding(padding):
  """Convert keras' padding to TensorFlow's padding.

  Arguments:
      padding: string, one of 'same' , 'valid'

  Returns:
      a string, one of 'SAME', 'VALID'.

  Raises:
      ValueError: if invalid `padding'`
  """
  if padding == 'same':
    padding = 'SAME'
  elif padding == 'valid':
    padding = 'VALID'
  else:
    raise ValueError('Invalid padding: ' + str(padding))
  return padding


@keras_export('keras.backend.conv1d')
def conv1d(x,
           kernel,
           strides=1,
           padding='valid',
           data_format=None,
           dilation_rate=1):
  """1D convolution.

  Arguments:
      x: Tensor or variable.
      kernel: kernel tensor.
      strides: stride integer.
      padding: string, `"same"`, `"causal"` or `"valid"`.
      data_format: string, one of "channels_last", "channels_first".
      dilation_rate: integer dilate rate.

  Returns:
      A tensor, result of 1D convolution.

  Raises:
      ValueError: if `data_format` is neither `channels_last` or
      `channels_first`.
  """
  if data_format is None:
    data_format = image_data_format()
  if data_format not in {'channels_first', 'channels_last'}:
    raise ValueError('Unknown data_format: ' + str(data_format))

  kernel_shape = kernel.shape.as_list()
  if padding == 'causal':
    # causal (dilated) convolution:
    left_pad = dilation_rate * (kernel_shape[0] - 1)
    x = temporal_padding(x, (left_pad, 0))
    padding = 'valid'
  padding = _preprocess_padding(padding)

  x, tf_data_format = _preprocess_conv1d_input(x, data_format)
  x = nn.convolution(
      input=x,
      filter=kernel,
      dilation_rate=dilation_rate,
      strides=strides,
      padding=padding,
      data_format=tf_data_format)
  if data_format == 'channels_first' and tf_data_format == 'NWC':
    x = array_ops.transpose(x, (0, 2, 1))  # NWC -> NCW
  return x


@keras_export('keras.backend.conv2d')
def conv2d(x,
           kernel,
           strides=(1, 1),
           padding='valid',
           data_format=None,
           dilation_rate=(1, 1)):
  """2D convolution.

  Arguments:
      x: Tensor or variable.
      kernel: kernel tensor.
      strides: strides tuple.
      padding: string, `"same"` or `"valid"`.
      data_format: `"channels_last"` or `"channels_first"`.
      dilation_rate: tuple of 2 integers.

  Returns:
      A tensor, result of 2D convolution.

  Raises:
      ValueError: if `data_format` is neither `channels_last` or
      `channels_first`.
  """
  if data_format is None:
    data_format = image_data_format()
  if data_format not in {'channels_first', 'channels_last'}:
    raise ValueError('Unknown data_format: ' + str(data_format))

  x, tf_data_format = _preprocess_conv2d_input(x, data_format)
  padding = _preprocess_padding(padding)
  x = nn.convolution(
      input=x,
      filter=kernel,
      dilation_rate=dilation_rate,
      strides=strides,
      padding=padding,
      data_format=tf_data_format)
  if data_format == 'channels_first' and tf_data_format == 'NHWC':
    x = array_ops.transpose(x, (0, 3, 1, 2))  # NHWC -> NCHW
  return x


@keras_export('keras.backend.conv2d_transpose')
def conv2d_transpose(x,
                     kernel,
                     output_shape,
                     strides=(1, 1),
                     padding='valid',
                     data_format=None,
                     dilation_rate=(1, 1)):
  """2D deconvolution (i.e.

  transposed convolution).

  Arguments:
      x: Tensor or variable.
      kernel: kernel tensor.
      output_shape: 1D int tensor for the output shape.
      strides: strides tuple.
      padding: string, `"same"` or `"valid"`.
      data_format: string, `"channels_last"` or `"channels_first"`.
      dilation_rate: Tuple of 2 integers.

  Returns:
      A tensor, result of transposed 2D convolution.

  Raises:
      ValueError: if `data_format` is neither `channels_last` or
      `channels_first`.
  """
  if data_format is None:
    data_format = image_data_format()
  if data_format not in {'channels_first', 'channels_last'}:
    raise ValueError('Unknown data_format: ' + str(data_format))

  # `atrous_conv2d_transpose` only supports NHWC format, even on GPU.
  if data_format == 'channels_first' and dilation_rate != (1, 1):
    force_transpose = True
  else:
    force_transpose = False

  x, tf_data_format = _preprocess_conv2d_input(x, data_format, force_transpose)

  if data_format == 'channels_first' and tf_data_format == 'NHWC':
    output_shape = (output_shape[0], output_shape[2], output_shape[3],
                    output_shape[1])
  if output_shape[0] is None:
    output_shape = (shape(x)[0],) + tuple(output_shape[1:])

  if isinstance(output_shape, (tuple, list)):
    output_shape = array_ops.stack(list(output_shape))

  padding = _preprocess_padding(padding)
  if tf_data_format == 'NHWC':
    strides = (1,) + strides + (1,)
  else:
    strides = (1, 1) + strides

  if dilation_rate == (1, 1):
    x = nn.conv2d_transpose(x, kernel, output_shape, strides,
                            padding=padding,
                            data_format=tf_data_format)
  else:
    assert dilation_rate[0] == dilation_rate[1]
    x = nn.atrous_conv2d_transpose(
        x,
        kernel,
        output_shape,
        rate=dilation_rate[0],
        padding=padding)
  if data_format == 'channels_first' and tf_data_format == 'NHWC':
    x = array_ops.transpose(x, (0, 3, 1, 2))  # NHWC -> NCHW
  return x


def separable_conv1d(x,
                     depthwise_kernel,
                     pointwise_kernel,
                     strides=1,
                     padding='valid',
                     data_format=None,
                     dilation_rate=1):
  """1D convolution with separable filters.

  Arguments:
      x: input tensor
      depthwise_kernel: convolution kernel for the depthwise convolution.
      pointwise_kernel: kernel for the 1x1 convolution.
      strides: stride integer.
      padding: string, `"same"` or `"valid"`.
      data_format: string, `"channels_last"` or `"channels_first"`.
      dilation_rate: integer dilation rate.

  Returns:
      Output tensor.

  Raises:
      ValueError: if `data_format` is neither `channels_last` or
      `channels_first`.
  """
  if data_format is None:
    data_format = image_data_format()
  if data_format not in {'channels_first', 'channels_last'}:
    raise ValueError('Unknown data_format: ' + str(data_format))

  if isinstance(strides, int):
    strides = (strides,)
  if isinstance(dilation_rate, int):
    dilation_rate = (dilation_rate,)

  x, tf_data_format = _preprocess_conv1d_input(x, data_format)
  padding = _preprocess_padding(padding)
  if not isinstance(strides, tuple):
    strides = tuple(strides)
  if tf_data_format == 'NWC':
    spatial_start_dim = 1
    strides = (1,) + strides * 2 + (1,)
  else:
    spatial_start_dim = 2
    strides = (1, 1) + strides * 2
  x = array_ops.expand_dims(x, spatial_start_dim)
  depthwise_kernel = array_ops.expand_dims(depthwise_kernel, 0)
  pointwise_kernel = array_ops.expand_dims(pointwise_kernel, 0)
  dilation_rate = (1,) + dilation_rate

  x = nn.separable_conv2d(
      x,
      depthwise_kernel,
      pointwise_kernel,
      strides=strides,
      padding=padding,
      rate=dilation_rate,
      data_format=tf_data_format)

  x = array_ops.squeeze(x, [spatial_start_dim])

  if data_format == 'channels_first' and tf_data_format == 'NWC':
    x = array_ops.transpose(x, (0, 2, 1))  # NWC -> NCW

  return x


@keras_export('keras.backend.separable_conv2d')
def separable_conv2d(x,
                     depthwise_kernel,
                     pointwise_kernel,
                     strides=(1, 1),
                     padding='valid',
                     data_format=None,
                     dilation_rate=(1, 1)):
  """2D convolution with separable filters.

  Arguments:
      x: input tensor
      depthwise_kernel: convolution kernel for the depthwise convolution.
      pointwise_kernel: kernel for the 1x1 convolution.
      strides: strides tuple (length 2).
      padding: string, `"same"` or `"valid"`.
      data_format: string, `"channels_last"` or `"channels_first"`.
      dilation_rate: tuple of integers,
          dilation rates for the separable convolution.

  Returns:
      Output tensor.

  Raises:
      ValueError: if `data_format` is neither `channels_last` or
      `channels_first`.
      ValueError: if `strides` is not a tuple of 2 integers.
  """
  if data_format is None:
    data_format = image_data_format()
  if data_format not in {'channels_first', 'channels_last'}:
    raise ValueError('Unknown data_format: ' + str(data_format))
  if len(strides) != 2:
    raise ValueError('`strides` must be a tuple of 2 integers.')

  x, tf_data_format = _preprocess_conv2d_input(x, data_format)
  padding = _preprocess_padding(padding)
  if not isinstance(strides, tuple):
    strides = tuple(strides)
  if tf_data_format == 'NHWC':
    strides = (1,) + strides + (1,)
  else:
    strides = (1, 1) + strides

  x = nn.separable_conv2d(
      x,
      depthwise_kernel,
      pointwise_kernel,
      strides=strides,
      padding=padding,
      rate=dilation_rate,
      data_format=tf_data_format)
  if data_format == 'channels_first' and tf_data_format == 'NHWC':
    x = array_ops.transpose(x, (0, 3, 1, 2))  # NHWC -> NCHW
  return x


@keras_export('keras.backend.depthwise_conv2d')
def depthwise_conv2d(x,
                     depthwise_kernel,
                     strides=(1, 1),
                     padding='valid',
                     data_format=None,
                     dilation_rate=(1, 1)):
  """2D convolution with separable filters.

  Arguments:
      x: input tensor
      depthwise_kernel: convolution kernel for the depthwise convolution.
      strides: strides tuple (length 2).
      padding: string, `"same"` or `"valid"`.
      data_format: string, `"channels_last"` or `"channels_first"`.
      dilation_rate: tuple of integers,
          dilation rates for the separable convolution.

  Returns:
      Output tensor.

  Raises:
      ValueError: if `data_format` is neither `channels_last` or
      `channels_first`.
  """
  if data_format is None:
    data_format = image_data_format()
  if data_format not in {'channels_first', 'channels_last'}:
    raise ValueError('Unknown data_format: ' + str(data_format))

  x, tf_data_format = _preprocess_conv2d_input(x, data_format)
  padding = _preprocess_padding(padding)
  if tf_data_format == 'NHWC':
    strides = (1,) + strides + (1,)
  else:
    strides = (1, 1) + strides

  x = nn.depthwise_conv2d(
      x,
      depthwise_kernel,
      strides=strides,
      padding=padding,
      rate=dilation_rate,
      data_format=tf_data_format)
  if data_format == 'channels_first' and tf_data_format == 'NHWC':
    x = array_ops.transpose(x, (0, 3, 1, 2))  # NHWC -> NCHW
  return x


@keras_export('keras.backend.conv3d')
def conv3d(x,
           kernel,
           strides=(1, 1, 1),
           padding='valid',
           data_format=None,
           dilation_rate=(1, 1, 1)):
  """3D convolution.

  Arguments:
      x: Tensor or variable.
      kernel: kernel tensor.
      strides: strides tuple.
      padding: string, `"same"` or `"valid"`.
      data_format: string, `"channels_last"` or `"channels_first"`.
      dilation_rate: tuple of 3 integers.

  Returns:
      A tensor, result of 3D convolution.

  Raises:
      ValueError: if `data_format` is neither `channels_last` or
      `channels_first`.
  """
  if data_format is None:
    data_format = image_data_format()
  if data_format not in {'channels_first', 'channels_last'}:
    raise ValueError('Unknown data_format: ' + str(data_format))

  x, tf_data_format = _preprocess_conv3d_input(x, data_format)
  padding = _preprocess_padding(padding)
  x = nn.convolution(
      input=x,
      filter=kernel,
      dilation_rate=dilation_rate,
      strides=strides,
      padding=padding,
      data_format=tf_data_format)
  if data_format == 'channels_first' and tf_data_format == 'NDHWC':
    x = array_ops.transpose(x, (0, 4, 1, 2, 3))
  return x


def conv3d_transpose(x,
                     kernel,
                     output_shape,
                     strides=(1, 1, 1),
                     padding='valid',
                     data_format=None):
  """3D deconvolution (i.e.

  transposed convolution).

  Arguments:
      x: input tensor.
      kernel: kernel tensor.
      output_shape: 1D int tensor for the output shape.
      strides: strides tuple.
      padding: string, "same" or "valid".
      data_format: string, `"channels_last"` or `"channels_first"`.

  Returns:
      A tensor, result of transposed 3D convolution.

  Raises:
      ValueError: if `data_format` is neither `channels_last` or
      `channels_first`.
  """
  if data_format is None:
    data_format = image_data_format()
  if data_format not in {'channels_first', 'channels_last'}:
    raise ValueError('Unknown data_format: ' + str(data_format))
  if isinstance(output_shape, (tuple, list)):
    output_shape = array_ops.stack(output_shape)

  x, tf_data_format = _preprocess_conv3d_input(x, data_format)

  if data_format == 'channels_first' and tf_data_format == 'NDHWC':
    output_shape = (output_shape[0], output_shape[2], output_shape[3],
                    output_shape[4], output_shape[1])
  if output_shape[0] is None:
    output_shape = (array_ops.shape(x)[0],) + tuple(output_shape[1:])
    output_shape = array_ops.stack(list(output_shape))

  padding = _preprocess_padding(padding)
  if tf_data_format == 'NDHWC':
    strides = (1,) + strides + (1,)
  else:
    strides = (1, 1) + strides

  x = nn.conv3d_transpose(
      x,
      kernel,
      output_shape,
      strides,
      padding=padding,
      data_format=tf_data_format)
  if data_format == 'channels_first' and tf_data_format == 'NDHWC':
    x = array_ops.transpose(x, (0, 4, 1, 2, 3))
  return x


@keras_export('keras.backend.pool2d')
def pool2d(x,
           pool_size,
           strides=(1, 1),
           padding='valid',
           data_format=None,
           pool_mode='max'):
  """2D Pooling.

  Arguments:
      x: Tensor or variable.
      pool_size: tuple of 2 integers.
      strides: tuple of 2 integers.
      padding: string, `"same"` or `"valid"`.
      data_format: string, `"channels_last"` or `"channels_first"`.
      pool_mode: string, `"max"` or `"avg"`.

  Returns:
      A tensor, result of 2D pooling.

  Raises:
      ValueError: if `data_format` is neither `"channels_last"` or
      `"channels_first"`.
      ValueError: if `pool_size` is not a tuple of 2 integers.
      ValueError: if `strides` is not a tuple of 2 integers.
      ValueError: if `pool_mode` is neither `"max"` or `"avg"`.
  """
  if data_format is None:
    data_format = image_data_format()
  if data_format not in {'channels_first', 'channels_last'}:
    raise ValueError('Unknown data_format: ' + str(data_format))
  if len(pool_size) != 2:
    raise ValueError('`pool_size` must be a tuple of 2 integers.')
  if len(strides) != 2:
    raise ValueError('`strides` must be a tuple of 2 integers.')

  x, tf_data_format = _preprocess_conv2d_input(x, data_format)
  padding = _preprocess_padding(padding)
  if tf_data_format == 'NHWC':
    strides = (1,) + strides + (1,)
    pool_size = (1,) + pool_size + (1,)
  else:
    strides = (1, 1) + strides
    pool_size = (1, 1) + pool_size

  if pool_mode == 'max':
    x = nn.max_pool(
        x, pool_size, strides, padding=padding, data_format=tf_data_format)
  elif pool_mode == 'avg':
    x = nn.avg_pool(
        x, pool_size, strides, padding=padding, data_format=tf_data_format)
  else:
    raise ValueError('Invalid pooling mode: ' + str(pool_mode))

  if data_format == 'channels_first' and tf_data_format == 'NHWC':
    x = array_ops.transpose(x, (0, 3, 1, 2))  # NHWC -> NCHW
  return x


@keras_export('keras.backend.pool3d')
def pool3d(x,
           pool_size,
           strides=(1, 1, 1),
           padding='valid',
           data_format=None,
           pool_mode='max'):
  """3D Pooling.

  Arguments:
      x: Tensor or variable.
      pool_size: tuple of 3 integers.
      strides: tuple of 3 integers.
      padding: string, `"same"` or `"valid"`.
      data_format: string, `"channels_last"` or `"channels_first"`.
      pool_mode: string, `"max"` or `"avg"`.

  Returns:
      A tensor, result of 3D pooling.

  Raises:
      ValueError: if `data_format` is neither `"channels_last"` or
      `"channels_first"`.
      ValueError: if `pool_mode` is neither `"max"` or `"avg"`.
  """
  if data_format is None:
    data_format = image_data_format()
  if data_format not in {'channels_first', 'channels_last'}:
    raise ValueError('Unknown data_format: ' + str(data_format))

  x, tf_data_format = _preprocess_conv3d_input(x, data_format)
  padding = _preprocess_padding(padding)
  if tf_data_format == 'NDHWC':
    strides = (1,) + strides + (1,)
    pool_size = (1,) + pool_size + (1,)
  else:
    strides = (1, 1) + strides
    pool_size = (1, 1) + pool_size

  if pool_mode == 'max':
    x = nn.max_pool3d(
        x, pool_size, strides, padding=padding, data_format=tf_data_format)
  elif pool_mode == 'avg':
    x = nn.avg_pool3d(
        x, pool_size, strides, padding=padding, data_format=tf_data_format)
  else:
    raise ValueError('Invalid pooling mode: ' + str(pool_mode))

  if data_format == 'channels_first' and tf_data_format == 'NDHWC':
    x = array_ops.transpose(x, (0, 4, 1, 2, 3))
  return x


def local_conv(inputs,
               kernel,
               kernel_size,
               strides,
               output_shape,
               data_format=None):
  """Apply N-D convolution with un-shared weights.

  Arguments:
      inputs: (N+2)-D tensor with shape
          (batch_size, channels_in, d_in1, ..., d_inN)
          if data_format='channels_first', or
          (batch_size, d_in1, ..., d_inN, channels_in)
          if data_format='channels_last'.
      kernel: the unshared weight for N-D convolution,
          with shape (output_items, feature_dim, channels_out), where
          feature_dim = np.prod(kernel_size) * channels_in,
          output_items = np.prod(output_shape).
      kernel_size: a tuple of N integers, specifying the
          spatial dimensions of the N-D convolution window.
      strides: a tuple of N integers, specifying the strides
          of the convolution along the spatial dimensions.
      output_shape: a tuple of (d_out1, ..., d_outN) specifying the spatial
          dimensionality of the output.
      data_format: string, "channels_first" or "channels_last".

  Returns:
      An (N+2)-D tensor with shape:
      (batch_size, channels_out) + output_shape
      if data_format='channels_first', or:
      (batch_size,) + output_shape + (channels_out,)
      if data_format='channels_last'.

  Raises:
      ValueError: if `data_format` is neither
      `channels_last` nor `channels_first`.
  """
  if data_format is None:
    data_format = image_data_format()
  if data_format not in {'channels_first', 'channels_last'}:
    raise ValueError('Unknown data_format: ' + str(data_format))

  kernel_shape = int_shape(kernel)
  feature_dim = kernel_shape[1]
  channels_out = kernel_shape[-1]
  ndims = len(output_shape)
  spatial_dimensions = list(range(ndims))

  xs = []
  output_axes_ticks = [range(axis_max) for axis_max in output_shape]
  for position in itertools.product(*output_axes_ticks):
    slices = [slice(None)]

    if data_format == 'channels_first':
      slices.append(slice(None))

    slices.extend([slice(position[d] * strides[d],
                         position[d] * strides[d] + kernel_size[d])
                   for d in spatial_dimensions])

    if data_format == 'channels_last':
      slices.append(slice(None))

    xs.append(reshape(inputs[slices], (1, -1, feature_dim)))

  x_aggregate = concatenate(xs, axis=0)
  output = batch_dot(x_aggregate, kernel)
  output = reshape(output, output_shape + (-1, channels_out))

  if data_format == 'channels_first':
    permutation = [ndims, ndims + 1] + spatial_dimensions
  else:
    permutation = [ndims] + spatial_dimensions + [ndims + 1]

  return permute_dimensions(output, permutation)


@keras_export('keras.backend.local_conv1d')
def local_conv1d(inputs, kernel, kernel_size, strides, data_format=None):
  """Apply 1D conv with un-shared weights.

  Arguments:
      inputs: 3D tensor with shape:
          (batch_size, steps, input_dim)
          if data_format is "channels_last" or
          (batch_size, input_dim, steps)
          if data_format is "channels_first".
      kernel: the unshared weight for convolution,
          with shape (output_length, feature_dim, filters).
      kernel_size: a tuple of a single integer,
          specifying the length of the 1D convolution window.
      strides: a tuple of a single integer,
          specifying the stride length of the convolution.
      data_format: the data format, channels_first or channels_last.

  Returns:
      A 3d tensor with shape:
      (batch_size, output_length, filters)
      if data_format='channels_first'
      or 3D tensor with shape:
      (batch_size, filters, output_length)
      if data_format='channels_last'.
  """
  output_shape = (kernel.shape[0],)
  return local_conv(inputs,
                    kernel,
                    kernel_size,
                    strides,
                    output_shape,
                    data_format)


@keras_export('keras.backend.local_conv2d')
def local_conv2d(inputs,
                 kernel,
                 kernel_size,
                 strides,
                 output_shape,
                 data_format=None):
  """Apply 2D conv with un-shared weights.

  Arguments:
      inputs: 4D tensor with shape:
          (batch_size, filters, new_rows, new_cols)
          if data_format='channels_first'
          or 4D tensor with shape:
          (batch_size, new_rows, new_cols, filters)
          if data_format='channels_last'.
      kernel: the unshared weight for convolution,
          with shape (output_items, feature_dim, filters).
      kernel_size: a tuple of 2 integers, specifying the
          width and height of the 2D convolution window.
      strides: a tuple of 2 integers, specifying the strides
          of the convolution along the width and height.
      output_shape: a tuple with (output_row, output_col).
      data_format: the data format, channels_first or channels_last.

  Returns:
      A 4D tensor with shape:
      (batch_size, filters, new_rows, new_cols)
      if data_format='channels_first'
      or 4D tensor with shape:
      (batch_size, new_rows, new_cols, filters)
      if data_format='channels_last'.
  """
  return local_conv(inputs,
                    kernel,
                    kernel_size,
                    strides,
                    output_shape,
                    data_format)


@keras_export('keras.backend.bias_add')
def bias_add(x, bias, data_format=None):
  """Adds a bias vector to a tensor.

  Arguments:
      x: Tensor or variable.
      bias: Bias tensor to add.
      data_format: string, `"channels_last"` or `"channels_first"`.

  Returns:
      Output tensor.

  Raises:
      ValueError: In one of the two cases below:
                  1. invalid `data_format` argument.
                  2. invalid bias shape.
                     the bias should be either a vector or
                     a tensor with ndim(x) - 1 dimension
  """
  if data_format is None:
    data_format = image_data_format()
  if data_format not in {'channels_first', 'channels_last'}:
    raise ValueError('Unknown data_format: ' + str(data_format))
  bias_shape = int_shape(bias)
  if len(bias_shape) != 1 and len(bias_shape) != ndim(x) - 1:
    raise ValueError(
        'Unexpected bias dimensions %d, expect to be 1 or %d dimensions' %
        (len(bias_shape), ndim(x)))
  # pylint: disable=g-no-augmented-assignment
  if ndim(x) == 5:
    if data_format == 'channels_first':
      if len(bias_shape) == 1:
        x = x + reshape(bias, (1, bias_shape[0], 1, 1, 1))
      else:
        x = x + reshape(bias, (1, bias_shape[3]) + bias_shape[:3])
    elif data_format == 'channels_last':
      if len(bias_shape) == 1:
        x = x + reshape(bias, (1, 1, 1, bias_shape[0]))
      else:
        x = x + reshape(bias, (1,) + bias_shape)
  elif ndim(x) == 4:
    if data_format == 'channels_first':
      if len(bias_shape) == 1:
        if _has_nchw_support():
          x = nn.bias_add(x, bias, data_format='NCHW')
        else:
          x = x + reshape(bias, (1, bias_shape[0], 1, 1))
      else:
        x = x + reshape(bias, (1, bias_shape[2]) + bias_shape[:2])
    elif data_format == 'channels_last':
      if len(bias_shape) == 1:
        x = nn.bias_add(x, bias, data_format='NHWC')
      else:
        x = x + reshape(bias, (1,) + bias_shape)
  elif ndim(x) == 3:
    if data_format == 'channels_first':
      if len(bias_shape) == 1:
        x = x + reshape(bias, (1, bias_shape[0], 1))
      else:
        x = x + reshape(bias, (1, bias_shape[1], bias_shape[0]))
    elif data_format == 'channels_last':
      if len(bias_shape) == 1:
        x = x + reshape(bias, (1, 1, bias_shape[0]))
      else:
        x = x + reshape(bias, (1,) + bias_shape)
  else:
    x = nn.bias_add(x, bias)
  # pylint: enable=g-no-augmented-assignment
  return x


# RANDOMNESS


@keras_export('keras.backend.random_normal')
def random_normal(shape, mean=0.0, stddev=1.0, dtype=None, seed=None):
  """Returns a tensor with normal distribution of values.

  Arguments:
      shape: A tuple of integers, the shape of tensor to create.
      mean: A float, mean of the normal distribution to draw samples.
      stddev: A float, standard deviation of the normal distribution
          to draw samples.
      dtype: String, dtype of returned tensor.
      seed: Integer, random seed.

  Returns:
      A tensor.
  """
  if dtype is None:
    dtype = floatx()
  if seed is None:
    seed = np.random.randint(10e6)
  return random_ops.random_normal(
      shape, mean=mean, stddev=stddev, dtype=dtype, seed=seed)


@keras_export('keras.backend.random_uniform')
def random_uniform(shape, minval=0.0, maxval=1.0, dtype=None, seed=None):
  """Returns a tensor with uniform distribution of values.

  Arguments:
      shape: A tuple of integers, the shape of tensor to create.
      minval: A float, lower boundary of the uniform distribution
          to draw samples.
      maxval: A float, upper boundary of the uniform distribution
          to draw samples.
      dtype: String, dtype of returned tensor.
      seed: Integer, random seed.

  Returns:
      A tensor.
  """
  if dtype is None:
    dtype = floatx()
  if seed is None:
    seed = np.random.randint(10e6)
  return random_ops.random_uniform(
      shape, minval=minval, maxval=maxval, dtype=dtype, seed=seed)


@keras_export('keras.backend.random_binomial')
def random_binomial(shape, p=0.0, dtype=None, seed=None):
  """Returns a tensor with random binomial distribution of values.

  The binomial distribution with parameters `n` and `p` is the probability
  distribution of the number of successful Bernoulli process. Only supports
  `n` = 1 for now.

  Arguments:
      shape: A tuple of integers, the shape of tensor to create.
      p: A float, `0. <= p <= 1`, probability of binomial distribution.
      dtype: String, dtype of returned tensor.
      seed: Integer, random seed.

  Returns:
      A tensor.
  """
  if dtype is None:
    dtype = floatx()
  if seed is None:
    seed = np.random.randint(10e6)
  return array_ops.where_v2(
      random_ops.random_uniform(shape, dtype=dtype, seed=seed) <= p,
      array_ops.ones(shape, dtype=dtype), array_ops.zeros(shape, dtype=dtype))


@keras_export('keras.backend.truncated_normal')
def truncated_normal(shape, mean=0.0, stddev=1.0, dtype=None, seed=None):
  """Returns a tensor with truncated random normal distribution of values.

  The generated values follow a normal distribution
  with specified mean and standard deviation,
  except that values whose magnitude is more than
  two standard deviations from the mean are dropped and re-picked.

  Arguments:
      shape: A tuple of integers, the shape of tensor to create.
      mean: Mean of the values.
      stddev: Standard deviation of the values.
      dtype: String, dtype of returned tensor.
      seed: Integer, random seed.

  Returns:
      A tensor.
  """
  if dtype is None:
    dtype = floatx()
  if seed is None:
    seed = np.random.randint(10e6)
  return random_ops.truncated_normal(
      shape, mean, stddev, dtype=dtype, seed=seed)


# CTC
# TensorFlow has a native implementation, but it uses sparse tensors
# and therefore requires a wrapper for Keras. The functions below convert
# dense to sparse tensors and also wraps up the beam search code that is
# in TensorFlow's CTC implementation


@keras_export('keras.backend.ctc_label_dense_to_sparse')
def ctc_label_dense_to_sparse(labels, label_lengths):
  """Converts CTC labels from dense to sparse.

  Arguments:
      labels: dense CTC labels.
      label_lengths: length of the labels.

  Returns:
      A sparse tensor representation of the labels.
  """
  label_shape = array_ops.shape(labels)
  num_batches_tns = array_ops.stack([label_shape[0]])
  max_num_labels_tns = array_ops.stack([label_shape[1]])

  def range_less_than(old_input, current_input):
    return array_ops.expand_dims(
        math_ops.range(array_ops.shape(old_input)[1]), 0) < array_ops.fill(
            max_num_labels_tns, current_input)

  init = math_ops.cast(
      array_ops.fill([1, label_shape[1]], 0), dtypes_module.bool)
  dense_mask = functional_ops.scan(
      range_less_than, label_lengths, initializer=init, parallel_iterations=1)
  dense_mask = dense_mask[:, 0, :]

  label_array = array_ops.reshape(
      array_ops.tile(math_ops.range(0, label_shape[1]), num_batches_tns),
      label_shape)
  label_ind = array_ops.boolean_mask(label_array, dense_mask)

  batch_array = array_ops.transpose(
      array_ops.reshape(
          array_ops.tile(math_ops.range(0, label_shape[0]), max_num_labels_tns),
          reverse(label_shape, 0)))
  batch_ind = array_ops.boolean_mask(batch_array, dense_mask)
  indices = array_ops.transpose(
      array_ops.reshape(concatenate([batch_ind, label_ind], axis=0), [2, -1]))

  vals_sparse = array_ops.gather_nd(labels, indices)

  return sparse_tensor.SparseTensor(
      math_ops.cast(indices, dtypes_module.int64), vals_sparse,
      math_ops.cast(label_shape, dtypes_module.int64))


@keras_export('keras.backend.ctc_batch_cost')
def ctc_batch_cost(y_true, y_pred, input_length, label_length):
  """Runs CTC loss algorithm on each batch element.

  Arguments:
      y_true: tensor `(samples, max_string_length)`
          containing the truth labels.
      y_pred: tensor `(samples, time_steps, num_categories)`
          containing the prediction, or output of the softmax.
      input_length: tensor `(samples, 1)` containing the sequence length for
          each batch item in `y_pred`.
      label_length: tensor `(samples, 1)` containing the sequence length for
          each batch item in `y_true`.

  Returns:
      Tensor with shape (samples,1) containing the
          CTC loss of each element.
  """
  label_length = math_ops.cast(
      array_ops.squeeze(label_length, axis=-1), dtypes_module.int32)
  input_length = math_ops.cast(
      array_ops.squeeze(input_length, axis=-1), dtypes_module.int32)
  sparse_labels = math_ops.cast(
      ctc_label_dense_to_sparse(y_true, label_length), dtypes_module.int32)

  y_pred = math_ops.log(array_ops.transpose(y_pred, perm=[1, 0, 2]) + epsilon())

  return array_ops.expand_dims(
      ctc.ctc_loss(
          inputs=y_pred, labels=sparse_labels, sequence_length=input_length), 1)


@keras_export('keras.backend.ctc_decode')
def ctc_decode(y_pred, input_length, greedy=True, beam_width=100, top_paths=1):
  """Decodes the output of a softmax.

  Can use either greedy search (also known as best path)
  or a constrained dictionary search.

  Arguments:
      y_pred: tensor `(samples, time_steps, num_categories)`
          containing the prediction, or output of the softmax.
      input_length: tensor `(samples, )` containing the sequence length for
          each batch item in `y_pred`.
      greedy: perform much faster best-path search if `true`.
          This does not use a dictionary.
      beam_width: if `greedy` is `false`: a beam search decoder will be used
          with a beam of this width.
      top_paths: if `greedy` is `false`,
          how many of the most probable paths will be returned.

  Returns:
      Tuple:
          List: if `greedy` is `true`, returns a list of one element that
              contains the decoded sequence.
              If `false`, returns the `top_paths` most probable
              decoded sequences.
              Important: blank labels are returned as `-1`.
          Tensor `(top_paths, )` that contains
              the log probability of each decoded sequence.
  """
  y_pred = math_ops.log(array_ops.transpose(y_pred, perm=[1, 0, 2]) + epsilon())
  input_length = math_ops.cast(input_length, dtypes_module.int32)

  if greedy:
    (decoded, log_prob) = ctc.ctc_greedy_decoder(
        inputs=y_pred, sequence_length=input_length)
  else:
    (decoded, log_prob) = ctc.ctc_beam_search_decoder(
        inputs=y_pred,
        sequence_length=input_length,
        beam_width=beam_width,
        top_paths=top_paths)
  decoded_dense = [
      sparse_ops.sparse_to_dense(
          st.indices, st.dense_shape, st.values, default_value=-1)
      for st in decoded
  ]
  return (decoded_dense, log_prob)


# HIGH ORDER FUNCTIONS


@keras_export('keras.backend.map_fn')
def map_fn(fn, elems, name=None, dtype=None):
  """Map the function fn over the elements elems and return the outputs.

  Arguments:
      fn: Callable that will be called upon each element in elems
      elems: tensor
      name: A string name for the map node in the graph
      dtype: Output data type.

  Returns:
      Tensor with dtype `dtype`.
  """
  return map_fn_lib.map_fn(fn, elems, name=name, dtype=dtype)


@keras_export('keras.backend.foldl')
def foldl(fn, elems, initializer=None, name=None):
  """Reduce elems using fn to combine them from left to right.

  Arguments:
      fn: Callable that will be called upon each element in elems and an
          accumulator, for instance `lambda acc, x: acc + x`
      elems: tensor
      initializer: The first value used (`elems[0]` in case of None)
      name: A string name for the foldl node in the graph

  Returns:
      Tensor with same type and shape as `initializer`.
  """
  return functional_ops.foldl(fn, elems, initializer=initializer, name=name)


@keras_export('keras.backend.foldr')
def foldr(fn, elems, initializer=None, name=None):
  """Reduce elems using fn to combine them from right to left.

  Arguments:
      fn: Callable that will be called upon each element in elems and an
          accumulator, for instance `lambda acc, x: acc + x`
      elems: tensor
      initializer: The first value used (`elems[-1]` in case of None)
      name: A string name for the foldr node in the graph

  Returns:
      Same type and shape as initializer
  """
  return functional_ops.foldr(fn, elems, initializer=initializer, name=name)

# Load Keras default configuration from config file if present.
# Set Keras base dir path given KERAS_HOME env variable, if applicable.
# Otherwise either ~/.keras or /tmp.
if 'KERAS_HOME' in os.environ:
  _keras_dir = os.environ.get('KERAS_HOME')
else:
  _keras_base_dir = os.path.expanduser('~')
  _keras_dir = os.path.join(_keras_base_dir, '.keras')
_config_path = os.path.expanduser(os.path.join(_keras_dir, 'keras.json'))
if os.path.exists(_config_path):
  try:
    _config = json.load(open(_config_path))
  except ValueError:
    _config = {}
  _floatx = _config.get('floatx', floatx())
  assert _floatx in {'float16', 'float32', 'float64'}
  _epsilon = _config.get('epsilon', epsilon())
  assert isinstance(_epsilon, float)
  _image_data_format = _config.get('image_data_format', image_data_format())
  assert _image_data_format in {'channels_last', 'channels_first'}
  set_floatx(_floatx)
  set_epsilon(_epsilon)
  set_image_data_format(_image_data_format)

# Save config file.
if not os.path.exists(_keras_dir):
  try:
    os.makedirs(_keras_dir)
  except OSError:
    # Except permission denied and potential race conditions
    # in multi-threaded environments.
    pass

if not os.path.exists(_config_path):
  _config = {
      'floatx': floatx(),
      'epsilon': epsilon(),
      'backend': 'tensorflow',
      'image_data_format': image_data_format()
  }
  try:
    with open(_config_path, 'w') as f:
      f.write(json.dumps(_config, indent=4))
  except IOError:
    # Except permission denied.
    pass


def configure_and_create_distributed_session(distribution_strategy):
  """Configure session config and create a session with it."""

  def _create_session(distribution_strategy):
    """Create the Distributed Strategy session."""
    session_config = get_default_session_config()

    # If a session already exists, merge in its config; in the case there is a
    # conflict, take values of the existing config.
    global _SESSION
    if getattr(_SESSION, 'session', None) and _SESSION.session._config:
      session_config.MergeFrom(_SESSION.session._config)

    if is_tpu_strategy(distribution_strategy):
      # TODO(priyag, yuefengz): Remove this workaround when Distribute
      # Coordinator is integrated with keras and we can create a session from
      # there.
      distribution_strategy.configure(session_config)
      master = distribution_strategy.extended._tpu_cluster_resolver.master()  # pylint: disable=protected-access
      session = session_module.Session(config=session_config, target=master)
    else:
      worker_context = dc_context.get_current_worker_context()
      if worker_context:
        dc_session_config = worker_context.session_config
        # Merge the default session config to the one from distribute
        # coordinator, which is fine for now since they don't have
        # conflicting configurations.
        dc_session_config.MergeFrom(session_config)
        session = session_module.Session(
            config=dc_session_config, target=worker_context.master_target)
      else:
        distribution_strategy.configure(session_config)
        session = session_module.Session(config=session_config)

    set_session(session)

  if distribution_strategy.extended._in_multi_worker_mode():
    dc.run_distribute_coordinator(
        _create_session,
        distribution_strategy,
        mode=dc.CoordinatorMode.INDEPENDENT_WORKER)
  else:
    _create_session(distribution_strategy)


def is_tpu_strategy(strategy):
  """We're executing TPU Strategy."""
  return (strategy is not None and
          strategy.__class__.__name__.startswith('TPUStrategy'))


def cast_variables_to_tensor(tensors):

  def _cast_variables_to_tensor(tensor):
    if isinstance(tensor, variables_module.Variable):
      return array_ops.identity(tensor)
    return tensor

  return nest.map_structure(_cast_variables_to_tensor, tensors)


def _is_symbolic_tensor(x):
  return tensor_util.is_tensor(x) and not isinstance(x, ops.EagerTensor)


def convert_inputs_if_ragged(inputs):
  """Converts any ragged tensors to dense."""

  def _convert_ragged_input(inputs):
    if isinstance(inputs, ragged_tensor.RaggedTensor):
      return inputs.to_tensor()
    return inputs

  flat_inputs = nest.flatten(inputs)
  contains_ragged = py_any(
      isinstance(i, ragged_tensor.RaggedTensor) for i in flat_inputs)

  if not contains_ragged:
    return inputs, None

  inputs = nest.map_structure(_convert_ragged_input, inputs)
  # Multiple mask are not yet supported, so one mask is used on all inputs.
  # We approach this similarly when using row lengths to ignore steps.
  nested_row_lengths = math_ops.cast(flat_inputs[0].nested_row_lengths()[0],
                                     'int32')
  return inputs, nested_row_lengths


def maybe_convert_to_ragged(is_ragged_input, output, nested_row_lengths):
  """Converts any ragged input back to its initial structure."""
  if not is_ragged_input:
    return output

  return ragged_tensor.RaggedTensor.from_tensor(output, nested_row_lengths)<|MERGE_RESOLUTION|>--- conflicted
+++ resolved
@@ -163,21 +163,6 @@
       if `x` was a tensor), cast to its new type.
 
   Example:
-<<<<<<< HEAD
-  ```python
-      >>> from tensorflow.keras import backend as K
-      >>> K.floatx()
-      'float32'
-      >>> arr = numpy.array([1.0, 2.0], dtype='float64')
-      >>> arr.dtype
-      dtype('float64')
-      >>> new_arr = K.cast_to_floatx(arr)
-      >>> new_arr
-      array([ 1.,  2.], dtype=float32)
-      >>> new_arr.dtype
-      dtype('float32')
-  ```
-=======
 
   >>> tf.keras.backend.floatx()
   'float32'
@@ -190,7 +175,6 @@
   >>> new_arr.dtype
   dtype('float32')
 
->>>>>>> f2e4407a
   """
   if isinstance(x, (ops.Tensor,
                     variables_module.Variable,
