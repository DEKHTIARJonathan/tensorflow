--- conflicted
+++ resolved
@@ -320,8 +320,6 @@
       self.assertRegexpMatches(printed.contents(), expected_log)
 
   @keras_parameterized.run_with_all_model_types
-<<<<<<< HEAD
-=======
   @keras_parameterized.run_all_keras_modes(always_skip_v1=True)
   def test_progbar_logging_training_validation(self):
     model = self._get_model(input_shape=(2,))
@@ -385,7 +383,6 @@
       self.assertGreater(float(val_loss[0]), 0.0)
 
   @keras_parameterized.run_with_all_model_types
->>>>>>> f2e4407a
   def test_ModelCheckpoint(self):
     if h5py is None:
       return  # Skip test if models cannot be saved.
