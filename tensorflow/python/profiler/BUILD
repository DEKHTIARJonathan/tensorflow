--- conflicted
+++ resolved
@@ -61,10 +61,7 @@
     python_version = "PY3",
     tags = [
         "no_pip",
-<<<<<<< HEAD
-=======
         "no_rocm",
->>>>>>> ca046652
     ],
     deps = [
         ":profiler_v2",
