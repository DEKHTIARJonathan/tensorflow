--- conflicted
+++ resolved
@@ -85,8 +85,6 @@
     self.assertTrue(gfile.Exists(kernel_stats))
     trace_file = os.path.join(profile_dir, run, hostname + '.trace.json.gz')
     self.assertTrue(gfile.Exists(trace_file))
-<<<<<<< HEAD
-=======
 
   def test_profile_with_options(self):
     logdir = self.get_temp_dir()
@@ -116,7 +114,6 @@
 
     file_list = gfile.ListDirectory(logdir)
     self.assertEqual(len(file_list), 2)
->>>>>>> ca046652
 
 
 if __name__ == '__main__':
