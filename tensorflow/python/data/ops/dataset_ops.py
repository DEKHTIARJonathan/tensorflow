# Copyright 2017 The TensorFlow Authors. All Rights Reserved.
#
# Licensed under the Apache License, Version 2.0 (the "License");
# you may not use this file except in compliance with the License.
# You may obtain a copy of the License at
#
#     http://www.apache.org/licenses/LICENSE-2.0
#
# Unless required by applicable law or agreed to in writing, software
# distributed under the License is distributed on an "AS IS" BASIS,
# WITHOUT WARRANTIES OR CONDITIONS OF ANY KIND, either express or implied.
# See the License for the specific language governing permissions and
# limitations under the License.
# ==============================================================================
"""Python wrappers for Datasets."""
from __future__ import absolute_import
from __future__ import division
from __future__ import print_function

import abc
import functools
import sys
import threading
import warnings
import weakref

import numpy as np
import six
from six.moves import queue as Queue  # pylint: disable=redefined-builtin

from tensorflow.core.framework import graph_pb2
from tensorflow.python import tf2
from tensorflow.python.compat import compat
from tensorflow.python.data.experimental.ops import distribute_options
from tensorflow.python.data.experimental.ops import optimization_options
from tensorflow.python.data.experimental.ops import stats_options
from tensorflow.python.data.experimental.ops import threading_options
from tensorflow.python.data.ops import iterator_ops
from tensorflow.python.data.util import nest
from tensorflow.python.data.util import options as options_lib
from tensorflow.python.data.util import random_seed
from tensorflow.python.data.util import structure
from tensorflow.python.data.util import traverse
from tensorflow.python.eager import context
from tensorflow.python.eager import function as eager_function
from tensorflow.python.framework import auto_control_deps
from tensorflow.python.framework import auto_control_deps_utils as acd_utils
from tensorflow.python.framework import composite_tensor
from tensorflow.python.framework import constant_op
from tensorflow.python.framework import dtypes
from tensorflow.python.framework import function
from tensorflow.python.framework import ops
from tensorflow.python.framework import random_seed as core_random_seed
from tensorflow.python.framework import smart_cond
from tensorflow.python.framework import sparse_tensor as sparse_tensor_lib
from tensorflow.python.framework import tensor_shape
from tensorflow.python.framework import tensor_spec
from tensorflow.python.framework import tensor_util
from tensorflow.python.framework import type_spec
from tensorflow.python.ops import array_ops
from tensorflow.python.ops import control_flow_ops
from tensorflow.python.ops import gen_dataset_ops
from tensorflow.python.ops import gen_experimental_dataset_ops as ged_ops
from tensorflow.python.ops import gen_io_ops
from tensorflow.python.ops import math_ops
from tensorflow.python.ops import script_ops
from tensorflow.python.ops import string_ops
from tensorflow.python.training.tracking import base as tracking_base
from tensorflow.python.training.tracking import tracking
from tensorflow.python.util import deprecation
from tensorflow.python.util import function_utils
from tensorflow.python.util import lazy_loader
from tensorflow.python.util import nest as tf_nest
from tensorflow.python.util.tf_export import tf_export

# Loaded lazily due to a circular dependency (roughly
# tf.function->wrap_function->dataset->autograph->tf.function).
# TODO(b/133251390): Use a regular import.
wrap_function = lazy_loader.LazyLoader(
    "wrap_function", globals(),
    "tensorflow.python.eager.wrap_function")
# TODO(mdan): Create a public API for this.
autograph_ctx = lazy_loader.LazyLoader(
    "autograph_ctx", globals(),
    "tensorflow.python.autograph.core.ag_ctx")
autograph = lazy_loader.LazyLoader(
    "autograph", globals(),
    "tensorflow.python.autograph.impl.api")

ops.NotDifferentiable("ReduceDataset")

# A constant that can be used to enable auto-tuning.
AUTOTUNE = -1
tf_export("data.experimental.AUTOTUNE").export_constant(__name__, "AUTOTUNE")


@tf_export("data.Dataset", v1=[])
@six.add_metaclass(abc.ABCMeta)
class DatasetV2(tracking_base.Trackable, composite_tensor.CompositeTensor):
  """Represents a potentially large set of elements.

  The `tf.data.Dataset` API supports writing descriptive and efficient input
  pipelines. `Dataset` usage follows a common pattern:

  1. Create a source dataset from your input data.
  2. Apply dataset transformations to preprocess the data.
  3. Iterate over the dataset and process the elements.

  Iteration happens in a streaming fashion, so the full dataset does not need to
  fit into memory.

  Source Datasets:

  The simplest way to create a dataset is to create it from a python `list`:

  >>> dataset = tf.data.Dataset.from_tensor_slices([1, 2, 3])
  >>> for element in dataset:
  ...   print(element)
  tf.Tensor(1, shape=(), dtype=int32)
  tf.Tensor(2, shape=(), dtype=int32)
  tf.Tensor(3, shape=(), dtype=int32)

  To process lines from files, use `tf.data.TextLineDataset`:

  >>> dataset = tf.data.TextLineDataset(["file1.txt", "file2.txt"])

  To process records written in the `TFRecord` format, use `TFRecordDataset`:

  >>> dataset = tf.data.TFRecordDataset(["file1.tfrecords", "file2.tfrecords"])

  To create a dataset of all files matching a pattern, use
  `tf.data.Dataset.list_files`:

  >>> dataset = tf.data.Dataset.list_files("/path/*.txt")  # doctest: +SKIP

  See `tf.data.FixedLengthRecordDataset` and `tf.data.Dataset.from_generator`
  for more ways to create datasets.

  Transformations:

  Once you have a dataset, you can apply transformations to prepare the data for
  your model:

  >>> dataset = tf.data.Dataset.from_tensor_slices([1, 2, 3])
  >>> dataset = dataset.map(lambda x: x*2)
  >>> list(dataset.as_numpy_iterator())
  [2, 4, 6]

  Common Terms:

  **Element**: A single output from calling `next()` on a dataset iterator.
    Elements may be nested structures containing multiple components. For
    example, the element `(1, (3, "apple"))` has one tuple nested in another
    tuple. The components are `1`, `3`, and `"apple"`.
  **Component**: The leaf in the nested structure of an element.

  Supported types:

  Elements can be nested structures of tuples, named tuples, and dictionaries.
  Element components can be of any type representable by `tf.TypeSpec`,
  including `tf.Tensor`, `tf.data.Dataset`, `tf.SparseTensor`,
  `tf.RaggedTensor`, and `tf.TensorArray`.

  >>> a = 1 # Integer element
  >>> b = 2.0 # Float element
  >>> c = (1, 2) # Tuple element with 2 components
  >>> d = {"a": (2, 2), "b": 3} # Dict element with 3 components
  >>> Point = collections.namedtuple("Point", ["x", "y"]) # doctest: +SKIP
  >>> e = Point(1, 2) # Named tuple # doctest: +SKIP
  >>> f = tf.data.Dataset.range(10) # Dataset element

  """

  def __init__(self, variant_tensor):
    """Creates a DatasetV2 object.

    This is a difference between DatasetV1 and DatasetV2. DatasetV1 does not
    take anything in its constructor whereas in the DatasetV2, we expect
    subclasses to create a variant_tensor and pass it in to the super() call.

    Args:
      variant_tensor: A DT_VARIANT tensor that represents the dataset.
    """
    self._variant_tensor_attr = variant_tensor
    weak_self = weakref.proxy(self)
    self._variant_tracker = self._track_trackable(
        _VariantTracker(
            self._variant_tensor,
            # _trace_variant_creation only works when executing eagerly, so we
            # don't want to run it immediately. We also want the _VariantTracker
            # to have a weak reference to the Dataset to avoid creating
            # reference cycles and making work for the garbage collector.
            lambda: weak_self._trace_variant_creation()()),  # pylint: disable=unnecessary-lambda,protected-access
        name="_variant_tracker")
    self._graph_attr = ops.get_default_graph()

  @property
  def _variant_tensor(self):
    return self._variant_tensor_attr

  @_variant_tensor.setter
  def _variant_tensor(self, _):
    raise ValueError("The _variant_tensor property is read-only")

  @deprecation.deprecated_args(None, "Use external_state_policy instead",
                               "allow_stateful")
  def _as_serialized_graph(
      self,
      allow_stateful=None,
      strip_device_assignment=None,
      external_state_policy=distribute_options.ExternalStatePolicy.WARN):
    """Produces serialized graph representation of the dataset.

    Args:
      allow_stateful: If true, we allow stateful ops to be present in the graph
        def. In that case, the state in these ops would be thrown away.
      strip_device_assignment: If true, non-local (i.e. job and task) device
        assignment is stripped from ops in the serialized graph.
      external_state_policy: The ExternalStatePolicy enum that determines how we
        handle input pipelines that depend on external state. By default, its
        set to WARN.

    Returns:
      A scalar `tf.Tensor` of `tf.string` type, representing this dataset as a
      serialized graph.
    """
    if external_state_policy:
      policy = None
      if external_state_policy:
        policy = external_state_policy.value
      return gen_dataset_ops.dataset_to_graph_v2(
          self._variant_tensor,
          external_state_policy=policy,
          strip_device_assignment=strip_device_assignment)
    if strip_device_assignment:
      return gen_dataset_ops.dataset_to_graph(
          self._variant_tensor,
          allow_stateful=allow_stateful,
          strip_device_assignment=strip_device_assignment)
    return gen_dataset_ops.dataset_to_graph(
        self._variant_tensor, allow_stateful=allow_stateful)

  def _trace_variant_creation(self):
    """Traces a function which outputs a variant `tf.Tensor` for this dataset.

    Note that creating this function involves evaluating an op, and is currently
    only supported when executing eagerly.

    Returns:
      A zero-argument `ConcreteFunction` which outputs a variant `tf.Tensor`.
    """
    variant = self._variant_tensor
    if not isinstance(variant, ops.EagerTensor):
      raise NotImplementedError(
          "Can only export Datasets which were created executing eagerly. "
          "Please file a feature request if this is important to you.")
    with context.eager_mode(), ops.device("CPU"):
      # pylint: disable=protected-access
      graph_def = graph_pb2.GraphDef().FromString(
          self._as_serialized_graph(external_state_policy=distribute_options
                                    .ExternalStatePolicy.FAIL).numpy())
    output_node_name = None
    for node in graph_def.node:
      if node.op == "_Retval":
        if output_node_name is not None:
          raise AssertionError(
              "Found multiple return values from the dataset's graph, expected "
              "only one.")
        output_node_name, = node.input
    if output_node_name is None:
      raise AssertionError("Could not find the dataset's output node.")
    # Add functions used in this Dataset to the function's graph, since they
    # need to follow it around (and for example be added to a SavedModel which
    # references the dataset).
    variant_function = wrap_function.function_from_graph_def(
        graph_def, inputs=[], outputs=output_node_name + ":0")
    for used_function in self._functions():
      used_function.function.add_to_graph(variant_function.graph)
    return variant_function

  @abc.abstractmethod
  def _inputs(self):
    """Returns a list of the input datasets of the dataset."""

    raise NotImplementedError("Dataset._inputs")

  @property
  def _graph(self):
    return self._graph_attr

  @_graph.setter
  def _graph(self, _):
    raise ValueError("The _graph property is read-only")

  def _has_captured_ref(self):
    """Whether this dataset uses a function that captures ref variables.

    Returns:
      A boolean, which if true indicates that the dataset or one of its inputs
      uses a function that captures ref variables.
    """
    if context.executing_eagerly():
      # RefVariables are not supported in eager mode
      return False

    def is_tensor_or_parent_ref(tensor):
      if tensor.dtype._is_ref_dtype:  # pylint: disable=protected-access
        return True
      # If the captured tensor is an eager tensor, we cannot trace its inputs.
      if isinstance(tensor, ops._EagerTensorBase):  # pylint: disable=protected-access
        return False
      return any(is_tensor_or_parent_ref(x) for x in tensor.op.inputs)

    for fn in self._functions():
      if any(is_tensor_or_parent_ref(t) for t in fn.function.captured_inputs):
        return True

    return any(
        [input_dataset._has_captured_ref() for input_dataset in self._inputs()])  # pylint: disable=protected-access

  # TODO(jsimsa): Change this to be the transitive closure of functions used
  # by this dataset and its inputs.
  def _functions(self):
    """Returns a list of functions associated with this dataset.

    Returns:
      A list of `StructuredFunctionWrapper` objects.
    """
    return []

  def options(self):
    """Returns the options for this dataset and its inputs.

    Returns:
      A `tf.data.Options` object representing the dataset options.
    """
    options = Options()
    for input_dataset in self._inputs():
      input_options = input_dataset.options()
      if input_options is not None:
        options = options.merge(input_options)
    return options

  def _apply_options(self):
    """Apply options, such as optimization configuration, to the dataset."""

    # TODO DEKHTIARJonathan: Remove when GPU OP exists
    if "/device:GPU" in self._variant_tensor.device:
      return self

    dataset = self
    options = self.options()

    with ops.colocate_with(dataset._variant_tensor):
<<<<<<< HEAD
=======
      # (1) Apply threading options
>>>>>>> 4de5de05
      if options.experimental_threading is not None:
        t_options = options.experimental_threading
        if t_options.max_intra_op_parallelism is not None:
          dataset = _MaxIntraOpParallelismDataset(
              dataset, t_options.max_intra_op_parallelism)
        if t_options.private_threadpool_size is not None:
          dataset = _PrivateThreadPoolDataset(dataset,
                                              t_options.private_threadpool_size)
<<<<<<< HEAD
      # pylint: disable=protected-access
      static_optimizations = options._static_optimizations()
      static_optimization_configs = options._static_optimization_configs()
      # pylint: enable=protected-access
      if static_optimizations:
        if self._has_captured_ref():
          warnings.warn(
              "tf.data static optimizations are not compatible with tf.Variable. "
              "The following optimizations will be disabled: %s. To enable "
              "optimizations, use resource variables instead by calling "
              "`tf.enable_resource_variables()` at the start of the program." %
              ", ".join(static_optimizations))
        else:
          dataset = _OptimizeDataset(dataset, static_optimizations,
                                     static_optimization_configs)

      autotune = True
      algorithm = AutotuneAlgorithm.HILL_CLIMB
      cpu_budget = 0  # Indicates that all CPU cores should be used.
      if options.experimental_optimization is not None:
        if options.experimental_optimization.autotune is False:  # pylint: disable=g-bool-id-comparison
          autotune = False
        if options.experimental_optimization.autotune_algorithm is not None:
          algorithm = options.experimental_optimization.autotune_algorithm
        if options.experimental_optimization.autotune_cpu_budget is not None:
          cpu_budget = options.experimental_optimization.autotune_cpu_budget
=======

      # (2) Apply graph rewrite options
      # pylint: disable=protected-access
      graph_rewrites = options._graph_rewrites()
      graph_rewrite_configs = options._graph_rewrite_configs()
      # pylint: enable=protected-access
      if graph_rewrites:
        if self._has_captured_ref():
          warnings.warn(
              "tf.data graph rewrites are not compatible with tf.Variable. "
              "The following rewrites will be disabled: %s. To enable "
              "rewrites, use resource variables instead by calling "
              "`tf.enable_resource_variables()` at the start of the program." %
              ", ".join(graph_rewrites))
        else:
          dataset = _OptimizeDataset(dataset, graph_rewrites,
                                     graph_rewrite_configs)

      # (3) Apply autotune options
      autotune, algorithm, cpu_budget = options._autotune_settings()  # pylint: disable=protected-access
>>>>>>> 4de5de05

      if autotune:
        dataset = _ModelDataset(dataset, algorithm, cpu_budget)

<<<<<<< HEAD
=======
      # (4) Apply stats aggregator options
>>>>>>> 4de5de05
      if options.experimental_stats and options.experimental_stats.aggregator:  # pylint: disable=line-too-long
        dataset = _SetStatsAggregatorDataset(  # pylint: disable=protected-access
            dataset, options.experimental_stats.aggregator,
            options.experimental_stats.prefix,
            options.experimental_stats.counter_prefix)
      return dataset

  def __iter__(self):
    """Creates an `Iterator` for enumerating the elements of this dataset.

    The returned iterator implements the Python iterator protocol and therefore
    can only be used in eager mode.

    Returns:
      An `Iterator` over the elements of this dataset.

    Raises:
      RuntimeError: If not inside of tf.function and not executing eagerly.
    """
    if context.executing_eagerly() or ops.inside_function():
      return iterator_ops.OwnedIterator(self)
    else:
      raise RuntimeError("__iter__() is only supported inside of tf.function "
                         "or when eager execution is enabled.")

  @abc.abstractproperty
  def element_spec(self):
    """The type specification of an element of this dataset.

    >>> dataset = tf.data.Dataset.from_tensor_slices([1, 2, 3]).element_spec
    TensorSpec(shape=(), dtype=tf.int32, name=None)

    Returns:
      A nested structure of `tf.TypeSpec` objects matching the structure of an
      element of this dataset and specifying the type of individual components.
    """
    raise NotImplementedError("Dataset.element_spec")

  def __repr__(self):
    output_shapes = nest.map_structure(str, get_legacy_output_shapes(self))
    output_shapes = str(output_shapes).replace("'", "")
    output_types = nest.map_structure(repr, get_legacy_output_types(self))
    output_types = str(output_types).replace("'", "")
    return ("<%s shapes: %s, types: %s>" % (type(self).__name__, output_shapes,
                                            output_types))

  def as_numpy_iterator(self):
    """Returns an iterator which converts all elements of the dataset to numpy.

    Use `as_numpy_iterator` to inspect the content of your dataset. To see
    element shapes and types, print dataset elements directly instead of using
    `as_numpy_iterator`.

    >>> dataset = tf.data.Dataset.from_tensor_slices([1, 2, 3])
    >>> for element in dataset:
    ...   print(element)
    tf.Tensor(1, shape=(), dtype=int32)
    tf.Tensor(2, shape=(), dtype=int32)
    tf.Tensor(3, shape=(), dtype=int32)

    This method requires that you are running in eager mode and the dataset's
    element_spec contains only `TensorSpec` components.

    >>> dataset = tf.data.Dataset.from_tensor_slices([1, 2, 3])
    >>> for element in dataset.as_numpy_iterator():
    ...   print(element)
    1
    2
    3

    >>> dataset = tf.data.Dataset.from_tensor_slices([1, 2, 3])
    >>> print(list(dataset.as_numpy_iterator()))
    [1, 2, 3]

    `as_numpy_iterator()` will preserve the nested structure of dataset
    elements.

    >>> dataset = tf.data.Dataset.from_tensor_slices({'a': ([1, 2], [3, 4]),
    ...                                               'b': [5, 6]})
    >>> list(dataset.as_numpy_iterator()) == [{'a': (1, 3), 'b': 5},
    ...                                       {'a': (2, 4), 'b': 6}]
    True

    Returns:
      An iterable over the elements of the dataset, with their tensors converted
      to numpy arrays.

    Raises:
      TypeError: if an element contains a non-`Tensor` value.
      RuntimeError: if eager execution is not enabled.
    """
    if not context.executing_eagerly():
      raise RuntimeError("as_numpy_iterator() is not supported while tracing "
                         "functions")
    for component_spec in nest.flatten(self.element_spec):
      if not isinstance(component_spec, tensor_spec.TensorSpec):
        raise TypeError(
            "Dataset.as_numpy_iterator() does not support datasets containing "
            + str(component_spec.value_type))

    return _NumpyIterator(self)

  @property
  def _flat_shapes(self):
    """Returns a list `tf.TensorShapes`s for the element tensor representation.

    Returns:
      A list `tf.TensorShapes`s for the element tensor representation.
    """
    return structure.get_flat_tensor_shapes(self.element_spec)

  @property
  def _flat_types(self):
    """Returns a list `tf.DType`s for the element tensor representation.

    Returns:
      A list `tf.DType`s for the element tensor representation.
    """
    return structure.get_flat_tensor_types(self.element_spec)

  @property
  def _flat_structure(self):
    """Helper for setting `output_shapes` and `output_types` attrs of an op.

    Most dataset op constructors expect `output_shapes` and `output_types`
    arguments that represent the flattened structure of an element. This helper
    function generates these attrs as a keyword argument dictionary, allowing
    `Dataset._variant_tensor` implementations to pass `**self._flat_structure`
    to the op constructor.

    Returns:
      A dictionary of keyword arguments that can be passed to a dataset op
      constructor.
    """
    return {
        "output_shapes": self._flat_shapes,
        "output_types": self._flat_types,
    }

  @property
  def _type_spec(self):
    return DatasetSpec(self.element_spec)

  @staticmethod
  def from_tensors(tensors):
    """Creates a `Dataset` with a single element, comprising the given tensors.

    `from_tensors` produces a dataset containing only a single element. To slice
    the input tensor into multiple elements, use `from_tensor_slices` instead.

    >>> dataset = tf.data.Dataset.from_tensors([1, 2, 3])
    >>> list(dataset.as_numpy_iterator())
    [array([1, 2, 3], dtype=int32)]
    >>> dataset = tf.data.Dataset.from_tensors(([1, 2, 3], 'A'))
    >>> list(dataset.as_numpy_iterator())
    [(array([1, 2, 3], dtype=int32), b'A')]

    >>> # You can use `from_tensors` to produce a dataset which repeats
    >>> # the same example many times.
    >>> example = tf.constant([1,2,3])
    >>> dataset = tf.data.Dataset.from_tensors(example).repeat(2)
    >>> list(dataset.as_numpy_iterator())
    [array([1, 2, 3], dtype=int32), array([1, 2, 3], dtype=int32)]

    Note that if `tensors` contains a NumPy array, and eager execution is not
    enabled, the values will be embedded in the graph as one or more
    `tf.constant` operations. For large datasets (> 1 GB), this can waste
    memory and run into byte limits of graph serialization. If `tensors`
    contains one or more large NumPy arrays, consider the alternative described
    in [this
    guide](https://tensorflow.org/guide/data#consuming_numpy_arrays).

    Args:
      tensors: A dataset element.

    Returns:
      Dataset: A `Dataset`.
    """
    return TensorDataset(tensors)

  @staticmethod
  def from_tensor_slices(tensors):
    """Creates a `Dataset` whose elements are slices of the given tensors.

    The given tensors are sliced along their first dimension. This operation
    preserves the structure of the input tensors, removing the first dimension
    of each tensor and using it as the dataset dimension. All input tensors
    must have the same size in their first dimensions.

    >>> # Slicing a 1D tensor produces scalar tensor elements.
    >>> dataset = tf.data.Dataset.from_tensor_slices([1, 2, 3])
    >>> list(dataset.as_numpy_iterator())
    [1, 2, 3]

    >>> # Slicing a 2D tensor produces 1D tensor elements.
    >>> dataset = tf.data.Dataset.from_tensor_slices([[1, 2], [3, 4]])
    >>> list(dataset.as_numpy_iterator())
    [array([1, 2], dtype=int32), array([3, 4], dtype=int32)]

    >>> # Slicing a tuple of 1D tensors produces tuple elements containing
    >>> # scalar tensors.
    >>> dataset = tf.data.Dataset.from_tensor_slices(([1, 2], [3, 4], [5, 6]))
    >>> list(dataset.as_numpy_iterator())
    [(1, 3, 5), (2, 4, 6)]

    >>> # Dictionary structure is also preserved.
    >>> dataset = tf.data.Dataset.from_tensor_slices({"a": [1, 2], "b": [3, 4]})
    >>> list(dataset.as_numpy_iterator()) == [{'a': 1, 'b': 3},
    ...                                       {'a': 2, 'b': 4}]
    True

    >>> # Two tensors can be combined into one Dataset object.
    >>> features = tf.constant([[1, 3], [2, 1], [3, 3]]) # ==> 3x2 tensor
    >>> labels = tf.constant(['A', 'B', 'A']) # ==> 3x1 tensor
    >>> dataset = Dataset.from_tensor_slices((features, labels))
    >>> # Both the features and the labels tensors can be converted
    >>> # to a Dataset object separately and combined after.
    >>> features_dataset = Dataset.from_tensor_slices(features)
    >>> labels_dataset = Dataset.from_tensor_slices(labels)
    >>> dataset = Dataset.zip((features_dataset, labels_dataset))
    >>> # A batched feature and label set can be converted to a Dataset
    >>> # in similar fashion.
    >>> batched_features = tf.constant([[[1, 3], [2, 3]],
    ...                                 [[2, 1], [1, 2]],
    ...                                 [[3, 3], [3, 2]]], shape=(3, 2, 2))
    >>> batched_labels = tf.constant([['A', 'A'],
    ...                               ['B', 'B'],
    ...                               ['A', 'B']], shape=(3, 2, 1))
    >>> dataset = Dataset.from_tensor_slices((batched_features, batched_labels))
    >>> for element in dataset.as_numpy_iterator():
    ...   print(element)
    (array([[1, 3],
           [2, 3]], dtype=int32), array([[b'A'],
           [b'A']], dtype=object))
    (array([[2, 1],
           [1, 2]], dtype=int32), array([[b'B'],
           [b'B']], dtype=object))
    (array([[3, 3],
           [3, 2]], dtype=int32), array([[b'A'],
           [b'B']], dtype=object))

    Note that if `tensors` contains a NumPy array, and eager execution is not
    enabled, the values will be embedded in the graph as one or more
    `tf.constant` operations. For large datasets (> 1 GB), this can waste
    memory and run into byte limits of graph serialization. If `tensors`
    contains one or more large NumPy arrays, consider the alternative described
    in [this guide](
    https://tensorflow.org/guide/data#consuming_numpy_arrays).

    Args:
      tensors: A dataset element, with each component having the same size in
        the first dimension.

    Returns:
      Dataset: A `Dataset`.
    """
    return TensorSliceDataset(tensors)

  class _GeneratorState(object):
    """Stores outstanding iterators created from a Python generator.

    This class keeps track of potentially multiple iterators that may have
    been created from a generator, e.g. in the case that the dataset is
    repeated, or nested within a parallel computation.
    """

    def __init__(self, generator):
      self._generator = generator
      self._lock = threading.Lock()
      self._next_id = 0  # GUARDED_BY(self._lock)
      self._args = {}
      self._iterators = {}

    def get_next_id(self, *args):
      with self._lock:
        ret = self._next_id
        self._next_id += 1
      self._args[ret] = args
      # NOTE(mrry): Explicitly create an array of `np.int64` because implicit
      # casting in `py_func()` will create an array of `np.int32` on Windows,
      # leading to a runtime error.
      return np.array(ret, dtype=np.int64)

    def get_iterator(self, iterator_id):
      try:
        return self._iterators[iterator_id]
      except KeyError:
        iterator = iter(self._generator(*self._args.pop(iterator_id)))
        self._iterators[iterator_id] = iterator
        return iterator

    def iterator_completed(self, iterator_id):
      del self._iterators[iterator_id]

  @staticmethod
  def from_generator(generator, output_types, output_shapes=None, args=None):
    """Creates a `Dataset` whose elements are generated by `generator`.

    The `generator` argument must be a callable object that returns
    an object that supports the `iter()` protocol (e.g. a generator function).
    The elements generated by `generator` must be compatible with the given
    `output_types` and (optional) `output_shapes` arguments.

    >>> import itertools
    >>>
    >>> def gen():
    ...   for i in itertools.count(1):
    ...     yield (i, [1] * i)
    >>>
    >>> dataset = tf.data.Dataset.from_generator(
    ...      gen,
    ...      (tf.int64, tf.int64),
    ...      (tf.TensorShape([]), tf.TensorShape([None])))
    >>>
    >>> list(dataset.take(3).as_numpy_iterator())
    [(1, array([1])), (2, array([1, 1])), (3, array([1, 1, 1]))]

    Note: The current implementation of `Dataset.from_generator()` uses
    `tf.numpy_function` and inherits the same constraints. In particular, it
    requires the `Dataset`- and `Iterator`-related operations to be placed
    on a device in the same process as the Python program that called
    `Dataset.from_generator()`. The body of `generator` will not be
    serialized in a `GraphDef`, and you should not use this method if you
    need to serialize your model and restore it in a different environment.

    Note: If `generator` depends on mutable global variables or other external
    state, be aware that the runtime may invoke `generator` multiple times
    (in order to support repeating the `Dataset`) and at any time
    between the call to `Dataset.from_generator()` and the production of the
    first element from the generator. Mutating global variables or external
    state can cause undefined behavior, and we recommend that you explicitly
    cache any external state in `generator` before calling
    `Dataset.from_generator()`.

    Args:
      generator: A callable object that returns an object that supports the
        `iter()` protocol. If `args` is not specified, `generator` must take no
        arguments; otherwise it must take as many arguments as there are values
        in `args`.
      output_types: A nested structure of `tf.DType` objects corresponding to
        each component of an element yielded by `generator`.
      output_shapes: (Optional.) A nested structure of `tf.TensorShape` objects
        corresponding to each component of an element yielded by `generator`.
      args: (Optional.) A tuple of `tf.Tensor` objects that will be evaluated
        and passed to `generator` as NumPy-array arguments.

    Returns:
      Dataset: A `Dataset`.
    """
    if not callable(generator):
      raise TypeError("`generator` must be callable.")
    if output_shapes is None:
      output_shapes = nest.map_structure(
          lambda _: tensor_shape.TensorShape(None), output_types)
    else:
      output_shapes = nest.map_structure_up_to(
          output_types, tensor_shape.as_shape, output_shapes)
    if args is None:
      args = ()
    else:
      args = tuple(ops.convert_n_to_tensor(args, name="args"))

    flattened_types = [dtypes.as_dtype(dt) for dt in nest.flatten(output_types)]
    flattened_shapes = nest.flatten(output_shapes)

    generator_state = DatasetV2._GeneratorState(generator)

    def get_iterator_id_fn(unused_dummy):
      """Creates a unique `iterator_id` for each pass over the dataset.

      The returned `iterator_id` disambiguates between multiple concurrently
      existing iterators.

      Args:
        unused_dummy: Ignored value.

      Returns:
        A `tf.int64` tensor whose value uniquely identifies an iterator in
        `generator_state`.
      """
      return script_ops.numpy_function(generator_state.get_next_id, args,
                                       dtypes.int64)

    def generator_next_fn(iterator_id_t):
      """Generates the next element from iterator with ID `iterator_id_t`.

      We map this function across an infinite repetition of the
      `iterator_id_t`, and raise `StopIteration` to terminate the iteration.

      Args:
        iterator_id_t: A `tf.int64` tensor whose value uniquely identifies the
          iterator in `generator_state` from which to generate an element.

      Returns:
        The next element to generate from the iterator.
      """

      def generator_py_func(iterator_id):
        """A `py_func` that will be called to invoke the iterator."""
        # `next()` raises `StopIteration` when there are no more
        # elements remaining to be generated.
        values = next(generator_state.get_iterator(iterator_id))

        # Use the same _convert function from the py_func() implementation to
        # convert the returned values to arrays early, so that we can inspect
        # their values.
        try:
          flattened_values = nest.flatten_up_to(output_types, values)
        except (TypeError, ValueError):
          six.reraise(TypeError, TypeError(
              "`generator` yielded an element that did not match the expected "
              "structure. The expected structure was %s, but the yielded "
              "element was %s." % (output_types, values)), sys.exc_info()[2])
        ret_arrays = []
        for ret, dtype in zip(flattened_values, flattened_types):
          try:
            ret_arrays.append(script_ops.FuncRegistry._convert(  # pylint: disable=protected-access
                ret, dtype=dtype.as_numpy_dtype))
          except (TypeError, ValueError):
            six.reraise(TypeError, TypeError(
                "`generator` yielded an element that could not be converted to "
                "the expected type. The expected type was %s, but the yielded "
                "element was %s." % (dtype.name, ret)), sys.exc_info()[2])

        # Additional type and shape checking to ensure that the components
        # of the generated element match the `output_types` and `output_shapes`
        # arguments.
        for (ret_array, expected_dtype, expected_shape) in zip(
            ret_arrays, flattened_types, flattened_shapes):
          if ret_array.dtype != expected_dtype.as_numpy_dtype:
            raise TypeError(
                "`generator` yielded an element of type %s where an element "
                "of type %s was expected." % (ret_array.dtype,
                                              expected_dtype.as_numpy_dtype))
          if not expected_shape.is_compatible_with(ret_array.shape):
            raise ValueError(
                "`generator` yielded an element of shape %s where an element "
                "of shape %s was expected." % (ret_array.shape, expected_shape))

        return ret_arrays

      flat_values = script_ops.numpy_function(generator_py_func,
                                              [iterator_id_t], flattened_types)

      # The `py_func()` op drops the inferred shapes, so we add them back in
      # here.
      if output_shapes is not None:
        for ret_t, shape in zip(flat_values, flattened_shapes):
          ret_t.set_shape(shape)

      return nest.pack_sequence_as(output_types, flat_values)

    def finalize_fn(iterator_id_t):
      """Releases host-side state for the iterator with ID `iterator_id_t`."""

      def finalize_py_func(iterator_id):
        generator_state.iterator_completed(iterator_id)
        # We return a dummy value so that the `finalize_fn` has a valid
        # signature.
        # NOTE(mrry): Explicitly create an array of `np.int64` because implicit
        # casting in `py_func()` will create an array of `np.int32` on Windows,
        # leading to a runtime error.
        return np.array(0, dtype=np.int64)

      return script_ops.numpy_function(finalize_py_func, [iterator_id_t],
                                       dtypes.int64)

    # This function associates each traversal of `generator` with a unique
    # iterator ID.
    def flat_map_fn(dummy_arg):
      # The `get_iterator_id_fn` gets a unique ID for the current instance of
      # of the generator.
      # The `generator_next_fn` gets the next element from the iterator with the
      # given ID, and raises StopIteration when that iterator contains no
      # more elements.
      return _GeneratorDataset(dummy_arg, get_iterator_id_fn, generator_next_fn,
                               finalize_fn)

    # A single-element dataset that, each time it is evaluated, contains a
    # freshly-generated and unique (for the returned dataset) int64
    # ID that will be used to identify the appropriate Python state, which
    # is encapsulated in `generator_state`, and captured in
    # `get_iterator_id_map_fn`.
    dummy = 0
    id_dataset = Dataset.from_tensors(dummy)

    # A dataset that contains all of the elements generated by a
    # single iterator created from `generator`, identified by the
    # iterator ID contained in `id_dataset`. Lifting the iteration
    # into a flat_map here enables multiple repetitions and/or nested
    # versions of the returned dataset to be created, because it forces
    # the generation of a new ID for each version.
    return id_dataset.flat_map(flat_map_fn)

  @staticmethod
  def range(*args, **kwargs):
    """Creates a `Dataset` of a step-separated range of values.

    >>> list(Dataset.range(5).as_numpy_iterator())
    [0, 1, 2, 3, 4]
    >>> list(Dataset.range(2, 5).as_numpy_iterator())
    [2, 3, 4]
    >>> list(Dataset.range(1, 5, 2).as_numpy_iterator())
    [1, 3]
    >>> list(Dataset.range(1, 5, -2).as_numpy_iterator())
    []
    >>> list(Dataset.range(5, 1).as_numpy_iterator())
    []
    >>> list(Dataset.range(5, 1, -2).as_numpy_iterator())
    [5, 3]
    >>> list(Dataset.range(2, 5, output_type=tf.int32).as_numpy_iterator())
    [2, 3, 4]
    >>> list(Dataset.range(1, 5, 2, output_type=tf.float32).as_numpy_iterator())
    [1.0, 3.0]

    Args:
      *args: follows the same semantics as python's xrange.
        len(args) == 1 -> start = 0, stop = args[0], step = 1.
        len(args) == 2 -> start = args[0], stop = args[1], step = 1.
        len(args) == 3 -> start = args[0], stop = args[1], step = args[2].
      **kwargs:
        - output_type: Its expected dtype. (Optional, default: `tf.int64`).

    Returns:
      Dataset: A `RangeDataset`.

    Raises:
      ValueError: if len(args) == 0.
    """
    return RangeDataset(*args, **kwargs)

  @staticmethod
  def zip(datasets):
    """Creates a `Dataset` by zipping together the given datasets.

    This method has similar semantics to the built-in `zip()` function
    in Python, with the main difference being that the `datasets`
    argument can be an arbitrary nested structure of `Dataset` objects.

    >>> # The nested structure of the `datasets` argument determines the
    >>> # structure of elements in the resulting dataset.
    >>> a = tf.data.Dataset.range(1, 4)  # ==> [ 1, 2, 3 ]
    >>> b = tf.data.Dataset.range(4, 7)  # ==> [ 4, 5, 6 ]
    >>> ds = tf.data.Dataset.zip((a, b))
    >>> list(ds.as_numpy_iterator())
    [(1, 4), (2, 5), (3, 6)]
    >>> ds = tf.data.Dataset.zip((b, a))
    >>> list(ds.as_numpy_iterator())
    [(4, 1), (5, 2), (6, 3)]
    >>>
    >>> # The `datasets` argument may contain an arbitrary number of datasets.
    >>> c = tf.data.Dataset.range(7, 13).batch(2)  # ==> [ [7, 8],
    ...                                            #       [9, 10],
    ...                                            #       [11, 12] ]
    >>> ds = tf.data.Dataset.zip((a, b, c))
    >>> for element in ds.as_numpy_iterator():
    ...   print(element)
    (1, 4, array([7, 8]))
    (2, 5, array([ 9, 10]))
    (3, 6, array([11, 12]))
    >>>
    >>> # The number of elements in the resulting dataset is the same as
    >>> # the size of the smallest dataset in `datasets`.
    >>> d = tf.data.Dataset.range(13, 15)  # ==> [ 13, 14 ]
    >>> ds = tf.data.Dataset.zip((a, d))
    >>> list(ds.as_numpy_iterator())
    [(1, 13), (2, 14)]

    Args:
      datasets: A nested structure of datasets.

    Returns:
      Dataset: A `Dataset`.
    """
    return ZipDataset(datasets)

  def concatenate(self, dataset):
    """Creates a `Dataset` by concatenating the given dataset with this dataset.

    >>> a = tf.data.Dataset.range(1, 4)  # ==> [ 1, 2, 3 ]
    >>> b = tf.data.Dataset.range(4, 8)  # ==> [ 4, 5, 6, 7 ]
    >>> ds = a.concatenate(b)
    >>> list(ds.as_numpy_iterator())
    [1, 2, 3, 4, 5, 6, 7]
    >>> # The input dataset and dataset to be concatenated should have the same
    >>> # nested structures and output types.
    >>> c = tf.data.Dataset.zip((a, b))
    >>> a.concatenate(c)
    Traceback (most recent call last):
    TypeError: Two datasets to concatenate have different types
    <dtype: 'int64'> and (tf.int64, tf.int64)
    >>> d = tf.data.Dataset.from_tensor_slices(["a", "b", "c"])
    >>> a.concatenate(d)
    Traceback (most recent call last):
    TypeError: Two datasets to concatenate have different types
    <dtype: 'int64'> and <dtype: 'string'>

    Args:
      dataset: `Dataset` to be concatenated.

    Returns:
      Dataset: A `Dataset`.
    """
    return ConcatenateDataset(self, dataset)

  def prefetch(self, buffer_size):
    """Creates a `Dataset` that prefetches elements from this dataset.

    Most dataset input pipelines should end with a call to `prefetch`. This
    allows later elements to be prepared while the current element is being
    processed. This often improves latency and throughput, at the cost of
    using additional memory to store prefetched elements.

    Note: Like other `Dataset` methods, prefetch operates on the
    elements of the input dataset. It has no concept of examples vs. batches.
    `examples.prefetch(2)` will prefetch two elements (2 examples),
    while `examples.batch(20).prefetch(2)` will prefetch 2 elements
    (2 batches, of 20 examples each).

    >>> dataset = tf.data.Dataset.range(3)
    >>> dataset = dataset.prefetch(2)
    >>> list(dataset.as_numpy_iterator())
    [0, 1, 2]

    Args:
      buffer_size: A `tf.int64` scalar `tf.Tensor`, representing the maximum
        number of elements that will be buffered when prefetching.

    Returns:
      Dataset: A `Dataset`.
    """
    return PrefetchDataset(self, buffer_size)

  @staticmethod
  def list_files(file_pattern, shuffle=None, seed=None):
    """A dataset of all files matching one or more glob patterns.

    The `file_pattern` argument should be a small number of glob patterns.
    If your filenames have already been globbed, use
    `Dataset.from_tensor_slices(filenames)` instead, as re-globbing every
    filename with `list_files` may result in poor performance with remote
    storage systems.

    Note: The default behavior of this method is to return filenames in
    a non-deterministic random shuffled order. Pass a `seed` or `shuffle=False`
    to get results in a deterministic order.

    Example:
      If we had the following files on our filesystem:
      
        - /path/to/dir/a.txt
        - /path/to/dir/b.py
        - /path/to/dir/c.py
      
      If we pass "/path/to/dir/*.py" as the directory, the dataset
      would produce:
      
        - /path/to/dir/b.py
        - /path/to/dir/c.py

    Args:
      file_pattern: A string, a list of strings, or a `tf.Tensor` of string type
        (scalar or vector), representing the filename glob (i.e. shell wildcard)
        pattern(s) that will be matched.
      shuffle: (Optional.) If `True`, the file names will be shuffled randomly.
        Defaults to `True`.
      seed: (Optional.) A `tf.int64` scalar `tf.Tensor`, representing the random
        seed that will be used to create the distribution. See
        `tf.random.set_seed` for behavior.

    Returns:
     Dataset: A `Dataset` of strings corresponding to file names.
    """
    with ops.name_scope("list_files"):
      if shuffle is None:
        shuffle = True
      file_pattern = ops.convert_to_tensor(
          file_pattern, dtype=dtypes.string, name="file_pattern")
      matching_files = gen_io_ops.matching_files(file_pattern)

      # Raise an exception if `file_pattern` does not match any files.
      condition = math_ops.greater(array_ops.shape(matching_files)[0], 0,
                                   name="match_not_empty")

      message = math_ops.add(
          "No files matched pattern: ",
          string_ops.reduce_join(file_pattern, separator=", "), name="message")

      assert_not_empty = control_flow_ops.Assert(
          condition, [message], summarize=1, name="assert_not_empty")
      with ops.control_dependencies([assert_not_empty]):
        matching_files = array_ops.identity(matching_files)

      dataset = Dataset.from_tensor_slices(matching_files)
      if shuffle:
        # NOTE(mrry): The shuffle buffer size must be greater than zero, but the
        # list of files might be empty.
        buffer_size = math_ops.maximum(
            array_ops.shape(matching_files, out_type=dtypes.int64)[0], 1)
        dataset = dataset.shuffle(buffer_size, seed=seed)
      return dataset

  def repeat(self, count=None):
    """Repeats this dataset so each original value is seen `count` times.

    >>> dataset = tf.data.Dataset.from_tensor_slices([1, 2, 3])
    >>> dataset = dataset.repeat(3)
    >>> list(dataset.as_numpy_iterator())
    [1, 2, 3, 1, 2, 3, 1, 2, 3]

    Note: If this dataset is a function of global state (e.g. a random number
    generator), then different repetitions may produce different elements.

    Args:
      count: (Optional.) A `tf.int64` scalar `tf.Tensor`, representing the
        number of times the dataset should be repeated. The default behavior (if
        `count` is `None` or `-1`) is for the dataset be repeated indefinitely.

    Returns:
      Dataset: A `Dataset`.
    """
    return RepeatDataset(self, count)

  def enumerate(self, start=0):
    """Enumerates the elements of this dataset.

    It is similar to python's `enumerate`.

    >>> dataset = tf.data.Dataset.from_tensor_slices([1, 2, 3])
    >>> dataset = dataset.enumerate(start=5)
    >>> for element in dataset.as_numpy_iterator():
    ...   print(element)
    (5, 1)
    (6, 2)
    (7, 3)

    >>> # The nested structure of the input dataset determines the structure of
    >>> # elements in the resulting dataset.
    >>> dataset = tf.data.Dataset.from_tensor_slices([(7, 8), (9, 10)])
    >>> dataset = dataset.enumerate()
    >>> for element in dataset.as_numpy_iterator():
    ...   print(element)
    (0, array([7, 8], dtype=int32))
    (1, array([ 9, 10], dtype=int32))

    Args:
      start: A `tf.int64` scalar `tf.Tensor`, representing the start value for
        enumeration.

    Returns:
      Dataset: A `Dataset`.
    """

    max_value = np.iinfo(dtypes.int64.as_numpy_dtype).max
    return Dataset.zip((Dataset.range(start, max_value), self))

  def shuffle(self, buffer_size, seed=None, reshuffle_each_iteration=None):
    """Randomly shuffles the elements of this dataset.

    This dataset fills a buffer with `buffer_size` elements, then randomly
    samples elements from this buffer, replacing the selected elements with new
    elements. For perfect shuffling, a buffer size greater than or equal to the
    full size of the dataset is required.

    For instance, if your dataset contains 10,000 elements but `buffer_size` is
    set to 1,000, then `shuffle` will initially select a random element from
    only the first 1,000 elements in the buffer. Once an element is selected,
    its space in the buffer is replaced by the next (i.e. 1,001-st) element,
    maintaining the 1,000 element buffer.

    `reshuffle_each_iteration` controls whether the shuffle order should be
    different for each epoch. In TF 1.X, the idiomatic way to create epochs
    was through the `repeat` transformation:

    >>> dataset = tf.data.Dataset.range(3)
    >>> dataset = dataset.shuffle(3, reshuffle_each_iteration=True)
    >>> dataset = dataset.repeat(2)  # doctest: +SKIP
    [1, 0, 2, 1, 2, 0]

    >>> dataset = tf.data.Dataset.range(3)
    >>> dataset = dataset.shuffle(3, reshuffle_each_iteration=False)
    >>> dataset = dataset.repeat(2)  # doctest: +SKIP
    [1, 0, 2, 1, 0, 2]

    In TF 2.0, `tf.data.Dataset` objects are Python iterables which makes it
    possible to also create epochs through Python iteration:

    >>> dataset = tf.data.Dataset.range(3)
    >>> dataset = dataset.shuffle(3, reshuffle_each_iteration=True)
    >>> list(dataset.as_numpy_iterator())  # doctest: +SKIP
    [1, 0, 2]
    >>> list(dataset.as_numpy_iterator())  # doctest: +SKIP
    [1, 2, 0]

    >>> dataset = tf.data.Dataset.range(3)
    >>> dataset = dataset.shuffle(3, reshuffle_each_iteration=False)
    >>> list(dataset.as_numpy_iterator())  # doctest: +SKIP
    [1, 0, 2]
    >>> list(dataset.as_numpy_iterator())  # doctest: +SKIP
    [1, 0, 2]

    Args:
      buffer_size: A `tf.int64` scalar `tf.Tensor`, representing the number of
        elements from this dataset from which the new dataset will sample.
      seed: (Optional.) A `tf.int64` scalar `tf.Tensor`, representing the random
        seed that will be used to create the distribution. See
        `tf.random.set_seed` for behavior.
      reshuffle_each_iteration: (Optional.) A boolean, which if true indicates
        that the dataset should be pseudorandomly reshuffled each time it is
        iterated over. (Defaults to `True`.)

    Returns:
      Dataset: A `Dataset`.
    """
    return ShuffleDataset(self, buffer_size, seed, reshuffle_each_iteration)

  def cache(self, filename=""):
    """Caches the elements in this dataset.

    The first time the dataset is iterated over, its elements will be cached
    either in the specified file or in memory. Subsequent iterations will
    use the cached data.

    Note: For the cache to be finalized, the input dataset must be iterated
    through in its entirety. Otherwise, subsequent iterations will not use
    cached data.

    >>> dataset = tf.data.Dataset.range(5)
    >>> dataset = dataset.map(lambda x: x**2)
    >>> dataset = dataset.cache()
    >>> # The first time reading through the data will generate the data using
    >>> # `range` and `map`.
    >>> list(dataset.as_numpy_iterator())
    [0, 1, 4, 9, 16]
    >>> # Subsequent iterations read from the cache.
    >>> list(dataset.as_numpy_iterator())
    [0, 1, 4, 9, 16]

    When caching to a file, the cached data will persist across runs. Even the
    first iteration through the data will read from the cache file. Changing
    the input pipeline before the call to `.cache()` will have no effect until
    the cache file is removed or the filename is changed.

    >>> dataset = tf.data.Dataset.range(5)
    >>> dataset = dataset.cache("/path/to/file")  # doctest: +SKIP
    >>> list(dataset.as_numpy_iterator())  # doctest: +SKIP
    [0, 1, 2, 3, 4]
    >>> dataset = tf.data.Dataset.range(10)
    >>> dataset = dataset.cache("/path/to/file")  # Same file! # doctest: +SKIP
    >>> list(dataset.as_numpy_iterator())  # doctest: +SKIP
    [0, 1, 2, 3, 4]

    Note: `cache` will produce exactly the same elements during each iteration
    through the dataset. If you wish to randomize the iteration order, make sure
    to call `shuffle` *after* calling `cache`.

    Args:
      filename: A `tf.string` scalar `tf.Tensor`, representing the name of a
        directory on the filesystem to use for caching elements in this Dataset.
        If a filename is not provided, the dataset will be cached in memory.

    Returns:
      Dataset: A `Dataset`.
    """
    return CacheDataset(self, filename)

  def take(self, count):
    """Creates a `Dataset` with at most `count` elements from this dataset.

    >>> dataset = tf.data.Dataset.range(10)
    >>> dataset = dataset.take(3)
    >>> list(dataset.as_numpy_iterator())
    [0, 1, 2]

    Args:
      count: A `tf.int64` scalar `tf.Tensor`, representing the number of
        elements of this dataset that should be taken to form the new dataset.
        If `count` is -1, or if `count` is greater than the size of this
        dataset, the new dataset will contain all elements of this dataset.

    Returns:
      Dataset: A `Dataset`.
    """
    return TakeDataset(self, count)

  def skip(self, count):
    """Creates a `Dataset` that skips `count` elements from this dataset.

    >>> dataset = tf.data.Dataset.range(10)
    >>> dataset = dataset.skip(7)
    >>> list(dataset.as_numpy_iterator())
    [7, 8, 9]

    Args:
      count: A `tf.int64` scalar `tf.Tensor`, representing the number of
        elements of this dataset that should be skipped to form the new dataset.
        If `count` is greater than the size of this dataset, the new dataset
        will contain no elements.  If `count` is -1, skips the entire dataset.

    Returns:
      Dataset: A `Dataset`.
    """
    return SkipDataset(self, count)

  def shard(self, num_shards, index):
    """Creates a `Dataset` that includes only 1/`num_shards` of this dataset.

    `shard` is deterministic. The Dataset produced by `A.shard(n, i)` will
    contain all elements of A whose index mod n = i.

    >>> A = tf.data.Dataset.range(10)
    >>> B = A.shard(num_shards=3, index=0)
    >>> list(B.as_numpy_iterator())
    [0, 3, 6, 9]
    >>> C = A.shard(num_shards=3, index=1)
    >>> list(C.as_numpy_iterator())
    [1, 4, 7]
    >>> D = A.shard(num_shards=3, index=2)
    >>> list(D.as_numpy_iterator())
    [2, 5, 8]

    This dataset operator is very useful when running distributed training, as
    it allows each worker to read a unique subset.

    When reading a single input file, you can shard elements as follows:

    ```python
    d = tf.data.TFRecordDataset(input_file)
    d = d.shard(num_workers, worker_index)
    d = d.repeat(num_epochs)
    d = d.shuffle(shuffle_buffer_size)
    d = d.map(parser_fn, num_parallel_calls=num_map_threads)
    ```

    Important caveats:

    - Be sure to shard before you use any randomizing operator (such as
      shuffle).
    - Generally it is best if the shard operator is used early in the dataset
      pipeline. For example, when reading from a set of TFRecord files, shard
      before converting the dataset to input samples. This avoids reading every
      file on every worker. The following is an example of an efficient
      sharding strategy within a complete pipeline:

    ```python
    d = Dataset.list_files(pattern)
    d = d.shard(num_workers, worker_index)
    d = d.repeat(num_epochs)
    d = d.shuffle(shuffle_buffer_size)
    d = d.interleave(tf.data.TFRecordDataset,
                     cycle_length=num_readers, block_length=1)
    d = d.map(parser_fn, num_parallel_calls=num_map_threads)
    ```

    Args:
      num_shards: A `tf.int64` scalar `tf.Tensor`, representing the number of
        shards operating in parallel.
      index: A `tf.int64` scalar `tf.Tensor`, representing the worker index.

    Returns:
      Dataset: A `Dataset`.

    Raises:
      InvalidArgumentError: if `num_shards` or `index` are illegal values.
      
        Note: error checking is done on a best-effort basis, and errors aren't
        guaranteed to be caught upon dataset creation. (e.g. providing in a
        placeholder tensor bypasses the early checking, and will instead result
        in an error during a session.run call.)
    """
    return ShardDataset(self, num_shards, index)

  def batch(self, batch_size, drop_remainder=False):
    """Combines consecutive elements of this dataset into batches.

    >>> dataset = tf.data.Dataset.range(8)
    >>> dataset = dataset.batch(3)
    >>> list(dataset.as_numpy_iterator())
    [array([0, 1, 2]), array([3, 4, 5]), array([6, 7])]

    >>> dataset = tf.data.Dataset.range(8)
    >>> dataset = dataset.batch(3, drop_remainder=True)
    >>> list(dataset.as_numpy_iterator())
    [array([0, 1, 2]), array([3, 4, 5])]

    The components of the resulting element will have an additional outer
    dimension, which will be `batch_size` (or `N % batch_size` for the last
    element if `batch_size` does not divide the number of input elements `N`
    evenly and `drop_remainder` is `False`). If your program depends on the
    batches having the same outer dimension, you should set the `drop_remainder`
    argument to `True` to prevent the smaller batch from being produced.

    Args:
      batch_size: A `tf.int64` scalar `tf.Tensor`, representing the number of
        consecutive elements of this dataset to combine in a single batch.
      drop_remainder: (Optional.) A `tf.bool` scalar `tf.Tensor`, representing
        whether the last batch should be dropped in the case it has fewer than
        `batch_size` elements; the default behavior is not to drop the smaller
        batch.

    Returns:
      Dataset: A `Dataset`.
    """
    return BatchDataset(self, batch_size, drop_remainder)

  def padded_batch(self,
                   batch_size,
                   padded_shapes=None,
                   padding_values=None,
                   drop_remainder=False):
    """Combines consecutive elements of this dataset into padded batches.

    This transformation combines multiple consecutive elements of the input
    dataset into a single element.

    Like `tf.data.Dataset.batch`, the components of the resulting element will
    have an additional outer dimension, which will be `batch_size` (or
    `N % batch_size` for the last element if `batch_size` does not divide the
    number of input elements `N` evenly and `drop_remainder` is `False`). If
    your program depends on the batches having the same outer dimension, you
    should set the `drop_remainder` argument to `True` to prevent the smaller
    batch from being produced.

    Unlike `tf.data.Dataset.batch`, the input elements to be batched may have
    different shapes, and this transformation will pad each component to the
    respective shape in `padded_shapes`. The `padded_shapes` argument
    determines the resulting shape for each dimension of each component in an
    output element:

    * If the dimension is a constant, the component will be padded out to that
      length in that dimension.
    * If the dimension is unknown, the component will be padded out to the
      maximum length of all elements in that dimension.

    >>> A = (tf.data.Dataset
    ...      .range(1, 5, output_type=tf.int32)
    ...      .map(lambda x: tf.fill([x], x)))
    >>> # Pad to the smallest per-batch size that fits all elements.
    >>> B = A.padded_batch(2)
    >>> for element in B.as_numpy_iterator():
    ...   print(element)
    [[1 0]
     [2 2]]
    [[3 3 3 0]
     [4 4 4 4]]
    >>> # Pad to a fixed size.
    >>> C = A.padded_batch(2, padded_shapes=5)
    >>> for element in C.as_numpy_iterator():
    ...   print(element)
    [[1 0 0 0 0]
     [2 2 0 0 0]]
    [[3 3 3 0 0]
     [4 4 4 4 0]]
    >>> # Pad with a custom value.
    >>> D = A.padded_batch(2, padded_shapes=5, padding_values=-1)
    >>> for element in D.as_numpy_iterator():
    ...   print(element)
    [[ 1 -1 -1 -1 -1]
     [ 2  2 -1 -1 -1]]
    [[ 3  3  3 -1 -1]
     [ 4  4  4  4 -1]]
    >>> # Components of nested elements can be padded independently.
    >>> elements = [([1, 2, 3], [10]),
    ...             ([4, 5], [11, 12])]
    >>> dataset = tf.data.Dataset.from_generator(
    ...     lambda: iter(elements), (tf.int32, tf.int32))
    >>> # Pad the first component of the tuple to length 4, and the second
    >>> # component to the smallest size that fits.
    >>> dataset = dataset.padded_batch(2,
    ...     padded_shapes=([4], [None]),
    ...     padding_values=(-1, 100))
    >>> list(dataset.as_numpy_iterator())
    [(array([[ 1,  2,  3, -1], [ 4,  5, -1, -1]], dtype=int32),
      array([[ 10, 100], [ 11,  12]], dtype=int32))]

    See also `tf.data.experimental.dense_to_sparse_batch`, which combines
    elements that may have different shapes into a `tf.SparseTensor`.

    Args:
      batch_size: A `tf.int64` scalar `tf.Tensor`, representing the number of
        consecutive elements of this dataset to combine in a single batch.
      padded_shapes: (Optional.) A nested structure of `tf.TensorShape` or
        `tf.int64` vector tensor-like objects representing the shape to which
        the respective component of each input element should be padded prior
        to batching. Any unknown dimensions will be padded to the maximum size
        of that dimension in each batch. If unset, all dimensions of all
        components are padded to the maximum size in the batch. `padded_shapes`
        must be set if any component has an unknown rank.
      padding_values: (Optional.) A nested structure of scalar-shaped
        `tf.Tensor`, representing the padding values to use for the respective
        components. None represents that the nested structure should be padded
        with default values.  Defaults are `0` for numeric types and the empty
        string for string types.
      drop_remainder: (Optional.) A `tf.bool` scalar `tf.Tensor`, representing
        whether the last batch should be dropped in the case it has fewer than
        `batch_size` elements; the default behavior is not to drop the smaller
        batch.

    Returns:
      Dataset: A `Dataset`.

    Raises:
      ValueError: If a component has an unknown rank, and  the `padded_shapes`
        argument is not set.
    """
    if padded_shapes is None:
      padded_shapes = get_legacy_output_shapes(self)
      # A `tf.TensorShape` only is only falsey if its *rank* is unknown:
      # bool(tf.TensorShape(None)) is False
      if not all(nest.flatten(padded_shapes)):
        raise ValueError("You must set the `padded_shapes` argument to "
                         "`Dataset.padded_batch` if any component of its "
                         "input has an unknown rank")
    return PaddedBatchDataset(self, batch_size, padded_shapes, padding_values,
                              drop_remainder)

  def map(self, map_func, num_parallel_calls=None, deterministic=None):
    """Maps `map_func` across the elements of this dataset.

    This transformation applies `map_func` to each element of this dataset, and
    returns a new dataset containing the transformed elements, in the same
    order as they appeared in the input. `map_func` can be used to change both
    the values and the structure of a dataset's elements. For example, adding 1
    to each element, or projecting a subset of element components.

    >>> dataset = Dataset.range(1, 6)  # ==> [ 1, 2, 3, 4, 5 ]
    >>> dataset = dataset.map(lambda x: x + 1)
    >>> list(dataset.as_numpy_iterator())
    [2, 3, 4, 5, 6]

    The input signature of `map_func` is determined by the structure of each
    element in this dataset.

    >>> dataset = Dataset.range(5)
    >>> # `map_func` takes a single argument of type `tf.Tensor` with the same
    >>> # shape and dtype.
    >>> result = dataset.map(lambda x: x + 1)

    >>> # Each element is a tuple containing two `tf.Tensor` objects.
    >>> elements = [(1, "foo"), (2, "bar"), (3, "baz)")]
    >>> dataset = tf.data.Dataset.from_generator(
    ...     lambda: elements, (tf.int32, tf.string))
    >>> # `map_func` takes two arguments of type `tf.Tensor`. This function
    >>> # projects out just the first component.
    >>> result = dataset.map(lambda x_int, y_str: x_int)
    >>> list(result.as_numpy_iterator())
    [1, 2, 3]

    >>> # Each element is a dictionary mapping strings to `tf.Tensor` objects.
    >>> elements =  ([{"a": 1, "b": "foo"},
    ...               {"a": 2, "b": "bar"},
    ...               {"a": 3, "b": "baz"}])
    >>> dataset = tf.data.Dataset.from_generator(
    ...     lambda: elements, {"a": tf.int32, "b": tf.string})
    >>> # `map_func` takes a single argument of type `dict` with the same keys
    >>> # as the elements.
    >>> result = dataset.map(lambda d: str(d["a"]) + d["b"])

    The value or values returned by `map_func` determine the structure of each
    element in the returned dataset.

    >>> dataset = tf.data.Dataset.range(3)
    >>> # `map_func` returns two `tf.Tensor` objects.
    >>> def g(x):
    ...   return tf.constant(37.0), tf.constant(["Foo", "Bar", "Baz"])
    >>> result = dataset.map(g)
    >>> result.element_spec
    (TensorSpec(shape=(), dtype=tf.float32, name=None), TensorSpec(shape=(3,), \
dtype=tf.string, name=None))
    >>> # Python primitives, lists, and NumPy arrays are implicitly converted to
    >>> # `tf.Tensor`.
    >>> def h(x):
    ...   return 37.0, ["Foo", "Bar"], np.array([1.0, 2.0], dtype=np.float64)
    >>> result = dataset.map(h)
    >>> result.element_spec
    (TensorSpec(shape=(), dtype=tf.float32, name=None), TensorSpec(shape=(2,), \
dtype=tf.string, name=None), TensorSpec(shape=(2,), dtype=tf.float64, \
name=None))
    >>> # `map_func` can return nested structures.
    >>> def i(x):
    ...   return (37.0, [42, 16]), "foo"
    >>> result = dataset.map(i)
    >>> result.element_spec
    ((TensorSpec(shape=(), dtype=tf.float32, name=None),
      TensorSpec(shape=(2,), dtype=tf.int32, name=None)),
     TensorSpec(shape=(), dtype=tf.string, name=None))

    `map_func` can accept as arguments and return any type of dataset element.

    Note that irrespective of the context in which `map_func` is defined (eager
    vs. graph), tf.data traces the function and executes it as a graph. To use
    Python code inside of the function you have two options:

    1) Rely on AutoGraph to convert Python code into an equivalent graph
    computation. The downside of this approach is that AutoGraph can convert
    some but not all Python code.

    2) Use `tf.py_function`, which allows you to write arbitrary Python code but
    will generally result in worse performance than 1). For example:

    >>> d = tf.data.Dataset.from_tensor_slices(['hello', 'world'])
    >>> # transform a string tensor to upper case string using a Python function
    >>> def upper_case_fn(t: tf.Tensor):
    ...   return t.numpy().decode('utf-8').upper()
    >>> d = d.map(lambda x: tf.py_function(func=upper_case_fn,
    ...           inp=[x], Tout=tf.string))
    >>> list(d.as_numpy_iterator())
    [b'HELLO', b'WORLD']

    Performance can often be improved by setting `num_parallel_calls` so that
    `map` will use multiple threads to process elements. If deterministic order
    isn't required, it can also improve performance to set
    `deterministic=False`.

    >>> dataset = Dataset.range(1, 6)  # ==> [ 1, 2, 3, 4, 5 ]
    >>> dataset = dataset.map(lambda x: x + 1,
    ...     num_parallel_calls=tf.data.experimental.AUTOTUNE,
    ...     deterministic=False)

    Args:
      map_func: A function mapping a dataset element to another dataset element.
      num_parallel_calls: (Optional.) A `tf.int32` scalar `tf.Tensor`,
        representing the number elements to process asynchronously in parallel.
        If not specified, elements will be processed sequentially. If the value
        `tf.data.experimental.AUTOTUNE` is used, then the number of parallel
        calls is set dynamically based on available CPU.
      deterministic: (Optional.) A boolean controlling whether determinism
        should be traded for performance by allowing elements to be produced out
        of order.  If `deterministic` is `None`, the
        `tf.data.Options.experimental_deterministic` dataset option (`True` by
        default) is used to decide whether to produce elements
        deterministically.

    Returns:
      Dataset: A `Dataset`.
    """
    if num_parallel_calls is None:
      return MapDataset(self, map_func, preserve_cardinality=True)
    else:
      return ParallelMapDataset(
          self,
          map_func,
          num_parallel_calls,
          deterministic,
          preserve_cardinality=True)

  def flat_map(self, map_func):
    """Maps `map_func` across this dataset and flattens the result.

    Use `flat_map` if you want to make sure that the order of your dataset
    stays the same. For example, to flatten a dataset of batches into a
    dataset of their elements:

    >>> dataset = Dataset.from_tensor_slices([[1, 2, 3], [4, 5, 6], [7, 8, 9]])
    >>> dataset = dataset.flat_map(lambda x: Dataset.from_tensor_slices(x))
    >>> list(dataset.as_numpy_iterator())
    [1, 2, 3, 4, 5, 6, 7, 8, 9]

    `tf.data.Dataset.interleave()` is a generalization of `flat_map`, since
    `flat_map` produces the same output as
    `tf.data.Dataset.interleave(cycle_length=1)`

    Args:
      map_func: A function mapping a dataset element to a dataset.

    Returns:
      Dataset: A `Dataset`.
    """
    return FlatMapDataset(self, map_func)

  def interleave(self,
                 map_func,
                 cycle_length=AUTOTUNE,
                 block_length=1,
                 num_parallel_calls=None,
                 deterministic=None):
    """Maps `map_func` across this dataset, and interleaves the results.

    For example, you can use `Dataset.interleave()` to process many input files
    concurrently:

    >>> # Preprocess 4 files concurrently, and interleave blocks of 16 records
    >>> # from each file.
    >>> filenames = ["/var/data/file1.txt", "/var/data/file2.txt",
    ...              "/var/data/file3.txt", "/var/data/file4.txt"]
    >>> dataset = tf.data.Dataset.from_tensor_slices(filenames)
    >>> def parse_fn(filename):
    ...   return tf.data.Dataset.range(10)
    >>> dataset = dataset.interleave(lambda x:
    ...     tf.data.TextLineDataset(x).map(parse_fn, num_parallel_calls=1),
    ...     cycle_length=4, block_length=16)

    The `cycle_length` and `block_length` arguments control the order in which
    elements are produced. `cycle_length` controls the number of input elements
    that are processed concurrently. If you set `cycle_length` to 1, this
    transformation will handle one input element at a time, and will produce
    identical results to `tf.data.Dataset.flat_map`. In general,
    this transformation will apply `map_func` to `cycle_length` input elements,
    open iterators on the returned `Dataset` objects, and cycle through them
    producing `block_length` consecutive elements from each iterator, and
    consuming the next input element each time it reaches the end of an
    iterator.

    For example:

    >>> dataset = Dataset.range(1, 6)  # ==> [ 1, 2, 3, 4, 5 ]
    >>> # NOTE: New lines indicate "block" boundaries.
    >>> dataset = dataset.interleave(
    ...     lambda x: Dataset.from_tensors(x).repeat(6),
    ...     cycle_length=2, block_length=4)
    >>> list(dataset.as_numpy_iterator())
    [1, 1, 1, 1,
     2, 2, 2, 2,
     1, 1,
     2, 2,
     3, 3, 3, 3,
     4, 4, 4, 4,
     3, 3,
     4, 4,
     5, 5, 5, 5,
     5, 5]

    Note: The order of elements yielded by this transformation is
    deterministic, as long as `map_func` is a pure function and
    `deterministic=True`. If `map_func` contains any stateful operations, the
    order in which that state is accessed is undefined.

    Performance can often be improved by setting `num_parallel_calls` so that
    `interleave` will use multiple threads to fetch elements. If determinism
    isn't required, it can also improve performance to set
    `deterministic=False`.

    >>> filenames = ["/var/data/file1.txt", "/var/data/file2.txt",
    ...              "/var/data/file3.txt", "/var/data/file4.txt"]
    >>> dataset = tf.data.Dataset.from_tensor_slices(filenames)
    >>> dataset = dataset.interleave(lambda x: tf.data.TFRecordDataset(x),
    ...     cycle_length=4, num_parallel_calls=tf.data.experimental.AUTOTUNE,
    ...     deterministic=False)

    Args:
      map_func: A function mapping a dataset element to a dataset.
      cycle_length: (Optional.) The number of input elements that will be
        processed concurrently. If not specified, the value will be derived from
        the number of available CPU cores. If the `num_parallel_calls` argument
        is set to `tf.data.experimental.AUTOTUNE`, the `cycle_length` argument
        also identifies the maximum degree of parallelism.
      block_length: (Optional.) The number of consecutive elements to produce
        from each input element before cycling to another input element.
      num_parallel_calls: (Optional.) If specified, the implementation creates a
        threadpool, which is used to fetch inputs from cycle elements
        asynchronously and in parallel. The default behavior is to fetch inputs
        from cycle elements synchronously with no parallelism. If the value
        `tf.data.experimental.AUTOTUNE` is used, then the number of parallel
        calls is set dynamically based on available CPU.
      deterministic: (Optional.) A boolean controlling whether determinism
        should be traded for performance by allowing elements to be produced out
        of order.  If `deterministic` is `None`, the
        `tf.data.Options.experimental_deterministic` dataset option (`True` by
        default) is used to decide whether to produce elements
        deterministically.

    Returns:
      Dataset: A `Dataset`.
    """
    if num_parallel_calls is None:
      return InterleaveDataset(self, map_func, cycle_length, block_length)
    else:
      return ParallelInterleaveDataset(
          self,
          map_func,
          cycle_length,
          block_length,
          num_parallel_calls,
          deterministic=deterministic)

  def filter(self, predicate):
    """Filters this dataset according to `predicate`.

    >>> dataset = tf.data.Dataset.from_tensor_slices([1, 2, 3])
    >>> dataset = dataset.filter(lambda x: x < 3)
    >>> list(dataset.as_numpy_iterator())
    [1, 2]
    >>> # `tf.math.equal(x, y)` is required for equality comparison
    >>> def filter_fn(x):
    ...   return tf.math.equal(x, 1)
    >>> dataset = dataset.filter(filter_fn)
    >>> list(dataset.as_numpy_iterator())
    [1]

    Args:
      predicate: A function mapping a dataset element to a boolean.

    Returns:
      Dataset: The `Dataset` containing the elements of this dataset for which
          `predicate` is `True`.
    """
    return FilterDataset(self, predicate)

  def apply(self, transformation_func):
    """Applies a transformation function to this dataset.

    `apply` enables chaining of custom `Dataset` transformations, which are
    represented as functions that take one `Dataset` argument and return a
    transformed `Dataset`.

    >>> dataset = tf.data.Dataset.range(100)
    >>> def dataset_fn(ds):
    ...   return ds.filter(lambda x: x < 5)
    >>> dataset = dataset.apply(dataset_fn)
    >>> list(dataset.as_numpy_iterator())
    [0, 1, 2, 3, 4]

    Args:
      transformation_func: A function that takes one `Dataset` argument and
        returns a `Dataset`.

    Returns:
      Dataset: The `Dataset` returned by applying `transformation_func` to this
          dataset.
    """
    dataset = transformation_func(self)
    if not isinstance(dataset, DatasetV2):
      raise TypeError(
          "`transformation_func` must return a Dataset. Got {}.".format(
              dataset))
    dataset._input_datasets = [self]  # pylint: disable=protected-access
    return dataset

  def window(self, size, shift=None, stride=1, drop_remainder=False):
    """Combines (nests of) input elements into a dataset of (nests of) windows.

    A "window" is a finite dataset of flat elements of size `size` (or possibly
    fewer if there are not enough input elements to fill the window and
    `drop_remainder` evaluates to `False`).

    The `shift` argument determines the number of input elements by which the
    window moves on each iteration.  If windows and elements are both numbered
    starting at 0, the first element in window `k` will be element `k * shift`
    of the input dataset. In particular, the first element of the first window
    will always be the first element of the input dataset.

    The `stride` argument determines the stride of the input elements, and the
    `shift` argument determines the shift of the window.

    For example:

    >>> dataset = tf.data.Dataset.range(7).window(2)
    >>> for window in dataset:
    ...   print(list(window.as_numpy_iterator()))
    [0, 1]
    [2, 3]
    [4, 5]
    [6]
    >>> dataset = tf.data.Dataset.range(7).window(3, 2, 1, True)
    >>> for window in dataset:
    ...   print(list(window.as_numpy_iterator()))
    [0, 1, 2]
    [2, 3, 4]
    [4, 5, 6]
    >>> dataset = tf.data.Dataset.range(7).window(3, 1, 2, True)
    >>> for window in dataset:
    ...   print(list(window.as_numpy_iterator()))
    [0, 2, 4]
    [1, 3, 5]
    [2, 4, 6]

    Note that when the `window` transformation is applied to a dataset of
    nested elements, it produces a dataset of nested windows.

    >>> nested = ([1, 2, 3, 4], [5, 6, 7, 8])
    >>> dataset = tf.data.Dataset.from_tensor_slices(nested).window(2)
    >>> for window in dataset:
    ...   def to_numpy(ds):
    ...     return list(ds.as_numpy_iterator())
    ...   print(tuple(to_numpy(component) for component in window))
    ([1, 2], [5, 6])
    ([3, 4], [7, 8])

    >>> dataset = tf.data.Dataset.from_tensor_slices({'a': [1, 2, 3, 4]})
    >>> dataset = dataset.window(2)
    >>> for window in dataset:
    ...   def to_numpy(ds):
    ...     return list(ds.as_numpy_iterator())
    ...   print({'a': to_numpy(window['a'])})
    {'a': [1, 2]}
    {'a': [3, 4]}

    Args:
      size: A `tf.int64` scalar `tf.Tensor`, representing the number of elements
        of the input dataset to combine into a window. Must be positive.
      shift: (Optional.) A `tf.int64` scalar `tf.Tensor`, representing the
        number of input elements by which the window moves in each iteration.
        Defaults to `size`. Must be positive.
      stride: (Optional.) A `tf.int64` scalar `tf.Tensor`, representing the
        stride of the input elements in the sliding window. Must be positive.
        The default value of 1 means "retain every input element".
      drop_remainder: (Optional.) A `tf.bool` scalar `tf.Tensor`, representing
        whether the last window should be dropped if its size is smaller than
        `size`.

    Returns:
      Dataset: A `Dataset` of (nests of) windows -- a finite datasets of flat
        elements created from the (nests of) input elements.

    """
    if shift is None:
      shift = size
    return WindowDataset(self, size, shift, stride, drop_remainder)

  def reduce(self, initial_state, reduce_func):
    """Reduces the input dataset to a single element.

    The transformation calls `reduce_func` successively on every element of
    the input dataset until the dataset is exhausted, aggregating information in
    its internal state. The `initial_state` argument is used for the initial
    state and the final state is returned as the result.

    >>> tf.data.Dataset.range(5).reduce(np.int64(0), lambda x, _: x + 1).numpy()
    5
    >>> tf.data.Dataset.range(5).reduce(np.int64(0), lambda x, y: x + y).numpy()
    10

    Args:
      initial_state: An element representing the initial state of the
        transformation.
      reduce_func: A function that maps `(old_state, input_element)` to
        `new_state`. It must take two arguments and return a new element
        The structure of `new_state` must match the structure of
        `initial_state`.

    Returns:
      A dataset element corresponding to the final state of the transformation.

    """

    with ops.name_scope("initial_state"):
      initial_state = structure.normalize_element(initial_state)
    state_structure = structure.type_spec_from_value(initial_state)

    # Iteratively rerun the reduce function until reaching a fixed point on
    # `state_structure`.
    need_to_rerun = True
    while need_to_rerun:

      wrapped_func = StructuredFunctionWrapper(
          reduce_func,
          "reduce()",
          input_structure=(state_structure, self.element_spec),
          add_to_graph=False)

      # Extract and validate class information from the returned values.
      output_classes = wrapped_func.output_classes
      state_classes = nest.map_structure(
          lambda component_spec: component_spec._to_legacy_output_classes(),  # pylint: disable=protected-access
          state_structure)
      for new_state_class, state_class in zip(
          nest.flatten(output_classes), nest.flatten(state_classes)):
        if not issubclass(new_state_class, state_class):
          raise TypeError(
              "The element classes for the new state must match the initial "
              "state. Expected %s; got %s." %
              (state_classes, wrapped_func.output_classes))

      # Extract and validate type information from the returned values.
      output_types = wrapped_func.output_types
      state_types = nest.map_structure(
          lambda component_spec: component_spec._to_legacy_output_types(),  # pylint: disable=protected-access
          state_structure)
      for new_state_type, state_type in zip(
          nest.flatten(output_types), nest.flatten(state_types)):
        if new_state_type != state_type:
          raise TypeError(
              "The element types for the new state must match the initial "
              "state. Expected %s; got %s." %
              (state_types, wrapped_func.output_types))

      # Extract shape information from the returned values.
      output_shapes = wrapped_func.output_shapes
      state_shapes = nest.map_structure(
          lambda component_spec: component_spec._to_legacy_output_shapes(),  # pylint: disable=protected-access
          state_structure)
      flat_state_shapes = nest.flatten(state_shapes)
      flat_new_state_shapes = nest.flatten(output_shapes)
      weakened_state_shapes = [
          original.most_specific_compatible_shape(new)
          for original, new in zip(flat_state_shapes, flat_new_state_shapes)
      ]

      need_to_rerun = False
      for original_shape, weakened_shape in zip(flat_state_shapes,
                                                weakened_state_shapes):
        if original_shape.ndims is not None and (
            weakened_shape.ndims is None or
            original_shape.as_list() != weakened_shape.as_list()):
          need_to_rerun = True
          break

      if need_to_rerun:
        # TODO(b/110122868): Support a "most specific compatible structure"
        # method for combining structures, to avoid using legacy structures
        # here.
        state_structure = structure.convert_legacy_structure(
            state_types,
            nest.pack_sequence_as(state_shapes, weakened_state_shapes),
            state_classes)

    reduce_func = wrapped_func.function
    reduce_func.add_to_graph(ops.get_default_graph())

    dataset = self._apply_options()

    # pylint: disable=protected-access
    return structure.from_compatible_tensor_list(
        state_structure,
        gen_dataset_ops.reduce_dataset(
            dataset._variant_tensor,
            structure.to_tensor_list(state_structure, initial_state),
            reduce_func.captured_inputs,
            f=reduce_func,
            output_shapes=structure.get_flat_tensor_shapes(state_structure),
            output_types=structure.get_flat_tensor_types(state_structure)))

  def unbatch(self):
    """Splits elements of a dataset into multiple elements.

    For example, if elements of the dataset are shaped `[B, a0, a1, ...]`,
    where `B` may vary for each input element, then for each element in the
    dataset, the unbatched dataset will contain `B` consecutive elements
    of shape `[a0, a1, ...]`.

    >>> elements = [ [1, 2, 3], [1, 2], [1, 2, 3, 4] ]
    >>> dataset = tf.data.Dataset.from_generator(lambda: elements, tf.int64)
    >>> dataset = dataset.unbatch()
    >>> list(dataset.as_numpy_iterator())
    [1, 2, 3, 1, 2, 1, 2, 3, 4]

    Returns:
      A `Dataset`.
    """
    normalized_dataset = normalize_to_dense(self)
    return _UnbatchDataset(normalized_dataset)

  def with_options(self, options):
    """Returns a new `tf.data.Dataset` with the given options set.

    The options are "global" in the sense they apply to the entire dataset.
    If options are set multiple times, they are merged as long as different
    options do not use different non-default values.

    >>> ds = tf.data.Dataset.range(5)
    >>> ds = ds.interleave(lambda x: tf.data.Dataset.range(5),
    ...                    cycle_length=3,
    ...                    num_parallel_calls=3)
    >>> options = tf.data.Options()
    >>> # This will make the interleave order non-deterministic.
    >>> options.experimental_deterministic = False
    >>> ds = ds.with_options(options)

    Args:
      options: A `tf.data.Options` that identifies the options the use.

    Returns:
      Dataset: A `Dataset` with the given options.

    Raises:
      ValueError: when an option is set more than once to a non-default value
    """
    return _OptionsDataset(self, options)


@tf_export(v1=["data.Dataset"])
class DatasetV1(DatasetV2):
  """Represents a potentially large set of elements.

  A `Dataset` can be used to represent an input pipeline as a
  collection of elements and a "logical plan" of transformations that act on
  those elements.
  """

  def __init__(self):
    try:
      variant_tensor = self._as_variant_tensor()
    except AttributeError as e:
      if "_as_variant_tensor" in str(e):
        raise AttributeError("Please use _variant_tensor instead of "
                             "_as_variant_tensor() to obtain the variant "
                             "associated with a dataset")
      raise AttributeError("{}: A likely cause of this error is that the super "
                           "call for this dataset is not the last line of the "
                           "__init__ method. The base class causes the "
                           "_as_variant_tensor call in its constructor and "
                           "if that uses attributes defined in the __init__ "
                           "method, those attrs need to be defined before the "
                           "super call.".format(e))
    super(DatasetV1, self).__init__(variant_tensor)

  @abc.abstractmethod
  def _as_variant_tensor(self):
    """Creates a scalar `tf.Tensor` of `tf.variant` representing this dataset.

    Returns:
      A scalar `tf.Tensor` of `tf.variant` type, which represents this dataset.
    """
    raise NotImplementedError("Dataset._as_variant_tensor")

  @deprecation.deprecated(
      None, "Use `for ... in dataset:` to iterate over a dataset. If using "
      "`tf.estimator`, return the `Dataset` object directly from your input "
      "function. As a last resort, you can use "
      "`tf.compat.v1.data.make_one_shot_iterator(dataset)`.")
  def make_one_shot_iterator(self):
    """Creates an `Iterator` for enumerating the elements of this dataset.

    Note: The returned iterator will be initialized automatically.
    A "one-shot" iterator does not currently support re-initialization.

    Returns:
      An `Iterator` over the elements of this dataset.
    """
    return self._make_one_shot_iterator()

  def _make_one_shot_iterator(self):  # pylint: disable=missing-docstring
    if context.executing_eagerly():
      return iterator_ops.OwnedIterator(self)

    _ensure_same_dataset_graph(self)
    # Now that we create datasets at python object creation time, the capture
    # by value _make_dataset() function would try to capture these variant
    # tensor dataset inputs, which are marked as stateful ops and would throw
    # an error if we try and capture them. We therefore traverse the graph
    # to find all these ops and whitelist them so that the capturing
    # logic instead of throwing an error recreates these ops which is what was
    # happening before.
    all_ds_ops = traverse.obtain_all_variant_tensor_ops(self)
    graph_level_seed, op_level_seed = core_random_seed.get_seed(None)

    # NOTE(mrry): We capture by value here to ensure that `_make_dataset()` is
    # a 0-argument function.
    @function.Defun(capture_by_value=True, whitelisted_stateful_ops=all_ds_ops)
    def _make_dataset():
      """Factory function for a dataset."""
      # NOTE(mrry): `Defun` does not capture the graph-level seed from the
      # enclosing graph, so if a graph-level seed is present we set the local
      # graph seed based on a combination of the graph- and op-level seeds.
      if graph_level_seed is not None:
        assert op_level_seed is not None
        core_random_seed.set_random_seed(
            (graph_level_seed + 87654321 * op_level_seed) % (2 ** 63 - 1))

      dataset = self._apply_options()
      return dataset._variant_tensor  # pylint: disable=protected-access

    try:
      _make_dataset.add_to_graph(ops.get_default_graph())
    except ValueError as err:
      if "Cannot capture a stateful node" in str(err):
        raise ValueError(
            "Failed to create a one-shot iterator for a dataset. "
            "`Dataset.make_one_shot_iterator()` does not support datasets that "
            "capture stateful objects, such as a `Variable` or `LookupTable`. "
            "In these cases, use `Dataset.make_initializable_iterator()`. "
            "(Original error: %s)" % err)
      else:
        six.reraise(ValueError, err)

    # pylint: disable=protected-access
    return iterator_ops.Iterator(
        gen_dataset_ops.one_shot_iterator(
            dataset_factory=_make_dataset, **self._flat_structure), None,
        get_legacy_output_types(self), get_legacy_output_shapes(self),
        get_legacy_output_classes(self))

  @deprecation.deprecated(
      None, "Use `for ... in dataset:` to iterate over a dataset. If using "
      "`tf.estimator`, return the `Dataset` object directly from your input "
      "function. As a last resort, you can use "
      "`tf.compat.v1.data.make_initializable_iterator(dataset)`.")
  def make_initializable_iterator(self, shared_name=None):
    """Creates an `Iterator` for enumerating the elements of this dataset.

    Note: The returned iterator will be in an uninitialized state,
    and you must run the `iterator.initializer` operation before using it:

    ```python
    dataset = ...
    iterator = dataset.make_initializable_iterator()
    # ...
    sess.run(iterator.initializer)
    ```

    Args:
      shared_name: (Optional.) If non-empty, the returned iterator will be
        shared under the given name across multiple sessions that share the same
        devices (e.g. when using a remote server).

    Returns:
      An `Iterator` over the elements of this dataset.

    Raises:
      RuntimeError: If eager execution is enabled.
    """

    return self._make_initializable_iterator(shared_name)

  def _make_initializable_iterator(self, shared_name=None):  # pylint: disable=missing-docstring
    if context.executing_eagerly():
      raise RuntimeError(
          "dataset.make_initializable_iterator is not supported when eager "
          "execution is enabled. Use `for element in dataset` instead.")
    _ensure_same_dataset_graph(self)
    dataset = self._apply_options()
    if shared_name is None:
      shared_name = ""

    with ops.colocate_with(self._variant_tensor):
      iterator_resource = gen_dataset_ops.iterator_v2(
        container="", shared_name=shared_name, **self._flat_structure)

      initializer = gen_dataset_ops.make_iterator(
          dataset._variant_tensor,  # pylint: disable=protected-access
          iterator_resource)

      # pylint: disable=protected-access
      return iterator_ops.Iterator(
        iterator_resource, initializer, get_legacy_output_types(dataset),
        get_legacy_output_shapes(dataset), get_legacy_output_classes(dataset))

  @property
  @deprecation.deprecated(
      None, "Use `tf.compat.v1.data.get_output_classes(dataset)`.")
  def output_classes(self):
    """Returns the class of each component of an element of this dataset.

    Returns:
      A nested structure of Python `type` objects corresponding to each
      component of an element of this dataset.
    """
    return nest.map_structure(
        lambda component_spec: component_spec._to_legacy_output_classes(),  # pylint: disable=protected-access
        self.element_spec)

  @property
  @deprecation.deprecated(
      None, "Use `tf.compat.v1.data.get_output_shapes(dataset)`.")
  def output_shapes(self):
    """Returns the shape of each component of an element of this dataset.

    Returns:
      A nested structure of `tf.TensorShape` objects corresponding to each
      component of an element of this dataset.
    """
    return nest.map_structure(
        lambda component_spec: component_spec._to_legacy_output_shapes(),  # pylint: disable=protected-access
        self.element_spec)

  @property
  @deprecation.deprecated(
      None, "Use `tf.compat.v1.data.get_output_types(dataset)`.")
  def output_types(self):
    """Returns the type of each component of an element of this dataset.

    Returns:
      A nested structure of `tf.DType` objects corresponding to each component
      of an element of this dataset.
    """
    return nest.map_structure(
        lambda component_spec: component_spec._to_legacy_output_types(),  # pylint: disable=protected-access
        self.element_spec)

  @property
  def element_spec(self):
    # TODO(b/110122868): Remove this override once all `Dataset` instances
    # implement `element_structure`.
    return structure.convert_legacy_structure(
        self.output_types, self.output_shapes, self.output_classes)

  @staticmethod
  @functools.wraps(DatasetV2.from_tensors)
  def from_tensors(tensors):
    return DatasetV1Adapter(DatasetV2.from_tensors(tensors))

  @staticmethod
  @functools.wraps(DatasetV2.from_tensor_slices)
  def from_tensor_slices(tensors):
    return DatasetV1Adapter(DatasetV2.from_tensor_slices(tensors))

  @staticmethod
  @deprecation.deprecated(None, "Use `tf.data.Dataset.from_tensor_slices()`.")
  def from_sparse_tensor_slices(sparse_tensor):
    """Splits each rank-N `tf.SparseTensor` in this dataset row-wise.

    Args:
      sparse_tensor: A `tf.SparseTensor`.

    Returns:
      Dataset: A `Dataset` of rank-(N-1) sparse tensors.
    """
    return DatasetV1Adapter(SparseTensorSliceDataset(sparse_tensor))

  @staticmethod
  @functools.wraps(DatasetV2.from_generator)
  def from_generator(generator, output_types, output_shapes=None, args=None):
    return DatasetV1Adapter(DatasetV2.from_generator(
        generator, output_types, output_shapes, args))

  @staticmethod
  @functools.wraps(DatasetV2.range)
  def range(*args, **kwargs):
    return DatasetV1Adapter(DatasetV2.range(*args, **kwargs))

  @staticmethod
  @functools.wraps(DatasetV2.zip)
  def zip(datasets):
    return DatasetV1Adapter(DatasetV2.zip(datasets))

  @functools.wraps(DatasetV2.concatenate)
  def concatenate(self, dataset):
    return DatasetV1Adapter(super(DatasetV1, self).concatenate(dataset))

  @functools.wraps(DatasetV2.prefetch)
  def prefetch(self, buffer_size):
    return DatasetV1Adapter(super(DatasetV1, self).prefetch(buffer_size))

  @staticmethod
  @functools.wraps(DatasetV2.list_files)
  def list_files(file_pattern, shuffle=None, seed=None):
    return DatasetV1Adapter(DatasetV2.list_files(file_pattern, shuffle, seed))

  @functools.wraps(DatasetV2.repeat)
  def repeat(self, count=None):
    return DatasetV1Adapter(super(DatasetV1, self).repeat(count))

  @functools.wraps(DatasetV2.shuffle)
  def shuffle(self, buffer_size, seed=None, reshuffle_each_iteration=None):
    return DatasetV1Adapter(super(DatasetV1, self).shuffle(
        buffer_size, seed, reshuffle_each_iteration))

  @functools.wraps(DatasetV2.cache)
  def cache(self, filename=""):
    return DatasetV1Adapter(super(DatasetV1, self).cache(filename))

  @functools.wraps(DatasetV2.take)
  def take(self, count):
    return DatasetV1Adapter(super(DatasetV1, self).take(count))

  @functools.wraps(DatasetV2.skip)
  def skip(self, count):
    return DatasetV1Adapter(super(DatasetV1, self).skip(count))

  @functools.wraps(DatasetV2.shard)
  def shard(self, num_shards, index):
    return DatasetV1Adapter(super(DatasetV1, self).shard(num_shards, index))

  @functools.wraps(DatasetV2.batch)
  def batch(self, batch_size, drop_remainder=False):
    return DatasetV1Adapter(super(DatasetV1, self).batch(
        batch_size, drop_remainder))

  @functools.wraps(DatasetV2.padded_batch)
  def padded_batch(self,
                   batch_size,
                   padded_shapes=None,
                   padding_values=None,
                   drop_remainder=False):
    return DatasetV1Adapter(
        super(DatasetV1, self).padded_batch(batch_size, padded_shapes,
                                            padding_values, drop_remainder))

  @functools.wraps(DatasetV2.map)
  def map(self, map_func, num_parallel_calls=None, deterministic=None):
    if num_parallel_calls is None:
      return DatasetV1Adapter(
          MapDataset(self, map_func, preserve_cardinality=False))
    else:
      return DatasetV1Adapter(
          ParallelMapDataset(
              self,
              map_func,
              num_parallel_calls,
              deterministic,
              preserve_cardinality=False))

  @deprecation.deprecated(None, "Use `tf.data.Dataset.map()")
  def map_with_legacy_function(self,
                               map_func,
                               num_parallel_calls=None,
                               deterministic=None):
    """Maps `map_func` across the elements of this dataset.

    Note: This is an escape hatch for existing uses of `map` that do not work
    with V2 functions. New uses are strongly discouraged and existing uses
    should migrate to `map` as this method will be removed in V2.

    Args:
      map_func: A function mapping a nested structure of tensors (having shapes
        and types defined by `self.output_shapes` and `self.output_types`) to
        another nested structure of tensors.
      num_parallel_calls: (Optional.) A `tf.int32` scalar `tf.Tensor`,
        representing the number elements to process asynchronously in parallel.
        If not specified, elements will be processed sequentially. If the value
        `tf.data.experimental.AUTOTUNE` is used, then the number of parallel
        calls is set dynamically based on available CPU.
      deterministic: (Optional.) A boolean controlling whether determinism
        should be traded for performance by allowing elements to be produced out
        of order.  If `deterministic` is `None`, the
        `tf.data.Options.experimental_deterministic` dataset option (`True` by
        default) is used to decide whether to produce elements
        deterministically.

    Returns:
      Dataset: A `Dataset`.
    """
    if num_parallel_calls is None:
      return DatasetV1Adapter(
          MapDataset(
              self,
              map_func,
              preserve_cardinality=False,
              use_legacy_function=True))
    else:
      return DatasetV1Adapter(
          ParallelMapDataset(
              self,
              map_func,
              num_parallel_calls,
              deterministic,
              preserve_cardinality=False,
              use_legacy_function=True))

  @functools.wraps(DatasetV2.flat_map)
  def flat_map(self, map_func):
    return DatasetV1Adapter(super(DatasetV1, self).flat_map(map_func))

  @functools.wraps(DatasetV2.interleave)
  def interleave(self,
                 map_func,
                 cycle_length=AUTOTUNE,
                 block_length=1,
                 num_parallel_calls=None,
                 deterministic=None):
    return DatasetV1Adapter(
        super(DatasetV1, self).interleave(map_func, cycle_length, block_length,
                                          num_parallel_calls, deterministic))

  @functools.wraps(DatasetV2.filter)
  def filter(self, predicate):
    return DatasetV1Adapter(super(DatasetV1, self).filter(predicate))

  @deprecation.deprecated(None, "Use `tf.data.Dataset.filter()")
  def filter_with_legacy_function(self, predicate):
    """Filters this dataset according to `predicate`.

    Note: This is an escape hatch for existing uses of `filter` that do not work
    with V2 functions. New uses are strongly discouraged and existing uses
    should migrate to `filter` as this method will be removed in V2.

    Args:
      predicate: A function mapping a nested structure of tensors (having shapes
        and types defined by `self.output_shapes` and `self.output_types`) to a
        scalar `tf.bool` tensor.

    Returns:
      Dataset: The `Dataset` containing the elements of this dataset for which
          `predicate` is `True`.
    """
    return FilterDataset(self, predicate, use_legacy_function=True)

  @functools.wraps(DatasetV2.apply)
  def apply(self, transformation_func):
    return DatasetV1Adapter(super(DatasetV1, self).apply(transformation_func))

  @functools.wraps(DatasetV2.window)
  def window(self, size, shift=None, stride=1, drop_remainder=False):
    return DatasetV1Adapter(super(DatasetV1, self).window(
        size, shift, stride, drop_remainder))

  @functools.wraps(DatasetV2.unbatch)
  def unbatch(self):
    return DatasetV1Adapter(super(DatasetV1, self).unbatch())

  @functools.wraps(DatasetV2.with_options)
  def with_options(self, options):
    return DatasetV1Adapter(super(DatasetV1, self).with_options(options))


if tf2.enabled():
  Dataset = DatasetV2
else:
  Dataset = DatasetV1


class DatasetV1Adapter(DatasetV1):
  """Wraps a V2 `Dataset` object in the `tf.compat.v1.data.Dataset` API."""

  def __init__(self, dataset):
    self._dataset = dataset
    super(DatasetV1Adapter, self).__init__()

  def _as_variant_tensor(self):
    return self._dataset._variant_tensor  # pylint: disable=protected-access

  def _has_captured_ref(self):
    return self._dataset._has_captured_ref()  # pylint: disable=protected-access

  def _inputs(self):
    return self._dataset._inputs()  # pylint: disable=protected-access

  def _functions(self):
    return self._dataset._functions()  # pylint: disable=protected-access

  def options(self):
    return self._dataset.options()

  @property
  def element_spec(self):
    return self._dataset.element_spec  # pylint: disable=protected-access

  def __iter__(self):
    return iter(self._dataset)


def _ensure_same_dataset_graph(dataset):
  """Walks the dataset graph to ensure all datasets come from the same graph."""
  # pylint: disable=protected-access
  current_graph = ops.get_default_graph()
  bfs_q = Queue.Queue()
  bfs_q.put(dataset)
  visited = []
  while not bfs_q.empty():
    ds = bfs_q.get()
    visited.append(ds)
    ds_graph = ds._graph
    if current_graph != ds_graph:
      raise ValueError(
          "The graph (" + str(current_graph) + ") of the iterator is different "
          "from the graph (" + str(ds_graph) + ") the dataset: " +
          str(ds._variant_tensor) + " was  created in. If you are using the "
          "Estimator API, make sure that no part of the dataset returned by "
          "the `input_fn` function is defined outside the `input_fn` function. "
          "Please ensure that all datasets in the pipeline are created in the "
          "same graph as the iterator.")
    for input_ds in ds._inputs():
      if input_ds not in visited:
        bfs_q.put(input_ds)


@tf_export(v1=["data.make_one_shot_iterator"])
def make_one_shot_iterator(dataset):
  """Creates a `tf.compat.v1.data.Iterator` for enumerating dataset elements.

  Note: The returned iterator will be initialized automatically.
  A "one-shot" iterator does not support re-initialization.

  Args:
    dataset: A `tf.data.Dataset`.

  Returns:
    A `tf.compat.v1.data.Iterator` over the elements of this dataset.
  """
  try:
    # Call the defined `_make_one_shot_iterator()` if there is one, because some
    # datasets (e.g. for prefetching) override its behavior.
    return dataset._make_one_shot_iterator()  # pylint: disable=protected-access
  except AttributeError:
    return DatasetV1Adapter(dataset)._make_one_shot_iterator()  # pylint: disable=protected-access


@tf_export(v1=["data.make_initializable_iterator"])
def make_initializable_iterator(dataset, shared_name=None):
  """Creates a `tf.compat.v1.data.Iterator` for enumerating the elements of a dataset.

  Note: The returned iterator will be in an uninitialized state,
  and you must run the `iterator.initializer` operation before using it:

  ```python
  dataset = ...
  iterator = tf.compat.v1.data.make_initializable_iterator(dataset)
  # ...
  sess.run(iterator.initializer)
  ```

  Args:
    dataset: A `tf.data.Dataset`.
    shared_name: (Optional.) If non-empty, the returned iterator will be shared
      under the given name across multiple sessions that share the same devices
      (e.g. when using a remote server).

  Returns:
    A `tf.compat.v1.data.Iterator` over the elements of `dataset`.

  Raises:
    RuntimeError: If eager execution is enabled.
  """
  try:
    # Call the defined `_make_initializable_iterator()` if there is one, because
    # some datasets (e.g. for prefetching) override its behavior.
    return dataset._make_initializable_iterator(shared_name)  # pylint: disable=protected-access
  except AttributeError:
    return DatasetV1Adapter(dataset)._make_initializable_iterator(shared_name)  # pylint: disable=protected-access


@tf_export("data.experimental.get_structure")
def get_structure(dataset_or_iterator):
  """Returns the type specification of an element of a `Dataset` or `Iterator`.

  Args:
    dataset_or_iterator: A `tf.data.Dataset` or `tf.data.Iterator`.

  Returns:
    A nested structure of `tf.TypeSpec` objects matching the structure of an
    element of `dataset_or_iterator` and specifying the type of individual
    components.

  Raises:
    TypeError: If `dataset_or_iterator` is not a `Dataset` or `Iterator` object.
  """
  try:
    return dataset_or_iterator.element_spec  # pylint: disable=protected-access
  except AttributeError:
    raise TypeError("`dataset_or_iterator` must be a Dataset or Iterator "
                    "object, but got %s." % type(dataset_or_iterator))


@tf_export(v1=["data.get_output_classes"])
def get_legacy_output_classes(dataset_or_iterator):
  """Returns the output classes of a `Dataset` or `Iterator` elements.

  This utility method replaces the deprecated-in-V2
  `tf.compat.v1.Dataset.output_classes` property.

  Args:
    dataset_or_iterator: A `tf.data.Dataset` or `tf.data.Iterator`.

  Returns:
    A nested structure of Python `type` objects matching the structure of the
    dataset / iterator elements and specifying the class of the individual
    components.
  """
  return nest.map_structure(
      lambda component_spec: component_spec._to_legacy_output_classes(),  # pylint: disable=protected-access
      get_structure(dataset_or_iterator))


@tf_export(v1=["data.get_output_shapes"])
def get_legacy_output_shapes(dataset_or_iterator):
  """Returns the output shapes of a `Dataset` or `Iterator` elements.

  This utility method replaces the deprecated-in-V2
  `tf.compat.v1.Dataset.output_shapes` property.

  Args:
    dataset_or_iterator: A `tf.data.Dataset` or `tf.data.Iterator`.

  Returns:
    A nested structure of `tf.TensorShape` objects matching the structure of
    the dataset / iterator elements and specifying the shape of the individual
    components.
  """
  return nest.map_structure(
      lambda component_spec: component_spec._to_legacy_output_shapes(),  # pylint: disable=protected-access
      get_structure(dataset_or_iterator))


@tf_export(v1=["data.get_output_types"])
def get_legacy_output_types(dataset_or_iterator):
  """Returns the output shapes of a `Dataset` or `Iterator` elements.

  This utility method replaces the deprecated-in-V2
  `tf.compat.v1.Dataset.output_types` property.

  Args:
    dataset_or_iterator: A `tf.data.Dataset` or `tf.data.Iterator`.

  Returns:
    A nested structure of `tf.DType` objects objects matching the structure of
    dataset / iterator elements and specifying the shape of the individual
    components.
  """
  return nest.map_structure(
      lambda component_spec: component_spec._to_legacy_output_types(),  # pylint: disable=protected-access
      get_structure(dataset_or_iterator))


@tf_export("data.Options")
class Options(options_lib.OptionsBase):
  """Represents options for tf.data.Dataset.

  An `Options` object can be, for instance, used to control which graph
  optimizations to apply or whether to use performance modeling to dynamically
  tune the parallelism of operations such as `tf.data.Dataset.map` or
  `tf.data.Dataset.interleave`.

  After constructing an `Options` object, use `dataset.with_options(options)` to
  apply the options to a dataset.

  >>> dataset = tf.data.Dataset.range(3)
  >>> options = tf.data.Options()
  >>> # Set options here.
  >>> dataset = dataset.with_options(options)
  """

  experimental_deterministic = options_lib.create_option(
      name="experimental_deterministic",
      ty=bool,
      docstring=
      "Whether the outputs need to be produced in deterministic order. If None,"
      " defaults to True.")

  experimental_distribute = options_lib.create_option(
      name="experimental_distribute",
      ty=distribute_options.DistributeOptions,
      docstring=
      "The distribution strategy options associated with the dataset. See "
      "`tf.data.experimental.DistributeOptions` for more details.",
      default_factory=distribute_options.DistributeOptions)

  experimental_optimization = options_lib.create_option(
      name="experimental_optimization",
      ty=optimization_options.OptimizationOptions,
      docstring=
      "The optimization options associated with the dataset. See "
      "`tf.data.experimental.OptimizationOptions` for more details.",
      default_factory=optimization_options.OptimizationOptions)

  experimental_slack = options_lib.create_option(
      name="experimental_slack",
      ty=bool,
      docstring="Whether to introduce 'slack' in the last `prefetch` of the "
      "input pipeline, if it exists. This may reduce CPU contention with "
      "accelerator host-side activity at the start of a step. The slack "
      "frequency is determined by the number of devices attached to this "
      "input pipeline. If None, defaults to False.")

  experimental_stats = options_lib.create_option(
      name="experimental_stats",
      ty=stats_options.StatsOptions,
      docstring=
      "The statistics options associated with the dataset. See "
      "`tf.data.experimental.StatsOptions` for more details.",
      default_factory=stats_options.StatsOptions)

  experimental_threading = options_lib.create_option(
      name="experimental_threading",
      ty=threading_options.ThreadingOptions,
      docstring=
      "The threading options associated with the dataset. See "
      "`tf.data.experimental.ThreadingOptions` for more details.",
      default_factory=threading_options.ThreadingOptions)

  experimental_external_state_policy = options_lib.create_option(
      name="experimental_external_state_policy",
      ty=distribute_options.ExternalStatePolicy,
      docstring="By default, tf.data will refuse to serialize a dataset or "
      "checkpoint its iterator if the dataset contains a stateful op as the "
      "serialization / checkpointing won't be able to capture its state. "
      "Users can -- at their own risk -- override this restriction by "
      "explicitly specifying that they are fine throwing away the state "
      "in these ops. There are three settings available - IGNORE: in which we"
      "completely ignore any state; WARN: We warn the user that some state "
      "might be thrown away; FAIL: We fail if any state is being captured.",
      default_factory=lambda: distribute_options.ExternalStatePolicy.WARN)

  def _graph_rewrites(self):
    """Produces the list of enabled static graph rewrites."""
    result = []
    if self.experimental_optimization is not None:
      result.extend(self.experimental_optimization._graph_rewrites())  # pylint: disable=protected-access
    else:
      # Apply default options
      result.extend(
          optimization_options.OptimizationOptions()._graph_rewrites())  # pylint: disable=protected-access

    if self.experimental_deterministic is False:
      result.append("make_sloppy")
    if self.experimental_stats and self.experimental_stats.latency_all_edges:
      result.append("latency_all_edges")
    if self.experimental_slack:
      result.append("slack")
    if (self.experimental_distribute and
        self.experimental_distribute._make_stateless):  # pylint: disable=protected-access
      result.append("make_stateless")
    return result

  def _graph_rewrite_configs(self):
    """Produces the list of configurations for enabled graph optimizations."""
    result = []
    if self.experimental_optimization:
      result.extend(self.experimental_optimization._graph_rewrite_configs())  # pylint: disable=protected-access

    if self.experimental_slack:
      num_devices = self.experimental_distribute.num_devices
      if num_devices is None:
        num_devices = 1
      result.append("slack:slack_period:%d" % num_devices)
    return result

  def _autotune_settings(self):
    if self.experimental_optimization is not None:
      return self.experimental_optimization._autotune_settings()  # pylint: disable=protected-access

    # Return default autotune options
    return optimization_options.OptimizationOptions()._autotune_settings()  # pylint: disable=protected-access

  def merge(self, options):
    """Merges itself with the given `tf.data.Options`.

    The given `tf.data.Options` can be merged as long as there does not exist an
    attribute that is set to different values in `self` and `options`.

    Args:
      options: a `tf.data.Options` to merge with

    Raises:
      ValueError: if the given `tf.data.Options` cannot be merged

    Returns:
      New `tf.data.Options()` object which is the result of merging self with
      the input `tf.data.Options`.
    """
    return options_lib.merge_options(self, options)


class DatasetSource(DatasetV2):
  """Abstract class representing a dataset with no inputs."""

  def _inputs(self):
    return []


class UnaryDataset(DatasetV2):
  """Abstract class representing a dataset with one input."""

  def __init__(self, input_dataset, variant_tensor):
    self._input_dataset = input_dataset
    super(UnaryDataset, self).__init__(variant_tensor)

  def _inputs(self):
    return [self._input_dataset]


class UnaryUnchangedStructureDataset(UnaryDataset):
  """Represents a unary dataset with the same input and output structure."""

  def __init__(self, input_dataset, variant_tensor):
    self._input_dataset = input_dataset
    super(UnaryUnchangedStructureDataset, self).__init__(
        input_dataset, variant_tensor)

  @property
  def element_spec(self):
    return self._input_dataset.element_spec


class TensorDataset(DatasetSource):
  """A `Dataset` with a single element."""

  def __init__(self, element):
    """See `Dataset.from_tensors()` for details."""
    element = structure.normalize_element(element)
    self._structure = structure.type_spec_from_value(element)
    self._tensors = structure.to_tensor_list(self._structure, element)

    variant_tensor = gen_dataset_ops.tensor_dataset(
        self._tensors,
        output_shapes=structure.get_flat_tensor_shapes(self._structure))
    super(TensorDataset, self).__init__(variant_tensor)

  @property
  def element_spec(self):
    return self._structure


class TensorSliceDataset(DatasetSource):
  """A `Dataset` of slices from a dataset element."""

  def __init__(self, element):
    """See `Dataset.from_tensor_slices()` for details."""
    element = structure.normalize_element(element)
    batched_spec = structure.type_spec_from_value(element)
    self._tensors = structure.to_batched_tensor_list(batched_spec, element)
    self._structure = nest.map_structure(
        lambda component_spec: component_spec._unbatch(), batched_spec)  # pylint: disable=protected-access

    batch_dim = tensor_shape.Dimension(tensor_shape.dimension_value(
        self._tensors[0].get_shape()[0]))
    for t in self._tensors[1:]:
      batch_dim.assert_is_compatible_with(tensor_shape.Dimension(
          tensor_shape.dimension_value(t.get_shape()[0])))

    variant_tensor = gen_dataset_ops.tensor_slice_dataset(
        self._tensors,
        output_shapes=structure.get_flat_tensor_shapes(self._structure))
    super(TensorSliceDataset, self).__init__(variant_tensor)

  @property
  def element_spec(self):
    return self._structure


class SparseTensorSliceDataset(DatasetSource):
  """A `Dataset` that splits a rank-N `tf.SparseTensor` into its rows."""

  def __init__(self, sparse_tensor):
    """See `Dataset.from_sparse_tensor_slices()` for details."""
    if not isinstance(sparse_tensor, sparse_tensor_lib.SparseTensor):
      raise TypeError(
          "`sparse_tensor` must be a `tf.SparseTensor` object. Was {}.".format(
              sparse_tensor))
    self._sparse_tensor = sparse_tensor

    indices_shape = self._sparse_tensor.indices.get_shape()
    shape_shape = self._sparse_tensor.dense_shape.get_shape()
    rank = (indices_shape.dims[1] - 1).merge_with(shape_shape.dims[0] - 1)
    self._structure = (tensor_spec.TensorSpec([None, rank], dtypes.int64),
                       tensor_spec.TensorSpec([None],
                                              self._sparse_tensor.dtype),
                       tensor_spec.TensorSpec([rank], dtypes.int64))

    variant_tensor = gen_dataset_ops.sparse_tensor_slice_dataset(
        self._sparse_tensor.indices, self._sparse_tensor.values,
        self._sparse_tensor.dense_shape)
    super(SparseTensorSliceDataset, self).__init__(variant_tensor)

  @property
  def element_spec(self):
    return self._structure


class _VariantDataset(DatasetV2):
  """A Dataset wrapper around a `tf.variant`-typed function argument."""

  def __init__(self, dataset_variant, structure):
    self._structure = structure
    super(_VariantDataset, self).__init__(dataset_variant)

  def _inputs(self):
    return []

  @property
  def element_spec(self):
    return self._structure


class _NestedVariant(composite_tensor.CompositeTensor):

  def __init__(self, variant_tensor, element_spec, dataset_shape):
    self._variant_tensor = variant_tensor
    self._element_spec = element_spec
    self._dataset_shape = dataset_shape

  @property
  def _type_spec(self):
    return DatasetSpec(self._element_spec, self._dataset_shape)


@tf_export("data.experimental.from_variant")
def from_variant(variant, structure):
  """Constructs a dataset from the given variant and structure.

  Args:
    variant: A scalar `tf.variant` tensor representing a dataset.
    structure: A `tf.data.experimental.Structure` object representing the
      structure of each element in the dataset.

  Returns:
    A `tf.data.Dataset` instance.
  """
  return _VariantDataset(variant, structure)  # pylint: disable=protected-access


@tf_export("data.experimental.to_variant")
def to_variant(dataset):
  """Returns a variant representing the given dataset.

  Args:
    dataset: A `tf.data.Dataset`.

  Returns:
    A scalar `tf.variant` tensor representing the given dataset.
  """
  return dataset._variant_tensor  # pylint: disable=protected-access


@tf_export(
    "data.DatasetSpec",
    v1=["data.DatasetSpec", "data.experimental.DatasetStructure"])
class DatasetSpec(type_spec.BatchableTypeSpec):
  """Type specification for `tf.data.Dataset`.

  See `tf.TypeSpec` for more information about TensorFlow type specifications.

  >>> dataset = tf.data.Dataset.range(3)
  >>> tf.data.DatasetSpec.from_value(dataset)
  DatasetSpec(TensorSpec(shape=(), dtype=tf.int64, name=None), TensorShape([]))
  """

  __slots__ = ["_element_spec", "_dataset_shape"]

  def __init__(self, element_spec, dataset_shape=()):
    self._element_spec = element_spec
    self._dataset_shape = tensor_shape.as_shape(dataset_shape)

  @property
  def value_type(self):
    return _VariantDataset

  def _serialize(self):
    return (self._element_spec, self._dataset_shape)

  @property
  def _component_specs(self):
    return tensor_spec.TensorSpec(self._dataset_shape, dtypes.variant)

  def _to_components(self, value):
    return value._variant_tensor  # pylint: disable=protected-access

  def _from_components(self, components):
    # pylint: disable=protected-access
    if self._dataset_shape.ndims == 0:
      return _VariantDataset(components, self._element_spec)
    else:
      return _NestedVariant(components, self._element_spec, self._dataset_shape)

  def _to_tensor_list(self, value):
    return [
        ops.convert_to_tensor(
            tf_nest.map_structure(lambda x: x._variant_tensor, value))  # pylint: disable=protected-access
    ]

  @staticmethod
  def from_value(value):
    """Creates a `DatasetSpec` for the given `tf.data.Dataset` value."""
    return DatasetSpec(value.element_spec)  # pylint: disable=protected-access

  def _batch(self, batch_size):
    return DatasetSpec(
        self._element_spec,
        tensor_shape.TensorShape([batch_size]).concatenate(self._dataset_shape))

  def _unbatch(self):
    if self._dataset_shape.ndims == 0:
      raise ValueError("Unbatching a dataset is only supported for rank >= 1")
    return DatasetSpec(self._element_spec, self._dataset_shape[1:])

  def _to_batched_tensor_list(self, value):
    if self._dataset_shape.ndims == 0:
      raise ValueError("Unbatching a dataset is only supported for rank >= 1")
    return self._to_tensor_list(value)

  def _to_legacy_output_types(self):
    return self

  def _to_legacy_output_shapes(self):
    return self

  def _to_legacy_output_classes(self):
    return self


class StructuredFunctionWrapper(object):
  """A function wrapper that supports structured arguments and return values."""

  # pylint: disable=protected-access
  def __init__(self,
               func,
               transformation_name,
               dataset=None,
               input_classes=None,
               input_shapes=None,
               input_types=None,
               input_structure=None,
               add_to_graph=True,
               use_legacy_function=False,
               defun_kwargs=None):
    """Creates a new `StructuredFunctionWrapper` for the given function.

    Args:
      func: A function from a nested structure to another nested structure.
      transformation_name: Human-readable name of the transformation in which
        this function is being instantiated, for error messages.
      dataset: (Optional.) A `tf.data.Dataset`. If given, the structure of this
        dataset will be assumed as the structure for `func` arguments; otherwise
        `input_classes`, `input_shapes`, and `input_types` must be defined.
      input_classes: (Optional.) A nested structure of `type`. If given, this
        argument defines the Python types for `func` arguments.
      input_shapes: (Optional.) A nested structure of `tf.TensorShape`. If
        given, this argument defines the shapes and structure for `func`
        arguments.
      input_types: (Optional.) A nested structure of `tf.DType`. If given, this
        argument defines the element types and structure for `func` arguments.
      input_structure: (Optional.) A `Structure` object. If given, this argument
        defines the element types and structure for `func` arguments.
      add_to_graph: (Optional.) If `True`, the function will be added to the
        default graph, if it exists.
      use_legacy_function: (Optional.) A boolean that determines whether the
        function be created using `tensorflow.python.eager.function.defun`
        (default behavior) or `tensorflow.python.framework.function.Defun`
        (legacy behavior).
      defun_kwargs: (Optional.) A dictionary mapping string argument names to
        values. If supplied, will be passed to `function` as keyword arguments.

    Raises:
      ValueError: If an invalid combination of `dataset`, `input_classes`,
        `input_shapes`, and `input_types` is passed.
    """
    if input_structure is None:
      if dataset is None:
        if input_classes is None or input_shapes is None or input_types is None:
          raise ValueError("Either `dataset`, `input_structure` or all of "
                           "`input_classes`, `input_shapes`, and `input_types` "
                           "must be specified.")
        self._input_structure = structure.convert_legacy_structure(
            input_types, input_shapes, input_classes)
      else:
        if not (input_classes is None and input_shapes is None and
                input_types is None):
          raise ValueError("Either `dataset`, `input_structure` or all of "
                           "`input_classes`, `input_shapes`, and `input_types` "
                           "must be specified.")
        self._input_structure = dataset.element_spec
    else:
      if not (dataset is None and input_classes is None and input_shapes is None
              and input_types is None):
        raise ValueError("Either `dataset`, `input_structure`, or all of "
                         "`input_classes`, `input_shapes`, and `input_types` "
                         "must be specified.")
      self._input_structure = input_structure

    self._func = func

    # There is no graph to add in eager mode.
    add_to_graph &= not context.executing_eagerly()
    # There are some lifetime issues when a legacy function is not added to a
    # out-living graph. It's already deprecated so de-prioritizing the fix.
    add_to_graph |= use_legacy_function

    if defun_kwargs is None:
      defun_kwargs = {}

    readable_transformation_name = transformation_name.replace(
        ".", "_")[:-2] if len(transformation_name) > 2 else ""

    func_name = "_".join(
        [readable_transformation_name,
         function_utils.get_func_name(func)])
    # Sanitize function name to remove symbols that interfere with graph
    # construction.
    for symbol in ["<", ">", "\\", "'", " "]:
      func_name = func_name.replace(symbol, "")

    ag_ctx = autograph_ctx.control_status_ctx()

    def _warn_if_collections(transformation_name):
      """Prints a warning if the given graph uses common graph collections.

      NOTE(mrry): Currently a warning is only generated for resources. Any
      variables created will be automatically hoisted out to the outermost scope
      using `init_scope()`. Some collections (such as for control-flow contexts)
      are benign and should not generate a warning.

      Args:
        transformation_name: A human-readable name for the transformation.
      """
      warnings.warn("Creating resources inside a function passed to %s "
                    "is not supported. Create each resource outside the "
                    "function, and capture it inside the function to use it." %
                    transformation_name, stacklevel=5)

    def _wrapper_helper(*args):
      """Wrapper for passing nested structures to and from tf.data functions."""
      nested_args = structure.from_compatible_tensor_list(
          self._input_structure, args)
      if not _should_unpack_args(nested_args):
        nested_args = (nested_args,)

      ret = autograph.tf_convert(func, ag_ctx)(*nested_args)
      # If `func` returns a list of tensors, `nest.flatten()` and
      # `ops.convert_to_tensor()` would conspire to attempt to stack
      # those tensors into a single tensor, because the customized
      # version of `nest.flatten()` does not recurse into lists. Since
      # it is more likely that the list arose from returning the
      # result of an operation (such as `tf.numpy_function()`) that returns a
      # list of not-necessarily-stackable tensors, we treat the
      # returned value is a `tuple` instead. A user wishing to pack
      # the return value into a single tensor can use an explicit
      # `tf.stack()` before returning.
      if isinstance(ret, list):
        ret = tuple(ret)

      try:
        self._output_structure = structure.type_spec_from_value(ret)
      except (ValueError, TypeError):
        six.reraise(
            TypeError,
            TypeError("Unsupported return value from function passed to "
                      "%s: %s." % (transformation_name, ret)),
            sys.exc_info()[2])
      return ret

    if use_legacy_function:
      func_name = func_name + "_" + str(ops.uid())

      @function.Defun(
          *structure.get_flat_tensor_types(self._input_structure),
          func_name=func_name,
          **defun_kwargs)
      def wrapper_fn(*args):
        ret = _wrapper_helper(*args)
        # _warn_if_collections(transformation_name, ops.get_default_graph(), 0)
        return structure.to_tensor_list(self._output_structure, ret)

      self._function = wrapper_fn
      resource_tracker = tracking.ResourceTracker()
      with tracking.resource_tracker_scope(resource_tracker):
        if add_to_graph:
          self._function.add_to_graph(ops.get_default_graph())
        else:
          # Use the private method that will execute `wrapper_fn` but delay
          # adding it to the graph in case (e.g.) we need to rerun the function.
          self._function._create_definition_if_needed()
      if resource_tracker.resources:
        _warn_if_collections(transformation_name)

    else:
      defun_kwargs.update({"func_name": func_name})

      # Note: _wrapper_helper will apply autograph based on context.
      @eager_function.defun_with_attributes(
          input_signature=structure.get_flat_tensor_specs(
              self._input_structure),
          autograph=False,
          attributes=defun_kwargs)
      def wrapper_fn(*args):  # pylint: disable=missing-docstring
        ret = _wrapper_helper(*args)
        ret = structure.to_tensor_list(self._output_structure, ret)
        return [ops.convert_to_tensor(t) for t in ret]

      resource_tracker = tracking.ResourceTracker()
      with tracking.resource_tracker_scope(resource_tracker):
        # TODO(b/141462134): Switch to using garbage collection.
        self._function = wrapper_fn.get_concrete_function()

        if add_to_graph:
          self._function.add_to_graph(ops.get_default_graph())
      if resource_tracker.resources:
        _warn_if_collections(transformation_name)

      outer_graph_seed = ops.get_default_graph().seed
      if outer_graph_seed and self._function.graph.seed == outer_graph_seed:
        if self._function.graph._seed_used:
          warnings.warn(
              "Seed %s from outer graph might be getting used by function %s, "
              "if the random op has not been provided any seed. Explicitly set "
              "the seed in the function if this is not the intended behavior."
              %(outer_graph_seed, func_name), stacklevel=4)
  # pylint: enable=protected-access

  @property
  def output_structure(self):
    return self._output_structure

  @property
  def output_classes(self):
    return nest.map_structure(
        lambda component_spec: component_spec._to_legacy_output_classes(),  # pylint: disable=protected-access
        self._output_structure)

  @property
  def output_shapes(self):
    return nest.map_structure(
        lambda component_spec: component_spec._to_legacy_output_shapes(),  # pylint: disable=protected-access
        self._output_structure)

  @property
  def output_types(self):
    return nest.map_structure(
        lambda component_spec: component_spec._to_legacy_output_types(),  # pylint: disable=protected-access
        self._output_structure)

  @property
  def function(self):
    return self._function


class _GeneratorDataset(DatasetSource):
  """A `Dataset` that generates elements by invoking a function."""

  def __init__(self, init_args, init_func, next_func, finalize_func):
    """Constructs a `_GeneratorDataset`.

    Args:
      init_args: A nested structure representing the arguments to `init_func`.
      init_func: A TensorFlow function that will be called on `init_args` each
        time a C++ iterator over this dataset is constructed. Returns a nested
        structure representing the "state" of the dataset.
      next_func: A TensorFlow function that will be called on the result of
        `init_func` to produce each element, and that raises `OutOfRangeError`
        to terminate iteration.
      finalize_func: A TensorFlow function that will be called on the result of
        `init_func` immediately before a C++ iterator over this dataset is
        destroyed. The return value is ignored.
    """
    self._init_args = init_args

    self._init_structure = structure.type_spec_from_value(init_args)

    self._init_func = StructuredFunctionWrapper(
        init_func,
        self._transformation_name(),
        input_structure=self._init_structure)

    self._next_func = StructuredFunctionWrapper(
        next_func,
        self._transformation_name(),
        input_structure=self._init_func.output_structure)

    self._finalize_func = StructuredFunctionWrapper(
        finalize_func,
        self._transformation_name(),
        input_structure=self._init_func.output_structure)
    variant_tensor = gen_dataset_ops.generator_dataset(
        structure.to_tensor_list(self._init_structure, self._init_args) +
        self._init_func.function.captured_inputs,
        self._next_func.function.captured_inputs,
        self._finalize_func.function.captured_inputs,
        init_func=self._init_func.function,
        next_func=self._next_func.function,
        finalize_func=self._finalize_func.function,
        **self._flat_structure)
    super(_GeneratorDataset, self).__init__(variant_tensor)

  @property
  def element_spec(self):
    return self._next_func.output_structure

  def _transformation_name(self):
    return "Dataset.from_generator()"


class ZipDataset(DatasetV2):
  """A `Dataset` that zips its inputs together."""

  def __init__(self, datasets):
    """See `Dataset.zip()` for details."""
    for ds in nest.flatten(datasets):
      if not isinstance(ds, DatasetV2):
        if isinstance(ds, list):
          message = ("The argument to `Dataset.zip()` must be a nested "
                     "structure of `Dataset` objects. Nested structures do not "
                     "support Python lists; please use a tuple instead.")
        else:
          message = ("The argument to `Dataset.zip()` must be a nested "
                     "structure of `Dataset` objects.")
        raise TypeError(message)
    self._datasets = datasets
    self._structure = nest.pack_sequence_as(
        self._datasets,
        [ds.element_spec for ds in nest.flatten(self._datasets)])
    variant_tensor = gen_dataset_ops.zip_dataset(
        [ds._variant_tensor for ds in nest.flatten(self._datasets)],
        **self._flat_structure)
    super(ZipDataset, self).__init__(variant_tensor)

  def _inputs(self):
    return nest.flatten(self._datasets)

  @property
  def element_spec(self):
    return self._structure


class ConcatenateDataset(DatasetV2):
  """A `Dataset` that concatenates its input with given dataset."""

  def __init__(self, input_dataset, dataset_to_concatenate):
    """See `Dataset.concatenate()` for details."""
    self._input_dataset = input_dataset
    self._dataset_to_concatenate = dataset_to_concatenate

    output_types = get_legacy_output_types(input_dataset)
    if output_types != get_legacy_output_types(dataset_to_concatenate):
      raise TypeError(
          "Two datasets to concatenate have different types %s and %s" %
          (output_types, get_legacy_output_types(dataset_to_concatenate)))

    output_classes = get_legacy_output_classes(input_dataset)
    if output_classes != get_legacy_output_classes(dataset_to_concatenate):
      raise TypeError(
          "Two datasets to concatenate have different classes %s and %s" %
          (output_classes, get_legacy_output_classes(dataset_to_concatenate)))

    input_shapes = get_legacy_output_shapes(self._input_dataset)
    output_shapes = nest.pack_sequence_as(input_shapes, [
        ts1.most_specific_compatible_shape(ts2)
        for (ts1, ts2) in zip(
            nest.flatten(input_shapes),
            nest.flatten(get_legacy_output_shapes(
                self._dataset_to_concatenate)))
    ])

    self._structure = structure.convert_legacy_structure(
        output_types, output_shapes, output_classes)

    self._input_datasets = [input_dataset, dataset_to_concatenate]
    # pylint: disable=protected-access
    variant_tensor = gen_dataset_ops.concatenate_dataset(
        input_dataset._variant_tensor, dataset_to_concatenate._variant_tensor,
        **self._flat_structure)
    # pylint: enable=protected-access
    super(ConcatenateDataset, self).__init__(variant_tensor)

  def _inputs(self):
    return self._input_datasets

  @property
  def element_spec(self):
    return self._structure


class RepeatDataset(UnaryUnchangedStructureDataset):
  """A `Dataset` that repeats its input several times."""

  def __init__(self, input_dataset, count):
    """See `Dataset.repeat()` for details."""
    self._input_dataset = input_dataset
    if count is None:
      self._count = constant_op.constant(-1, dtype=dtypes.int64, name="count")
    else:
      self._count = ops.convert_to_tensor(
          count, dtype=dtypes.int64, name="count")
    variant_tensor = gen_dataset_ops.repeat_dataset(
        input_dataset._variant_tensor,  # pylint: disable=protected-access
        count=self._count,
        **self._flat_structure)
    super(RepeatDataset, self).__init__(input_dataset, variant_tensor)


class RangeDataset(DatasetSource):
  """A `Dataset` of a step separated range of values."""

  def __init__(self, *args, **kwargs):
    """See `Dataset.range()` for details."""
    self._parse_args(*args, **kwargs)
    self._structure = tensor_spec.TensorSpec([], self._output_type)
    variant_tensor = gen_dataset_ops.range_dataset(
        start=self._start,
        stop=self._stop,
        step=self._step,
        **self._flat_structure)
    super(RangeDataset, self).__init__(variant_tensor)

  def _parse_args(self, *args, **kwargs):
    """Parse arguments according to the same rules as the `range()` builtin."""
    if len(args) == 1:
      self._start = self._build_tensor(0, "start")
      self._stop = self._build_tensor(args[0], "stop")
      self._step = self._build_tensor(1, "step")
    elif len(args) == 2:
      self._start = self._build_tensor(args[0], "start")
      self._stop = self._build_tensor(args[1], "stop")
      self._step = self._build_tensor(1, "step")
    elif len(args) == 3:
      self._start = self._build_tensor(args[0], "start")
      self._stop = self._build_tensor(args[1], "stop")
      self._step = self._build_tensor(args[2], "step")
    else:
      raise ValueError("Invalid arguments to RangeDataset: %s" % str(args))
    if "output_type" in kwargs:
      self._output_type = kwargs["output_type"]
    else:
      self._output_type = dtypes.int64

  def _build_tensor(self, int64_value, name):
    return ops.convert_to_tensor(int64_value, dtype=dtypes.int64, name=name)

  @property
  def element_spec(self):
    return self._structure


# This can be deleted after the forward compatibility window for switching
# to using dummy resource expires on 5/20.
class _MemoryCacheDeleter(object):
  """An object which cleans up an anonymous memory cache resource.

  An alternative to defining a __del__ method on an object. Even if the parent
  object is part of a reference cycle, the cycle will be collectable.
  """

  def __init__(self, handle, device, deleter):
    self._deleter = deleter
    self._handle = handle
    self._device = device
    self._eager_mode = context.executing_eagerly()

  def __del__(self):
    with ops.device(self._device):
      # Make sure the resource is deleted in the same mode as it was created in.
      if self._eager_mode:
        with context.eager_mode():
          gen_dataset_ops.delete_memory_cache(
              handle=self._handle, deleter=self._deleter)
      else:
        with context.graph_mode():
          gen_dataset_ops.delete_memory_cache(
              handle=self._handle, deleter=self._deleter)


# This can be deleted after the forward compatibility window for switching
# to using dummy resource expires on 5/20.
class _MemoryCache(object):
  """Represents a memory cache resource."""

  def __init__(self):
    super(_MemoryCache, self).__init__()
    if compat.forward_compatible(2020, 5, 20):
      self._handle = gen_dataset_ops.dummy_memory_cache()
    else:
      self._device = context.context().device_name
      self._handle, self._deleter = gen_dataset_ops.anonymous_memory_cache()
      self._resource_deleter = _MemoryCacheDeleter(
          handle=self._handle, device=self._device, deleter=self._deleter)

  @property
  def handle(self):
    return self._handle


class CacheDataset(UnaryUnchangedStructureDataset):
  """A `Dataset` that caches elements of its input."""

  def __init__(self, input_dataset, filename):
    """See `Dataset.cache()` for details."""
    self._input_dataset = input_dataset
    self._filename = ops.convert_to_tensor(
        filename, dtype=dtypes.string, name="filename")
    if tf2.enabled() and (context.executing_eagerly() or ops.inside_function()):
      self._cache = _MemoryCache()
      variant_tensor = gen_dataset_ops.cache_dataset_v2(
          input_dataset._variant_tensor,  # pylint: disable=protected-access
          filename=self._filename,
          cache=self._cache.handle,
          **self._flat_structure)
    else:
      variant_tensor = gen_dataset_ops.cache_dataset(
          input_dataset._variant_tensor,  # pylint: disable=protected-access
          filename=self._filename,
          **self._flat_structure)
    super(CacheDataset, self).__init__(input_dataset, variant_tensor)


class _RandomSeedGeneratorDeleter(object):
  """An object which cleans up an anonymous random seed generator resource.

  An alternative to defining a __del__ method on an object. Even if the parent
  object is part of a reference cycle, the cycle will be collectable.
  """

  def __init__(self, handle, device, deleter):
    self._deleter = deleter
    self._handle = handle
    self._device = device
    self._eager_mode = context.executing_eagerly()

  def __del__(self):
    with ops.device(self._device):
      # Make sure the resource is deleted in the same mode as it was created in.
      if self._eager_mode:
        with context.eager_mode():
          gen_dataset_ops.delete_random_seed_generator(
              handle=self._handle, deleter=self._deleter)
      else:
        with context.graph_mode():
          gen_dataset_ops.delete_random_seed_generator(
              handle=self._handle, deleter=self._deleter)


class _RandomSeedGenerator(object):
  """Represents a random seed generator resource."""

  def __init__(self, seed, seed2):
    super(_RandomSeedGenerator, self).__init__()
    self._device = context.context().device_name
    self._handle, self._deleter = (
        gen_dataset_ops.anonymous_random_seed_generator(seed=seed, seed2=seed2))
    self._resource_deleter = _RandomSeedGeneratorDeleter(
        handle=self._handle, device=self._device, deleter=self._deleter)

  @property
  def handle(self):
    return self._handle


class ShuffleDataset(UnaryUnchangedStructureDataset):
  """A `Dataset` that randomly shuffles the elements of its input."""

  def __init__(self,
               input_dataset,
               buffer_size,
               seed=None,
               reshuffle_each_iteration=None):
    """Randomly shuffles the elements of this dataset.

    Args:
      input_dataset: The input dataset.
      buffer_size: A `tf.int64` scalar `tf.Tensor`, representing the number of
        elements from this dataset from which the new dataset will sample.
      seed: (Optional.) A `tf.int64` scalar `tf.Tensor`, representing the random
        seed that will be used to create the distribution. See
        `tf.random.set_seed` for behavior.
      reshuffle_each_iteration: (Optional.) A boolean, which if true indicates
        that the dataset should be pseudorandomly reshuffled each time it is
        iterated over. (Defaults to `True`.)

    Returns:
      A `Dataset`.

    Raises:
      ValueError: if invalid arguments are provided.
    """
    self._input_dataset = input_dataset
    self._buffer_size = ops.convert_to_tensor(
        buffer_size, dtype=dtypes.int64, name="buffer_size")
    self._seed, self._seed2 = random_seed.get_seed(seed)

    if reshuffle_each_iteration is None:
      self._reshuffle_each_iteration = True
    else:
      self._reshuffle_each_iteration = reshuffle_each_iteration

    if tf2.enabled() and self._reshuffle_each_iteration and (
        context.executing_eagerly() or ops.inside_function()):
      self._seed_generator = _RandomSeedGenerator(self._seed, self._seed2)
      variant_tensor = gen_dataset_ops.shuffle_dataset_v2(
          input_dataset._variant_tensor,  # pylint: disable=protected-access
          buffer_size=self._buffer_size,
          seed_generator=self._seed_generator.handle,
          **self._flat_structure)
    else:
      variant_tensor = gen_dataset_ops.shuffle_dataset(
          input_dataset._variant_tensor,  # pylint: disable=protected-access
          buffer_size=self._buffer_size,
          seed=self._seed,
          seed2=self._seed2,
          reshuffle_each_iteration=self._reshuffle_each_iteration,
          **self._flat_structure)
    super(ShuffleDataset, self).__init__(input_dataset, variant_tensor)


class TakeDataset(UnaryUnchangedStructureDataset):
  """A `Dataset` containing the first `count` elements from its input."""

  def __init__(self, input_dataset, count):
    """See `Dataset.take()` for details."""
    self._input_dataset = input_dataset
    self._count = ops.convert_to_tensor(count, dtype=dtypes.int64, name="count")
    variant_tensor = gen_dataset_ops.take_dataset(
        input_dataset._variant_tensor,  # pylint: disable=protected-access
        count=self._count,
        **self._flat_structure)
    super(TakeDataset, self).__init__(input_dataset, variant_tensor)


class SkipDataset(UnaryUnchangedStructureDataset):
  """A `Dataset` skipping the first `count` elements from its input."""

  def __init__(self, input_dataset, count):
    """See `Dataset.skip()` for details."""
    self._input_dataset = input_dataset
    self._count = ops.convert_to_tensor(count, dtype=dtypes.int64, name="count")
    variant_tensor = gen_dataset_ops.skip_dataset(
        input_dataset._variant_tensor,  # pylint: disable=protected-access
        count=self._count,
        **self._flat_structure)
    super(SkipDataset, self).__init__(input_dataset, variant_tensor)


class ShardDataset(UnaryUnchangedStructureDataset):
  """A `Dataset` for sharding its input."""

  def __init__(self, input_dataset, num_shards, index):
    """See `Dataset.shard()` for details."""
    self._input_dataset = input_dataset
    self._num_shards = ops.convert_to_tensor(
        num_shards, dtype=dtypes.int64, name="num_shards")
    self._index = ops.convert_to_tensor(index, dtype=dtypes.int64, name="index")
    variant_tensor = gen_dataset_ops.shard_dataset(
        input_dataset._variant_tensor,  # pylint: disable=protected-access
        num_shards=self._num_shards,
        index=self._index,
        **self._flat_structure)
    super(ShardDataset, self).__init__(input_dataset, variant_tensor)


class BatchDataset(UnaryDataset):
  """A `Dataset` that batches contiguous elements from its input."""

  def __init__(self, input_dataset, batch_size, drop_remainder):
    """See `Dataset.batch()` for details."""
    self._input_dataset = input_dataset
    self._batch_size = ops.convert_to_tensor(
        batch_size, dtype=dtypes.int64, name="batch_size")
    self._drop_remainder = ops.convert_to_tensor(
        drop_remainder, dtype=dtypes.bool, name="drop_remainder")

    constant_drop_remainder = tensor_util.constant_value(self._drop_remainder)
    # pylint: disable=protected-access
    if constant_drop_remainder:
      # NOTE(mrry): `constant_drop_remainder` may be `None` (unknown statically)
      # or `False` (explicitly retaining the remainder).
      # pylint: disable=g-long-lambda
      constant_batch_size = tensor_util.constant_value(self._batch_size)
      self._structure = nest.map_structure(
          lambda component_spec: component_spec._batch(constant_batch_size),
          input_dataset.element_spec)
    else:
      self._structure = nest.map_structure(
          lambda component_spec: component_spec._batch(None),
          input_dataset.element_spec)
    variant_tensor = gen_dataset_ops.batch_dataset_v2(
        input_dataset._variant_tensor,
        batch_size=self._batch_size,
        drop_remainder=self._drop_remainder,
        **self._flat_structure)
    super(BatchDataset, self).__init__(input_dataset, variant_tensor)

  @property
  def element_spec(self):
    return self._structure


class _NumpyIterator(object):
  """Iterator over a dataset with elements converted to numpy."""

  def __init__(self, dataset):
    self._iterator = iter(dataset)

  def __iter__(self):
    return self

  def next(self):
    return nest.map_structure(lambda x: x.numpy(), next(self._iterator))

  def __next__(self):
    return self.next()


class _VariantTracker(tracking.CapturableResource):
  """Allows export of functions capturing a Dataset in SavedModels.

  When saving a SavedModel, `tf.saved_model.save` traverses the object
  graph. Since Datasets reference _VariantTracker objects, that traversal will
  find a _VariantTracker for each Dataset and so know how to save and restore
  functions which reference the Dataset's variant Tensor.
  """

  def __init__(self, variant_tensor, resource_creator):
    """Record that `variant_tensor` is associated with `resource_creator`.

    Args:
      variant_tensor: The variant-dtype Tensor associated with the Dataset. This
        Tensor will be a captured input to functions which use the Dataset, and
        is used by saving code to identify the corresponding _VariantTracker.
      resource_creator: A zero-argument function which creates a new
        variant-dtype Tensor. This function will be included in SavedModels and
        run to re-create the Dataset's variant Tensor on restore.
    """
    super(_VariantTracker, self).__init__(device="CPU")
    self._resource_handle = variant_tensor
    self._create_resource = resource_creator


def _is_padded_shape_compatible_with(padded_shape, input_component_shape):
  """Returns `True` if `input_component_shape` can be padded to `padded_shape`.

  Args:
    padded_shape: A `tf.TensorShape`.
    input_component_shape: A `tf.TensorShape`.

  Returns:
    `True` if `input_component_shape` can be padded to `padded_shape`, otherwise
    `False`.
  """

  if padded_shape.dims is None or input_component_shape.dims is None:
    return True
  if len(padded_shape.dims) != len(input_component_shape.dims):
    return False
  for padded_dim, input_dim in zip(
      padded_shape.dims, input_component_shape.dims):
    if (padded_dim.value is not None and input_dim.value is not None
        and padded_dim.value < input_dim.value):
      return False
  return True


def _padded_shape_to_tensor(padded_shape, input_component_shape):
  """Converts `padded_shape` to a `tf.Tensor` representing that shape.

  Args:
    padded_shape: A shape-like object, which may be a `tf.TensorShape`, a Python
      sequence, or a 1-D `tf.Tensor` of `tf.int64` elements.
    input_component_shape: A `tf.TensorShape`, with which `padded_shape` must
      be compatible.

  Returns:
    A 1-D `tf.Tensor` of `tf.int64` elements, representing `padded_shape`.

  Raises:
    ValueError: If `padded_shape` is not a shape or not compatible with
      `input_component_shape`.
    TypeError: If `padded_shape` is not convertible to a `tf.int64` tensor.
  """
  try:
    # Try to convert the `padded_shape` to a `tf.TensorShape`
    padded_shape_as_shape = tensor_shape.as_shape(padded_shape)
    # We will return the "canonical" tensor representation, which uses
    # `-1` in place of `None`.
    ret = ops.convert_to_tensor(
        [dim if dim is not None else -1
         for dim in padded_shape_as_shape.as_list()], dtype=dtypes.int64)
  except (TypeError, ValueError):
    # The argument was not trivially convertible to a
    # `tf.TensorShape`, so fall back on the conversion to tensor
    # machinery.
    ret = ops.convert_to_tensor(padded_shape, preferred_dtype=dtypes.int64)
    if ret.shape.dims is not None and len(ret.shape.dims) != 1:
      six.reraise(ValueError, ValueError(
          "Padded shape %s must be a 1-D tensor of tf.int64 values, but its "
          "shape was %s." % (padded_shape, ret.shape)), sys.exc_info()[2])
    if ret.dtype != dtypes.int64:
      six.reraise(
          TypeError,
          TypeError(
              "Padded shape %s must be a 1-D tensor of tf.int64 values, but "
              "its element type was %s." % (padded_shape, ret.dtype.name)),
          sys.exc_info()[2])
    padded_shape_as_shape = tensor_util.constant_value_as_shape(ret)

  if not _is_padded_shape_compatible_with(padded_shape_as_shape,
                                          input_component_shape):
    raise ValueError("The padded shape %s is not compatible with the "
                     "corresponding input component shape %s."
                     % (padded_shape_as_shape, input_component_shape))

  return ret


def _padding_value_to_tensor(value, output_type):
  """Converts the padding value to a tensor.

  Args:
    value: The padding value.
    output_type: Its expected dtype.

  Returns:
    A scalar `Tensor`.

  Raises:
    ValueError: if the padding value is not a scalar.
    TypeError: if the padding value's type does not match `output_type`.
  """
  value = ops.convert_to_tensor(value, name="padding_value")
  if not value.shape.is_compatible_with(tensor_shape.TensorShape([])):
    raise ValueError("Padding value should be a scalar, but is not: %s" % value)
  if value.dtype != output_type:
    raise TypeError("Padding value tensor (%s) does not match output type: %s" %
                    (value, output_type))
  return value


def _padding_values_or_default(padding_values, input_dataset):
  """Returns padding values with None elements replaced with default values."""

  def make_zero(t):
    if t.base_dtype == dtypes.string:
      return ""
    elif t.base_dtype == dtypes.variant:
      error_msg = ("Unable to create padding for field of type 'variant' "
                   "because t.base_type == dtypes.variant == "
                   "{}.".format(t.base_dtype))
      raise TypeError(error_msg)
    elif t.base_dtype == dtypes.bfloat16:
      # Special case `bfloat16` because it is not supported by NumPy.
      return constant_op.constant(0, dtype=dtypes.bfloat16)
    else:
      return np.zeros_like(t.as_numpy_dtype())

  def value_or_default(value, default):
    return default if value is None else value

  default_padding = nest.map_structure(
      make_zero,
      get_legacy_output_types(input_dataset))
  return nest.map_structure_up_to(padding_values, value_or_default,
                                  padding_values, default_padding)


class PaddedBatchDataset(UnaryDataset):
  """A `Dataset` that batches and pads contiguous elements from its input."""

  def __init__(self, input_dataset, batch_size, padded_shapes, padding_values,
               drop_remainder):
    """See `Dataset.batch()` for details."""
    self._input_dataset = input_dataset

    def check_types(component_spec):
      if not isinstance(component_spec, tensor_spec.TensorSpec):
        raise TypeError("Padded batching of components of type ",
                        type(component_spec), " is not supported.")

    nest.map_structure(check_types, input_dataset.element_spec)
    self._input_dataset = input_dataset
    self._batch_size = ops.convert_to_tensor(
        batch_size, dtype=dtypes.int64, name="batch_size")
    padding_values = _padding_values_or_default(padding_values, input_dataset)

    input_shapes = get_legacy_output_shapes(input_dataset)
    flat_padded_shapes = nest.flatten_up_to(input_shapes, padded_shapes)

    flat_padded_shapes_as_tensors = []

    for input_component_shape, padded_shape in zip(
        nest.flatten(input_shapes), flat_padded_shapes):
      flat_padded_shapes_as_tensors.append(
          _padded_shape_to_tensor(padded_shape, input_component_shape))

    self._padded_shapes = nest.pack_sequence_as(input_shapes,
                                                flat_padded_shapes_as_tensors)

    self._padding_values = nest.map_structure_up_to(
        input_shapes, _padding_value_to_tensor, padding_values,
        get_legacy_output_types(input_dataset))
    self._drop_remainder = ops.convert_to_tensor(
        drop_remainder, dtype=dtypes.bool, name="drop_remainder")

    def _padded_shape_to_batch_shape(s):
      return tensor_shape.TensorShape([
          tensor_util.constant_value(self._batch_size)
          if smart_cond.smart_constant_value(self._drop_remainder) else None
      ]).concatenate(tensor_util.constant_value_as_shape(s))

    output_shapes = nest.map_structure(
        _padded_shape_to_batch_shape, self._padded_shapes)
    self._structure = structure.convert_legacy_structure(
        get_legacy_output_types(self._input_dataset), output_shapes,
        get_legacy_output_classes(self._input_dataset))

    # pylint: disable=protected-access
    # TODO(jsimsa): Switch to using v2 only any time after 6/30/2018.
    if smart_cond.smart_constant_value(self._drop_remainder) is False:
      variant_tensor = gen_dataset_ops.padded_batch_dataset(
          input_dataset._variant_tensor,  # pylint: disable=protected-access
          batch_size=self._batch_size,
          padded_shapes=[
              ops.convert_to_tensor(s, dtype=dtypes.int64)
              for s in nest.flatten(self._padded_shapes)
          ],
          padding_values=nest.flatten(self._padding_values),
          output_shapes=structure.get_flat_tensor_shapes(self._structure))
    else:
      variant_tensor = gen_dataset_ops.padded_batch_dataset_v2(
          input_dataset._variant_tensor,  # pylint: disable=protected-access
          batch_size=self._batch_size,
          padded_shapes=[
              ops.convert_to_tensor(s, dtype=dtypes.int64)
              for s in nest.flatten(self._padded_shapes)
          ],
          padding_values=nest.flatten(self._padding_values),
          drop_remainder=self._drop_remainder,
          output_shapes=structure.get_flat_tensor_shapes(self._structure))
    super(PaddedBatchDataset, self).__init__(input_dataset, variant_tensor)

  @property
  def element_spec(self):
    return self._structure


def _should_unpack_args(args):
  """Returns `True` if `args` should be `*args` when passed to a callable."""
  return type(args) is tuple  # pylint: disable=unidiomatic-typecheck


class MapDataset(UnaryDataset):
  """A `Dataset` that maps a function over elements in its input."""

  def __init__(self,
               input_dataset,
               map_func,
               use_inter_op_parallelism=True,
               preserve_cardinality=False,
               use_legacy_function=False):
    """See `Dataset.map()` for details."""
    self._input_dataset = input_dataset
    self._use_inter_op_parallelism = use_inter_op_parallelism
    self._preserve_cardinality = preserve_cardinality
    self._map_func = StructuredFunctionWrapper(
        map_func,
        self._transformation_name(),
        dataset=input_dataset,
        use_legacy_function=use_legacy_function)
    variant_tensor = gen_dataset_ops.map_dataset(
        input_dataset._variant_tensor,  # pylint: disable=protected-access
        self._map_func.function.captured_inputs,
        f=self._map_func.function,
        use_inter_op_parallelism=self._use_inter_op_parallelism,
        preserve_cardinality=self._preserve_cardinality,
        **self._flat_structure)
    super(MapDataset, self).__init__(input_dataset, variant_tensor)

  def _functions(self):
    return [self._map_func]

  @property
  def element_spec(self):
    return self._map_func.output_structure

  def _transformation_name(self):
    return "Dataset.map()"


class ParallelMapDataset(UnaryDataset):
  """A `Dataset` that maps a function over elements in its input in parallel."""

  def __init__(self,
               input_dataset,
               map_func,
               num_parallel_calls,
               deterministic,
               use_inter_op_parallelism=True,
               preserve_cardinality=False,
               use_legacy_function=False):
    """See `Dataset.map()` for details."""
    self._input_dataset = input_dataset
    self._use_inter_op_parallelism = use_inter_op_parallelism
    self._map_func = StructuredFunctionWrapper(
        map_func,
        self._transformation_name(),
        dataset=input_dataset,
        use_legacy_function=use_legacy_function)
    if deterministic is None:
      self._deterministic = "default"
    elif deterministic:
      self._deterministic = "true"
    else:
      self._deterministic = "false"
    self._preserve_cardinality = preserve_cardinality
    if deterministic is not None or compat.forward_compatible(2020, 3, 6):
      self._num_parallel_calls = ops.convert_to_tensor(
          num_parallel_calls, dtype=dtypes.int64, name="num_parallel_calls")
      variant_tensor = gen_dataset_ops.parallel_map_dataset_v2(
          input_dataset._variant_tensor,  # pylint: disable=protected-access
          self._map_func.function.captured_inputs,
          f=self._map_func.function,
          num_parallel_calls=self._num_parallel_calls,
          deterministic=self._deterministic,
          use_inter_op_parallelism=self._use_inter_op_parallelism,
          preserve_cardinality=self._preserve_cardinality,
          **self._flat_structure)
    else:
      self._num_parallel_calls = ops.convert_to_tensor(
          num_parallel_calls, dtype=dtypes.int32, name="num_parallel_calls")
      variant_tensor = gen_dataset_ops.parallel_map_dataset(
          input_dataset._variant_tensor,  # pylint: disable=protected-access
          self._map_func.function.captured_inputs,
          f=self._map_func.function,
          num_parallel_calls=self._num_parallel_calls,
          use_inter_op_parallelism=self._use_inter_op_parallelism,
          preserve_cardinality=self._preserve_cardinality,
          **self._flat_structure)
    super(ParallelMapDataset, self).__init__(input_dataset, variant_tensor)

  def _functions(self):
    return [self._map_func]

  @property
  def element_spec(self):
    return self._map_func.output_structure

  def _transformation_name(self):
    return "Dataset.map()"


class FlatMapDataset(UnaryDataset):
  """A `Dataset` that maps a function over its input and flattens the result."""

  def __init__(self, input_dataset, map_func):
    """See `Dataset.flat_map()` for details."""
    self._input_dataset = input_dataset
    self._map_func = StructuredFunctionWrapper(
        map_func, self._transformation_name(), dataset=input_dataset)
    if not isinstance(self._map_func.output_structure, DatasetSpec):
      raise TypeError(
          "`map_func` must return a `Dataset` object. Got {}".format(
              type(self._map_func.output_structure)))
    self._structure = self._map_func.output_structure._element_spec  # pylint: disable=protected-access
    variant_tensor = gen_dataset_ops.flat_map_dataset(
        input_dataset._variant_tensor,  # pylint: disable=protected-access
        self._map_func.function.captured_inputs,
        f=self._map_func.function,
        **self._flat_structure)
    super(FlatMapDataset, self).__init__(input_dataset, variant_tensor)

  def _functions(self):
    return [self._map_func]

  @property
  def element_spec(self):
    return self._structure

  def _transformation_name(self):
    return "Dataset.flat_map()"


class InterleaveDataset(UnaryDataset):
  """A `Dataset` that interleaves the result of transformed inputs."""

  def __init__(self, input_dataset, map_func, cycle_length, block_length):
    """See `Dataset.interleave()` for details."""
    self._input_dataset = input_dataset
    self._map_func = StructuredFunctionWrapper(
        map_func, self._transformation_name(), dataset=input_dataset)
    if not isinstance(self._map_func.output_structure, DatasetSpec):
      raise TypeError(
          "`map_func` must return a `Dataset` object. Got {}".format(
              type(self._map_func.output_structure)))
    self._structure = self._map_func.output_structure._element_spec  # pylint: disable=protected-access
    self._cycle_length = ops.convert_to_tensor(
        cycle_length, dtype=dtypes.int64, name="cycle_length")
    self._block_length = ops.convert_to_tensor(
        block_length, dtype=dtypes.int64, name="block_length")

    variant_tensor = gen_dataset_ops.interleave_dataset(
        input_dataset._variant_tensor,  # pylint: disable=protected-access
        self._map_func.function.captured_inputs,  # pylint: disable=protected-access
        self._cycle_length,
        self._block_length,
        f=self._map_func.function,
        **self._flat_structure)
    super(InterleaveDataset, self).__init__(input_dataset, variant_tensor)

  def _functions(self):
    return [self._map_func]

  @property
  def element_spec(self):
    return self._structure

  def _transformation_name(self):
    return "Dataset.interleave()"


class ParallelInterleaveDataset(UnaryDataset):
  """A `Dataset` that maps a function over its input and interleaves the result."""

  def __init__(self,
               input_dataset,
               map_func,
               cycle_length,
               block_length,
               num_parallel_calls,
               buffer_output_elements=AUTOTUNE,
               prefetch_input_elements=AUTOTUNE,
               deterministic=None):
    """See `Dataset.interleave()` for details."""
    self._input_dataset = input_dataset
    self._map_func = StructuredFunctionWrapper(
        map_func, self._transformation_name(), dataset=input_dataset)
    if not isinstance(self._map_func.output_structure, DatasetSpec):
      raise TypeError(
          "`map_func` must return a `Dataset` object. Got {}".format(
              type(self._map_func.output_structure)))
    self._structure = self._map_func.output_structure._element_spec  # pylint: disable=protected-access
    self._cycle_length = ops.convert_to_tensor(
        cycle_length, dtype=dtypes.int64, name="cycle_length")
    self._block_length = ops.convert_to_tensor(
        block_length, dtype=dtypes.int64, name="block_length")
    self._buffer_output_elements = ops.convert_to_tensor(
        buffer_output_elements,
        dtype=dtypes.int64,
        name="buffer_output_elements")
    self._prefetch_input_elements = ops.convert_to_tensor(
        prefetch_input_elements,
        dtype=dtypes.int64,
        name="prefetch_input_elements")

    self._num_parallel_calls = ops.convert_to_tensor(
        num_parallel_calls, dtype=dtypes.int64, name="num_parallel_calls")
    if deterministic is None:
      deterministic_string = "default"
    elif deterministic:
      deterministic_string = "true"
    else:
      deterministic_string = "false"

    if (buffer_output_elements != AUTOTUNE or
        prefetch_input_elements != AUTOTUNE or
        compat.forward_compatible(2020, 3, 6)):
      variant_tensor = gen_dataset_ops.parallel_interleave_dataset_v4(
          input_dataset._variant_tensor,  # pylint: disable=protected-access
          self._map_func.function.captured_inputs,  # pylint: disable=protected-access
          self._cycle_length,
          self._block_length,
          self._buffer_output_elements,
          self._prefetch_input_elements,
          self._num_parallel_calls,
          f=self._map_func.function,
          deterministic=deterministic_string,
          **self._flat_structure)
    elif deterministic is not None or compat.forward_compatible(2020, 2, 20):
      variant_tensor = gen_dataset_ops.parallel_interleave_dataset_v3(
          input_dataset._variant_tensor,  # pylint: disable=protected-access
          self._map_func.function.captured_inputs,  # pylint: disable=protected-access
          self._cycle_length,
          self._block_length,
          self._num_parallel_calls,
          f=self._map_func.function,
          deterministic=deterministic_string,
          **self._flat_structure)
    else:
      variant_tensor = gen_dataset_ops.parallel_interleave_dataset_v2(
          input_dataset._variant_tensor,  # pylint: disable=protected-access
          self._map_func.function.captured_inputs,  # pylint: disable=protected-access
          self._cycle_length,
          self._block_length,
          self._num_parallel_calls,
          f=self._map_func.function,
          **self._flat_structure)
    super(ParallelInterleaveDataset, self).__init__(input_dataset,
                                                    variant_tensor)

  def _functions(self):
    return [self._map_func]

  @property
  def element_spec(self):
    return self._structure

  def _transformation_name(self):
    return "Dataset.interleave()"


class FilterDataset(UnaryUnchangedStructureDataset):
  """A `Dataset` that filters its input according to a predicate function."""

  def __init__(self, input_dataset, predicate, use_legacy_function=False):
    """See `Dataset.filter()` for details."""
    self._input_dataset = input_dataset
    wrapped_func = StructuredFunctionWrapper(
        predicate,
        self._transformation_name(),
        dataset=input_dataset,
        use_legacy_function=use_legacy_function)
    if not wrapped_func.output_structure.is_compatible_with(
        tensor_spec.TensorSpec([], dtypes.bool)):
      error_msg = ("`predicate` return type must be convertible to a scalar "
                   "boolean tensor. Was {}.").format(
                       wrapped_func.output_structure)
      raise ValueError(error_msg)
    self._predicate = wrapped_func
    variant_tensor = gen_dataset_ops.filter_dataset(
        input_dataset._variant_tensor,  # pylint: disable=protected-access
        other_arguments=self._predicate.function.captured_inputs,
        predicate=self._predicate.function,
        **self._flat_structure)
    super(FilterDataset, self).__init__(input_dataset, variant_tensor)

  def _functions(self):
    return [self._predicate]

  def _transformation_name(self):
    return "Dataset.filter()"


class PrefetchDataset(UnaryUnchangedStructureDataset):
  """A `Dataset` that asynchronously prefetches its input."""

  def __init__(self, input_dataset, buffer_size, slack_period=None):
    """See `Dataset.prefetch()` for details.

    Args:
      input_dataset: The input dataset.
      buffer_size: See `Dataset.prefetch()` for details.
      slack_period: (Optional.) An integer. If non-zero, determines the number
        of GetNext calls before injecting slack into the execution. This may
        reduce CPU contention at the start of a step. Note that a tensorflow
        user should not have to set this manually; enable this behavior
        automatically via `tf.data.Options.experimental_slack` instead. Defaults
        to None.
    """
    self._input_dataset = input_dataset
    if buffer_size is None:
      buffer_size = -1  # This is the sentinel for auto-tuning.
    self._buffer_size = ops.convert_to_tensor(
        buffer_size, dtype=dtypes.int64, name="buffer_size")
    
    with ops.colocate_with(input_dataset._variant_tensor):
        variant_tensor = gen_dataset_ops.prefetch_dataset(
            input_dataset._variant_tensor,  # pylint: disable=protected-access
            buffer_size=self._buffer_size,
            slack_period=slack_period,
            **self._flat_structure)
            
    super(PrefetchDataset, self).__init__(input_dataset, variant_tensor)


class WindowDataset(UnaryDataset):
  """A dataset that creates window datasets from the input elements."""

  def __init__(self, input_dataset, size, shift, stride, drop_remainder):
    """See `window_dataset()` for more details."""
    self._input_dataset = input_dataset
    self._size = ops.convert_to_tensor(size, dtype=dtypes.int64, name="size")
    self._shift = ops.convert_to_tensor(shift, dtype=dtypes.int64, name="shift")
    self._stride = ops.convert_to_tensor(
        stride, dtype=dtypes.int64, name="stride")
    self._drop_remainder = ops.convert_to_tensor(
        drop_remainder, dtype=dtypes.bool, name="drop_remainder")
    self._structure = nest.pack_sequence_as(
        get_legacy_output_classes(input_dataset), [
            DatasetSpec(  # pylint: disable=g-complex-comprehension
                structure.convert_legacy_structure(
                    output_type, output_shape, output_class))
            for output_class, output_shape, output_type in zip(
                nest.flatten(get_legacy_output_classes(input_dataset)),
                nest.flatten(get_legacy_output_shapes(input_dataset)),
                nest.flatten(get_legacy_output_types(input_dataset)))
        ])
    variant_tensor = gen_dataset_ops.window_dataset(
        input_dataset._variant_tensor,  # pylint: disable=protected-access
        self._size,
        self._shift,
        self._stride,
        self._drop_remainder,
        **self._flat_structure)
    super(WindowDataset, self).__init__(input_dataset, variant_tensor)

  @property
  def element_spec(self):
    return self._structure


class _OptionsDataset(UnaryUnchangedStructureDataset):
  """An identity `Dataset` that stores options."""

  def __init__(self, input_dataset, options):
    self._input_dataset = input_dataset
    self._options = input_dataset.options()
    if self._options:
      self._options = self._options.merge(options)
    else:
      self._options = options
    variant_tensor = input_dataset._variant_tensor  # pylint: disable=protected-access
    super(_OptionsDataset, self).__init__(input_dataset, variant_tensor)

  def options(self):
    return self._options


class _ModelDataset(UnaryUnchangedStructureDataset):
  """A `Dataset` that acts as an identity, and models performance."""

  def __init__(self, input_dataset, algorithm, cpu_budget):
    self._input_dataset = input_dataset
    variant_tensor = gen_dataset_ops.model_dataset(
        input_dataset._variant_tensor,  # pylint: disable=protected-access
        algorithm=algorithm.value,
        cpu_budget=cpu_budget,
        **self._flat_structure)
    super(_ModelDataset, self).__init__(input_dataset, variant_tensor)


class _OptimizeDataset(UnaryUnchangedStructureDataset):
  """A `Dataset` that acts as an identity, and applies optimizations."""

  def __init__(self, input_dataset, optimizations, optimization_configs=None):
    self._input_dataset = input_dataset
    if optimizations is None:
      optimizations = []
    if optimization_configs is None:
      optimization_configs = []
    self._optimizations = ops.convert_to_tensor(
        optimizations, dtype=dtypes.string, name="optimizations")
    variant_tensor = gen_dataset_ops.optimize_dataset(
        input_dataset._variant_tensor,  # pylint: disable=protected-access
        self._optimizations,
        optimization_configs=optimization_configs,
        **self._flat_structure)
    super(_OptimizeDataset, self).__init__(input_dataset, variant_tensor)


class _SetStatsAggregatorDataset(UnaryUnchangedStructureDataset):
  """A `Dataset` that acts as an identity, and sets a stats aggregator."""

  def __init__(self, input_dataset, aggregator, prefix, counter_prefix):
    self._input_dataset = input_dataset
    self._stats_aggregator = aggregator
    self._prefix = prefix
    self._counter_prefix = counter_prefix
    variant_tensor = ged_ops.set_stats_aggregator_dataset(
        input_dataset._variant_tensor,  # pylint: disable=protected-access
        self._stats_aggregator._resource,  # pylint: disable=protected-access
        self._prefix,
        self._counter_prefix,
        **self._flat_structure)
    super(_SetStatsAggregatorDataset, self).__init__(input_dataset,
                                                     variant_tensor)


class _MaxIntraOpParallelismDataset(UnaryUnchangedStructureDataset):
  """A `Dataset` that acts as an identity, overriding intra-op parallelism."""

  def __init__(self, input_dataset, max_intra_op_parallelism):
    self._input_dataset = input_dataset
    self._max_intra_op_parallelism = ops.convert_to_tensor(
        max_intra_op_parallelism,
        dtype=dtypes.int64,
        name="max_intra_op_parallelism")
    variant_tensor = ged_ops.max_intra_op_parallelism_dataset(
        input_dataset._variant_tensor,  # pylint: disable=protected-access
        self._max_intra_op_parallelism,
        **self._flat_structure)
    super(_MaxIntraOpParallelismDataset, self).__init__(input_dataset,
                                                        variant_tensor)


class _PrivateThreadPoolDataset(UnaryUnchangedStructureDataset):
  """A `Dataset` that acts as an identity, setting a private threadpool."""

  def __init__(self, input_dataset, num_threads):
    self._input_dataset = input_dataset
    self._num_threads = ops.convert_to_tensor(
        num_threads, dtype=dtypes.int64, name="num_threads")
    variant_tensor = ged_ops.private_thread_pool_dataset(
        input_dataset._variant_tensor,  # pylint: disable=protected-access
        self._num_threads,
        **self._flat_structure)
    super(_PrivateThreadPoolDataset, self).__init__(input_dataset,
                                                    variant_tensor)


def normalize_to_dense(dataset):
  """Normalizes non-tensor components in a dataset to dense representations.

  This is necessary for dataset transformations that slice along the batch
  dimension and are oblivious to non-tensors, e.g. `unbatch`, `rebatch`.

  Args:
    dataset: Dataset to normalize.

  Returns:
    A dataset whose sparse and ragged tensors have been normalized to their
    dense representations.
  """

  # NOTE(mrry): This leads to a somewhat inefficient re-encoding step for all
  # non-tensor components.
  #
  # TODO(mrry): Consider optimizing this if it turns out to be a bottleneck.
  if _should_unpack_args(dataset.element_spec):
    def normalize(*args):
      return structure.to_batched_tensor_list(dataset.element_spec, tuple(args))
  else:
    def normalize(arg):
      return structure.to_batched_tensor_list(dataset.element_spec, arg)

  normalized_dataset = dataset.map(normalize)

  # NOTE(mrry): Our `map()` has lost information about the structure of
  # non-tensor components, so re-apply the structure of the original dataset.
  return _RestructuredDataset(normalized_dataset, dataset.element_spec)


class _RestructuredDataset(UnaryDataset):
  """An internal helper for changing the structure and shape of a dataset."""

  def __init__(self, dataset, structure):
    self._input_dataset = dataset
    self._structure = structure

    variant_tensor = self._input_dataset._variant_tensor  # pylint: disable=protected-access
    super(_RestructuredDataset, self).__init__(dataset, variant_tensor)

  @property
  def element_spec(self):
    return self._structure


class _UnbatchDataset(UnaryDataset):
  """A dataset that splits the elements of its input into multiple elements."""

  def __init__(self, input_dataset):
    """See `unbatch()` for more details."""
    flat_shapes = input_dataset._flat_shapes  # pylint: disable=protected-access
    if any(s.ndims == 0 for s in flat_shapes):
      raise ValueError("Cannot unbatch an input with scalar components.")
    known_batch_dim = tensor_shape.Dimension(None)
    for s in flat_shapes:
      try:
        known_batch_dim = known_batch_dim.merge_with(s[0])
      except ValueError:
        raise ValueError("Cannot unbatch an input whose components have "
                         "different batch sizes.")
    self._input_dataset = input_dataset
    self._structure = nest.map_structure(
        lambda component_spec: component_spec._unbatch(),  # pylint: disable=protected-access
        get_structure(input_dataset))
    variant_tensor = ged_ops.unbatch_dataset(
        self._input_dataset._variant_tensor,  # pylint: disable=protected-access
        **self._flat_structure)
    super(_UnbatchDataset, self).__init__(input_dataset, variant_tensor)

  @property
  def element_spec(self):
    return self._structure


def _collect_resource_inputs(op):
  """Collects resource inputs for the given ops (and its variant inputs)."""

  def _process(op_queue, seen_ops):
    """Processes the next element of the op queue.

    Args:
      op_queue: Queue of Dataset operations to process.
      seen_ops: Already processed set of Operations.

    Returns:
      A 2-tuple containing sets of resource handles. The first tuple entry
      contains read-only handles and the second entry contains read-write
      handles.
    """

    reads = []
    writes = []
    op = op_queue.pop()
    if op in seen_ops:
      return reads, writes
    seen_ops.add(op)
    # TODO(b/150139257): All resource inputs are in writes right now since we
    # have not updated the functional ops to set the special attribute that ACD
    # uses to figure out which of the op's inputs are read-only.
    reads, writes = acd_utils.get_read_write_resource_inputs(op)
    # Conservatively assume that any variant inputs are datasets.
    op_queue.extend(t.op for t in op.inputs if t.dtype == dtypes.variant)
    return reads, writes

  op_queue = [op]
  seen_ops = set()
  all_reads = []
  all_writes = []
  while op_queue:
    reads, writes = _process(op_queue, seen_ops)
    all_reads.extend(reads)
    all_writes.extend(writes)

  return all_reads, all_writes


@auto_control_deps.register_acd_resource_resolver
def _resource_resolver(op, resource_reads, resource_writes):
  """Updates resource inputs for tf.data ops with indirect dependencies."""

  updated = False
  if op.type in [
      "DatasetToSingleElement", "DatasetToTFRecord", "ReduceDataset"
  ]:
    reads, writes = _collect_resource_inputs(op)
    for inp in reads:
      if inp not in resource_reads:
        updated = True
        resource_reads.add(inp)
    for inp in writes:
      if inp not in resource_writes:
        updated = True
        resource_writes.add(inp)

  if op.type in [
      "IteratorGetNext", "IteratorGetNextSync", "IteratorGetNextAsOptional"
  ]:
    iterator_resource = op.inputs[0]
    make_iterator_ops = [
        op for op in iterator_resource.consumers() if op.type == "MakeIterator"
    ]

    if len(make_iterator_ops) == 1:
      reads, writes = _collect_resource_inputs(make_iterator_ops[0])
      for inp in reads:
        if inp not in resource_reads:
          updated = True
          resource_reads.add(inp)
      for inp in writes:
        if inp not in resource_writes:
          updated = True
          resource_writes.add(inp)

  return updated<|MERGE_RESOLUTION|>--- conflicted
+++ resolved
@@ -352,10 +352,7 @@
     options = self.options()
 
     with ops.colocate_with(dataset._variant_tensor):
-<<<<<<< HEAD
-=======
       # (1) Apply threading options
->>>>>>> 4de5de05
       if options.experimental_threading is not None:
         t_options = options.experimental_threading
         if t_options.max_intra_op_parallelism is not None:
@@ -364,34 +361,6 @@
         if t_options.private_threadpool_size is not None:
           dataset = _PrivateThreadPoolDataset(dataset,
                                               t_options.private_threadpool_size)
-<<<<<<< HEAD
-      # pylint: disable=protected-access
-      static_optimizations = options._static_optimizations()
-      static_optimization_configs = options._static_optimization_configs()
-      # pylint: enable=protected-access
-      if static_optimizations:
-        if self._has_captured_ref():
-          warnings.warn(
-              "tf.data static optimizations are not compatible with tf.Variable. "
-              "The following optimizations will be disabled: %s. To enable "
-              "optimizations, use resource variables instead by calling "
-              "`tf.enable_resource_variables()` at the start of the program." %
-              ", ".join(static_optimizations))
-        else:
-          dataset = _OptimizeDataset(dataset, static_optimizations,
-                                     static_optimization_configs)
-
-      autotune = True
-      algorithm = AutotuneAlgorithm.HILL_CLIMB
-      cpu_budget = 0  # Indicates that all CPU cores should be used.
-      if options.experimental_optimization is not None:
-        if options.experimental_optimization.autotune is False:  # pylint: disable=g-bool-id-comparison
-          autotune = False
-        if options.experimental_optimization.autotune_algorithm is not None:
-          algorithm = options.experimental_optimization.autotune_algorithm
-        if options.experimental_optimization.autotune_cpu_budget is not None:
-          cpu_budget = options.experimental_optimization.autotune_cpu_budget
-=======
 
       # (2) Apply graph rewrite options
       # pylint: disable=protected-access
@@ -412,15 +381,11 @@
 
       # (3) Apply autotune options
       autotune, algorithm, cpu_budget = options._autotune_settings()  # pylint: disable=protected-access
->>>>>>> 4de5de05
 
       if autotune:
         dataset = _ModelDataset(dataset, algorithm, cpu_budget)
 
-<<<<<<< HEAD
-=======
       # (4) Apply stats aggregator options
->>>>>>> 4de5de05
       if options.experimental_stats and options.experimental_stats.aggregator:  # pylint: disable=line-too-long
         dataset = _SetStatsAggregatorDataset(  # pylint: disable=protected-access
             dataset, options.experimental_stats.aggregator,
