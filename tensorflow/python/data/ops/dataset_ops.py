--- conflicted
+++ resolved
@@ -356,54 +356,49 @@
   def _apply_options(self):
     """Apply options, such as optimization configuration, to the dataset."""
 
-    # TODO DEKHTIARJonathan: Remove when GPU OP exists
-    if "/device:GPU" in self._variant_tensor.device:
-      return self
-
     dataset = self
     options = self.options()
 
-    with ops.colocate_with(dataset._variant_tensor):
-      # (1) Apply threading options
-      if options.experimental_threading is not None:
-        t_options = options.experimental_threading
-        if t_options.max_intra_op_parallelism is not None:
-          dataset = _MaxIntraOpParallelismDataset(
-              dataset, t_options.max_intra_op_parallelism)
-        if t_options.private_threadpool_size is not None:
-          dataset = _PrivateThreadPoolDataset(dataset,
-                                              t_options.private_threadpool_size)
-
-      # (2) Apply graph rewrite options
-      # pylint: disable=protected-access
-      graph_rewrites = options._graph_rewrites()
-      graph_rewrite_configs = options._graph_rewrite_configs()
-      # pylint: enable=protected-access
-      if graph_rewrites:
-        if self._has_captured_ref():
-          warnings.warn(
-              "tf.data graph rewrites are not compatible with tf.Variable. "
-              "The following rewrites will be disabled: %s. To enable "
-              "rewrites, use resource variables instead by calling "
-              "`tf.enable_resource_variables()` at the start of the program." %
-              ", ".join(graph_rewrites))
-        else:
-          dataset = _OptimizeDataset(dataset, graph_rewrites,
-                                     graph_rewrite_configs)
-
-      # (3) Apply autotune options
-      autotune, algorithm, cpu_budget = options._autotune_settings()  # pylint: disable=protected-access
-
-      if autotune:
-        dataset = _ModelDataset(dataset, algorithm, cpu_budget)
-
-      # (4) Apply stats aggregator options
-      if options.experimental_stats and options.experimental_stats.aggregator:  # pylint: disable=line-too-long
-        dataset = _SetStatsAggregatorDataset(  # pylint: disable=protected-access
-            dataset, options.experimental_stats.aggregator,
-            options.experimental_stats.prefix,
-            options.experimental_stats.counter_prefix)
-      return dataset
+    # (1) Apply threading options
+    if options.experimental_threading is not None:
+      t_options = options.experimental_threading
+      if t_options.max_intra_op_parallelism is not None:
+        dataset = _MaxIntraOpParallelismDataset(
+            dataset, t_options.max_intra_op_parallelism)
+      if t_options.private_threadpool_size is not None:
+        dataset = _PrivateThreadPoolDataset(dataset,
+                                            t_options.private_threadpool_size)
+
+    # (2) Apply graph rewrite options
+    # pylint: disable=protected-access
+    graph_rewrites = options._graph_rewrites()
+    graph_rewrite_configs = options._graph_rewrite_configs()
+    # pylint: enable=protected-access
+    if graph_rewrites:
+      if self._has_captured_ref():
+        warnings.warn(
+            "tf.data graph rewrites are not compatible with tf.Variable. "
+            "The following rewrites will be disabled: %s. To enable "
+            "rewrites, use resource variables instead by calling "
+            "`tf.enable_resource_variables()` at the start of the program." %
+            ", ".join(graph_rewrites))
+      else:
+        dataset = _OptimizeDataset(dataset, graph_rewrites,
+                                   graph_rewrite_configs)
+
+    # (3) Apply autotune options
+    autotune, algorithm, cpu_budget = options._autotune_settings()  # pylint: disable=protected-access
+
+    if autotune:
+      dataset = _ModelDataset(dataset, algorithm, cpu_budget)
+
+    # (4) Apply stats aggregator options
+    if options.experimental_stats and options.experimental_stats.aggregator:  # pylint: disable=line-too-long
+      dataset = _SetStatsAggregatorDataset(  # pylint: disable=protected-access
+          dataset, options.experimental_stats.aggregator,
+          options.experimental_stats.prefix,
+          options.experimental_stats.counter_prefix)
+    return dataset
 
   def __iter__(self):
     """Creates an iterator for elements of this dataset.
@@ -2355,17 +2350,14 @@
     dataset = self._apply_options()
     if shared_name is None:
       shared_name = ""
-
-    with ops.colocate_with(self._variant_tensor):
-      iterator_resource = gen_dataset_ops.iterator_v2(
+    iterator_resource = gen_dataset_ops.iterator_v2(
         container="", shared_name=shared_name, **self._flat_structure)
-
+    with ops.colocate_with(iterator_resource):
       initializer = gen_dataset_ops.make_iterator(
           dataset._variant_tensor,  # pylint: disable=protected-access
           iterator_resource)
-
-      # pylint: disable=protected-access
-      return iterator_ops.Iterator(
+    # pylint: disable=protected-access
+    return iterator_ops.Iterator(
         iterator_resource, initializer, get_legacy_output_types(dataset),
         get_legacy_output_shapes(dataset), get_legacy_output_classes(dataset))
 
@@ -3615,57 +3607,6 @@
     return self._structure
 
 
-<<<<<<< HEAD
-# This can be deleted after the forward compatibility window for switching
-# to using dummy resource expires on 5/20.
-class _MemoryCacheDeleter(object):
-  """An object which cleans up an anonymous memory cache resource.
-
-  An alternative to defining a __del__ method on an object. Even if the parent
-  object is part of a reference cycle, the cycle will be collectable.
-  """
-
-  def __init__(self, handle, device, deleter):
-    self._deleter = deleter
-    self._handle = handle
-    self._device = device
-    self._eager_mode = context.executing_eagerly()
-
-  def __del__(self):
-    with ops.device(self._device):
-      # Make sure the resource is deleted in the same mode as it was created in.
-      if self._eager_mode:
-        with context.eager_mode():
-          gen_dataset_ops.delete_memory_cache(
-              handle=self._handle, deleter=self._deleter)
-      else:
-        with context.graph_mode():
-          gen_dataset_ops.delete_memory_cache(
-              handle=self._handle, deleter=self._deleter)
-
-
-# This can be deleted after the forward compatibility window for switching
-# to using dummy resource expires on 5/20.
-class _MemoryCache(object):
-  """Represents a memory cache resource."""
-
-  def __init__(self):
-    super(_MemoryCache, self).__init__()
-    if compat.forward_compatible(2020, 5, 20):
-      self._handle = gen_dataset_ops.dummy_memory_cache()
-    else:
-      self._device = context.context().device_name
-      self._handle, self._deleter = gen_dataset_ops.anonymous_memory_cache()
-      self._resource_deleter = _MemoryCacheDeleter(
-          handle=self._handle, device=self._device, deleter=self._deleter)
-
-  @property
-  def handle(self):
-    return self._handle
-
-
-=======
->>>>>>> ca046652
 class CacheDataset(UnaryUnchangedStructureDataset):
   """A `Dataset` that caches elements of its input."""
 
@@ -4363,16 +4304,6 @@
       buffer_size = AUTOTUNE
     self._buffer_size = ops.convert_to_tensor(
         buffer_size, dtype=dtypes.int64, name="buffer_size")
-<<<<<<< HEAD
-    
-    with ops.colocate_with(input_dataset._variant_tensor):
-        variant_tensor = gen_dataset_ops.prefetch_dataset(
-            input_dataset._variant_tensor,  # pylint: disable=protected-access
-            buffer_size=self._buffer_size,
-            slack_period=slack_period,
-            **self._flat_structure)
-            
-=======
     # pylint: disable=protected-access
     # We colocate the prefetch dataset with its input as this collocation only
     # happens automatically in graph mode.
@@ -4382,7 +4313,6 @@
           buffer_size=self._buffer_size,
           slack_period=slack_period,
           **self._flat_structure)
->>>>>>> ca046652
     super(PrefetchDataset, self).__init__(input_dataset, variant_tensor)
 
 
