--- conflicted
+++ resolved
@@ -229,14 +229,8 @@
     dataset2 = dataset_ops.Dataset.range(32).batch(8)
     dataset = dataset1.concatenate(dataset2)
     rebatched_dataset = distribute._RebatchDataset(dataset, num_replicas=4)
-<<<<<<< HEAD
-    self.assertEqual(
-        [[None]],
-        [ts.as_list() for ts in _flat_shapes(rebatched_dataset)])
-=======
-    self.assertEqual([[None]],
-                     [ts.as_list() for ts in _flat_shapes(rebatched_dataset)])
->>>>>>> f2e4407a
+    self.assertEqual([[None]],
+                     [ts.as_list() for ts in _flat_shapes(rebatched_dataset)])
     expected_output = ([[i, i + 1, i + 2, i + 3] for i in range(0, 64, 4)] +
                        [[i, i + 1] for i in range(0, 32, 2)])
     self.assertDatasetProduces(rebatched_dataset, expected_output)
@@ -262,27 +256,6 @@
                        for i in range(0, 32, 2)]
     self.assertDatasetProduces(rebatched_dataset, expected_output)
 
-<<<<<<< HEAD
-  def testUnsupportedTransformError(self):
-    dataset = dataset_ops.Dataset.range(1024).batch(32).apply(sleep.sleep(10))
-    with self.assertRaises(errors.InvalidArgumentError):
-      rebatched_dataset = distribute._RebatchDataset(
-          dataset, num_replicas=4, use_fallback=False)
-      next_element = self.getNext(rebatched_dataset)
-      self.evaluate(next_element())
-
-  def testUnsupportedTransformInFlatMapError(self):
-    dataset = dataset_ops.Dataset.range(2).flat_map(
-        lambda _: dataset_ops.Dataset.range(32).batch(  # pylint: disable=g-long-lambda
-            32).apply(sleep.sleep(10)))
-    with self.assertRaises(errors.InvalidArgumentError):
-      rebatched_dataset = distribute._RebatchDataset(
-          dataset, num_replicas=4, use_fallback=False)
-      next_element = self.getNext(rebatched_dataset)
-      self.evaluate(next_element())
-
-=======
->>>>>>> f2e4407a
   def testFlatMapBatching(self):
     dataset = dataset_ops.Dataset.range(2).flat_map(
         lambda _: dataset_ops.Dataset.range(32).batch(  # pylint: disable=g-long-lambda
@@ -393,13 +366,8 @@
 
     self.assertEqual([[None]], [ts.as_list() for ts in _flat_shapes(dataset)])
 
-<<<<<<< HEAD
-    pairs = [(3, 0), (2, 0), (3, 0), (2, 0), (1, 0), (5, 1), (5, 1), (1, 1),
-             (3, 0), (2, 0), (2, 0), (2, 0), (5, 1), (4, 1)]
-=======
     pairs = [(3, 0), (2, 0), (3, 0), (2, 0), (1, 0), (0, 0), (5, 1), (5, 1),
              (1, 1), (0, 1), (3, 0), (2, 0), (2, 0), (2, 0), (5, 1), (4, 1)]
->>>>>>> f2e4407a
     expected_output = [[value] * batch_size for batch_size, value in pairs]
     self.assertDatasetProduces(dataset, expected_output)
 
@@ -475,88 +443,6 @@
     row_lengths = np.random.randint(8, size=128)
     values = np.random.normal(size=np.sum(row_lengths)).astype(np.float32)
     dataset = dataset_ops.Dataset.from_tensor_slices(
-<<<<<<< HEAD
-        [[k for k in range(i, i + 32)] for i in range(0, 1024, 32)])  # pylint: disable=g-complex-comprehension
-    rebatched_dataset = distribute._RebatchDataset(dataset, num_replicas=4)
-    self.assertEqual([[32]], [ts.as_list() for ts in _flat_shapes(dataset)])
-    self.assertEqual([[8]],
-                     [ts.as_list() for ts in _flat_shapes(rebatched_dataset)])
-
-    expected_output = [[k for k in range(i, i + 8)] for i in range(0, 1024, 8)]  # pylint: disable=g-complex-comprehension
-    self.assertDatasetProduces(rebatched_dataset, expected_output)
-
-  def testWithUnhandledTransformation(self):
-    dataset = dataset_ops.Dataset.range(1024).batch(
-        32, drop_remainder=True).apply(sleep.sleep(10))
-    rebatched_dataset = distribute._RebatchDataset(dataset, num_replicas=4)
-    self.assertEqual([[32]], [ts.as_list() for ts in _flat_shapes(dataset)])
-    self.assertEqual([[8]],
-                     [ts.as_list() for ts in _flat_shapes(rebatched_dataset)])
-
-    expected_output = [[k for k in range(i, i + 8)] for i in range(0, 1024, 8)]  # pylint: disable=g-complex-comprehension
-    self.assertDatasetProduces(rebatched_dataset, expected_output)
-
-  def testWithUnhandledTransformationInFlatMap(self):
-    dataset = dataset_ops.Dataset.range(2).flat_map(
-        lambda _: dataset_ops.Dataset.range(32).batch(  # pylint: disable=g-long-lambda
-            32, drop_remainder=True).apply(sleep.sleep(10)))
-    rebatched_dataset = distribute._RebatchDataset(dataset, num_replicas=4)
-
-    self.assertEqual([[8]],
-                     [ts.as_list() for ts in _flat_shapes(rebatched_dataset)])
-
-    # Two elements where each element is a list of 4 elements where each element
-    # is a list of 8.
-    expected_output = [
-        [k for k in range(i, i + 8)]  # pylint: disable=g-complex-comprehension
-        for _ in range(2) for i in range(0, 32, 8)]  # generates 4 elements
-    self.assertDatasetProduces(rebatched_dataset, expected_output)
-
-  def testWithUnknownBatchDim(self):
-    dataset = dataset_ops.Dataset.range(1024).batch(
-        32, drop_remainder=False).apply(sleep.sleep(10))
-    rebatched_dataset = distribute._RebatchDataset(dataset, num_replicas=4)
-
-    expected_output = [[k for k in range(i, i + 8)] for i in range(0, 1024, 8)]  # pylint: disable=g-complex-comprehension
-    self.assertDatasetProduces(rebatched_dataset, expected_output)
-
-  def testWithUnknownBatchDimInSecondComponent(self):
-    dataset0 = dataset_ops.Dataset.range(1024).batch(32, drop_remainder=True)
-    dataset1 = dataset_ops.Dataset.range(1024).batch(
-        32, drop_remainder=False).apply(sleep.sleep(10))
-    dataset = dataset_ops.Dataset.zip((dataset0, dataset1))
-    rebatched_dataset = distribute._RebatchDataset(dataset, num_replicas=4)
-
-    expected_output = [[k for k in range(i, i + 8)] for i in range(0, 1024, 8)]  # pylint: disable=g-complex-comprehension
-    expected_output = [(x, x) for x in expected_output]
-    self.assertDatasetProduces(rebatched_dataset, expected_output)
-
-  def testBatchSizeNotDivisibleByNumReplicas(self):
-    dataset = dataset_ops.Dataset.range(64).batch(
-        32, drop_remainder=True).apply(sleep.sleep(10))
-
-    rebatched_dataset = distribute._RebatchDataset(dataset, num_replicas=5)
-
-    expected_output = []
-    i = 0
-    for _ in range(2):  # number of steps
-      # first four minibatches have seven elements
-      for _ in range(4):
-        expected_output.append([k for k in range(i, i + 7)])
-        i += 7
-      # last minibatch has four elements
-      expected_output.append([k for k in range(i, i + 4)])
-      i += 4
-    self.assertDatasetProduces(rebatched_dataset, expected_output)
-
-  def testBatchSizesDontMatch(self):
-    dataset = dataset_ops.Dataset.from_tensors((np.arange(10), np.arange(5)))
-    with self.assertRaisesRegexp(errors.InvalidArgumentError,
-                                 "Cannot use rebatching fallback"):
-      rebatched_dataset = distribute._RebatchDataset(dataset, num_replicas=5)
-      next_element = self.getNext(rebatched_dataset)
-      self.evaluate(next_element())
-=======
         ragged_tensor.RaggedTensor.from_row_lengths(values, row_lengths))
     dataset = dataset.batch(32, drop_remainder=True)
     dataset = distribute._RebatchDataset(dataset, num_replicas=8)
@@ -571,7 +457,6 @@
               batch_row_lengths))
       value_index += num_values
     self.assertDatasetProduces(dataset, expected_output)
->>>>>>> f2e4407a
 
 
 if __name__ == "__main__":
