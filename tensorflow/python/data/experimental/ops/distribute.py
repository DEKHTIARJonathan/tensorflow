--- conflicted
+++ resolved
@@ -84,14 +84,8 @@
   """
 
   def __init__(self, input_dataset, num_replicas, use_fallback=True):
-<<<<<<< HEAD
-    self._input_dataset = input_dataset
-
-    def recalculate_output_shapes(output_shapes):
-=======
 
     def recalculate_batch_size(output_shapes):
->>>>>>> f2e4407a
       """Recalculates the output_shapes after dividing it by num_replicas."""
       if len(output_shapes) < 1:
         raise ValueError(
@@ -100,33 +94,6 @@
       output_dims = [d.value for d in output_shapes.dims]
 
       if output_dims[0] is not None and output_dims[0] % num_replicas == 0:
-<<<<<<< HEAD
-        output_dims[0] = output_dims[0] // num_replicas
-      else:
-        # Set the batch dimension to unknown. If the global batch size does not
-        # divide num_replicas evenly, the minibatches may have different sizes.
-        output_dims[0] = None
-      return tensor_shape.TensorShape(output_dims)
-
-    input_types = dataset_ops.get_legacy_output_types(self._input_dataset)
-    input_shapes = dataset_ops.get_legacy_output_shapes(self._input_dataset)
-    input_classes = dataset_ops.get_legacy_output_classes(self._input_dataset)
-    output_shapes = nest.map_structure(recalculate_output_shapes, input_shapes)
-
-    self._element_spec = structure.convert_legacy_structure(
-        input_types, output_shapes, input_classes)
-    if compat.forward_compatible(2019, 8, 13) or not use_fallback:
-      variant_tensor = ged_ops.rebatch_dataset(
-          self._input_dataset._variant_tensor,  # pylint: disable=protected-access
-          num_replicas=num_replicas,
-          use_fallback=use_fallback,
-          **self._flat_structure)
-    else:
-      variant_tensor = ged_ops.rebatch_dataset(
-          self._input_dataset._variant_tensor,  # pylint: disable=protected-access
-          num_replicas=num_replicas,
-          **self._flat_structure)
-=======
         return output_dims[0] // num_replicas
 
       # Set the batch dimension to unknown. If the global batch size does not
@@ -145,7 +112,6 @@
         input_dataset._variant_tensor,  # pylint: disable=protected-access
         num_replicas=num_replicas,
         **self._flat_structure)
->>>>>>> f2e4407a
     super(_RebatchDataset, self).__init__(input_dataset, variant_tensor)
 
   @property
