# Copyright 2015 The TensorFlow Authors. All Rights Reserved.
#
# Licensed under the Apache License, Version 2.0 (the "License");
# you may not use this file except in compliance with the License.
# You may obtain a copy of the License at
#
#     http://www.apache.org/licenses/LICENSE-2.0
#
# Unless required by applicable law or agreed to in writing, software
# distributed under the License is distributed on an "AS IS" BASIS,
# WITHOUT WARRANTIES OR CONDITIONS OF ANY KIND, either express or implied.
# See the License for the specific language governing permissions and
# limitations under the License.
# =============================================================================

"""Contains the normalization layer classes and their functional aliases.
"""
from __future__ import absolute_import
from __future__ import division
from __future__ import print_function


from tensorflow.python.keras.layers import normalization as keras_normalization
from tensorflow.python.layers import base
from tensorflow.python.ops import init_ops
from tensorflow.python.util import deprecation
from tensorflow.python.util.tf_export import tf_export


@tf_export(v1=['layers.BatchNormalization'])
class BatchNormalization(keras_normalization.BatchNormalization, base.Layer):
<<<<<<< HEAD
  """Batch Normalization layer from http://arxiv.org/abs/1502.03167.

  "Batch Normalization: Accelerating Deep Network Training by Reducing
  Internal Covariate Shift"

  Sergey Ioffe, Christian Szegedy
=======
  """Batch Normalization layer from (Ioffe et al., 2015).
>>>>>>> 4de5de05

  Keras APIs handle BatchNormalization updates to the moving_mean and
  moving_variance as part of their `fit()` and `evaluate()` loops. However, if a
  custom training loop is used with an instance of `Model`, these updates need
  to be explicitly included.  Here's a simple example of how it can be done:

  ```python
    # model is an instance of Model that contains BatchNormalization layer.
    update_ops = model.get_updates_for(None) + model.get_updates_for(features)
    train_op = optimizer.minimize(loss)
    train_op = tf.group([train_op, update_ops])
  ```

  Arguments:
    axis: An `int` or list of `int`, the axis or axes that should be normalized,
      typically the features axis/axes. For instance, after a `Conv2D` layer
      with `data_format="channels_first"`, set `axis=1`. If a list of axes is
      provided, each axis in `axis` will be normalized
        simultaneously. Default is `-1` which uses the last axis. Note: when
          using multi-axis batch norm, the `beta`, `gamma`, `moving_mean`, and
          `moving_variance` variables are the same rank as the input Tensor,
          with dimension size 1 in all reduced (non-axis) dimensions).
    momentum: Momentum for the moving average.
    epsilon: Small float added to variance to avoid dividing by zero.
    center: If True, add offset of `beta` to normalized tensor. If False, `beta`
      is ignored.
    scale: If True, multiply by `gamma`. If False, `gamma` is not used. When the
      next layer is linear (also e.g. `nn.relu`), this can be disabled since the
      scaling can be done by the next layer.
    beta_initializer: Initializer for the beta weight.
    gamma_initializer: Initializer for the gamma weight.
    moving_mean_initializer: Initializer for the moving mean.
    moving_variance_initializer: Initializer for the moving variance.
    beta_regularizer: Optional regularizer for the beta weight.
    gamma_regularizer: Optional regularizer for the gamma weight.
    beta_constraint: An optional projection function to be applied to the `beta`
      weight after being updated by an `Optimizer` (e.g. used to implement norm
      constraints or value constraints for layer weights). The function must
      take as input the unprojected variable and must return the projected
      variable (which must have the same shape). Constraints are not safe to use
      when doing asynchronous distributed training.
    gamma_constraint: An optional projection function to be applied to the
      `gamma` weight after being updated by an `Optimizer`.
    renorm: Whether to use Batch Renormalization (Ioffe, 2017). This adds extra
      variables during training. The inference is the same for either value of
      this parameter.
    renorm_clipping: A dictionary that may map keys 'rmax', 'rmin', 'dmax' to
      scalar `Tensors` used to clip the renorm correction. The correction `(r,
      d)` is used as `corrected_value = normalized_value * r + d`, with `r`
      clipped to [rmin, rmax], and `d` to [-dmax, dmax]. Missing rmax, rmin,
      dmax are set to inf, 0, inf, respectively.
    renorm_momentum: Momentum used to update the moving means and standard
      deviations with renorm. Unlike `momentum`, this affects training and
      should be neither too small (which would add noise) nor too large (which
      would give stale estimates). Note that `momentum` is still applied to get
      the means and variances for inference.
    fused: if `None` or `True`, use a faster, fused implementation if possible.
      If `False`, use the system recommended implementation.
    trainable: Boolean, if `True` also add variables to the graph collection
      `GraphKeys.TRAINABLE_VARIABLES` (see tf.Variable).
    virtual_batch_size: An `int`. By default, `virtual_batch_size` is `None`,
      which means batch normalization is performed across the whole batch. When
      `virtual_batch_size` is not `None`, instead perform "Ghost Batch
      Normalization", which creates virtual sub-batches which are each
      normalized separately (with shared gamma, beta, and moving statistics).
      Must divide the actual batch size during execution.
    adjustment: A function taking the `Tensor` containing the (dynamic) shape of
      the input tensor and returning a pair (scale, bias) to apply to the
      normalized values (before gamma and beta), only during training. For
      example, if axis==-1,
        `adjustment = lambda shape: (
          tf.random.uniform(shape[-1:], 0.93, 1.07),
          tf.random.uniform(shape[-1:], -0.1, 0.1))` will scale the normalized
            value by up to 7% up or down, then shift the result by up to 0.1
            (with independent scaling and bias for each feature but shared
            across all examples), and finally apply gamma and/or beta. If
            `None`, no adjustment is applied. Cannot be specified if
            virtual_batch_size is specified.
    name: A string, the name of the layer.
  References:
    Batch Normalization - Accelerating Deep Network Training by Reducing
      Internal Covariate Shift:
      [Ioffe et al., 2015](http://proceedings.mlr.press/v37/ioffe15.html)
      ([pdf](http://proceedings.mlr.press/v37/ioffe15.pdf))
    Batch Renormalization - Towards Reducing Minibatch Dependence in
      Batch-Normalized Models:
      [Ioffe,
        2017](http://papers.nips.cc/paper/6790-batch-renormalization-towards-reducing-minibatch-dependence-in-batch-normalized-models)
      ([pdf](http://papers.nips.cc/paper/6790-batch-renormalization-towards-reducing-minibatch-dependence-in-batch-normalized-models.pdf))
  """

  def __init__(self,
               axis=-1,
               momentum=0.99,
               epsilon=1e-3,
               center=True,
               scale=True,
               beta_initializer=init_ops.zeros_initializer(),
               gamma_initializer=init_ops.ones_initializer(),
               moving_mean_initializer=init_ops.zeros_initializer(),
               moving_variance_initializer=init_ops.ones_initializer(),
               beta_regularizer=None,
               gamma_regularizer=None,
               beta_constraint=None,
               gamma_constraint=None,
               renorm=False,
               renorm_clipping=None,
               renorm_momentum=0.99,
               fused=None,
               trainable=True,
               virtual_batch_size=None,
               adjustment=None,
               name=None,
               **kwargs):
    super(BatchNormalization, self).__init__(
        axis=axis,
        momentum=momentum,
        epsilon=epsilon,
        center=center,
        scale=scale,
        beta_initializer=beta_initializer,
        gamma_initializer=gamma_initializer,
        moving_mean_initializer=moving_mean_initializer,
        moving_variance_initializer=moving_variance_initializer,
        beta_regularizer=beta_regularizer,
        gamma_regularizer=gamma_regularizer,
        beta_constraint=beta_constraint,
        gamma_constraint=gamma_constraint,
        renorm=renorm,
        renorm_clipping=renorm_clipping,
        renorm_momentum=renorm_momentum,
        fused=fused,
        trainable=trainable,
        virtual_batch_size=virtual_batch_size,
        adjustment=adjustment,
        name=name,
        **kwargs)

  def call(self, inputs, training=False):
    return super(BatchNormalization, self).call(inputs, training=training)


@deprecation.deprecated(
    date=None, instructions='Use keras.layers.BatchNormalization instead.  In '
    'particular, `tf.control_dependencies(tf.GraphKeys.UPDATE_OPS)` should not '
    'be used (consult the `tf.keras.layers.BatchNormalization` '
    'documentation).')
@tf_export(v1=['layers.batch_normalization'])
def batch_normalization(inputs,
                        axis=-1,
                        momentum=0.99,
                        epsilon=1e-3,
                        center=True,
                        scale=True,
                        beta_initializer=init_ops.zeros_initializer(),
                        gamma_initializer=init_ops.ones_initializer(),
                        moving_mean_initializer=init_ops.zeros_initializer(),
                        moving_variance_initializer=init_ops.ones_initializer(),
                        beta_regularizer=None,
                        gamma_regularizer=None,
                        beta_constraint=None,
                        gamma_constraint=None,
                        training=False,
                        trainable=True,
                        name=None,
                        reuse=None,
                        renorm=False,
                        renorm_clipping=None,
                        renorm_momentum=0.99,
                        fused=None,
                        virtual_batch_size=None,
                        adjustment=None):
  """Functional interface for the batch normalization layer from_config(Ioffe et al., 2015).

  Note: when training, the moving_mean and moving_variance need to be updated.
  By default the update ops are placed in `tf.GraphKeys.UPDATE_OPS`, so they
  need to be executed alongside the `train_op`. Also, be sure to add any
  batch_normalization ops before getting the update_ops collection. Otherwise,
  update_ops will be empty, and training/inference will not work properly. For
  example:

  ```python
    x_norm = tf.compat.v1.layers.batch_normalization(x, training=training)

    # ...

    update_ops = tf.compat.v1.get_collection(tf.GraphKeys.UPDATE_OPS)
    train_op = optimizer.minimize(loss)
    train_op = tf.group([train_op, update_ops])
  ```

  Arguments:
    inputs: Tensor input.
    axis: An `int`, the axis that should be normalized (typically the features
      axis). For instance, after a `Convolution2D` layer with
      `data_format="channels_first"`, set `axis=1` in `BatchNormalization`.
    momentum: Momentum for the moving average.
    epsilon: Small float added to variance to avoid dividing by zero.
    center: If True, add offset of `beta` to normalized tensor. If False, `beta`
      is ignored.
    scale: If True, multiply by `gamma`. If False, `gamma` is not used. When the
      next layer is linear (also e.g. `nn.relu`), this can be disabled since the
      scaling can be done by the next layer.
    beta_initializer: Initializer for the beta weight.
    gamma_initializer: Initializer for the gamma weight.
    moving_mean_initializer: Initializer for the moving mean.
    moving_variance_initializer: Initializer for the moving variance.
    beta_regularizer: Optional regularizer for the beta weight.
    gamma_regularizer: Optional regularizer for the gamma weight.
    beta_constraint: An optional projection function to be applied to the `beta`
      weight after being updated by an `Optimizer` (e.g. used to implement norm
      constraints or value constraints for layer weights). The function must
      take as input the unprojected variable and must return the projected
      variable (which must have the same shape). Constraints are not safe to use
      when doing asynchronous distributed training.
    gamma_constraint: An optional projection function to be applied to the
      `gamma` weight after being updated by an `Optimizer`.
    training: Either a Python boolean, or a TensorFlow boolean scalar tensor
      (e.g. a placeholder). Whether to return the output in training mode
      (normalized with statistics of the current batch) or in inference mode
      (normalized with moving statistics). **NOTE**: make sure to set this
        parameter correctly, or else your training/inference will not work
        properly.
    trainable: Boolean, if `True` also add variables to the graph collection
      `GraphKeys.TRAINABLE_VARIABLES` (see tf.Variable).
    name: String, the name of the layer.
    reuse: Boolean, whether to reuse the weights of a previous layer by the same
      name.
    renorm: Whether to use Batch Renormalization (Ioffe, 2017). This adds extra
      variables during training. The inference is the same for either value of
      this parameter.
    renorm_clipping: A dictionary that may map keys 'rmax', 'rmin', 'dmax' to
      scalar `Tensors` used to clip the renorm correction. The correction `(r,
      d)` is used as `corrected_value = normalized_value * r + d`, with `r`
      clipped to [rmin, rmax], and `d` to [-dmax, dmax]. Missing rmax, rmin,
      dmax are set to inf, 0, inf, respectively.
    renorm_momentum: Momentum used to update the moving means and standard
      deviations with renorm. Unlike `momentum`, this affects training and
      should be neither too small (which would add noise) nor too large (which
      would give stale estimates). Note that `momentum` is still applied to get
      the means and variances for inference.
    fused: if `None` or `True`, use a faster, fused implementation if possible.
      If `False`, use the system recommended implementation.
    virtual_batch_size: An `int`. By default, `virtual_batch_size` is `None`,
      which means batch normalization is performed across the whole batch. When
      `virtual_batch_size` is not `None`, instead perform "Ghost Batch
      Normalization", which creates virtual sub-batches which are each
      normalized separately (with shared gamma, beta, and moving statistics).
      Must divide the actual batch size during execution.
    adjustment: A function taking the `Tensor` containing the (dynamic) shape of
      the input tensor and returning a pair (scale, bias) to apply to the
      normalized values (before gamma and beta), only during training. For
      example, if axis==-1,
        `adjustment = lambda shape: (
          tf.random.uniform(shape[-1:], 0.93, 1.07),
          tf.random.uniform(shape[-1:], -0.1, 0.1))` will scale the normalized
            value by up to 7% up or down, then shift the result by up to 0.1
            (with independent scaling and bias for each feature but shared
            across all examples), and finally apply gamma and/or beta. If
            `None`, no adjustment is applied. Cannot be specified if
            virtual_batch_size is specified.

  Returns:
    Output tensor.

  Raises:
    ValueError: if eager execution is enabled.

  References:
    Batch Normalization - Accelerating Deep Network Training by Reducing
    Internal Covariate Shift:
      [Ioffe et al., 2015](http://proceedings.mlr.press/v37/ioffe15.html)
      ([pdf](http://proceedings.mlr.press/v37/ioffe15.pdf))
    Batch Renormalization - Towards Reducing Minibatch Dependence in
    Batch-Normalized Models:
      [Ioffe,
      2017](http://papers.nips.cc/paper/6790-batch-renormalization-towards-reducing-minibatch-dependence-in-batch-normalized-models)
      ([pdf](http://papers.nips.cc/paper/6790-batch-renormalization-towards-reducing-minibatch-dependence-in-batch-normalized-models.pdf))
  """
  layer = BatchNormalization(
      axis=axis,
      momentum=momentum,
      epsilon=epsilon,
      center=center,
      scale=scale,
      beta_initializer=beta_initializer,
      gamma_initializer=gamma_initializer,
      moving_mean_initializer=moving_mean_initializer,
      moving_variance_initializer=moving_variance_initializer,
      beta_regularizer=beta_regularizer,
      gamma_regularizer=gamma_regularizer,
      beta_constraint=beta_constraint,
      gamma_constraint=gamma_constraint,
      renorm=renorm,
      renorm_clipping=renorm_clipping,
      renorm_momentum=renorm_momentum,
      fused=fused,
      trainable=trainable,
      virtual_batch_size=virtual_batch_size,
      adjustment=adjustment,
      name=name,
      _reuse=reuse,
      _scope=name)
  return layer.apply(inputs, training=training)


# Aliases

BatchNorm = BatchNormalization
batch_norm = batch_normalization<|MERGE_RESOLUTION|>--- conflicted
+++ resolved
@@ -29,16 +29,7 @@
 
 @tf_export(v1=['layers.BatchNormalization'])
 class BatchNormalization(keras_normalization.BatchNormalization, base.Layer):
-<<<<<<< HEAD
-  """Batch Normalization layer from http://arxiv.org/abs/1502.03167.
-
-  "Batch Normalization: Accelerating Deep Network Training by Reducing
-  Internal Covariate Shift"
-
-  Sergey Ioffe, Christian Szegedy
-=======
   """Batch Normalization layer from (Ioffe et al., 2015).
->>>>>>> 4de5de05
 
   Keras APIs handle BatchNormalization updates to the moving_mean and
   moving_variance as part of their `fit()` and `evaluate()` loops. However, if a
