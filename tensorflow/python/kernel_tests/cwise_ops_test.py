--- conflicted
+++ resolved
@@ -1279,11 +1279,7 @@
 
   @test_util.run_deprecated_v1
   def testGradientAtSingularity(self):
-<<<<<<< HEAD
-    if not compat.forward_compatible(2019, 11, 14):
-=======
     if not compat.forward_compatible(2019, 9, 14):
->>>>>>> 6ff86849
       self.skipTest("Skipping test for future functionality.")
 
     ops_and_singularity = [
