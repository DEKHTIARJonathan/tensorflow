# Copyright 2018 The TensorFlow Authors. All Rights Reserved.
#
# Licensed under the Apache License, Version 2.0 (the "License");
# you may not use this file except in compliance with the License.
# You may obtain a copy of the License at
#
#     http://www.apache.org/licenses/LICENSE-2.0
#
# Unless required by applicable law or agreed to in writing, software
# distributed under the License is distributed on an "AS IS" BASIS,
# WITHOUT WARRANTIES OR CONDITIONS OF ANY KIND, either express or implied.
# See the License for the specific language governing permissions and
# limitations under the License.
# ==============================================================================
"""Tests for while_v2."""

from __future__ import absolute_import
from __future__ import division
from __future__ import print_function

from absl.testing import parameterized

from tensorflow.core.protobuf import config_pb2
from tensorflow.core.protobuf import rewriter_config_pb2
from tensorflow.python.eager import backprop
from tensorflow.python.eager import context
from tensorflow.python.eager import def_function
<<<<<<< HEAD
from tensorflow.python.ops import control_flow_util_v2
from tensorflow.python.ops import control_flow_v2_toggles
from tensorflow.python.ops import random_ops
=======
>>>>>>> f2e4407a
from tensorflow.python.framework import constant_op
from tensorflow.python.framework import dtypes
from tensorflow.python.framework import function
from tensorflow.python.framework import meta_graph
from tensorflow.python.framework import ops
from tensorflow.python.framework import test_util
from tensorflow.python.grappler import tf_optimizer
from tensorflow.python.ops import array_ops
from tensorflow.python.ops import control_flow_ops
from tensorflow.python.ops import control_flow_util
from tensorflow.python.ops import control_flow_util_v2
from tensorflow.python.ops import control_flow_v2_toggles
from tensorflow.python.ops import custom_gradient
from tensorflow.python.ops import gradients_impl
from tensorflow.python.ops import list_ops
from tensorflow.python.ops import map_fn
from tensorflow.python.ops import math_ops
from tensorflow.python.ops import random_ops
from tensorflow.python.ops import variables
from tensorflow.python.ops import while_v2
from tensorflow.python.ops.while_v2 import while_loop as while_loop_v2
from tensorflow.python.platform import test

def random_gamma(shape):  # pylint: disable=invalid-name
  return random_ops.random_gamma(shape, 1.0)


def random_gamma_with_alpha_beta(shape):  # pylint: disable=invalid-name
  return random_ops.random_gamma(
      shape, alpha=[[1.], [3.], [5.], [6.]], beta=[[3., 4.]])


def random_poisson_v2(shape):  # pylint: disable=invalid-name
  return random_ops.random_poisson_v2(shape, 1.0)


def random_poisson_v2_with_lam(shape):  # pylint: disable=invalid-name
  return random_ops.random_poisson_v2(shape, [12.2, 3.3])


def fill(shape):  # pylint: disable=invalid-name
  return array_ops.fill(shape, 1.0)


def random_gamma(shape):  # pylint: disable=invalid-name
  return random_ops.random_gamma(shape, 1.0)


def random_gamma_with_alpha_beta(shape):  # pylint: disable=invalid-name
  return random_ops.random_gamma(
      shape, alpha=[[1.], [3.], [5.], [6.]], beta=[[3., 4.]])


def random_poisson_v2(shape):  # pylint: disable=invalid-name
  return random_ops.random_poisson_v2(shape, 1.0)


def random_poisson_v2_with_lam(shape):  # pylint: disable=invalid-name
  return random_ops.random_poisson_v2(shape, [12.2, 3.3])


def fill(shape):  # pylint: disable=invalid-name
  return array_ops.fill(shape, 1.0)


class WhileV2Test(test.TestCase, parameterized.TestCase):

  @test_util.run_deprecated_v1
  def testSingleLoopVar(self):
    x = constant_op.constant(2.)
    ret = while_loop_v2(
        lambda v: v < 8., lambda v: v * v, [x], return_same_structure=False)
    grad = gradients_impl.gradients(ret, [x])
    with self.cached_session():
      self.assertEqual(self.evaluate(ret), 16.)
      self.assertSequenceEqual(self.evaluate(grad), [32.])

  @test_util.run_deprecated_v1
  def testCustomGradient(self):
    x = constant_op.constant(2.)
    n = constant_op.constant(1., name="const-n")
    m = variables.Variable(1.0)
    self.evaluate(variables.global_variables_initializer())

    def body_fn(v):  # pylint: disable=invalid-name

      @custom_gradient.custom_gradient
      def inner_fn(v):  # pylint: disable=invalid-name

        def grad_fn(dy, variables=None):  # pylint: disable=invalid-name, unused-argument, redefined-outer-name
          return dy * 2 * v * n * m, [v * v]

        return v * v * m, grad_fn

      return inner_fn(v)

    ret = while_loop_v2(
        lambda v: v < 8., body_fn, [x], return_same_structure=False)
    grad = gradients_impl.gradients(ret, [x])
    with self.cached_session():
      self.assertEqual(self.evaluate(ret), 16.)
      self.assertSequenceEqual(self.evaluate(grad), [32.])

  @test_util.run_v1_only("b/120545219")
  def testReturnSameStructureTrue(self):
    x = constant_op.constant(2.)
    ret = while_loop_v2(
        lambda v: v < 8., lambda v: v * v, [x], return_same_structure=True)
    grad = gradients_impl.gradients(ret, [x])
    with self.cached_session() as sess:
      eval_result = sess.run(ret)
      self.assertIsInstance(eval_result, list)
      self.assertLen(eval_result, 1)
      self.assertEqual(16., eval_result[0])
      self.assertSequenceEqual(sess.run(grad), [32.])

  def testVerifyInputOutputTypesMatch(self):

    @def_function.function
    def BuildWhile():
      x = constant_op.constant(1., dtypes.float32)

      def Body(x):
        return math_ops.cast(x, dtypes.float16) + 1

      while_loop_v2(lambda x: x < 10, Body, [x])

    with self.assertRaisesRegexp(
        TypeError,
        r"Loop var Const:0 enters the loop with type <dtype: 'float32'> "
        r"but has type <dtype: 'float16'> after 1 iteration."):
      BuildWhile()

  @parameterized.parameters(dtypes.float32, dtypes.float64)
  def testGradientTapeResourceVariable(self, dtype):
    with context.eager_mode():
      v = variables.Variable(1., dtype=dtype)

      @def_function.function
      def fnWithLoop():  # pylint: disable=invalid-name
        with backprop.GradientTape() as tape:
          _, x = while_loop_v2(
              lambda i, _: i < 2,
              lambda i, x: (i + 1, x * v),
              [0, constant_op.constant(2., dtype=dtype)])
        return tape.gradient(x, v)

      self.assertAllEqual(fnWithLoop(), 4.0)

  def testExternalControlDependencies(self):
    with ops.Graph().as_default(), self.test_session():
      v = variables.Variable(1.)
      v.initializer.run()
      op = v.assign_add(1.)

      def body_fn(i):  # pylint: disable=invalid-name
        with ops.control_dependencies([op]):
          return i + 1

      loop = while_loop_v2(lambda i: i < 1, body_fn, [0])
      loop[0].op.run()
      self.assertAllEqual(self.evaluate(v), 2.0)

  @test_util.run_deprecated_v1
  def testMultipleLoopVarsBasic(self):
    x = constant_op.constant(5.)
    y = constant_op.constant(3.)

    # x = 5.
    # y = 3.
    # while x < 45.:
    #   x = x * y
    ret = while_loop_v2(
        lambda v, _: v < 45.,
        lambda v, w: (v * w, w), [x, y],
        return_same_structure=False)
    # ret = [x*y^2, y]

    # Note: This is simply d_ret[0]/d_x since d_ret[1]/d_x is 0.
    grad = gradients_impl.gradients(ret, [x])  # [2*x*y]
    with self.cached_session():
      self.assertSequenceEqual(self.evaluate(ret), [45., 3.])
      self.assertSequenceEqual(self.evaluate(grad), [9.])

  @test_util.run_deprecated_v1
  def testMultipleLoopNonscalarCond(self):
    x = constant_op.constant([[5.]])
    y = constant_op.constant(3.)

    # x = 5.
    # y = 3.
    # while x < 45.:
    #   x = x * y
    ret = while_loop_v2(
        lambda v, _: v < 45.,
        lambda v, w: (v * w, w), [x, y],
        return_same_structure=False)
    # ret == [x*y^2, y]

    # Note: This is simply d_ret[0]/d_x since d_ret[1]/d_x is 0.
    grad = gradients_impl.gradients(ret, [x])  # [2*x*y]
    with self.cached_session():
      self.assertSequenceEqual(self.evaluate(ret), [45., 3.])
      self.assertSequenceEqual(self.evaluate(grad), [9.])

  @test_util.run_deprecated_v1
  def testMultipleLoopVars(self):
    x = constant_op.constant(5.)
    y = constant_op.constant(3.)

    # x = 5.
    # y = 3.
    # while x < 45.:
    #   x = x * y
    #   y = x + y
    ret = while_loop_v2(
        lambda v, _: v < 45.,
        lambda v, w: (v * w, v + w), [x, y],
        return_same_structure=False)
    # ret = [y*x**2 + x*y**2, x*y + x + y]

    gradx_0 = gradients_impl.gradients(ret[0], [x])  # [2*x*y + y**2]
    gradx_1 = gradients_impl.gradients(ret[1], [x])  # [y + 1]
    gradx_2 = gradients_impl.gradients(ret, [x])  # [2*x*y + y**2 + 2*y + 1]
    grady_0 = gradients_impl.gradients(ret[0], [y])  # [2*x*y + x**2]
    grady_1 = gradients_impl.gradients(ret[1], [y])  # [x + 1]
    grady_2 = gradients_impl.gradients(ret, [y])  # [2*x*y + x**2 + x + 1]
    with self.cached_session():
      self.assertSequenceEqual(self.evaluate(ret), [120., 23.])
      self.assertSequenceEqual(self.evaluate(gradx_0), [39.])
      self.assertSequenceEqual(self.evaluate(gradx_1), [4.])
      self.assertSequenceEqual(self.evaluate(gradx_2), [43.])
      self.assertSequenceEqual(self.evaluate(grady_0), [55.])
      self.assertSequenceEqual(self.evaluate(grady_1), [6.])
      self.assertSequenceEqual(self.evaluate(grady_2), [61.])

  @test_util.run_deprecated_v1
  def testGradientTape(self):
    with backprop.GradientTape() as t:
      x = constant_op.constant(2.)
      t.watch(x)
      ret = while_loop_v2(
          lambda v: v < 4., lambda v: v * v, [x],
          return_same_structure=False)  # x**2
    grad = t.gradient(ret, x)
    with self.cached_session() as sess:
      self.assertAllEqual(sess.run(grad), 4.0)

  @test_util.run_deprecated_v1
  def testMultipleWhileLoops(self):
    x = constant_op.constant(2.)
    ret1 = while_loop_v2(
        lambda v: v < 4., lambda v: v * v, [x],
        return_same_structure=False)  # x**2
    ret2 = while_loop_v2(
        lambda v: v < 16., lambda v: v * v, [ret1],
        return_same_structure=False)  # x**4
    grad = gradients_impl.gradients(ret2, [x])  # 4x**3
    grad_grad = gradients_impl.gradients(grad, [x])  # 12x**2
    with self.cached_session():
      self.assertSequenceEqual(self.evaluate(grad), [32.])
      self.assertSequenceEqual(self.evaluate(grad_grad), [48.])

  def testMultipleWhileLoopsWithFunc(self):
    x = constant_op.constant(2.)

    @def_function.function
    def Fn():
      ret1 = while_loop_v2(
          lambda v: v < 4.,
          lambda v: v * v, [x],
          return_same_structure=False,
          name="while_1")  # x**2
      ret2 = while_loop_v2(
          lambda v: v < 16.,
          lambda v: v * v, [x],
          return_same_structure=False,
          name="while_2")  # x**4
      return ret1, ret2

    concrete_fn = Fn.get_concrete_function()
    while_1 = concrete_fn.graph.get_operation_by_name("while_1")
    while_2 = concrete_fn.graph.get_operation_by_name("while_2")
    self.assertEqual(while_1.type, "StatelessWhile")
    self.assertEqual(while_2.type, "StatelessWhile")
    self.assertEmpty(while_1.control_inputs)
    self.assertEmpty(while_2.control_inputs)

  def testMultipleWhileLoopsWithDeps(self):
    x = variables.Variable(2.)
    c = constant_op.constant(2.)

    @def_function.function
    def Fn():
      ret1 = while_loop_v2(
          lambda v: v < 4.,
          lambda v: v * x, [c],
          return_same_structure=False,
          name="while_1")  # 2x
      ret2 = while_loop_v2(
          lambda v: v < 16.,
          lambda v: v * x * x, [c],
          return_same_structure=False,
          name="while_2")  # 4x
      return ret1, ret2

    concrete_fn = Fn.get_concrete_function()
    while_1 = concrete_fn.graph.get_operation_by_name("while_1")
    while_2 = concrete_fn.graph.get_operation_by_name("while_2")
    self.assertEqual(while_1.type, "While")
    self.assertEqual(while_2.type, "While")
    self.assertEmpty(while_1.control_inputs)
    self.assertLen(while_2.control_inputs, 1)
    self.assertIs(while_2.control_inputs[0], while_1)

  def testMultipleWhileLoopsWithVarsDeps(self):
    x1 = variables.Variable(2.)
    x2 = variables.Variable(3.)
    c = constant_op.constant(2.)

    @def_function.function
    def Fn():
      ret1 = while_loop_v2(
          lambda v: v < 4.,
          lambda v: v * x1, [c],
          return_same_structure=False,
          name="while_1")  # 2x
      ret2 = while_loop_v2(
          lambda v: v < 16.,
          lambda v: v * x1 * x1, [c],
          return_same_structure=False,
          name="while_2")  # 4x
      ret3 = while_loop_v2(
          lambda v: v < 4.,
          lambda v: v * x2, [c],
          return_same_structure=False,
          name="while_3")  # 3x
      ret4 = while_loop_v2(
          lambda v: v < 16.,
          lambda v: v * x2 * x2, [c],
          return_same_structure=False,
          name="while_4")  # 9x
      ret5 = while_loop_v2(
          lambda v: v < 16.,
          lambda v: v * v, [c],
          return_same_structure=False,
          name="while_stateless")  # x**2
      return ret1, ret2, ret3, ret4, ret5

    concrete_fn = Fn.get_concrete_function()
    while_1 = concrete_fn.graph.get_operation_by_name("while_1")
    while_2 = concrete_fn.graph.get_operation_by_name("while_2")
    while_3 = concrete_fn.graph.get_operation_by_name("while_3")
    while_4 = concrete_fn.graph.get_operation_by_name("while_4")
    while_stateless = concrete_fn.graph.get_operation_by_name(
        "while_stateless")
    self.assertEqual(while_1.type, "While")
    self.assertEqual(while_2.type, "While")
    self.assertEqual(while_3.type, "While")
    self.assertEqual(while_4.type, "While")
    self.assertEqual(while_stateless.type, "StatelessWhile")
    self.assertEmpty(while_1.control_inputs)
    self.assertLen(while_2.control_inputs, 1)
    self.assertIs(while_2.control_inputs[0], while_1)
    self.assertEmpty(while_3.control_inputs)
    self.assertLen(while_4.control_inputs, 1)
    self.assertIs(while_4.control_inputs[0], while_3)
    self.assertEmpty(while_stateless.control_inputs)

  @test_util.run_deprecated_v1
  def testDoubleDerivative(self):
    x = constant_op.constant(2.)
    ret = while_loop_v2(
        lambda v: v < 8., lambda v: v**2, [x],
        return_same_structure=False)  # x**4
    grad = gradients_impl.gradients(ret, [x])  # 4x**3
    grad_grad = gradients_impl.gradients(grad, [x])  # 12x**2
    with self.cached_session():
      self.assertEqual(self.evaluate(ret), 16.)
      self.assertSequenceEqual(self.evaluate(grad), [32.])
      self.assertSequenceEqual(self.evaluate(grad_grad), [48.])

  @test_util.run_v2_only
  def testMultipleWhileLoopsEager(self):

    @def_function.function
    def Func():
      x = constant_op.constant(2.)
      ret1 = while_loop_v2(
          lambda v: v < 4., lambda v: v * v, [x],
          return_same_structure=False)  # x**2
      ret2 = while_loop_v2(
          lambda v: v < 16.,
          lambda v: v * v, [ret1],
          return_same_structure=False)  # x**4
      grad = gradients_impl.gradients(ret2, [x])[0]  # 4x**3
      grad_grad = gradients_impl.gradients(grad, [x])[0]  # 12x**2
      return grad, grad_grad

    grad, grad_grad = Func()
    self.assertEqual(grad.numpy(), 32.)
    self.assertEqual(grad_grad.numpy(), 48.)

  @test_util.run_v2_only
  def testDoubleDerivativeEager(self):

    @def_function.function
    def Func():
      x = constant_op.constant(2.)
      ret = while_loop_v2(
          lambda v: v < 8., lambda v: v**2, [x],
          return_same_structure=False)  # x**4
      grad = gradients_impl.gradients(ret, [x])[0]  # 4x**3
      grad_grad = gradients_impl.gradients(grad, [x])[0]  # 12x**2
      return ret, grad, grad_grad

    ret, grad, grad_grad = Func()
    self.assertEqual(ret.numpy(), 16.)
    self.assertEqual(grad.numpy(), 32.)
    self.assertEqual(grad_grad.numpy(), 48.)

  def _testPruning(self):
    x = constant_op.constant(1)

    tensor_list = list_ops.empty_tensor_list(
        element_dtype=x.dtype, element_shape=x.shape)

    def Cond(x, tl):
      del tl  # Unused for Cond.
      return x < 5

    def Body(x, tl):
      return x + 1, list_ops.tensor_list_push_back(tl, x)

    outputs = control_flow_ops.while_loop(Cond, Body, [x, tensor_list])

    train_op = ops.get_collection_ref(ops.GraphKeys.TRAIN_OP)
    train_op.append(outputs[0])

    g = GetOptimizedGraph()
    # TODO(b/136034023): while_v2 adds an extra loop_counter which is not pruned
    # away, causing an extra Enter node.
    enter_count = 2 if control_flow_util.ENABLE_CONTROL_FLOW_V2 else 1
    self.assertLen([n for n in g.node if n.op == "Enter"], enter_count)
    # Test that the TensorList is pruned out.
    self.assertEmpty([
        n for n in g.node if n.op == "Enter" and
        n.attr["T"].type == dtypes.variant.as_datatype_enum
    ])
    self.assertEmpty([n for n in g.node if n.op == "TensorListPushBack"])

    stack = list_ops.tensor_list_stack(outputs[1], element_dtype=x.dtype)
    train_op.append(stack)
    g = GetOptimizedGraph()
    # TODO(b/136034023): while_v2 adds an extra loop_counter which is not pruned
    # away, causing an extra Enter node.
    enter_count = 3 if control_flow_util.ENABLE_CONTROL_FLOW_V2 else 2
    self.assertLen([n for n in g.node if n.op == "Enter"], enter_count)
    # Test that the TensorList is not pruned out.
    self.assertNotEmpty([
        n for n in g.node if n.op == "Enter" and
        n.attr["T"].type == dtypes.variant.as_datatype_enum
    ])
    self.assertNotEmpty([n for n in g.node if n.op == "TensorListPushBack"])

  @test_util.run_deprecated_v1
  def testPruningV1(self):
    self._testPruning()

  @test_util.enable_control_flow_v2
  @test_util.run_deprecated_v1
  def testPruningV2(self):
    self._testPruning()

  def _testDoNotAccumulateInvariants(self):
    push_op = ("TensorListPushBack"
               if control_flow_v2_toggles.control_flow_v2_enabled() else
               "StackPushV2")

    # Tests that loop invariants, i.e., tensors that are "captured" by the
    # while loop and not passed as loop variables are not accumulated in
    # gradient computation.
    v = constant_op.constant(5.0, name="v")

    r = control_flow_ops.while_loop(
        lambda _: True, lambda x: v * x, [1.0], maximum_iterations=5)

    output = gradients_impl.gradients(r, v)[0]
    train_op = ops.get_collection_ref(ops.GraphKeys.TRAIN_OP)
    train_op.append(output)

    g = GetOptimizedGraph()
    # The gradient for v * x requires the value of both v and x. Since v is a
    # loop invariant it is not accumulated so we have just one accumulator for
    # x.
    self.assertLen([n for n in g.node if n.op == push_op], 1)

  @test_util.run_deprecated_v1
  def testDoNotAccumulateInvariantsV1(self):
    self._testDoNotAccumulateInvariants()

  @test_util.run_deprecated_v1
  @test_util.enable_control_flow_v2
  def testDoNotAccumulateInvariantsV2(self):
    self._testDoNotAccumulateInvariants()

  @test_util.enable_control_flow_v2
  @test_util.run_deprecated_v1
  @test_util.enable_output_all_intermediates
  def testPruningNested(self):
    assert control_flow_util_v2._EXPERIMENTAL_OUTPUT_ALL_INTERMEDIATES_OVERRIDE
    x = constant_op.constant(0)

    tensor_list = list_ops.empty_tensor_list(
        element_dtype=x.dtype, element_shape=x.shape)

    def Cond(x, tl):
      del tl  # Unused for Cond.
      return x < 25

    def Body(x, tl):

      def InnerCond(inner_x, unused_outer_x, unused_tl):
        return inner_x < 5

      def InnerBody(inner_x, outer_x, tl):
        return inner_x + 1, outer_x + 1, list_ops.tensor_list_push_back(tl, x)

      inner_x = constant_op.constant(0)
      return control_flow_ops.while_loop(InnerCond, InnerBody,
                                         [inner_x, x, tl])[1:]

    outputs = control_flow_ops.while_loop(Cond, Body, [x, tensor_list])

    train_op = ops.get_collection_ref(ops.GraphKeys.TRAIN_OP)
    train_op.append(outputs[0])

    g = GetOptimizedGraph()
    # TODO(b/136034023): while_v2 adds an extra loop_counter which is not pruned
    # away, causing an extra Enter node.
    # enter_count = 4 if control_flow_util.ENABLE_CONTROL_FLOW_V2 else 2
    # self.assertLen([n for n in g.node if n.op == "Enter"], enter_count)
    # Test that the TensorList is pruned out.
    self.assertEmpty([
        n for n in g.node if n.op == "Enter" and
        n.attr["T"].type == dtypes.variant.as_datatype_enum
    ])
    self.assertEmpty([n for n in g.node if n.op == "TensorListPushBack"])
    self.assertEmpty([n for n in g.node if n.op == "_While"])

    stack = list_ops.tensor_list_stack(outputs[1], element_dtype=x.dtype)
    train_op.append(stack)
    g = GetOptimizedGraph()
    # TODO(b/136034023): while_v2 adds an extra loop_counter which is not pruned
    # away, causing an extra Enter node.
    # enter_count = 3 if control_flow_util.ENABLE_CONTROL_FLOW_V2 else 2
    # self.assertLen([n for n in g.node if n.op == "Enter"], enter_count)
    # Test that the TensorList is not pruned out.
    self.assertNotEmpty([
        n for n in g.node if n.op == "Enter" and
        n.attr["T"].type == dtypes.variant.as_datatype_enum
    ])
    self.assertNotEmpty([n for n in g.node if n.op == "TensorListPushBack"])

  @test_util.enable_control_flow_v2
  @test_util.run_deprecated_v1
  @test_util.enable_output_all_intermediates
  def testPruningNested2(self):
    assert control_flow_util_v2._EXPERIMENTAL_OUTPUT_ALL_INTERMEDIATES_OVERRIDE
    v = constant_op.constant(5.0, name="v")

    p = array_ops.placeholder(dtype=dtypes.int32)

    def MidBodyBuilder(iterations):

      def MidBody(i, x):
        r = control_flow_ops.while_loop(
            lambda *_: True,
            lambda i, x: (i + 1, math_ops.multiply(v, x, name="my_mul")),
            (0, x),
            maximum_iterations=iterations,
            name="inner")
        return (i + 1, gradients_impl.gradients(x + r[1], v)[0])

      return MidBody

    def OuterBody(i, x):
      iterations = array_ops.size(p, name="iterations")
      return (i + 1, x + control_flow_ops.while_loop(
          lambda *_: True,
          MidBodyBuilder(iterations), (0, x),
          maximum_iterations=iterations,
          name="mid")[1])

    def CreateWhileLoop():
      with ops.device("/cpu:0"):
        r = control_flow_ops.while_loop(
            lambda *_: True,
            OuterBody, (0, 1.0),
            maximum_iterations=5,
            name="outer")
        return array_ops.identity(r[1])

    output = CreateWhileLoop()
    train_op = ops.get_collection_ref(ops.GraphKeys.TRAIN_OP)
    train_op.append(output)

    g = GetOptimizedGraph()
    self.assertLen([n for n in g.node if n.op == "TensorListPushBack"], 1)

  @test_util.enable_control_flow_v2
  @test_util.run_deprecated_v1
  @test_util.enable_output_all_intermediates
  def testPruningNested3(self):
    assert control_flow_util_v2._EXPERIMENTAL_OUTPUT_ALL_INTERMEDIATES_OVERRIDE
    v = constant_op.constant(5.0, name="v")

    def CreateWhileLoop():
      r = control_flow_ops.while_loop(
          lambda _: True,
          lambda x: math_ops.multiply(v, x, name="my_mul"), [1.0],
          maximum_iterations=5,
          name="outer")
      return array_ops.identity(r)

    r = CreateWhileLoop()
    output = gradients_impl.gradients(r, v)[0]
    train_op = ops.get_collection_ref(ops.GraphKeys.TRAIN_OP)
    train_op.append(output)

    g = GetOptimizedGraph()
    self.assertLen([n for n in g.node if n.op == "TensorListPushBack"], 1)

  def _assertNotAccumulated(self, while_op, index):
    """Asserts that `while_op` input at `index` is not accumulated."""
    body_graph = while_v2._get_graph(while_op, "body", "_body_graph")
    placeholder = body_graph.inputs[index]
    self.assertNotIn("TensorListPushBack",
                     [op.type for op in placeholder.consumers()])

  @test_util.enable_control_flow_v2
  @test_util.run_deprecated_v1
  @test_util.enable_output_all_intermediates
  def testDoNotOutputLoopCounterAsIntermediate(self):
    assert control_flow_util_v2._EXPERIMENTAL_OUTPUT_ALL_INTERMEDIATES_OVERRIDE
    v = constant_op.constant(5.0, name="v")
    r = control_flow_ops.while_loop(
        lambda _: True, lambda x: v * x, [1.0], maximum_iterations=5)
    # Skip over Identity.
    while_op = r.op.inputs[0].op
    self._assertNotAccumulated(while_op, 0)

  @test_util.enable_control_flow_v2
  @test_util.run_deprecated_v1
  @test_util.enable_output_all_intermediates
  def testDoNotOutputLoopInvariantAsIntermediate(self):
    assert control_flow_util_v2._EXPERIMENTAL_OUTPUT_ALL_INTERMEDIATES_OVERRIDE

    def GetInputIndex(op, tensor):
      for index, inp in enumerate(op.inputs):
        if inp is tensor:
          return index

    v = constant_op.constant(5.0, name="v")
    r = control_flow_ops.while_loop(
        lambda _: True, lambda x: v * x, [1.0], maximum_iterations=5)
    # Skip over Identity.
    while_op = r.op.inputs[0].op
    # We can't directly use while_op.inputs.index() because Tensors are not
    # hashshable.
    index = GetInputIndex(while_op, v)
    self._assertNotAccumulated(while_op, index)

  @test_util.run_deprecated_v1
  def testCaptureExternalTensorInCond(self):
    x = constant_op.constant(2.)
    y = constant_op.constant(1.)
    ret = while_loop_v2(
        lambda v: v + y < 9.,
        lambda v: v * 3., [x],
        return_same_structure=False)
    grad = gradients_impl.gradients(ret, [x])
    with self.cached_session():
      self.assertEqual(self.evaluate(ret), 18.)
      self.assertSequenceEqual(self.evaluate(grad), [9.])

  @test_util.run_deprecated_v1
  def testCaptureExternalTensorInBody(self):
    x = constant_op.constant(2.)
    y = constant_op.constant(3.)
    ret = while_loop_v2(
        lambda v: v < 8., lambda v: v * y, [x], return_same_structure=False)
    grad = gradients_impl.gradients(ret, [x])
    with self.cached_session():
      self.assertEqual(self.evaluate(ret), 18.)
      self.assertSequenceEqual(self.evaluate(grad), [9.])

  @test_util.run_deprecated_v1
  def testLoopWithTensorListPushBack(self):
    x = constant_op.constant(2.)

    tensor_list = list_ops.empty_tensor_list(
        element_dtype=dtypes.float32, element_shape=ScalarShape())

    def Cond(x, tl):
      del tl  # Unused for Cond.
      return x < 5.

    def Body(x, tl):
      tl = list_ops.tensor_list_push_back(tl, x)
      tl = list_ops.tensor_list_push_back(tl, constant_op.constant(100.))
      return x**2., tl

    ret = while_loop_v2(
        Cond, Body, [x, tensor_list], return_same_structure=False)
    grad = gradients_impl.gradients(ret[0], x)
    with self.cached_session() as sess:
      self.assertEqual(sess.run(ret[0]), 16.)
      self.assertSequenceEqual(self.evaluate(grad), [32.])

  @test_util.run_deprecated_v1
  def testDuplicateAccumulator(self):
    x = constant_op.constant(2.)

    tensor_list = list_ops.empty_tensor_list(
        element_dtype=dtypes.float32, element_shape=ScalarShape())

    def Cond(x, tl):
      del tl  # Unused for Cond.
      return x < 5.

    def Body(x, tl):
      # There is an accumulator in the loop already so we should not add
      # another.
      tl = list_ops.tensor_list_push_back(tl, x)
      return x**2., tl

    ret = while_loop_v2(
        Cond, Body, [x, tensor_list], return_same_structure=False)

    for op in ops.get_default_graph().get_operations():
      if op.type == "While" or op.type == "StatelessWhile":
        while_op = op

    body_graph = while_v2._get_graph(while_op, "body", "_body_graph")
    x_input_index = [i for i, inp in enumerate(while_op.inputs) if inp == x][0]
    x_input_t = body_graph.inputs[x_input_index]
    accumulator_count = len(
        [c for c in x_input_t.consumers() if c.type == "TensorListPushBack"])
    self.assertEqual(accumulator_count, 1)

    grad = gradients_impl.gradients(ret[0], x)
    with self.cached_session() as sess:
      self.assertEqual(sess.run(ret[0]), 16.)
      self.assertSequenceEqual(self.evaluate(grad), [32.])

  @parameterized.named_parameters(
      ("UnknownShape", None),
      ("PartiallyDefinedShape", [None, 2]),
      ("FullyDefinedShape", [1, 2]),
  )
  @test_util.run_deprecated_v1
  def testAccumulatorElementShape(self, shape):

    def MatchShape(actual_tensor_shape):
      # Compare the shapes, treating None dimensions as equal. We do not
      # directly check actual_tensor_shape and tf.TensorShape(shape) for
      # equality because tf.Dimension.__eq__ returns None if either dimension is
      # None.
      if shape is None:
        self.assertIsNone(actual_tensor_shape.dims)
      else:
        self.assertListEqual(actual_tensor_shape.as_list(), shape)

    def GetAccumulatorForInputAtIndex(while_op, idx):
      body_graph = while_v2._get_graph(while_op, "body", "_body_graph")
      y_input_t = body_graph.inputs[idx]
      push_back_node = [c for c in y_input_t.consumers()
                        if c.type == "TensorListPushBack"][0]
      output_idx = body_graph.outputs.index(push_back_node.outputs[0])
      return while_op.outputs[output_idx]

    x = array_ops.placeholder(dtype=dtypes.float32, shape=shape)
    y = array_ops.placeholder(dtype=dtypes.float32, shape=shape)

    # Forward pass.
    ret = while_loop_v2(lambda v, u: v < 8.,
                        lambda v, u: (math_ops.pow(v, u), u),
                        [x, y],
                        return_same_structure=True)
    while_op = ret[0].op.inputs[0].op
    # Gradient pass.
    grad = gradients_impl.gradients(ret[0], x)
    # Note: There is an Identity b/w grad[0] and the While op.
    grad_while_op = grad[0].op.inputs[0].op

    # Get the TensorList output of While op containing the accumulated values
    # of y.
    x_input_index = [i for i, inp in enumerate(while_op.inputs) if x == inp][0]
    output = GetAccumulatorForInputAtIndex(while_op, x_input_index)
    _, val = list_ops.tensor_list_pop_back(output,
                                           element_dtype=dtypes.float32)
    MatchShape(val.shape)

    # Take second derivative to generate intermediate grad_while_op outputs
    gradients_impl.gradients(grad, x)

    # Get the TensorList output of gradient While op containing the accumulated
    # values of grad_x (note that grad_x is needed by the second derivative).
    # grad_while_op.inputs:
    grad_output_index = grad_while_op.outputs.index(grad[0].op.inputs[0])
    grad_output = GetAccumulatorForInputAtIndex(grad_while_op,
                                                grad_output_index)
    _, val = list_ops.tensor_list_pop_back(grad_output,
                                           element_dtype=dtypes.float32)
    MatchShape(val.shape)

  def _createWhile(self, name):
    """Helper function testDefaultName."""
    output = while_v2.while_loop(
        lambda i: i < 3,
        lambda i: i + 1, [constant_op.constant(0)],
        return_same_structure=False)
    while_op = output.op.inputs[0].op
    self.assertEqual(while_op.type, "StatelessWhile")
    return while_op

  def testDefaultName(self):
    with ops.Graph().as_default():
      while_op = self._createWhile(None)
      self.assertEqual(while_op.name, "while")
      self.assertRegexpMatches(
          while_op.get_attr("cond").name, r"while_cond_\d*")
      self.assertRegexpMatches(
          while_op.get_attr("body").name, r"while_body_\d*")

    with ops.Graph().as_default():
      with ops.name_scope("foo"):
        while1_op = self._createWhile("")
        self.assertEqual(while1_op.name, "foo/while")
        self.assertRegexpMatches(
            while1_op.get_attr("cond").name, r"foo_while_cond_\d*")
        self.assertRegexpMatches(
            while1_op.get_attr("body").name, r"foo_while_body_\d*")

        while2_op = self._createWhile(None)
        self.assertEqual(while2_op.name, "foo/while_1")
        self.assertRegexpMatches(
            while2_op.get_attr("cond").name, r"foo_while_1_cond_\d*")
        self.assertRegexpMatches(
            while2_op.get_attr("body").name, r"foo_while_1_body_\d*")

  @test_util.enable_control_flow_v2
  @test_util.run_deprecated_v1
  def testWhileAndTensorArray(self):
    param = constant_op.constant(2.0)
    y0 = constant_op.constant([1.0, 2.0, 3.0, 4.0, 5.0, 6.0], name="elems")
    # map_fn uses TensorArray internally.
    r = map_fn.map_fn(lambda x: math_ops.multiply(x, param), y0)
    grad = gradients_impl.gradients(r, param)[0]
    self.assertAllClose([2.0, 4.0, 6.0, 8.0, 10.0, 12.0], self.evaluate(r))
    self.assertAllClose(21.0, self.evaluate(grad))

  @test_util.run_deprecated_v1
  def testNestedWhile(self):
    # Compute sum of geometric progression: n^0 + n^1 + ... + n^m
    # We compute the pow using a while loop.
    n = constant_op.constant(3.)
    m = constant_op.constant(5.)
    sum_of_powers = constant_op.constant(0.)

    def Body(i, previous_sum):
      prod = constant_op.constant(1.)
      return i - 1., previous_sum + while_loop_v2(
          lambda c, _: c > 0,
          lambda c, v: (c - 1., v * n), [i, prod],
          return_same_structure=False)[1]

    result = while_loop_v2(
        lambda i, _: i >= 0,
        Body, [m, sum_of_powers],
        return_same_structure=False)[1]
    grad = gradients_impl.gradients(result, [n])
    self.assertEqual(self.evaluate(result), 364.)
    self.assertSequenceEqual(self.evaluate(grad), [547.])

  @test_util.run_deprecated_v1
  def testNestedWhileWithLegacyDefun(self):
    n = constant_op.constant(3.)
    m = constant_op.constant(5.)
    sum_of_powers = constant_op.constant(0.)

    def Body(i, previous_sum):
      prod = constant_op.constant(1.)

      def InnerBodyWrapper(c, v):

        @function.Defun(dtypes.float32, dtypes.float32)
        def InnerBody(c, v):
          return c - 1., v * n

        results = InnerBody(c, v)
        results[0].set_shape([])
        results[1].set_shape([])
        return results

      return i - 1., previous_sum + while_loop_v2(
          lambda c, _: c > 0,
          InnerBodyWrapper, [i, prod],
          return_same_structure=False)[1]

    result = while_loop_v2(
        lambda i, _: i >= 0,
        Body, [m, sum_of_powers],
        return_same_structure=False)[1]
    grad = gradients_impl.gradients(result, [n])
    self.assertEqual(self.evaluate(result), 364.)
    self.assertSequenceEqual(self.evaluate(grad), [547.])

  @test_util.run_deprecated_v1
  def testIdentityNodeInBody(self):

    def Body(v):
      v = array_ops.identity(v)
      v = array_ops.identity(v)
      return v * v

    x = constant_op.constant(2.)
    ret = while_loop_v2(
        lambda v: v < 8., Body, [x], return_same_structure=False)
    grad = gradients_impl.gradients(ret, [x])
    self.assertEqual(self.evaluate(ret), 16.)
    self.assertSequenceEqual(self.evaluate(grad), [32.])

  @test_util.run_deprecated_v1
  def testForwardPassRewrite(self):
<<<<<<< HEAD
    if compat.forward_compatible(2019, 8, 23):
      x = constant_op.constant(1.0, name="x")
      output = while_v2.while_loop(lambda x: x < 10.0,
                                   lambda x: x * 2.0,
                                   [x])[0]
      while_op = output.op.inputs[0].op
      self.assertEqual(while_op.type, "StatelessWhile")
      # outputs = [loop_counter, max_iters, x]
      self.assertLen(while_op.outputs, 3)

      gradients_impl.gradients(output, x)
      # while_op should have been rewritten to output intermediates.
      # outputs = [loop_counter, max_iters, x, x_accumulator]
      self.assertLen(while_op.outputs, 4)

      gradients_impl.gradients(output, x)
      # Computing the gradient again shouldn't rewrite while_op again.
      self.assertLen(while_op.outputs, 4)
=======
    x = constant_op.constant(1.0, name="x")
    output = while_v2.while_loop(lambda x: x < 10.0,
                                 lambda x: x * 2.0,
                                 [x])[0]
    while_op = output.op.inputs[0].op
    self.assertEqual(while_op.type, "StatelessWhile")
    # outputs = [loop_counter, max_iters, x]
    self.assertLen(while_op.outputs, 3)

    gradients_impl.gradients(output, x)
    # while_op should have been rewritten to output intermediates.
    # outputs = [loop_counter, max_iters, x, x_accumulator]
    self.assertLen(while_op.outputs, 4)

    gradients_impl.gradients(output, x)
    # Computing the gradient again shouldn't rewrite while_op again.
    self.assertLen(while_op.outputs, 4)
>>>>>>> f2e4407a

  @parameterized.named_parameters(
      ("RandomUniform", random_ops.random_uniform, [5, 3]),
      ("RandomNormal", random_ops.random_normal, [5, 3]),
      ("ParameterizedTruncatedNormal",
       random_ops.parameterized_truncated_normal, [5, 3]),
      ("TruncatedNormal", random_ops.truncated_normal, [5, 3]),
      ("RandomGamma", random_gamma, [5, 3]),
      ("RandomPoissonV2", random_poisson_v2, [5, 3]),
      ("RandomGammaWithAlphaBeta", random_gamma_with_alpha_beta, [5, 3, 4, 2]),
      ("RandomPoissonV2WithLam", random_poisson_v2_with_lam, [5, 3, 2]),
  )
  @test_util.run_deprecated_v1
  def testRandomOpsShape(self, random_fn, expected_shape):
    shape = constant_op.constant([3])

    def Body(i, u):
      shape_extended = array_ops.concat([[5], shape], axis=0)
      u = random_fn(shape_extended)
      assert u.shape.as_list() == expected_shape, str(u.shape.as_list())
      return i + 1, u

    _, _ = while_loop_v2(
        cond=lambda i, _: i < 3,
        body=Body,
        loop_vars=[
            0,
            array_ops.zeros(expected_shape, dtype=dtypes.float32),
        ])

  @test_util.run_deprecated_v1
  def testReshapeShape(self):
    shape = constant_op.constant([3, 4])

    def Body(i, u):
      shape_extended = array_ops.concat([[5], shape], axis=0)
      u = array_ops.reshape(u, [-1])
      assert u.shape.as_list() == [60], str(u.shape.as_list())
      u = array_ops.reshape(u, shape_extended)
      assert u.shape.as_list() == [5, 3, 4], str(u.shape.as_list())
      return i + 1, u

    _, _ = while_loop_v2(
        cond=lambda i, _: i < 3,
        body=Body,
        loop_vars=[
            0,
            array_ops.zeros([5, 3, 4], dtype=dtypes.float32),
        ])

  @parameterized.named_parameters(
      ("Zeros", array_ops.zeros),
      ("Ones", array_ops.ones),
      ("Fill", fill),
  )
  @test_util.run_deprecated_v1
  def testFillOpsShape(self, fill_fn):
    shape = constant_op.constant([3, 4])

    def Body(i, u):
      shape_extended = array_ops.concat([[5], shape], axis=0)
      u = fill_fn(shape_extended)
      assert u.shape.as_list() == [5, 3, 4], str(u.shape.as_list())
      return i + 1, u

    _, _ = while_loop_v2(
        cond=lambda i, _: i < 3,
        body=Body,
        loop_vars=[
            0,
            array_ops.zeros([5, 3, 4], dtype=dtypes.float32),
        ])

  @test_util.run_deprecated_v1
  def testExternalColocationGrad(self):
    external_t = constant_op.constant(2.)
    v0 = constant_op.constant(2.)

    def Body(v):
      with ops.colocate_with(external_t):
        return v * v

    ret = while_loop_v2(lambda v: v < 8., Body, [v0])[0]
    grad = gradients_impl.gradients(ret, [v0])[0]
    self.assertAllEqual(ret, 16.)
    self.assertAllEqual(grad, 32.)

  @test_util.run_deprecated_v1
  def testDoNotAccumulateConstNodes(self):

    def Body(v):
      return v * 2.0

    v0 = constant_op.constant(2.)
    ret = while_loop_v2(lambda v: v < 8., Body, [v0])[0]
    # Gradients computation has the side-effect of updating the forward op
    # which is what we want to test.
    unused_grad = gradients_impl.gradients(ret, [v0])[0]
    # ret is separated from the `While` op by an `Identity` so we skip over
    # that.
    forward_while_op = ret.op.inputs[0].op
<<<<<<< HEAD
    body_graph = while_v2._get_graph(forward_while_op, "body")
=======
    body_graph = while_v2._get_graph(forward_while_op, "body", "_body_graph")
>>>>>>> f2e4407a
    push_back_nodes = [
        o for o in body_graph.get_operations() if o.type == "TensorListPushBack"
    ]
    # Gradient of `Mul` requires accumulating both its inputs. But since one
    # of those is a Const (2.0), we should have just one accumulator.
    self.assertLen(push_back_nodes, 1)


def ScalarShape():
  return ops.convert_to_tensor([], dtype=dtypes.int32)


def GetOptimizedGraph():
  mg = meta_graph.create_meta_graph_def(graph=ops.get_default_graph())
  config = config_pb2.ConfigProto()
  config.graph_options.rewrite_options.CopyFrom(
      rewriter_config_pb2.RewriterConfig(
          constant_folding=rewriter_config_pb2.RewriterConfig.OFF,
          memory_optimization=rewriter_config_pb2.RewriterConfig.MANUAL))
  return tf_optimizer.OptimizeGraph(config, mg)


if __name__ == "__main__":
  test.main()<|MERGE_RESOLUTION|>--- conflicted
+++ resolved
@@ -25,12 +25,6 @@
 from tensorflow.python.eager import backprop
 from tensorflow.python.eager import context
 from tensorflow.python.eager import def_function
-<<<<<<< HEAD
-from tensorflow.python.ops import control_flow_util_v2
-from tensorflow.python.ops import control_flow_v2_toggles
-from tensorflow.python.ops import random_ops
-=======
->>>>>>> f2e4407a
 from tensorflow.python.framework import constant_op
 from tensorflow.python.framework import dtypes
 from tensorflow.python.framework import function
@@ -53,27 +47,6 @@
 from tensorflow.python.ops import while_v2
 from tensorflow.python.ops.while_v2 import while_loop as while_loop_v2
 from tensorflow.python.platform import test
-
-def random_gamma(shape):  # pylint: disable=invalid-name
-  return random_ops.random_gamma(shape, 1.0)
-
-
-def random_gamma_with_alpha_beta(shape):  # pylint: disable=invalid-name
-  return random_ops.random_gamma(
-      shape, alpha=[[1.], [3.], [5.], [6.]], beta=[[3., 4.]])
-
-
-def random_poisson_v2(shape):  # pylint: disable=invalid-name
-  return random_ops.random_poisson_v2(shape, 1.0)
-
-
-def random_poisson_v2_with_lam(shape):  # pylint: disable=invalid-name
-  return random_ops.random_poisson_v2(shape, [12.2, 3.3])
-
-
-def fill(shape):  # pylint: disable=invalid-name
-  return array_ops.fill(shape, 1.0)
-
 
 def random_gamma(shape):  # pylint: disable=invalid-name
   return random_ops.random_gamma(shape, 1.0)
@@ -967,26 +940,6 @@
 
   @test_util.run_deprecated_v1
   def testForwardPassRewrite(self):
-<<<<<<< HEAD
-    if compat.forward_compatible(2019, 8, 23):
-      x = constant_op.constant(1.0, name="x")
-      output = while_v2.while_loop(lambda x: x < 10.0,
-                                   lambda x: x * 2.0,
-                                   [x])[0]
-      while_op = output.op.inputs[0].op
-      self.assertEqual(while_op.type, "StatelessWhile")
-      # outputs = [loop_counter, max_iters, x]
-      self.assertLen(while_op.outputs, 3)
-
-      gradients_impl.gradients(output, x)
-      # while_op should have been rewritten to output intermediates.
-      # outputs = [loop_counter, max_iters, x, x_accumulator]
-      self.assertLen(while_op.outputs, 4)
-
-      gradients_impl.gradients(output, x)
-      # Computing the gradient again shouldn't rewrite while_op again.
-      self.assertLen(while_op.outputs, 4)
-=======
     x = constant_op.constant(1.0, name="x")
     output = while_v2.while_loop(lambda x: x < 10.0,
                                  lambda x: x * 2.0,
@@ -1004,7 +957,6 @@
     gradients_impl.gradients(output, x)
     # Computing the gradient again shouldn't rewrite while_op again.
     self.assertLen(while_op.outputs, 4)
->>>>>>> f2e4407a
 
   @parameterized.named_parameters(
       ("RandomUniform", random_ops.random_uniform, [5, 3]),
@@ -1106,11 +1058,7 @@
     # ret is separated from the `While` op by an `Identity` so we skip over
     # that.
     forward_while_op = ret.op.inputs[0].op
-<<<<<<< HEAD
-    body_graph = while_v2._get_graph(forward_while_op, "body")
-=======
     body_graph = while_v2._get_graph(forward_while_op, "body", "_body_graph")
->>>>>>> f2e4407a
     push_back_nodes = [
         o for o in body_graph.get_operations() if o.type == "TensorListPushBack"
     ]
