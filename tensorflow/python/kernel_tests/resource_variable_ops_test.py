# Copyright 2016 The TensorFlow Authors. All Rights Reserved.
#
# Licensed under the Apache License, Version 2.0 (the "License");
# you may not use this file except in compliance with the License.
# You may obtain a copy of the License at
#
#     http://www.apache.org/licenses/LICENSE-2.0
#
# Unless required by applicable law or agreed to in writing, software
# distributed under the License is distributed on an "AS IS" BASIS,
# WITHOUT WARRANTIES OR CONDITIONS OF ANY KIND, either express or implied.
# See the License for the specific language governing permissions and
# limitations under the License.
# ==============================================================================
"""Tests for tensorflow.ops.resource_variable_ops."""
from __future__ import absolute_import
from __future__ import division
from __future__ import print_function

import copy
import gc
import os
import pickle
import re

from absl.testing import parameterized
import numpy as np

from tensorflow.core.framework import tensor_pb2
from tensorflow.python.eager import backprop
from tensorflow.python.eager import context
from tensorflow.python.eager import def_function
from tensorflow.python.framework import constant_op
from tensorflow.python.framework import cpp_shape_inference_pb2
from tensorflow.python.framework import dtypes
from tensorflow.python.framework import errors
from tensorflow.python.framework import ops
from tensorflow.python.framework import tensor_shape
from tensorflow.python.framework import tensor_util
from tensorflow.python.framework import test_util
from tensorflow.python.ops import array_ops
from tensorflow.python.ops import control_flow_ops
from tensorflow.python.ops import custom_gradient
from tensorflow.python.ops import gradients_impl
from tensorflow.python.ops import init_ops
from tensorflow.python.ops import list_ops
from tensorflow.python.ops import math_ops
from tensorflow.python.ops import resource_variable_ops
from tensorflow.python.ops import state_ops
from tensorflow.python.ops import variable_scope
from tensorflow.python.ops import variables
from tensorflow.python.platform import test
from tensorflow.python.training import momentum
from tensorflow.python.training import saver
from tensorflow.python.training import training_util
from tensorflow.python.util import compat


@test_util.with_control_flow_v2
class ResourceVariableOpsTest(test_util.TensorFlowTestCase,
                              parameterized.TestCase):

  def tearDown(self):
    gc.collect()
    # This will only contain uncollectable garbage, i.e. reference cycles
    # involving objects with __del__ defined.
    self.assertEmpty(gc.garbage)
    super(ResourceVariableOpsTest, self).tearDown()

  @test_util.run_deprecated_v1
  def testHandleDtypeShapeMatch(self):
    with self.cached_session():
      handle = resource_variable_ops.var_handle_op(dtype=dtypes.int32, shape=[])
      with self.assertRaises(ValueError):
        resource_variable_ops.assign_variable_op(
            handle, constant_op.constant(0.0, dtype=dtypes.float32)).run()
      with self.assertRaises(ValueError):
        resource_variable_ops.assign_variable_op(handle,
                                                 constant_op.constant(
                                                     [0],
                                                     dtype=dtypes.int32)).run()
      resource_variable_ops.assign_variable_op(handle,
                                               constant_op.constant(
                                                   0,
                                                   dtype=dtypes.int32)).run()

  @test_util.run_gpu_only
  def testGPUInt64(self):
    with context.eager_mode(), context.device("gpu:0"):
      v = resource_variable_ops.ResourceVariable(1, dtype=dtypes.int64)
      self.assertAllEqual(1, v.numpy())

  def testEagerNameNotIdentity(self):
    with context.eager_mode():
      v0 = resource_variable_ops.ResourceVariable(1.0, name="a")
      v1 = resource_variable_ops.ResourceVariable(2.0, name="a")
      self.assertAllEqual(v0.numpy(), 1.0)
      self.assertAllEqual(v1.numpy(), 2.0)

  def testEagerNameNotNeeded(self):
    with context.eager_mode():
      v0 = resource_variable_ops.ResourceVariable(1.0)
      self.assertAllEqual(v0.numpy(), 1.0)

  def testReadVariableDtypeMismatchEager(self):
    with context.eager_mode():
      handle = resource_variable_ops.var_handle_op(
          dtype=dtypes.int32, shape=[1], name="foo")
      resource_variable_ops.assign_variable_op(handle, 1)
      with self.assertRaisesRegexp(
          errors.InvalidArgumentError,
          "Trying to read variable with wrong dtype. "
          "Expected float got int32"):
        _ = resource_variable_ops.read_variable_op(handle, dtype=dtypes.float32)

  def testEagerInitializedValue(self):
    with context.eager_mode():
      variable = resource_variable_ops.ResourceVariable(1.0, name="eager-init")
      self.assertAllEqual(variable.numpy(), 1.0)
      self.assertAllEqual(variable.initialized_value().numpy(), 1.0)

  def testInitializeVariableUsingInitializedValue(self):
    var1 = resource_variable_ops.ResourceVariable(1.0, name="var1")
    var2 = resource_variable_ops.ResourceVariable(var1.initialized_value(),
                                                  name="var2")
    self.assertAllEqual(var2.initialized_value(), 1.0)

  def testEagerBool(self):
    with context.eager_mode():
      v = resource_variable_ops.ResourceVariable(False, name="bool_test")
      self.assertAllEqual(bool(v), False)

  def testEagerDeepCopy(self):
    with context.eager_mode():
      init_value = np.ones((4, 4, 4))
      variable = resource_variable_ops.ResourceVariable(init_value,
                                                        name="init")

      copied_variable = copy.deepcopy(variable)
      self.assertEqual(variable.name, copied_variable.name)
      self.assertEqual(variable.shape, copied_variable.shape)
      self.assertEqual(variable.device, copied_variable.device)

      # The copied variable should have the same value as the original.
      self.assertAllEqual(variable.numpy(), copied_variable.numpy())

      # Updates to the copy should not be reflected in the original.
      copied_variable.assign(4 * np.ones((4, 4, 4)))
      self.assertNotAllEqual(variable.numpy(), copied_variable.numpy())

  @test_util.run_deprecated_v1
  def testGraphDeepCopy(self):
    with self.cached_session():
      init_value = np.ones((4, 4, 4))
      variable = resource_variable_ops.ResourceVariable(init_value,
                                                        name="init")
      with self.assertRaises(NotImplementedError):
        copy.deepcopy(variable)

  @test_util.run_in_graph_and_eager_modes
  def testStridedSliceAssign(self):
    v = resource_variable_ops.ResourceVariable([1.0, 2.0])
    self.evaluate(variables.global_variables_initializer())
    self.evaluate(v[0].assign(2.0))
    self.assertAllEqual(self.evaluate(v), [2.0, 2.0])

  @test_util.run_in_graph_and_eager_modes
  def testVariableShape(self):
    v = resource_variable_ops.ResourceVariable([1., 1.])
    self.assertAllEqual(
        tensor_util.constant_value(
            resource_variable_ops.variable_shape(v.handle)),
        [2])

  @test_util.run_deprecated_v1
  def testDifferentAssignGraph(self):
    with ops.Graph().as_default():
      v = resource_variable_ops.ResourceVariable(1.0)
    ops.reset_default_graph()
    v.assign(2.0)  # Note: this fails if we run convert_to_tensor on not the
    # variable graph.

  @test_util.run_deprecated_v1
  def testFetchHandle(self):
    with self.cached_session():
      handle = resource_variable_ops.var_handle_op(
          dtype=dtypes.int32, shape=[1], name="foo")
      self.assertNotEmpty(handle.eval())

  @test_util.run_deprecated_v1
  def testCachedValueReadBeforeWrite(self):
    with self.cached_session() as sess:
      v = resource_variable_ops.ResourceVariable(0.0, caching_device="cpu:0")
      self.evaluate(v.initializer)
      value, _ = sess.run([v, v.assign_add(1.0)])
      self.assertAllEqual(value, 0.0)

  def testAssignVariableDtypeMismatchEager(self):
    with context.eager_mode():
      handle = resource_variable_ops.var_handle_op(
          dtype=dtypes.int32, shape=[1], name="foo")
      resource_variable_ops.assign_variable_op(
          handle, constant_op.constant([1]))
      with self.assertRaisesRegexp(
          errors.InvalidArgumentError, "Trying to assign variable with wrong "
          "dtype. Expected int32 got float"):
        resource_variable_ops.assign_variable_op(
            handle, constant_op.constant([1.], dtype=dtypes.float32))

  def testUnprintableHandle(self):
    with context.eager_mode():
      handle = resource_variable_ops.var_handle_op(
          dtype=dtypes.int32, shape=[1], name="foo")
      self.assertIn("<unprintable>", str(handle))
      self.assertIn("<unprintable>", repr(handle))

  @test_util.run_in_graph_and_eager_modes
  def testDtypeSurvivesIdentity(self):
    handle = resource_variable_ops.var_handle_op(dtype=dtypes.int32, shape=[])
    id_handle = array_ops.identity(handle)
    self.evaluate(resource_variable_ops.assign_variable_op(
        id_handle, constant_op.constant(0, dtype=dtypes.int32)))

  def testUnreadOpName(self):
    v = resource_variable_ops.ResourceVariable(1.0)
    self.assertNotEqual(v.name, v.assign_add(1.0).name)

  @test_util.run_in_graph_and_eager_modes
  def testCreateRead(self):
    handle = resource_variable_ops.var_handle_op(dtype=dtypes.int32, shape=[])
    self.evaluate(resource_variable_ops.assign_variable_op(
        handle, constant_op.constant(1, dtype=dtypes.int32)))
    value = self.evaluate(
        resource_variable_ops.read_variable_op(handle, dtype=dtypes.int32))
    self.assertAllEqual(1, value)

  @test_util.run_in_graph_and_eager_modes
  def testManyAssigns(self):
    handle = resource_variable_ops.var_handle_op(dtype=dtypes.int32, shape=[])
    create = resource_variable_ops.assign_variable_op(
        handle, constant_op.constant(1, dtype=dtypes.int32))
    with ops.control_dependencies([create]):
      first_read = resource_variable_ops.read_variable_op(
          handle, dtype=dtypes.int32)
    with ops.control_dependencies([first_read]):
      write = resource_variable_ops.assign_variable_op(
          handle, constant_op.constant(2, dtype=dtypes.int32))
    with ops.control_dependencies([write]):
      second_read = resource_variable_ops.read_variable_op(
          handle, dtype=dtypes.int32)
    f, s = self.evaluate([first_read, second_read])
    self.assertEqual(f, 1)
    self.assertEqual(s, 2)

  @test_util.run_in_graph_and_eager_modes
  def testAssignAdd(self):
    handle = resource_variable_ops.var_handle_op(dtype=dtypes.int32, shape=[])
    self.evaluate(resource_variable_ops.assign_variable_op(
        handle, constant_op.constant(1, dtype=dtypes.int32)))
    self.evaluate(resource_variable_ops.assign_add_variable_op(
        handle, constant_op.constant(1, dtype=dtypes.int32)))
    read = self.evaluate(
        resource_variable_ops.read_variable_op(handle, dtype=dtypes.int32))
    self.assertEqual(read, 2)

  @test_util.run_in_graph_and_eager_modes
  def testScatterAdd(self):
    handle = resource_variable_ops.var_handle_op(
        dtype=dtypes.int32, shape=[1, 1])
    self.evaluate(
        resource_variable_ops.assign_variable_op(
            handle, constant_op.constant([[1]], dtype=dtypes.int32)))
    self.evaluate(
        resource_variable_ops.resource_scatter_add(
            handle, [0], constant_op.constant([[2]], dtype=dtypes.int32)))
    read = resource_variable_ops.read_variable_op(handle, dtype=dtypes.int32)
    self.assertEqual(self.evaluate(read), [[3]])

  @test_util.run_in_graph_and_eager_modes
  def testGradientGatherNd(self):
    v = resource_variable_ops.ResourceVariable(
        np.random.uniform(size=[2, 2]), dtype=dtypes.float32)

    with backprop.GradientTape() as tape:
      l = array_ops.gather_nd(v, [[1, 1]])
      l = math_ops.reduce_sum(l)

    grads = tape.gradient(l, v)
    self.evaluate(variables.global_variables_initializer())
    self.assertAllEqual(self.evaluate(grads), [[0., 0.], [0., 1.]])

  @test_util.run_deprecated_v1
  def testDefaultGradientDtype(self):
    v = resource_variable_ops.ResourceVariable(
        np.random.uniform(size=[2, 2]), dtype=dtypes.float64)

    c = constant_op.constant(1.)
    identity = array_ops.identity_n([c, v.handle])
    # TODO(b/137403775): Remove this.
    custom_gradient.copy_handle_data(v.handle, identity[1])

    g = gradients_impl.gradients(identity[0], [c, v.handle])
    self.assertEqual(g[1].dtype, dtypes.float64)
    self.evaluate(variables.global_variables_initializer())
    self.assertAllEqual(g[1], [[0., 0.], [0., 0.]])

  @test_util.run_deprecated_v1
  def testUnconnectedGradientZeros(self):
    b = resource_variable_ops.ResourceVariable(initial_value=[[3., 4.]])
    c = constant_op.constant(0.)
    g = gradients_impl.gradients(c, [b], unconnected_gradients="zero")[0]
    self.assertAllEqual(g.shape.as_list(), [1, 2])

<<<<<<< HEAD
=======
  @test_util.run_deprecated_v1
  def testGradientCondInWhileLoop(self):
    v = resource_variable_ops.ResourceVariable(initial_value=1.0)
    def cond(i, unused_x):
      return i < 1

    def body(i, x):
      def true():
        return x + v
      def false():
        return 2.0 * v
      return i + 1, control_flow_ops.cond(i > 0, true, false)

    _, x = control_flow_ops.while_loop(cond, body, [0, 0.0])
    # Computing gradients does not produce an exception:
    g = gradients_impl.gradients(x, v)
    self.evaluate(variables.global_variables_initializer())
    # Only the false branch is taken so the gradient is 2.
    self.assertAllEqual(g[0], 2.0)

>>>>>>> f2e4407a
  @test_util.run_in_graph_and_eager_modes
  def testGradientGatherNdIndexedSlices(self):
    v = resource_variable_ops.ResourceVariable(
        np.random.uniform(size=[2, 2]), dtype=dtypes.float32)

    with backprop.GradientTape() as tape:
      l = array_ops.gather_nd(v, [[1], [1]])
      l = math_ops.reduce_sum(l)

    grads = tape.gradient(l, v)
    self.evaluate(variables.global_variables_initializer())
    self.assertAllEqual(self.evaluate(grads.values), [[1., 1.], [1., 1.]])

  @test_util.run_in_graph_and_eager_modes
  def testScatterSub(self):
    handle = resource_variable_ops.var_handle_op(
        dtype=dtypes.int32, shape=[1, 1])
    self.evaluate(
        resource_variable_ops.assign_variable_op(
            handle, constant_op.constant([[1]], dtype=dtypes.int32)))
    self.evaluate(
        resource_variable_ops.resource_scatter_sub(
            handle, [0], constant_op.constant([[2]], dtype=dtypes.int32)))
    read = resource_variable_ops.read_variable_op(handle, dtype=dtypes.int32)
    self.assertEqual(self.evaluate(read), [[-1]])

  @test_util.run_in_graph_and_eager_modes
  def testScatterMul(self):
    handle = resource_variable_ops.var_handle_op(
        dtype=dtypes.int32, shape=[1, 1])
    self.evaluate(
        resource_variable_ops.assign_variable_op(
            handle, constant_op.constant([[1]], dtype=dtypes.int32)))
    self.evaluate(
        resource_variable_ops.resource_scatter_mul(
            handle, [0], constant_op.constant([[5]], dtype=dtypes.int32)))
    read = resource_variable_ops.read_variable_op(handle, dtype=dtypes.int32)
    self.assertEqual(self.evaluate(read), [[5]])

  def testEagerPickle(self):
    with context.eager_mode():
      tmp_dir = self.get_temp_dir()
      fname = os.path.join(tmp_dir, "var.pickle")
      with open(fname, "wb") as f:
        v = resource_variable_ops.ResourceVariable(
            10.0,
            dtype=dtypes.float16,
            name="v")
        pickle.dump(v, f)

      with open(fname, "rb") as f:
        new_v = pickle.load(f)
        self.assertEqual(new_v.name, v.name)
        self.assertEqual(new_v.shape, v.shape)
        self.assertEqual(new_v.dtype, v.dtype)
        self.assertEqual(new_v.trainable, v.trainable)
        self.assertAllEqual(new_v.numpy(), v.numpy())

  @test_util.run_in_graph_and_eager_modes
  def testScatterDiv(self):
    handle = resource_variable_ops.var_handle_op(
        dtype=dtypes.int32, shape=[1, 1])
    self.evaluate(
        resource_variable_ops.assign_variable_op(
            handle, constant_op.constant([[6]], dtype=dtypes.int32)))
    self.evaluate(
        resource_variable_ops.resource_scatter_div(
            handle, [0], constant_op.constant([[3]], dtype=dtypes.int32)))
    read = resource_variable_ops.read_variable_op(handle, dtype=dtypes.int32)
    self.assertEqual(self.evaluate(read), [[2]])

  def testUseResource(self):
    v = variables.VariableV1(1.0, use_resource=True)
    self.assertIsInstance(v, resource_variable_ops.ResourceVariable)

  def testEagerNoUseResource(self):
    with context.eager_mode():
      v = variables.Variable(1.0)
      self.assertIsInstance(v, resource_variable_ops.ResourceVariable)

  @test_util.run_in_graph_and_eager_modes
  def testScatterMin(self):
    with ops.device("cpu:0"):
      handle = resource_variable_ops.var_handle_op(
          dtype=dtypes.int32, shape=[1, 1])
      self.evaluate(
          resource_variable_ops.assign_variable_op(handle,
                                                   constant_op.constant(
                                                       [[6]],
                                                       dtype=dtypes.int32)))
      self.evaluate(
          resource_variable_ops.resource_scatter_min(handle, [0],
                                                     constant_op.constant(
                                                         [[3]],
                                                         dtype=dtypes.int32)))
      read = resource_variable_ops.read_variable_op(handle, dtype=dtypes.int32)
      self.assertEqual(self.evaluate(read), [[3]])

  def testMetagraph(self):
    with ops.Graph().as_default():
      with variable_scope.variable_scope("foo", use_resource=True):
        a = variable_scope.get_variable("a", initializer=10.0)

      momentum.MomentumOptimizer(
          learning_rate=0.001, momentum=0.1).minimize(
              a,
              colocate_gradients_with_ops=True,
              global_step=training_util.get_or_create_global_step())

      graph = ops.get_default_graph()
      meta_graph_def = saver.export_meta_graph(graph=graph)

    with ops.Graph().as_default():
      saver.import_meta_graph(meta_graph_def, import_scope="")
      meta_graph_two = saver.export_meta_graph(graph=graph)
    self.assertEqual(meta_graph_def, meta_graph_two)

  @test_util.run_in_graph_and_eager_modes
  def testScatterMax(self):
    handle = resource_variable_ops.var_handle_op(
        dtype=dtypes.int32, shape=[1, 1])
    self.evaluate(
        resource_variable_ops.assign_variable_op(
            handle, constant_op.constant([[6]], dtype=dtypes.int32)))
    self.evaluate(
        resource_variable_ops.resource_scatter_max(
            handle, [0], constant_op.constant([[3]], dtype=dtypes.int32)))
    read = resource_variable_ops.read_variable_op(handle, dtype=dtypes.int32)
    self.assertEqual(self.evaluate(read), [[6]])

  @test_util.run_in_graph_and_eager_modes
  def testScatterAddScalar(self):
    handle = resource_variable_ops.var_handle_op(
        dtype=dtypes.int32, shape=[1, 1])
    self.evaluate(
        resource_variable_ops.assign_variable_op(
            handle, constant_op.constant([[1]], dtype=dtypes.int32)))
    self.evaluate(
        resource_variable_ops.resource_scatter_add(
            handle, [0], constant_op.constant(2, dtype=dtypes.int32)))
    read = resource_variable_ops.read_variable_op(handle, dtype=dtypes.int32)
    self.assertEqual(self.evaluate(read), [[3]])

  @test_util.run_in_graph_and_eager_modes
  def testScatterSubScalar(self):
    handle = resource_variable_ops.var_handle_op(
        dtype=dtypes.int32, shape=[1, 1])
    self.evaluate(
        resource_variable_ops.assign_variable_op(
            handle, constant_op.constant([[1]], dtype=dtypes.int32)))
    self.evaluate(
        resource_variable_ops.resource_scatter_sub(
            handle, [0], constant_op.constant(2, dtype=dtypes.int32)))
    read = resource_variable_ops.read_variable_op(handle, dtype=dtypes.int32)
    self.assertEqual(self.evaluate(read), [[-1]])

  @test_util.run_in_graph_and_eager_modes
  def testScatterMulScalar(self):
    handle = resource_variable_ops.var_handle_op(
        dtype=dtypes.int32, shape=[1, 1])
    self.evaluate(
        resource_variable_ops.assign_variable_op(
            handle, constant_op.constant([[1]], dtype=dtypes.int32)))
    self.evaluate(
        resource_variable_ops.resource_scatter_mul(
            handle, [0], constant_op.constant(5, dtype=dtypes.int32)))
    read = resource_variable_ops.read_variable_op(handle, dtype=dtypes.int32)
    self.assertEqual(self.evaluate(read), [[5]])

  @test_util.run_in_graph_and_eager_modes
  def testScatterDivScalar(self):
    handle = resource_variable_ops.var_handle_op(
        dtype=dtypes.int32, shape=[1, 1])
    self.evaluate(
        resource_variable_ops.assign_variable_op(
            handle, constant_op.constant([[6]], dtype=dtypes.int32)))
    self.evaluate(
        resource_variable_ops.resource_scatter_div(
            handle, [0], constant_op.constant(3, dtype=dtypes.int32)))
    read = resource_variable_ops.read_variable_op(handle, dtype=dtypes.int32)
    self.assertEqual(self.evaluate(read), [[2]])

  @test_util.run_in_graph_and_eager_modes
  def testScatterMinScalar(self):
    handle = resource_variable_ops.var_handle_op(
        dtype=dtypes.int32, shape=[1, 1])
    self.evaluate(
        resource_variable_ops.assign_variable_op(
            handle, constant_op.constant([[6]], dtype=dtypes.int32)))
    self.evaluate(
        resource_variable_ops.resource_scatter_min(
            handle, [0], constant_op.constant(3, dtype=dtypes.int32)))
    read = resource_variable_ops.read_variable_op(handle, dtype=dtypes.int32)
    self.assertEqual(self.evaluate(read), [[3]])

  @test_util.run_in_graph_and_eager_modes
  def testScatterMaxScalar(self):
    handle = resource_variable_ops.var_handle_op(
        dtype=dtypes.int32, shape=[1, 1])
    self.evaluate(
        resource_variable_ops.assign_variable_op(
            handle, constant_op.constant([[6]], dtype=dtypes.int32)))
    self.evaluate(
        resource_variable_ops.resource_scatter_max(
            handle, [0], constant_op.constant(3, dtype=dtypes.int32)))
    read = resource_variable_ops.read_variable_op(handle, dtype=dtypes.int32)
    self.assertEqual(self.evaluate(read), [[6]])

  @test_util.run_in_graph_and_eager_modes
  def testScatterAddVariableMethod(self):
    v = resource_variable_ops.ResourceVariable([0.0, 1.5], name="add")
    self.evaluate(variables.global_variables_initializer())
    self.evaluate(
        v.scatter_add(ops.IndexedSlices(indices=[1], values=[2.5])))
    self.assertAllEqual([0.0, 4.0], self.evaluate(v))

  @test_util.run_in_graph_and_eager_modes
  def testScatterSubVariableMethod(self):
    v = resource_variable_ops.ResourceVariable([0.0, 2.5], name="sub")
    self.evaluate(variables.global_variables_initializer())
    self.evaluate(
        v.scatter_sub(ops.IndexedSlices(indices=[1], values=[1.5])))
    self.assertAllEqual([0.0, 1.0], self.evaluate(v))

  @test_util.run_in_graph_and_eager_modes
  def testScatterMaxVariableMethod(self):
    v = resource_variable_ops.ResourceVariable([0.0, 4.0], name="max1")
    self.evaluate(variables.global_variables_initializer())
    self.evaluate(
        v.scatter_max(ops.IndexedSlices(indices=[1], values=[5.0])))
    self.assertAllEqual([0.0, 5.0], self.evaluate(v))

    v = resource_variable_ops.ResourceVariable([0.0, 3.5], name="max2")
    self.evaluate(variables.global_variables_initializer())
    self.evaluate(
        v.scatter_max(ops.IndexedSlices(indices=[1], values=[2.0])))
    self.assertAllEqual([0.0, 3.5], self.evaluate(v))

  @test_util.run_in_graph_and_eager_modes
  def testScatterMinVariableMethod(self):
    v = resource_variable_ops.ResourceVariable([0.0, 4.0], name="min1")
    self.evaluate(variables.global_variables_initializer())
    self.evaluate(
        v.scatter_min(ops.IndexedSlices(indices=[1], values=[5.0])))
    self.assertAllEqual([0.0, 4.0], self.evaluate(v))

    v = resource_variable_ops.ResourceVariable([0.0, 3.5], name="min2")
    self.evaluate(variables.global_variables_initializer())
    self.evaluate(
        v.scatter_min(ops.IndexedSlices(indices=[1], values=[2.0])))
    self.assertAllEqual([0.0, 2.0], self.evaluate(v))

  @test_util.run_in_graph_and_eager_modes
  def testScatterMulVariableMethod(self):
    v = resource_variable_ops.ResourceVariable([0.0, 4.0], name="mul")
    self.evaluate(variables.global_variables_initializer())
    self.evaluate(
        v.scatter_mul(ops.IndexedSlices(indices=[1], values=[3.0])))
    self.assertAllEqual([0.0, 12.0], self.evaluate(v))

  @test_util.run_in_graph_and_eager_modes
  def testScatterDivVariableMethod(self):
    v = resource_variable_ops.ResourceVariable([0.0, 6.0], name="div")
    self.evaluate(variables.global_variables_initializer())
    self.evaluate(
        v.scatter_div(ops.IndexedSlices(indices=[1], values=[2.0])))
    self.assertAllEqual([0.0, 3.0], self.evaluate(v))

  @test_util.run_in_graph_and_eager_modes
  def testScatterUpdateVariableMethod(self):
    v = resource_variable_ops.ResourceVariable([0.0, 6.0], name="update")
    self.evaluate(variables.global_variables_initializer())
    self.evaluate(
        v.scatter_update(ops.IndexedSlices(indices=[1], values=[3.0])))
    self.assertAllEqual([0.0, 3.0], self.evaluate(v))

  @test_util.run_deprecated_v1
  def testScatterUpdateString(self):
    handle = resource_variable_ops.var_handle_op(
        dtype=dtypes.string, shape=[1, 1])
    self.evaluate(resource_variable_ops.assign_variable_op(
        handle, constant_op.constant([["a"]], dtype=dtypes.string)))
    self.evaluate(resource_variable_ops.resource_scatter_update(
        handle, [0], constant_op.constant([["b"]], dtype=dtypes.string)))
    read = resource_variable_ops.read_variable_op(handle, dtype=dtypes.string)
    self.assertEqual(compat.as_bytes(self.evaluate(read)[0][0]),
                     compat.as_bytes("b"))

  @test_util.run_deprecated_v1
  def testScatterUpdateStringScalar(self):
    handle = resource_variable_ops.var_handle_op(
        dtype=dtypes.string, shape=[1, 1])
    self.evaluate(
        resource_variable_ops.assign_variable_op(handle,
                                                 constant_op.constant(
                                                     [["a"]],
                                                     dtype=dtypes.string)))
    self.evaluate(
        resource_variable_ops.resource_scatter_update(handle, [0],
                                                      constant_op.constant(
                                                          "b",
                                                          dtype=dtypes.string)))
    read = resource_variable_ops.read_variable_op(handle, dtype=dtypes.string)
    self.assertEqual(
        compat.as_bytes(self.evaluate(read)[0][0]), compat.as_bytes("b"))

  # TODO(alive): get this to work in Eager mode.
  def testGPU(self):
    with test_util.use_gpu():
      abc = variable_scope.get_variable(
          "abc",
          shape=[1],
          initializer=init_ops.ones_initializer(),
          use_resource=True)

      self.evaluate(variables.global_variables_initializer())
      self.assertEqual(
          self.evaluate(
              resource_variable_ops.var_is_initialized_op(abc.handle)),
          True)

  def testScatterBool(self):
    with context.eager_mode():
      ref = resource_variable_ops.ResourceVariable(
          [False, True, False], trainable=False)
      indices = math_ops.range(3)
      updates = constant_op.constant([True, True, True])
      state_ops.scatter_update(ref, indices, updates)
      self.assertAllEqual(ref.read_value(), [True, True, True])

  @test_util.run_in_graph_and_eager_modes
  def testConstraintArg(self):
    constraint = lambda x: x
    v = resource_variable_ops.ResourceVariable(
        initial_value=lambda: 1, constraint=constraint, name="var0")
    self.assertEqual(v.constraint, constraint)

    constraint = 0
    with self.assertRaises(ValueError):
      v = resource_variable_ops.ResourceVariable(
          initial_value=lambda: 1, constraint=constraint, name="var1")

  # TODO(alive): how should this work in Eager mode?
  @test_util.run_deprecated_v1
  def testInitFn(self):
    with self.cached_session():
      v = resource_variable_ops.ResourceVariable(
          initial_value=lambda: 1, dtype=dtypes.float32)
      self.assertEqual(v.handle.op.colocation_groups(),
                       v.initializer.inputs[1].op.colocation_groups())

  def testCountUpTo(self):
    with context.eager_mode():
      v = resource_variable_ops.ResourceVariable(0, name="upto")
      self.assertAllEqual(v.count_up_to(1), 0)
      with self.assertRaises(errors.OutOfRangeError):
        v.count_up_to(1)

  def testCountUpToFunction(self):
    with context.eager_mode():
      v = resource_variable_ops.ResourceVariable(0, name="upto")
      self.assertAllEqual(state_ops.count_up_to(v, 1), 0)
      with self.assertRaises(errors.OutOfRangeError):
        state_ops.count_up_to(v, 1)

  @test_util.run_in_graph_and_eager_modes
  def testInitFnDtype(self):
    v = resource_variable_ops.ResourceVariable(
        initial_value=lambda: 1, dtype=dtypes.float32, name="var0")
    self.assertEqual(dtypes.float32, v.value().dtype)

  @test_util.run_in_graph_and_eager_modes
  def testInitFnNoDtype(self):
    v = resource_variable_ops.ResourceVariable(initial_value=lambda: 1,
                                               name="var2")
    self.assertEqual(dtypes.int32, v.value().dtype)

  @test_util.run_in_graph_and_eager_modes
  def testInitializeAllVariables(self):
    v = resource_variable_ops.ResourceVariable(1, dtype=dtypes.float32,
                                               name="var0")
    self.evaluate(variables.global_variables_initializer())
    self.assertEqual(1.0, self.evaluate(v.value()))

  @test_util.run_in_graph_and_eager_modes
  def testOperatorOverload(self):
    v = resource_variable_ops.ResourceVariable(1.0, name="var0")
    self.evaluate(variables.global_variables_initializer())
    self.assertEqual(2.0, self.evaluate(v + v))

  @test_util.run_in_graph_and_eager_modes
  def testAssignMethod(self):
    v = resource_variable_ops.ResourceVariable(1.0, name="var0")
    self.evaluate(variables.global_variables_initializer())
    self.evaluate(v.assign(2.0))
    self.assertEqual(2.0, self.evaluate(v.value()))

    # Tests for the 'read_value' argument:
    assign_with_read = v.assign(3.0, read_value=True)
    self.assertEqual(3.0, self.evaluate(assign_with_read))
    assign_without_read = v.assign(4.0, read_value=False)
    if context.executing_eagerly():
      self.assertIsNone(assign_without_read)
    else:
      self.assertIsInstance(assign_without_read, ops.Operation)
    self.evaluate(assign_without_read)
    self.assertEqual(4.0, self.evaluate(v.value()))

  @test_util.run_in_graph_and_eager_modes
  def testLoad(self):
    v = resource_variable_ops.ResourceVariable(1.0, name="var0")
    self.evaluate(variables.global_variables_initializer())
    v.load(2.0)
    self.assertEqual(2.0, self.evaluate(v.value()))

  def testShapePassedToGradient(self):
    with ops.Graph().as_default():
      @custom_gradient.custom_gradient
      def differentiable_scatter_update(handle, indices, values):
        with ops.control_dependencies([
            resource_variable_ops.resource_scatter_update(
                handle, indices, values)]):
          new_handle = array_ops.identity(handle)

        def grad(dresult):
          self.assertIsNotNone(
              tensor_util.constant_value(dresult.dense_shape))
          return [dresult, None, None]

        return new_handle, grad

      var = variable_scope.get_variable(
          "foo", shape=[20], initializer=init_ops.zeros_initializer,
          dtype=dtypes.float64, use_resource=True)

      indices = math_ops.range(10)
      updates = math_ops.range(9, -1, -1, dtype=dtypes.float64)
      new_handle = differentiable_scatter_update(var.handle, indices, updates)
      gathered = resource_variable_ops.resource_gather(
          new_handle, indices, dtype=var.dtype)
      gradients_impl.gradients([gathered], [updates])

  def testToFromProtoCachedValue(self):
    with ops.Graph().as_default():
      v_def = resource_variable_ops.ResourceVariable(
          initial_value=constant_op.constant(3.0)).to_proto()
      v_prime = resource_variable_ops.ResourceVariable(variable_def=v_def)
      self.assertIsNone(getattr(v_prime, "_cached_value", None))

      other_v_def = resource_variable_ops.ResourceVariable(
          caching_device="cpu:0",
          initial_value=constant_op.constant(3.0)).to_proto()
      other_v_prime = resource_variable_ops.ResourceVariable(
          variable_def=other_v_def)
      self.assertIsNotNone(other_v_prime._cached_value)

  def testVariableDefInitializedInstances(self):
    with ops.Graph().as_default(), self.cached_session():
      v_def = resource_variable_ops.ResourceVariable(
          initial_value=constant_op.constant(3.0)).to_proto()

    with ops.Graph().as_default(), self.cached_session():
      # v describes a VariableDef-based variable without an initial value.
      v = resource_variable_ops.ResourceVariable(variable_def=v_def)
      self.assertEqual(3.0, self.evaluate(v.initialized_value()))

      # initialized_value should not rerun the initializer_op if the variable
      # has already been initialized elsewhere.
      self.evaluate(v.assign(1.0))
      self.assertEqual(1.0, v.initialized_value().eval())

    v_def.ClearField("initial_value_name")
    with ops.Graph().as_default(), self.cached_session():
      # Restoring a legacy VariableDef proto that does not have
      # initial_value_name set should still work.
      v = resource_variable_ops.ResourceVariable(variable_def=v_def)
      # We should also be able to re-export the variable to a new meta graph.
      self.assertProtoEquals(v_def, v.to_proto())
      # But attempts to use initialized_value will result in errors.
      with self.assertRaises(ValueError):
        self.evaluate(v.initialized_value())

  def testTrainableInProto(self):
    with ops.Graph().as_default():
      non_trainable_variable = resource_variable_ops.ResourceVariable(
          trainable=False,
          initial_value=constant_op.constant(10.0))
      self.assertEqual(
          False,
          resource_variable_ops.ResourceVariable(
              variable_def=non_trainable_variable.to_proto())
          .trainable)
      trainable_variable = resource_variable_ops.ResourceVariable(
          trainable=True,
          initial_value=constant_op.constant(10.0))
      self.assertEqual(
          True,
          resource_variable_ops.ResourceVariable(
              variable_def=trainable_variable.to_proto())
          .trainable)

  @test_util.run_in_graph_and_eager_modes
  def testSparseRead(self):
    init_value = np.reshape(np.arange(np.power(4, 3)), (4, 4, 4))
    v = resource_variable_ops.ResourceVariable(
        constant_op.constant(init_value, dtype=dtypes.int32), name="var3")
    self.evaluate(variables.global_variables_initializer())

    value = self.evaluate(v.sparse_read([0, 3, 1, 2]))
    self.assertAllEqual(init_value[[0, 3, 1, 2], ...], value)

  @test_util.run_in_graph_and_eager_modes
  def testGatherNd(self):
    init_value = np.reshape(np.arange(np.power(4, 3)), (4, 4, 4))
    v = resource_variable_ops.ResourceVariable(
        constant_op.constant(init_value, dtype=dtypes.int32), name="var3")
    self.evaluate(variables.global_variables_initializer())

    value_op = v.gather_nd([[0, 0], [1, 2], [3, 3]])
    self.assertAllEqual([3, 4], value_op.shape)
    value = self.evaluate(value_op)
    self.assertAllEqual([[0, 1, 2, 3], [24, 25, 26, 27], [60, 61, 62, 63]],
                        value)

    value_op = v.gather_nd([[0, 0, 0], [1, 2, 3], [3, 3, 3]])
    self.assertAllEqual([3], value_op.shape)
    value = self.evaluate(value_op)
    self.assertAllEqual([0, 27, 63], value)

  @test_util.run_deprecated_v1
  def testToFromProto(self):
    with self.cached_session():
      v = resource_variable_ops.ResourceVariable(1.0)
      self.evaluate(variables.global_variables_initializer())

      w = resource_variable_ops.ResourceVariable.from_proto(v.to_proto())
      self.assertEqual(2, math_ops.add(w, 1).eval())

      self.assertEqual(v._handle, w._handle)
      self.assertEqual(v._graph_element, w._graph_element)

  @test_util.run_in_graph_and_eager_modes
  def testAssignAddMethod(self):
    v = resource_variable_ops.ResourceVariable(1.0, name="var0")
    self.evaluate(variables.global_variables_initializer())
    self.evaluate(v.assign_add(1.0))
    self.assertEqual(2.0, self.evaluate(v.value()))

    # Tests for the 'read_value' argument:
    assign_with_read = v.assign_add(1.0, read_value=True)
    self.assertEqual(3.0, self.evaluate(assign_with_read))
    assign_without_read = v.assign_add(1.0, read_value=False)
    if context.executing_eagerly():
      self.assertIsNone(assign_without_read)
    else:
      self.assertIsInstance(assign_without_read, ops.Operation)
    self.evaluate(assign_without_read)
    self.assertEqual(4.0, self.evaluate(v.value()))

  @test_util.run_in_graph_and_eager_modes
  def testAssignSubMethod(self):
    v = resource_variable_ops.ResourceVariable(3.0, name="var0")
    self.evaluate(variables.global_variables_initializer())
    self.evaluate(v.assign_sub(1.0))
    self.assertEqual(2.0, self.evaluate(v.value()))

    # Tests for the 'read_value' argument:
    assign_with_read = v.assign_sub(1.0, read_value=True)
    self.assertEqual(1.0, self.evaluate(assign_with_read))
    assign_without_read = v.assign_sub(1.0, read_value=False)
    if context.executing_eagerly():
      self.assertIsNone(assign_without_read)
    else:
      self.assertIsInstance(assign_without_read, ops.Operation)
    self.evaluate(assign_without_read)
    self.assertEqual(0.0, self.evaluate(v.value()))

  @test_util.run_in_graph_and_eager_modes
  @test_util.run_v1_only("b/120545219")
  def testDestroyResource(self):
    v = resource_variable_ops.ResourceVariable(3.0, name="var0")
    self.evaluate(variables.global_variables_initializer())
    self.assertEqual(3.0, self.evaluate(v.value()))
    self.evaluate(resource_variable_ops.destroy_resource_op(v.handle))
    with self.assertRaises(errors.FailedPreconditionError):
      self.evaluate(v.value())
    # Handle to a resource not actually created.
    handle = resource_variable_ops.var_handle_op(dtype=dtypes.int32, shape=[])
    # Should raise no exception
    self.evaluate(resource_variable_ops.destroy_resource_op(
        handle, ignore_lookup_error=True))

  @test_util.run_deprecated_v1
  def testAssignDifferentShapes(self):
    with self.cached_session() as sess, variable_scope.variable_scope(
        "foo", use_resource=True):
      var = variable_scope.get_variable("x", shape=[1, 1], dtype=dtypes.float32)
      placeholder = array_ops.placeholder(dtypes.float32)
      assign = var.assign(placeholder)
      sess.run(
          [assign],
          feed_dict={placeholder: np.zeros(shape=[2, 2], dtype=np.float32)})

  def testAssignDifferentShapesEagerNotAllowed(self):
    with context.eager_mode():
      with variable_scope.variable_scope("foo"):
        var = variable_scope.get_variable("x", shape=[1, 1],
                                          dtype=dtypes.float32)
        with self.assertRaisesRegexp(ValueError,
                                     "Shapes.*and.*are incompatible"):
          assign = var.assign(np.zeros(shape=[2, 2]))
          self.evaluate(assign)

  @test_util.disable_xla("XLA doesn't allow changing shape at assignment, as "
                         "dictated by tf2xla/xla_resource.cc:SetTypeAndShape")
  @test_util.run_in_graph_and_eager_modes
  def testAssignDifferentShapesAllowed(self):
    var = resource_variable_ops.ResourceVariable(
        initial_value=np.zeros(shape=[1, 1]),
        shape=tensor_shape.TensorShape(None))
    self.evaluate(variables.global_variables_initializer())
    self.assertAllEqual(np.zeros(shape=[1, 1]), var.read_value())
    self.evaluate(var.assign(np.zeros(shape=[2, 2])))
    self.assertAllEqual(np.zeros(shape=[2, 2]), var.read_value())

  @test_util.run_in_graph_and_eager_modes
  def testInitValueWrongShape(self):
    with self.assertRaisesWithPredicateMatch(
        ValueError, r"not compatible with"):
      var = resource_variable_ops.ResourceVariable(
          initial_value=np.zeros(shape=[3]),
          shape=[4])
      self.evaluate(variables.global_variables_initializer())
      self.evaluate(var.read_value())

  @test_util.run_deprecated_v1
  def testDtypeAfterFromProto(self):
    v = resource_variable_ops.ResourceVariable(2.0)
    w = resource_variable_ops.ResourceVariable.from_proto(v.to_proto())
    self.assertIsInstance(w.dtype, dtypes.DType)
    self.assertEqual(v.dtype, w.dtype)

  # TODO(alive): get caching to work in eager mode.
  @test_util.run_deprecated_v1
  def testCachingDevice(self):
    with ops.device("/job:server/task:1"):
      v = resource_variable_ops.ResourceVariable(
          2.0, caching_device="/job:localhost")
      self.assertEqual("/job:localhost", v.value().device)
      with self.assertRaises(ValueError):
        _ = v.value().op.get_attr("_class")

    with ops.colocate_with(v.op):
      w = resource_variable_ops.ResourceVariable(
          2.0, caching_device="/job:localhost")
      self.assertEqual("/job:localhost", w.value().device)
      with self.assertRaises(ValueError):
        _ = w.value().op.get_attr("_class")

  @test_util.run_deprecated_v1
  def testSharedName(self):
    with self.cached_session():
      v = resource_variable_ops.ResourceVariable(300.0, name="var4")
      self.evaluate(variables.global_variables_initializer())

      w = resource_variable_ops.var_handle_op(
          dtype=v.dtype.base_dtype, shape=v.get_shape(), shared_name="var4",
          # Needed in Eager since we get a unique container name by default.
          container=ops.get_default_graph()._container)
      w_read = resource_variable_ops.read_variable_op(w, v.dtype.base_dtype)
      self.assertEqual(300.0, self.evaluate(w_read))

      x = resource_variable_ops.var_handle_op(
          dtype=v.dtype.base_dtype, shape=v.get_shape(), shared_name="var5",
          container=ops.get_default_graph()._container)
      with self.assertRaisesOpError(
          "(Resource .*/var5/.* does not exist|Read of uninitialized variable)"
      ):
        resource_variable_ops.read_variable_op(x, v.dtype.base_dtype).eval()

  @test_util.run_deprecated_v1
  def testSharedNameWithNamescope(self):
    with self.cached_session():
      with ops.name_scope("foo"):
        v = resource_variable_ops.ResourceVariable(300.0, name="var6")
        self.assertEqual("foo/var6", v._shared_name)  # pylint: disable=protected-access
        self.assertEqual("foo/var6:0", v.name)
        self.evaluate(variables.global_variables_initializer())

      w = resource_variable_ops.var_handle_op(
          dtype=v.dtype.base_dtype, shape=v.get_shape(), shared_name="foo/var6",
          # Needed in Eager since we get a unique container name by default.
          container=ops.get_default_graph()._container)
      w_read = resource_variable_ops.read_variable_op(w, v.dtype.base_dtype)
      self.assertEqual(300.0, self.evaluate(w_read))

  @test_util.run_in_graph_and_eager_modes
  def testShape(self):
    v = resource_variable_ops.ResourceVariable(
        name="var4", initial_value=array_ops.ones(shape=[10, 20, 35]))
    self.assertEqual("(10, 20, 35)", str(v.shape))
    self.assertEqual("(10, 20, 35)", str(v.get_shape()))
    self.assertEqual("(10, 20, 35)", str(v.value().shape))
    self.assertEqual("(3, 20, 35)", str(v.sparse_read([0, 1, 2]).shape))
    if not context.executing_eagerly():
      self.assertEqual(
          "<unknown>",
          str(v.sparse_read(array_ops.placeholder(dtypes.int32)).shape))

  @test_util.run_deprecated_v1
  def testSetInitialValue(self):
    with self.cached_session():
      # Initialize variable with a value different from the initial value passed
      # in the constructor.
      v = resource_variable_ops.ResourceVariable(2.0)
      v.initializer.run(feed_dict={v.initial_value: 3.0})
      self.assertEqual(3.0, v.value().eval())

  @test_util.run_v1_only("b/120545219")
  def testControlFlowInitialization(self):
    """Expects an error if an initializer is in a control-flow scope."""

    def cond(i, _):
      return i < 10

    def body(i, _):
      zero = array_ops.zeros([], dtype=dtypes.int32)
      v = resource_variable_ops.ResourceVariable(initial_value=zero)
      return (i + 1, v.read_value())

    with self.assertRaisesRegexp(ValueError, "initializer"):
      control_flow_ops.while_loop(cond, body, [0, 0])

  def testVariableEager(self):
    with context.eager_mode():
      init = array_ops.ones(shape=[10, 20, 35], dtype=dtypes.int32)
      constraint = lambda x: x
      with ops.name_scope("foo"):
        v = resource_variable_ops.ResourceVariable(
            name="var7",
            initial_value=init,
            caching_device="cpu:0",
            constraint=constraint)
      # Test properties
      self.assertEqual(dtypes.int32, v.dtype)
      self.assertEqual("foo/var7:0", v.name)
      self.assertAllEqual([10, 20, 35], v.shape.as_list())
      self.assertIsInstance(v.handle, ops.EagerTensor)
      self.assertEqual(constraint, v.constraint)
      self.assertAllEqual(init.numpy(), v.read_value().numpy())
      self.assertAllEqual(init.numpy(), v.value().numpy())

      # Callable init.
      callable_init = lambda: init * 2
      v2 = resource_variable_ops.ResourceVariable(
          initial_value=callable_init, name="var7")
      self.assertEqual("var7:0", v2.name)
      self.assertAllEqual(2 * init.numpy(), v2.read_value().numpy())

      # Test assign_add.
      new_v2_val = v2.assign_add(v.read_value())
      self.assertAllEqual(v.read_value().numpy() * 3, new_v2_val.numpy())

      # Test assign_sub.
      new_v2_val = v2.assign_sub(v.read_value())
      self.assertAllEqual(v.read_value().numpy() * 2, new_v2_val.numpy())

      # Test assign.
      v2.assign(v.read_value())
      self.assertAllEqual(v.read_value().numpy(), v2.read_value().numpy())

      # Test load
      v2.load(2 * v.read_value())
      self.assertAllEqual(2 * v.read_value().numpy(), v2.read_value().numpy())

      # Test convert_to_tensor
      t = ops.convert_to_tensor(v)
      self.assertAllEqual(t.numpy(), v.read_value().numpy())

      # Test operations
      self.assertAllEqual((v * 2).numpy(), (v + v).numpy())

  def testContainerEager(self):
    with context.eager_mode():
      v1 = resource_variable_ops.ResourceVariable(initial_value=lambda: 1,
                                                  name="same")
      with ops.container("different"):
        v2 = resource_variable_ops.ResourceVariable(initial_value=lambda: 0,
                                                    name="same")
      v2.assign(2)
      self.assertEqual(1, v1.read_value().numpy())
      self.assertEqual(2, v2.read_value().numpy())

  def testDestruction(self):
    with context.eager_mode():
      var = resource_variable_ops.ResourceVariable(initial_value=1.0,
                                                   name="var8")
      var_handle = var._handle
      del var
      with self.assertRaisesRegexp(errors.NotFoundError,
                                   r"Resource .* does not exist."):
        resource_variable_ops.destroy_resource_op(var_handle,
                                                  ignore_lookup_error=False)

  def testScatterUpdate(self):
    with context.eager_mode():
      v = resource_variable_ops.ResourceVariable([1.0, 2.0], name="update")
      state_ops.scatter_update(v, [1], [3.0])
      self.assertAllEqual([1.0, 3.0], v.numpy())

  def testScatterAddStateOps(self):
    with context.eager_mode():
      v = resource_variable_ops.ResourceVariable([1.0, 2.0], name="add")
      state_ops.scatter_add(v, [1], [3])
      self.assertAllEqual([1.0, 5.0], v.numpy())

  def testScatterSubStateOps(self):
    with context.eager_mode():
      v = resource_variable_ops.ResourceVariable([1.0, 2.0], name="sub")
      state_ops.scatter_sub(v, [1], [3])
      self.assertAllEqual([1.0, -1.0], v.numpy())

  def testScatterUpdateVariant(self):
    with context.eager_mode():
      v = resource_variable_ops.ResourceVariable([
          list_ops.empty_tensor_list(
              element_dtype=dtypes.float32, element_shape=[])
      ])
      v.scatter_update(
          ops.IndexedSlices(
              list_ops.tensor_list_from_tensor([1., 2.], element_shape=[]), 0))
      self.assertAllEqual(
          list_ops.tensor_list_get_item(v[0], 0, element_dtype=dtypes.float32),
          1.)

  def testGroupDoesntForceRead(self):
    with ops.Graph().as_default():
      v = resource_variable_ops.ResourceVariable(1.0)
      assign = v.assign_add(1.0)
      g = control_flow_ops.group([assign])
      self.assertEqual(g.control_inputs[0].type, "AssignAddVariableOp")

  def testScatterNdAddStateOps(self):
    with context.eager_mode():
      v = resource_variable_ops.ResourceVariable(
          [1, 2, 3, 4, 5, 6, 7, 8], dtype=dtypes.float32, name="add")
      indices = constant_op.constant([[4], [3], [1], [7]], dtype=dtypes.int32)
      updates = constant_op.constant([9, 10, 11, 12], dtype=dtypes.float32)
      expected = np.array([1, 13, 3, 14, 14, 6, 7, 20])
      state_ops.scatter_nd_add(v, indices, updates)
      self.assertAllClose(expected, v.numpy())

  @test_util.run_in_graph_and_eager_modes
  def testUnreadVariableInsideFunction(self):
    v = resource_variable_ops.ResourceVariable(1.0)

    @def_function.function
    def assign():
      v.assign(1.0)

    graph = assign.get_concrete_function().graph
    self.assertTrue(all(x.type != "ReadVariableOp"
                        for x in graph.get_operations()))

  def testScatterNdSubStateOps(self):
    with context.eager_mode():
      v = resource_variable_ops.ResourceVariable(
          [1, 2, 3, 4, 5, 6, 7, 8], dtype=dtypes.float32, name="sub")
      indices = constant_op.constant([[4], [3], [1], [7]], dtype=dtypes.int32)
      updates = constant_op.constant([9, 10, 11, 12], dtype=dtypes.float32)
      expected = np.array([1, -9, 3, -6, -4, 6, 7, -4])
      state_ops.scatter_nd_sub(v, indices, updates)
      self.assertAllClose(expected, v.numpy())

  def testScatterUpdateCast(self):
    with context.eager_mode():
      v = resource_variable_ops.ResourceVariable([1.0, 2.0], name="update")
      state_ops.scatter_update(v, [1], [3])
      self.assertAllEqual([1.0, 3.0], v.numpy())

  @test_util.run_in_graph_and_eager_modes
  def testScatterUpdateInvalidArgs(self):
    v = resource_variable_ops.ResourceVariable([0, 1, 2, 3], name="update")
    # The exact error and message differ between graph construction (where the
    # error is realized during shape inference at graph construction time) and
    # eager execution (where the error is realized during kernel execution).
    with self.assertRaisesRegexp(Exception, r"shape.*2.*3"):
      state_ops.scatter_update(v, [0, 1], [0, 1, 2])

  @test_util.run_in_graph_and_eager_modes
  def testAssignIncompatibleShape(self):
    v = resource_variable_ops.ResourceVariable([0, 1, 2, 3])
    self.evaluate(v.initializer)
    pattern = re.compile("shapes must be equal", re.IGNORECASE)
    with self.assertRaisesRegexp(Exception, pattern):
      self.evaluate(v.assign_add(1))

  @test_util.run_in_graph_and_eager_modes
  @test_util.run_v1_only("b/120545219")
  def testCopyToGraphUninitialized(self):
    v = resource_variable_ops.ResourceVariable([0, 1, 2, 3])
    copy_to_graph = ops.Graph()
    with copy_to_graph.as_default():  # Intentionally testing v1 behavior
      copied = resource_variable_ops.copy_to_graph_uninitialized(v)
      self.assertEqual(v.name, copied.name)
      self.assertIsNone(copied.initializer)

  def create_variant_shape_and_type_data(self):
    variant_shape_and_type_data = (
        cpp_shape_inference_pb2.CppShapeInferenceResult.HandleData())
    variant_shape_and_type_data.is_set = True
    stored_shape = tensor_shape.TensorShape([None, 4]).as_proto()
    stored_dtype = dtypes.float32.as_datatype_enum
    # NOTE(ebrevdo): shape_and_type lacks append() in some versions of protobuf.
    variant_shape_and_type_data.shape_and_type.extend([
        cpp_shape_inference_pb2.CppShapeInferenceResult.HandleShapeAndType(
            shape=stored_shape, dtype=stored_dtype)])
    return variant_shape_and_type_data

  @def_function.function
  def create_constant_variant(self, value):
    value = constant_op.constant(
        tensor_pb2.TensorProto(
            dtype=dtypes.variant.as_datatype_enum,
            tensor_shape=tensor_shape.TensorShape([]).as_proto(),
            variant_val=[
                tensor_pb2.VariantTensorDataProto(
                    # Match registration in variant_op_registry.cc
                    type_name=b"int",
                    metadata=np.array(value, dtype=np.int32).tobytes())
            ]))
    return value

  # TODO(ebrevdo): Add run_in_graph_and_eager_modes once we can create
  # EagerTensor constants with TensorProto inputs.
  @test_util.run_in_graph_and_eager_modes()
  def testVariantInitializer(self):
    variant_shape_and_type_data = self.create_variant_shape_and_type_data()
    value = self.create_constant_variant(3)
    initializer = array_ops.fill([3], value)
    resource_variable_ops._set_handle_shapes_and_types(  # pylint: disable=protected-access
        initializer, variant_shape_and_type_data,
        graph_mode=not context.executing_eagerly())
    v = resource_variable_ops.ResourceVariable(initializer)
    read = array_ops.identity(v)
    read_variant_shape_and_type = (
        resource_variable_ops.get_eager_safe_handle_data(read))
    self.assertEqual(
        read_variant_shape_and_type, variant_shape_and_type_data)
    gather = v.sparse_read([0])
    gather_variant_shape_and_type = (
        resource_variable_ops.get_eager_safe_handle_data(gather))
    self.assertEqual(
        gather_variant_shape_and_type, variant_shape_and_type_data)
    # Make sure initializer runs.
    if not context.executing_eagerly():
      self.evaluate(v.initializer)
      self.evaluate(read.op)
      self.evaluate(gather.op)

  @parameterized.parameters([
      # batch_dims=0 (equivalent to tf.gather)
      dict(  # 2D indices
          batch_dims=0,
          params=[6, 7, 8, 9],
          indices=[[2, 1], [0, 3]],
          expected=[[8, 7], [6, 9]]),
      dict(  # 3D indices
          batch_dims=0,
          params=[6, 7, 8, 9],
          indices=[[[3, 1], [2, 0]], [[0, 3], [2, 2]]],
          expected=[[[9, 7], [8, 6]], [[6, 9], [8, 8]]]),
      dict(  # 4D indices
          batch_dims=0,
          params=[8, 9],
          indices=[[[[0, 1], [1, 0]], [[0, 0], [1, 1]]],
                   [[[1, 1], [0, 0]], [[0, 1], [1, 0]]]],
          expected=[[[[8, 9], [9, 8]], [[8, 8], [9, 9]]],
                    [[[9, 9], [8, 8]], [[8, 9], [9, 8]]]]),

      # batch_dims=indices.shape.ndims - 1 (equivalent to
      # tf.compat.v1.batch_gather)
      dict(  # 2D indices (1 batch dim)
          batch_dims=1,
          params=[[10, 11, 12, 13], [20, 21, 22, 23]],
          indices=[[2, 1], [0, 3]],
          expected=[[12, 11], [20, 23]]),
      dict(  # 3D indices (2 batch dims)
          batch_dims=2,
          params=[[[100, 101], [110, 111]], [[200, 201], [210, 211]]],
          indices=[[[0, 1], [1, 0]], [[0, 0], [1, 1]]],
          expected=[[[100, 101], [111, 110]], [[200, 200], [211, 211]]]),
      dict(  # 2D indices (1 batch dim)
          batch_dims=1,
          params=[[10, 11, 12, 13], [20, 21, 22, 23]],
          indices=[[2, 1], [0, 3]],
          expected=[[12, 11], [20, 23]]),
      dict(  # 3D indices (2 batch dims)
          batch_dims=2,
          params=[[[100, 101], [110, 111]], [[200, 201], [210, 211]]],
          indices=[[[0, 1], [1, 0]], [[0, 0], [1, 1]]],
          expected=[[[100, 101], [111, 110]], [[200, 200], [211, 211]]]),

      # 0 < batch_dims < indices.shape.ndims - 1
      dict(  # 3D indices (1 batch dim)
          batch_dims=1,
          params=[[10, 11, 12, 13], [20, 21, 22, 23]],
          indices=[[[3, 1], [2, 0]], [[0, 3], [2, 2]]],
          expected=[[[13, 11], [12, 10]], [[20, 23], [22, 22]]]),
      dict(  # 4D indices (1 batch dim)
          batch_dims=1,
          params=[[6, 7], [8, 9]],
          indices=[[[[0, 1], [1, 0]], [[0, 0], [1, 1]]],
                   [[[1, 1], [0, 0]], [[0, 1], [1, 0]]]],
          expected=[[[[6, 7], [7, 6]], [[6, 6], [7, 7]]],
                    [[[9, 9], [8, 8]], [[8, 9], [9, 8]]]]),
      dict(  # 4D indices (2 batch dims)
          batch_dims=2,
          params=[[[2, 3], [4, 5]], [[6, 7], [8, 9]]],
          indices=[[[[0, 1], [1, 0]], [[0, 0], [1, 1]]],
                   [[[1, 1], [0, 0]], [[0, 1], [1, 0]]]],
          expected=[[[[2, 3], [3, 2]], [[4, 4], [5, 5]]],
                    [[[7, 7], [6, 6]], [[8, 9], [9, 8]]]]),
  ])
  @test_util.run_in_graph_and_eager_modes
  def testGatherWithBatchDims(self, params, indices, batch_dims, expected):
    var = resource_variable_ops.ResourceVariable(params, name="var0")
    with ops.control_dependencies([var.initializer]):
      result = resource_variable_ops.resource_gather(
          var.handle, indices, dtype=var.dtype, batch_dims=batch_dims)
    self.assertAllEqual(expected, result)

  @parameterized.parameters([
      dict(
          params_shape=[2, 3, 4, 5, 6, 7],
          indices_shape=[2, 3, 8, 9, 10],
          batch_dims=0,
          output_shape=[2, 3, 8, 9, 10, 3, 4, 5, 6, 7]
          # = indices.shape + params.shape[1:]
      ),
      dict(
          params_shape=[2, 3, 4, 5, 6, 7],
          indices_shape=[2, 3, 8, 9, 10],
          batch_dims=1,
          output_shape=[2, 3, 8, 9, 10, 4, 5, 6, 7]
          # = params.shape[:1] + indices.shape[1:] + params.shape[2:]
      ),
      dict(
          params_shape=[2, 3, 4, 5, 6, 7],
          indices_shape=[2, 3, 8, 9, 10],
          batch_dims=2,
          output_shape=[2, 3, 8, 9, 10, 5, 6, 7]
          # = params.shape[:2] + indices.shape[2:] + params.shape[3:]
      ),
      dict(
          params_shape=[2, 3, 4, 5, 6, 7],
          indices_shape=[2, 3, 4, 9, 10],
          batch_dims=3,
          output_shape=[2, 3, 4, 9, 10, 6, 7]
          # = params.shape[:3] + indices.shape[3:] + params.shape[4:]
      ),
      dict(
          params_shape=[2, 3, 4, 5, 6, 7],
          indices_shape=[2, 3, 4, 5, 10],
          batch_dims=4,
          output_shape=[2, 3, 4, 5, 10, 7]
          # = params.shape[:4] + indices.shape[4:] + params.shape[5:]
      ),
  ])
  @test_util.run_in_graph_and_eager_modes
  def testGatherWithBatchDimsMatchesTensor(self, params_shape, indices_shape,
                                           batch_dims, output_shape):
    """Checks that gather with batch_dims returns the correct shape."""
    # Generate a `params` tensor with the indicated shape.
    params_size = np.prod(params_shape)
    params = np.reshape(np.arange(params_size, dtype=np.int32), params_shape)

    # Generate an `indices` tensor with the indicated shape, where each index
    # is within the appropriate range.
    indices_size = np.prod(indices_shape)
    indices = np.reshape(np.arange(indices_size, dtype=np.int32), indices_shape)
    indices = indices % params_shape[batch_dims]

    var = resource_variable_ops.ResourceVariable(params, name="var0")
    with ops.control_dependencies([var.initializer]):
      expected = array_ops.gather(
          var.read_value(), indices, batch_dims=batch_dims)
      result = resource_variable_ops.resource_gather(
          var.handle, indices, dtype=var.dtype, batch_dims=batch_dims)

    self.assertAllEqual(output_shape, result.shape.as_list())
    self.assertAllEqual(expected, result)

  @parameterized.parameters([
      dict(dtype=dtypes.bool),
      dict(dtype=dtypes.int64),
      dict(dtype=dtypes.half),
      dict(dtype=dtypes.float32),
      dict(dtype=dtypes.double),
  ])
  @test_util.run_gpu_only
  @test_util.run_in_graph_and_eager_modes
  def testGatherWithDTypes(self, dtype):
    if dtype == dtypes.bool:
      params = constant_op.constant([False, True, False, True])
      expected = constant_op.constant([[False, True], [False, True]])
    else:
      params = constant_op.constant([6, 7, 8, 9], dtype=dtype)
      expected = constant_op.constant([[8, 7], [6, 9]], dtype=dtype)
    indices = constant_op.constant([[2, 1], [0, 3]])
    var = resource_variable_ops.ResourceVariable(params, name="var0")
    with ops.control_dependencies([var.initializer]):
      result = resource_variable_ops.resource_gather(
          var.handle, indices, dtype=dtype)
    self.assertAllEqual(expected, result)


if __name__ == "__main__":
  test.main()<|MERGE_RESOLUTION|>--- conflicted
+++ resolved
@@ -311,8 +311,6 @@
     g = gradients_impl.gradients(c, [b], unconnected_gradients="zero")[0]
     self.assertAllEqual(g.shape.as_list(), [1, 2])
 
-<<<<<<< HEAD
-=======
   @test_util.run_deprecated_v1
   def testGradientCondInWhileLoop(self):
     v = resource_variable_ops.ResourceVariable(initial_value=1.0)
@@ -333,7 +331,6 @@
     # Only the false branch is taken so the gradient is 2.
     self.assertAllEqual(g[0], 2.0)
 
->>>>>>> f2e4407a
   @test_util.run_in_graph_and_eager_modes
   def testGradientGatherNdIndexedSlices(self):
     v = resource_variable_ops.ResourceVariable(
