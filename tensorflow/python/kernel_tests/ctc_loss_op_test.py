# Copyright 2016 The TensorFlow Authors. All Rights Reserved.
#
# Licensed under the Apache License, Version 2.0 (the "License");
# you may not use this file except in compliance with the License.
# You may obtain a copy of the License at
#
#     http://www.apache.org/licenses/LICENSE-2.0
#
# Unless required by applicable law or agreed to in writing, software
# distributed under the License is distributed on an "AS IS" BASIS,
# WITHOUT WARRANTIES OR CONDITIONS OF ANY KIND, either express or implied.
# See the License for the specific language governing permissions and
# limitations under the License.
# ==============================================================================
"""Tests for tensorflow.ctc_ops.ctc_decoder_ops."""

from __future__ import absolute_import
from __future__ import division
from __future__ import print_function

from absl.testing import parameterized
import numpy as np

from tensorflow.python.eager import backprop
from tensorflow.python.eager import context
from tensorflow.python.eager import def_function
from tensorflow.python.framework import constant_op
from tensorflow.python.framework import dtypes
from tensorflow.python.framework import errors_impl
from tensorflow.python.framework import ops
from tensorflow.python.framework import random_seed
from tensorflow.python.framework import sparse_tensor
from tensorflow.python.framework import test_util
from tensorflow.python.ops import array_ops
from tensorflow.python.ops import ctc_ops
from tensorflow.python.ops import gradients_impl
from tensorflow.python.ops import math_ops
from tensorflow.python.ops import random_ops
from tensorflow.python.ops import sparse_ops
from tensorflow.python.platform import test


def SimpleSparseTensorFrom(x):
  """Create a very simple SparseTensor with dimensions (batch, time).

  Args:
    x: a list of lists of type int

  Returns:
    x_ix and x_val, the indices and values of the SparseTensor<2>.
  """
  x_ix = []
  x_val = []
  for batch_i, batch in enumerate(x):
    for time, val in enumerate(batch):
      x_ix.append([batch_i, time])
      x_val.append(val)
  x_shape = [len(x), np.asarray(x_ix).max(0)[1] + 1]
  x_ix = constant_op.constant(x_ix, dtypes.int64)
  x_val = constant_op.constant(x_val, dtypes.int32)
  x_shape = constant_op.constant(x_shape, dtypes.int64)

  return sparse_tensor.SparseTensor(x_ix, x_val, x_shape)


def _ctc_loss_v2(labels, inputs, sequence_length,
                 preprocess_collapse_repeated=False,
                 ctc_merge_repeated=True,
                 ignore_longer_outputs_than_inputs=False,
                 time_major=True):
  """Call ctc_loss_v2 with v1 args."""
  assert not preprocess_collapse_repeated
  assert ctc_merge_repeated
  assert not ignore_longer_outputs_than_inputs
  return ctc_ops.ctc_loss_v2(
      labels=labels,
      logits=inputs,
      logit_length=sequence_length,
      label_length=None,
      blank_index=-1,
      logits_time_major=time_major)


class CTCLossTest(test.TestCase):

  def _testCTCLoss(self,
                   inputs,
                   seq_lens,
                   labels,
                   loss_truth,
                   grad_truth,
                   expected_err_re=None):
    self.assertEquals(len(inputs), len(grad_truth))

    inputs_t = constant_op.constant(inputs)

    with self.cached_session(use_gpu=False) as sess:
      loss = _ctc_loss_v2(
          inputs=inputs_t, labels=labels, sequence_length=seq_lens)
      grad = gradients_impl.gradients(loss, [inputs_t])[0]

      self.assertShapeEqual(loss_truth, loss)
      self.assertShapeEqual(grad_truth, grad)

      if expected_err_re is None:
        (tf_loss, tf_grad) = self.evaluate([loss, grad])
        self.assertAllClose(tf_loss, loss_truth, atol=1e-6)
        self.assertAllClose(tf_grad, grad_truth, atol=1e-6)
      else:
        with self.assertRaisesOpError(expected_err_re):
          self.evaluate([loss, grad])

  @test_util.run_v1_only("b/120545219")
  def testBasic(self):
    """Test two batch entries."""
    # Input and ground truth from Alex Graves' implementation.
    #
    #### Batch entry 0 #####
    # targets: 0 1 2 1 0
    # outputs:
    # 0 0.633766 0.221185 0.0917319 0.0129757 0.0142857 0.0260553
    # 1 0.111121 0.588392 0.278779 0.0055756 0.00569609 0.010436
    # 2 0.0357786 0.633813 0.321418 0.00249248 0.00272882 0.0037688
    # 3 0.0663296 0.643849 0.280111 0.00283995 0.0035545 0.00331533
    # 4 0.458235 0.396634 0.123377 0.00648837 0.00903441 0.00623107
    # alpha:
    # 0 -3.64753 -0.456075 -inf -inf -inf -inf -inf -inf -inf -inf -inf
    # 1 -inf -inf -inf -0.986437 -inf -inf -inf -inf -inf -inf -inf
    # 2 -inf -inf -inf -inf -inf -2.12145 -inf -inf -inf -inf -inf
    # 3 -inf -inf -inf -inf -inf -inf -inf -2.56174 -inf -inf -inf
    # 4 -inf -inf -inf -inf -inf -inf -inf -inf -inf -3.34211 -inf
    # beta:
    # 0 -inf -2.88604 -inf -inf -inf -inf -inf -inf -inf -inf -inf
    # 1 -inf -inf -inf -2.35568 -inf -inf -inf -inf -inf -inf -inf
    # 2 -inf -inf -inf -inf -inf -1.22066 -inf -inf -inf -inf -inf
    # 3 -inf -inf -inf -inf -inf -inf -inf -0.780373 -inf -inf -inf
    # 4 -inf -inf -inf -inf -inf -inf -inf -inf -inf 0 0
    # prob: -3.34211
    # outputDerivs:
    # 0 -0.366234 0.221185 0.0917319 0.0129757 0.0142857 0.0260553
    # 1 0.111121 -0.411608 0.278779 0.0055756 0.00569609 0.010436
    # 2 0.0357786 0.633813 -0.678582 0.00249248 0.00272882 0.0037688
    # 3 0.0663296 -0.356151 0.280111 0.00283995 0.0035545 0.00331533
    # 4 -0.541765 0.396634 0.123377 0.00648837 0.00903441 0.00623107
    #
    #### Batch entry 1 #####
    #
    # targets: 0 1 1 0
    # outputs:
    # 0 0.30176 0.28562 0.0831517 0.0862751 0.0816851 0.161508
    # 1 0.24082 0.397533 0.0557226 0.0546814 0.0557528 0.19549
    # 2 0.230246 0.450868 0.0389607 0.038309 0.0391602 0.202456
    # 3 0.280884 0.429522 0.0326593 0.0339046 0.0326856 0.190345
    # 4 0.423286 0.315517 0.0338439 0.0393744 0.0339315 0.154046
    # alpha:
    # 0 -1.8232 -1.19812 -inf -inf -inf -inf -inf -inf -inf
    # 1 -inf -2.19315 -2.83037 -2.1206 -inf -inf -inf -inf -inf
    # 2 -inf -inf -inf -2.03268 -3.71783 -inf -inf -inf -inf
    # 3 -inf -inf -inf -inf -inf -4.56292 -inf -inf -inf
    # 4 -inf -inf -inf -inf -inf -inf -inf -5.42262 -inf
    # beta:
    # 0 -inf -4.2245 -inf -inf -inf -inf -inf -inf -inf
    # 1 -inf -inf -inf -3.30202 -inf -inf -inf -inf -inf
    # 2 -inf -inf -inf -inf -1.70479 -0.856738 -inf -inf -inf
    # 3 -inf -inf -inf -inf -inf -0.859706 -0.859706 -0.549337 -inf
    # 4 -inf -inf -inf -inf -inf -inf -inf 0 0
    # prob: -5.42262
    # outputDerivs:
    # 0 -0.69824 0.28562 0.0831517 0.0862751 0.0816851 0.161508
    # 1 0.24082 -0.602467 0.0557226 0.0546814 0.0557528 0.19549
    # 2 0.230246 0.450868 0.0389607 0.038309 0.0391602 -0.797544
    # 3 0.280884 -0.570478 0.0326593 0.0339046 0.0326856 0.190345
    # 4 -0.576714 0.315517 0.0338439 0.0393744 0.0339315 0.154046

    # max_time_steps == 7
    depth = 6

    # seq_len_0 == 5
    targets_0 = [0, 1, 2, 1, 0]
    loss_log_prob_0 = -3.34211
    # dimensions are time x depth
    input_prob_matrix_0 = np.asarray(
        [[0.633766, 0.221185, 0.0917319, 0.0129757, 0.0142857, 0.0260553],
         [0.111121, 0.588392, 0.278779, 0.0055756, 0.00569609, 0.010436],
         [0.0357786, 0.633813, 0.321418, 0.00249248, 0.00272882, 0.0037688],
         [0.0663296, 0.643849, 0.280111, 0.00283995, 0.0035545, 0.00331533],
         [0.458235, 0.396634, 0.123377, 0.00648837, 0.00903441, 0.00623107]],
        dtype=np.float32)
    input_log_prob_matrix_0 = np.log(input_prob_matrix_0)
    gradient_log_prob_0 = np.asarray(
        [[-0.366234, 0.221185, 0.0917319, 0.0129757, 0.0142857, 0.0260553],
         [0.111121, -0.411608, 0.278779, 0.0055756, 0.00569609, 0.010436],
         [0.0357786, 0.633813, -0.678582, 0.00249248, 0.00272882, 0.0037688],
         [0.0663296, -0.356151, 0.280111, 0.00283995, 0.0035545, 0.00331533],
         [-0.541765, 0.396634, 0.123377, 0.00648837, 0.00903441, 0.00623107]],
        dtype=np.float32)

    # seq_len_1 == 5
    targets_1 = [0, 1, 1, 0]
    loss_log_prob_1 = -5.42262
    # dimensions are time x depth

    input_prob_matrix_1 = np.asarray(
        [[0.30176, 0.28562, 0.0831517, 0.0862751, 0.0816851, 0.161508],
         [0.24082, 0.397533, 0.0557226, 0.0546814, 0.0557528, 0.19549],
         [0.230246, 0.450868, 0.0389607, 0.038309, 0.0391602, 0.202456],
         [0.280884, 0.429522, 0.0326593, 0.0339046, 0.0326856, 0.190345],
         [0.423286, 0.315517, 0.0338439, 0.0393744, 0.0339315, 0.154046]],
        dtype=np.float32)
    input_log_prob_matrix_1 = np.log(input_prob_matrix_1)
    gradient_log_prob_1 = np.asarray(
        [[-0.69824, 0.28562, 0.0831517, 0.0862751, 0.0816851, 0.161508],
         [0.24082, -0.602467, 0.0557226, 0.0546814, 0.0557528, 0.19549],
         [0.230246, 0.450868, 0.0389607, 0.038309, 0.0391602, -0.797544],
         [0.280884, -0.570478, 0.0326593, 0.0339046, 0.0326856, 0.190345],
         [-0.576714, 0.315517, 0.0338439, 0.0393744, 0.0339315, 0.154046]],
        dtype=np.float32)

    # len max_time_steps array of 2 x depth matrices
    inputs = [
        np.vstack(
            [input_log_prob_matrix_0[t, :], input_log_prob_matrix_1[t, :]])
        for t in range(5)
    ] + 2 * [np.nan * np.ones((2, depth), np.float32)]

    # convert inputs into [max_time x batch_size x depth tensor] Tensor
    inputs = np.asarray(inputs, dtype=np.float32)

    # len batch_size array of label vectors
    labels = SimpleSparseTensorFrom([targets_0, targets_1])

    # batch_size length vector of sequence_lengths
    seq_lens = np.array([5, 5], dtype=np.int32)

    # output: batch_size length vector of negative log probabilities
    loss_truth = np.array([-loss_log_prob_0, -loss_log_prob_1], np.float32)

    # output: len max_time_steps array of 2 x depth matrices
    grad_truth = [
        np.vstack([gradient_log_prob_0[t, :], gradient_log_prob_1[t, :]])
        for t in range(5)
    ] + 2 * [np.zeros((2, depth), np.float32)]

    # convert grad_truth into [max_time x batch_size x depth] Tensor
    grad_truth = np.asarray(grad_truth, dtype=np.float32)

    self._testCTCLoss(inputs, seq_lens, labels, loss_truth, grad_truth)

  def test_time_major(self):
    """Testing time_major param.


    testing if transposing and setting time_major=False will result in the same
    loss
    """
    # [max_time x batch_size x depth tensor]
    inputs = np.random.randn(2, 2, 3).astype(np.float32)
    labels = SimpleSparseTensorFrom([[0, 1], [1, 0]])
    seq_lens = np.array([2, 2], dtype=np.int32)

    inputs_t = constant_op.constant(inputs)

    # Transposing tensor to [batch_size x max_time x depth tensor]
    inputs_t_transposed = constant_op.constant(inputs.transpose(1, 0, 2))

    with self.session(use_gpu=False) as sess:
      loss = _ctc_loss_v2(
          inputs=inputs_t, labels=labels, sequence_length=seq_lens)
      loss_transposed = _ctc_loss_v2(
          inputs=inputs_t_transposed,
          labels=labels,
          sequence_length=seq_lens,
          time_major=False)

      (tf_loss, tf_loss_transposed) = self.evaluate([loss, loss_transposed])
      self.assertAllEqual(tf_loss, tf_loss_transposed)

  @test_util.run_v1_only("b/120545219")
  def testInvalidSecondGradient(self):
    inputs = np.random.randn(2, 2, 3).astype(np.float32)
    inputs_t = constant_op.constant(inputs)
    labels = SimpleSparseTensorFrom([[0, 1], [1, 0]])
    seq_lens = np.array([2, 2], dtype=np.int32)
    v = [1.0]

    with self.session(use_gpu=False):
      loss = _ctc_loss_v2(
          inputs=inputs_t, labels=labels, sequence_length=seq_lens)
      # Taking ths second gradient should fail, since it is not
      # yet supported.
      with self.assertRaisesRegexp(LookupError,
                                   "explicitly disabled"):
        _ = gradients_impl._hessian_vector_product(loss, [inputs_t], v)

  @test_util.run_v1_only("b/120545219")
  def testEmptyBatch(self):
    inputs = constant_op.constant([], dtype=dtypes.float32, shape=(1, 0, 2))
    sequence_lengths = constant_op.constant([], dtype=dtypes.int32)
    labels = sparse_tensor.SparseTensor(
        indices=constant_op.constant([], shape=(0, 2), dtype=dtypes.int64),
        values=constant_op.constant([], shape=(0,), dtype=dtypes.int32),
        dense_shape=[5, 5])

    with self.session(use_gpu=False) as sess:
      with self.assertRaisesRegexp(errors_impl.InvalidArgumentError,
                                   "batch_size must not be 0"):
        sess.run(_ctc_loss_v2(labels, inputs, sequence_lengths))


class CTCLossTestV2(test.TestCase):

  @test_util.run_in_graph_and_eager_modes
  def testCtcLossV2(self):
    random_seed.set_random_seed(5)

    batch_size = 8
    num_labels = 6
    max_label_length = 5
    num_frames = 12

    labels = random_ops.random_uniform(
        [batch_size, max_label_length], minval=1, maxval=num_labels,
        dtype=dtypes.int64)
    logits = random_ops.random_uniform([num_frames, batch_size, num_labels])

    label_length = random_ops.random_uniform(
        [batch_size], minval=2, maxval=max_label_length, dtype=dtypes.int64)
    label_mask = array_ops.sequence_mask(
        label_length, maxlen=max_label_length, dtype=label_length.dtype)
    labels *= label_mask
    logit_length = [num_frames] * batch_size

    with backprop.GradientTape() as t:
      t.watch(logits)
      ref_loss = ctc_ops.ctc_loss_v2(
          labels=labels,
          logits=logits,
          label_length=label_length,
          logit_length=logit_length)
    ref_grad = t.gradient(ref_loss, [logits])

    sparse_labels = ctc_ops.dense_labels_to_sparse(labels, label_length)

    def assert_same_loss_and_grads(loss):
      if context.executing_eagerly():
        return
      with self.cached_session():
        self.assertAllClose(*self.evaluate([loss, ref_loss]))
        grad = gradients_impl.gradients(loss, [logits])
        self.assertAllClose(
            *self.evaluate([grad, ref_grad]), rtol=2e-06, atol=2e-06)

    assert_same_loss_and_grads(
        ctc_ops.ctc_loss_v2(
            labels=sparse_labels,
            logits=logits,
            label_length=label_length,
            logit_length=logit_length,
            blank_index=0))

  @test_util.run_v1_only("b/120545219")
  def testCtcLossDenseIsSameAsCtcLoss(self):
    with ops.device("/GPU:0" if test.is_gpu_available() else "/CPU:0"):
      random_seed.set_random_seed(5)

      batch_size = 8
      num_labels = 6
      label_length = 5
      minimum_logits_length = 10
      num_frames = minimum_logits_length + batch_size
      logits = random_ops.random_uniform([num_frames, batch_size, num_labels])
      labels = random_ops.random_uniform(
          [batch_size, label_length], minval=1, maxval=num_labels,
          dtype=dtypes.int64)

      label_lengths = random_ops.random_uniform(
          [batch_size], minval=2, maxval=label_length, dtype=dtypes.int64)
      label_mask = array_ops.sequence_mask(
          label_lengths, maxlen=label_length, dtype=label_lengths.dtype)
      labels *= label_mask

      logit_lengths = math_ops.range(batch_size) + minimum_logits_length

      ctc_loss = ctc_ops.ctc_loss_dense(
          labels=labels,
          logits=logits,
          label_length=label_lengths,
          logit_length=logit_lengths)
      ctc_loss_grads = gradients_impl.gradients(ctc_loss, [logits])[0]

      # Shift labels down by one (move blank from 0 to num_labels -1)
      tf_ctc_loss_labels = math_ops.cast(labels, dtypes.int32) - 1
      tf_nn_ctc_logits = array_ops.concat([
          logits[:, :, 1:],
          logits[:, :, 0:1],
      ], axis=2)

      tf_ctc_loss_labels = ctc_ops.dense_labels_to_sparse(
          tf_ctc_loss_labels, label_lengths)

      tf_nn_ctc_loss = ctc_ops.ctc_loss(
          labels=tf_ctc_loss_labels,
          inputs=tf_nn_ctc_logits,
          sequence_length=logit_lengths,
          time_major=True)
      tf_nn_ctc_grads = gradients_impl.gradients(tf_nn_ctc_loss, [logits])[0]

      with self.cached_session() as sess:
        for _ in range(32):
          self.assertAllClose(*self.evaluate([ctc_loss, tf_nn_ctc_loss]))
          self.assertAllClose(
              *self.evaluate([ctc_loss_grads, tf_nn_ctc_grads]),
              rtol=4e-06,
              atol=4e-06)

  @test_util.run_v1_only("b/120545219")
  def testCtcLossDenseUniqueFastPathIsSameAsCtcLoss(self):
    random_seed.set_random_seed(5)

    batch_size = 8
    num_labels = 6
    label_length = 5
    num_frames = 12
    logits = random_ops.random_uniform([num_frames, batch_size, num_labels])
    labels = random_ops.random_uniform(
        [batch_size, label_length], minval=1, maxval=num_labels,
        dtype=dtypes.int64)

    label_lengths = random_ops.random_uniform(
        [batch_size], minval=2, maxval=label_length, dtype=dtypes.int64)
    label_mask = array_ops.sequence_mask(
        label_lengths, maxlen=label_length, dtype=label_lengths.dtype)
    labels *= label_mask

    logit_lengths = [num_frames] * batch_size

    ctc_loss = ctc_ops.ctc_loss_dense(
        labels=labels,
        logits=logits,
        label_length=label_lengths,
        logit_length=logit_lengths,
        unique=ctc_ops.ctc_unique_labels(labels))
    ctc_loss_grads = gradients_impl.gradients(ctc_loss, [logits])[0]

    # Shift labels down by one (move blank from 0 to num_labels -1)
    tf_ctc_loss_labels = math_ops.cast(labels, dtypes.int32) - 1
    tf_nn_ctc_logits = array_ops.concat([
        logits[:, :, 1:],
        logits[:, :, 0:1],
    ], axis=2)

    tf_ctc_loss_labels = ctc_ops.dense_labels_to_sparse(
        tf_ctc_loss_labels, label_lengths)

    tf_nn_ctc_loss = ctc_ops.ctc_loss(
        labels=tf_ctc_loss_labels,
        inputs=tf_nn_ctc_logits,
        sequence_length=logit_lengths,
        time_major=True)
    tf_nn_ctc_grads = gradients_impl.gradients(tf_nn_ctc_loss, [logits])[0]

    with self.cached_session():
      for _ in range(32):
        self.assertAllClose(*self.evaluate([ctc_loss, tf_nn_ctc_loss]))
        self.assertAllClose(
            *self.evaluate([ctc_loss_grads, tf_nn_ctc_grads]),
            rtol=2e-06,
            atol=2e-06)

  @test_util.run_v1_only("b/120545219")
  def testCtcLossDenseUniqueFastPathWithBlankIndexIsSameAsCtcLoss(self):
    random_seed.set_random_seed(5)

    batch_size = 8
    num_labels = 6
    label_length = 5
    num_frames = 12
    logits = random_ops.random_uniform([num_frames, batch_size, num_labels])
    labels = random_ops.random_uniform([batch_size, label_length],
                                       minval=0,
                                       maxval=num_labels - 1,
                                       dtype=dtypes.int64)

    label_lengths = random_ops.random_uniform([batch_size],
                                              minval=2,
                                              maxval=label_length,
                                              dtype=dtypes.int64)
    label_mask = array_ops.sequence_mask(
        label_lengths, maxlen=label_length, dtype=label_lengths.dtype)
    labels *= label_mask

    logit_lengths = [num_frames] * batch_size

    tf_ctc_loss_labels = math_ops.cast(labels, dtypes.int32)
    tf_ctc_loss_labels = ctc_ops.dense_labels_to_sparse(tf_ctc_loss_labels,
                                                        label_lengths)

    tf_nn_ctc_loss = ctc_ops.ctc_loss(
        labels=tf_ctc_loss_labels,
        inputs=logits,
        sequence_length=logit_lengths,
        time_major=True)
    tf_nn_ctc_grads = gradients_impl.gradients(tf_nn_ctc_loss, [logits])[0]

    # Shift the blank logits/labels to be somewhere in the middle.
    blank_index = 2
    shifted_logits = array_ops.concat([
        logits[:, :, :blank_index],
        logits[:, :, -1:],
        logits[:, :, blank_index:-1],
    ],
                                      axis=2)
    shifted_labels = array_ops.where_v2(labels < blank_index, labels,
                                        labels + 1)

    ctc_loss = ctc_ops.ctc_loss_dense(
        labels=shifted_labels,
        logits=shifted_logits,
        label_length=label_lengths,
        logit_length=logit_lengths,
        blank_index=blank_index,
        unique=ctc_ops.ctc_unique_labels(shifted_labels))
    ctc_loss_grads = gradients_impl.gradients(ctc_loss, [logits])[0]

    with self.cached_session() as sess:
      for _ in range(32):
        self.assertAllClose(*self.evaluate([ctc_loss, tf_nn_ctc_loss]))
        self.assertAllClose(
            *self.evaluate([ctc_loss_grads, tf_nn_ctc_grads]),
            rtol=2e-06,
            atol=2e-06)

  @test_util.run_v1_only("b/120545219")
  def testCtcLossDenseWithBlankIndexIsSameAsCtcLoss(self):
    random_seed.set_random_seed(5)

    batch_size = 8
    num_labels = 6
    label_length = 5
    num_frames = 12
    logits = random_ops.random_uniform([num_frames, batch_size, num_labels])
    labels = random_ops.random_uniform(
        [batch_size, label_length], minval=0, maxval=num_labels-1,
        dtype=dtypes.int64)

    label_lengths = random_ops.random_uniform(
        [batch_size], minval=2, maxval=label_length, dtype=dtypes.int64)
    label_mask = array_ops.sequence_mask(
        label_lengths, maxlen=label_length, dtype=label_lengths.dtype)
    labels *= label_mask

    logit_lengths = [num_frames] * batch_size

    tf_ctc_loss_labels = math_ops.cast(labels, dtypes.int32)
    tf_ctc_loss_labels = ctc_ops.dense_labels_to_sparse(
        tf_ctc_loss_labels, label_lengths)

    tf_nn_ctc_loss = ctc_ops.ctc_loss(
        labels=tf_ctc_loss_labels,
        inputs=logits,
        sequence_length=logit_lengths,
        time_major=True)
    tf_nn_ctc_grads = gradients_impl.gradients(tf_nn_ctc_loss, [logits])[0]

    # Shift the blank logits/labels to be somewhere in the middle.
    blank_index = 2
    shifted_logits = array_ops.concat([
        logits[:, :, :blank_index],
        logits[:, :, -1:],
        logits[:, :, blank_index:-1],
    ], axis=2)
    shifted_labels = array_ops.where_v2(labels < blank_index, labels,
                                        labels + 1)

    ctc_loss = ctc_ops.ctc_loss_dense(
        labels=shifted_labels,
        logits=shifted_logits,
        label_length=label_lengths,
        logit_length=logit_lengths,
        blank_index=blank_index)
    ctc_loss_grads = gradients_impl.gradients(ctc_loss, [logits])[0]

    with self.cached_session() as sess:
      for _ in range(32):
        self.assertAllClose(*self.evaluate([ctc_loss, tf_nn_ctc_loss]))
        self.assertAllClose(
            *self.evaluate([ctc_loss_grads, tf_nn_ctc_grads]),
            rtol=2e-06,
            atol=2e-06)

  @test_util.run_v1_only("b/120545219")
  def testCtcLossDenseWithNegativeBlankIndexIsSameAsCtcLoss(self):
    with ops.device("/GPU:0" if test.is_gpu_available() else "/CPU:0"):
      random_seed.set_random_seed(5)

      batch_size = 8
      num_labels = 6
      label_length = 5
      num_frames = 12
      logits = random_ops.random_uniform([num_frames, batch_size, num_labels])
      labels = random_ops.random_uniform(
          [batch_size, label_length], minval=0, maxval=num_labels-1,
          dtype=dtypes.int64)

      label_lengths = random_ops.random_uniform(
          [batch_size], minval=2, maxval=label_length, dtype=dtypes.int64)
      label_mask = array_ops.sequence_mask(
          label_lengths, maxlen=label_length, dtype=label_lengths.dtype)
      labels *= label_mask

      logit_lengths = [num_frames] * batch_size

      ctc_loss = ctc_ops.ctc_loss_dense(
          labels=labels,
          logits=logits,
          label_length=label_lengths,
          logit_length=logit_lengths,
          blank_index=-1)
      ctc_loss_grads = gradients_impl.gradients(ctc_loss, [logits])[0]

      tf_ctc_loss_labels = math_ops.cast(labels, dtypes.int32)
      tf_ctc_loss_labels = ctc_ops.dense_labels_to_sparse(
          tf_ctc_loss_labels, label_lengths)

      tf_nn_ctc_loss = ctc_ops.ctc_loss(
          labels=tf_ctc_loss_labels,
          inputs=logits,
          sequence_length=logit_lengths,
          time_major=True)
      tf_nn_ctc_grads = gradients_impl.gradients(tf_nn_ctc_loss, [logits])[0]

      with self.cached_session() as sess:
        for _ in range(32):
          self.assertAllClose(*self.evaluate([ctc_loss, tf_nn_ctc_loss]))
          self.assertAllClose(
              *self.evaluate([ctc_loss_grads, tf_nn_ctc_grads]),
              rtol=2e-06,
              atol=2e-06)

  def testCollapseRepeated(self):
    collapsed, new_seq_lengths = ctc_ops.collapse_repeated(
        labels=[[1, 3, 3, 3, 0],
                [1, 4, 4, 4, 0],
                [4, 2, 2, 9, 4]],
        seq_length=[4, 5, 5])
    self.assertAllEqual(new_seq_lengths, [2, 3, 4])
    self.assertAllEqual(
        collapsed,
        [[1, 3, 0, 0],
         [1, 4, 0, 0],
         [4, 2, 9, 4]])

  def testCollapseRepeatedPreservesDtypes(self):
    collapsed, new_seq_lengths = ctc_ops.collapse_repeated(
        labels=constant_op.constant(
            [[1, 3, 3, 3, 0],
             [1, 4, 4, 4, 0],
             [4, 2, 2, 9, 4]],
            dtype=dtypes.int64),
        seq_length=constant_op.constant([4, 5, 5], dtype=dtypes.int64))
    self.assertEqual(new_seq_lengths.dtype, dtypes.int64)
    self.assertEqual(collapsed.dtype, dtypes.int64)
    self.assertAllEqual(new_seq_lengths, [2, 3, 4])
    self.assertAllEqual(
        collapsed,
        [[1, 3, 0, 0],
         [1, 4, 0, 0],
         [4, 2, 9, 4]])

  def testCollapseRepeatedExtraPadding(self):
    collapsed, new_seq_lengths = ctc_ops.collapse_repeated(
        labels=[[1, 3, 3, 3, 0, 0, 0],
                [1, 4, 4, 4, 0, 1, 2],
                [4, 2, 2, 9, 4, 0, 0]],
        seq_length=[4, 5, 5])
    self.assertAllEqual(new_seq_lengths, [2, 3, 4])
    self.assertAllEqual(
        collapsed,
        [[1, 3, 0, 0],
         [1, 4, 0, 0],
         [4, 2, 9, 4]])

  def testCollapseRepeatedFrontRepeats(self):
    collapsed, new_seq_lengths = ctc_ops.collapse_repeated(
        labels=[[1, 1, 1, 2, 2],
                [1, 1, 1, 2, 2],
                [1, 1, 1, 2, 2]],
        seq_length=[5, 4, 3])
    self.assertAllEqual(new_seq_lengths, [2, 2, 1])
    self.assertAllEqual(
        collapsed,
        [[1, 2],
         [1, 2],
         [1, 0]])

  def testCollapseRepeatedAllLabelsTheSame(self):
    collapsed, new_seq_lengths = ctc_ops.collapse_repeated(
        labels=[[1, 1, 1, 1, 1],
                [1, 1, 1, 1, 1],
                [1, 1, 1, 1, 1]],
        seq_length=[4, 5, 1])
    self.assertAllEqual(new_seq_lengths, [1, 1, 1])
    self.assertAllEqual(
        collapsed,
        [[1],
         [1],
         [1]])

  def testDenseSequencesToSparse(self):
    labels = [[1, 3, 3, 3, 0],
              [1, 4, 4, 4, 0],
              [4, 2, 2, 9, 4]]
    length = [4, 5, 5]
    sparse = ctc_ops.dense_labels_to_sparse(labels, length)
    new_dense = sparse_ops.sparse_tensor_to_dense(sparse)

    self.assertAllEqual(labels, new_dense)

    padded_labels = [[1, 3, 3, 3, 0, 0, 0, 0],
                     [1, 4, 4, 4, 0, 0, 0, 0],
                     [4, 2, 2, 9, 4, 0, 0, 0]]
    length = [4, 5, 5]
    sparse = ctc_ops.dense_labels_to_sparse(padded_labels, length)
    padded_dense = sparse_ops.sparse_tensor_to_dense(sparse)

    self.assertAllEqual(padded_dense, new_dense)

  def testUnique(self):
    labels = [
        [3, 4, 4, 3],
        [1, 1, 1, 0],
    ]
    unique, idx = ctc_ops.ctc_unique_labels(labels)
    self.assertAllEqual([
        [3, 4, 0, 0],
        [1, 0, 0, 0],
    ], unique)
    self.assertAllEqual([
        [0, 1, 1, 0],
        [0, 0, 0, 1],
    ], idx)

  def testSumStates(self):
    idx = [
        [0, 1, 0, 1],
        [0, 0, 0, 1],
    ]
    states = math_ops.log([
        [[1.0, 2.0, 3.0, 4.0],
         [5.0, 6.0, 7.0, 8.0]],
        [[0.1, 0.2, 0.3, 0.4],
         [0.5, 0.6, 0.7, 0.8]],
    ])
    sum_of_states = math_ops.exp(ctc_ops._sum_states(idx, states))
    self.assertAllClose([
        [[4.0, 6.0, 0.0, 0.0],
         [18.0, 8.0, 0.0, 0.0]],
        [[0.4, 0.6, 0.0, 0.0],
         [1.8, 0.8, 0.0, 0.0]]
    ], sum_of_states)

  def testStateToOlabel(self):
    labels = [
        [3, 4, 3, 4],
        [1, 1, 1, 0],
    ]
    num_labels = 8

    # 3 frames, 2 batch, 10 states (5 label, 5 blank).
    states = [
        [[0.11, 0.12, 0.13, 0.14, 0.15, 0.16, 0.17, 0.18, 0.19, 0.20],
         [0.21, 0.22, 0.23, 0.24, 0.25, 0.26, 0.27, 0.28, 0.29, 0.30]],
        [[1.1, 1.2, 1.3, 1.4, 1.5, 1.6, 1.7, 1.8, 1.9, 2.0],
         [2.1, 2.2, 2.3, 2.4, 2.5, 2.6, 2.7, 2.8, 2.9, 3.0]],
        [[11.0, 12.0, 13.0, 14.0, 15.0, 16.0, 17.0, 18.0, 19.0, 20.0],
         [21.0, 22.0, 23.0, 24.0, 25.0, 26.0, 27.0, 28.0, 29.0, 30.0]],
    ]
    labels = ops.convert_to_tensor(labels)
    states = math_ops.log(states)
    olabel = ctc_ops._state_to_olabel(labels, num_labels, states)
    olabel = math_ops.exp(olabel)
    blank = olabel[:, :, 0]
    self.assertAllClose(blank, [
        [0.16 + 0.17 + 0.18 + 0.19 + 0.20,
         0.26 + 0.27 + 0.28 + 0.29 + 0.30],
        [1.6 + 1.7 + 1.8 + 1.9 + 2.0,
         2.6 + 2.7 + 2.8 + 2.9 + 3.0],
        [16.0 + 17.0 + 18.0 + 19.0 + 20.0,
         26.0 + 27.0 + 28.0 + 29.0 + 30.0]
    ])
    self.assertAllClose(olabel[:, :, 1:], [
        [[0.0, 0.0, 0.12 + 0.14, 0.13 + 0.15, 0.0, 0.0, 0.0],
         [0.22 + 0.23 + 0.24, 0.0, 0.0, 0.0, 0.0, 0.0, 0.0]],
        [[0.0, 0.0, 1.2 + 1.4, 1.3 + 1.5, 0.0, 0.0, 0.0],
         [2.2 + 2.3 + 2.4, 0.0, 0.0, 0.0, 0.0, 0.0, 0.0]],
        [[0.0, 0.0, 12.0 + 14.0, 13.0 + 15.0, 0.0, 0.0, 0.0],
         [22.0 + 23.0 + 24.0, 0.0, 0.0, 0.0, 0.0, 0.0, 0.0]],
    ])

  def testStateToOlabelUnique(self):
    labels = [
        [3, 4, 3, 4],
        [1, 1, 1, 0],
    ]
    num_labels = 8

    # 3 frames, 2 batch, 10 states (5 label, 5 blank).
    states = [
        [[0.11, 0.12, 0.13, 0.14, 0.15, 0.16, 0.17, 0.18, 0.19, 0.20],
         [0.21, 0.22, 0.23, 0.24, 0.25, 0.26, 0.27, 0.28, 0.29, 0.30]],
        [[1.1, 1.2, 1.3, 1.4, 1.5, 1.6, 1.7, 1.8, 1.9, 2.0],
         [2.1, 2.2, 2.3, 2.4, 2.5, 2.6, 2.7, 2.8, 2.9, 3.0]],
        [[11.0, 12.0, 13.0, 14.0, 15.0, 16.0, 17.0, 18.0, 19.0, 20.0],
         [21.0, 22.0, 23.0, 24.0, 25.0, 26.0, 27.0, 28.0, 29.0, 30.0]],
    ]
    labels = ops.convert_to_tensor(labels)
    states = math_ops.log(states)
    olabel = ctc_ops._state_to_olabel_unique(
        labels, num_labels, states, ctc_ops.ctc_unique_labels(labels))
    olabel = math_ops.exp(olabel)
    blank = olabel[:, :, 0]
    self.assertAllClose(blank, [
        [0.16 + 0.17 + 0.18 + 0.19 + 0.20,
         0.26 + 0.27 + 0.28 + 0.29 + 0.30],
        [1.6 + 1.7 + 1.8 + 1.9 + 2.0,
         2.6 + 2.7 + 2.8 + 2.9 + 3.0],
        [16.0 + 17.0 + 18.0 + 19.0 + 20.0,
         26.0 + 27.0 + 28.0 + 29.0 + 30.0]])
    self.assertAllClose(olabel[:, :, 1:], [
        [[0.0, 0.0, 0.12 + 0.14, 0.13 + 0.15, 0.0, 0.0, 0.0],
         [0.22 + 0.23 + 0.24, 0.0, 0.0, 0.0, 0.0, 0.0, 0.0]],
        [[0.0, 0.0, 1.2 + 1.4, 1.3 + 1.5, 0.0, 0.0, 0.0],
         [2.2 + 2.3 + 2.4, 0.0, 0.0, 0.0, 0.0, 0.0, 0.0]],
        [[0.0, 0.0, 12.0 + 14.0, 13.0 + 15.0, 0.0, 0.0, 0.0],
         [22.0 + 23.0 + 24.0, 0.0, 0.0, 0.0, 0.0, 0.0, 0.0]],
    ])

  def testStateToOlabelUniqueSinglePath(self):
    labels = [
        [3, 4, 3],
        [1, 0, 0],
    ]
    num_labels = 8

    # 3 frames, 2 batch, 8 states (4 label, 4 blank).
    #
    # There is only single valid path for each sequence because the frame
    # lengths and the label lengths are the same.
    states = [[[0.0, 1.0, 0.0, 0.0, 0.0, 0.0, 0.0, 0.0],
               [0.0, 1.0, 0.0, 0.0, 0.0, 0.0, 0.0, 0.0]],
              [[0.0, 0.0, 1.0, 0.0, 0.0, 0.0, 0.0, 0.0],
               [0.0, 0.0, 0.0, 0.0, 0.0, 0.0, 0.0, 0.0]],
              [[0.0, 0.0, 0.0, 1.0, 0.0, 0.0, 0.0, 0.0],
               [0.0, 0.0, 0.0, 0.0, 0.0, 0.0, 0.0, 0.0]]]
    labels = ops.convert_to_tensor(labels)
    states = math_ops.log(states)
    olabel = ctc_ops._state_to_olabel_unique(labels, num_labels, states,
                                             ctc_ops.ctc_unique_labels(labels))
    olabel = math_ops.exp(olabel)
    blank = olabel[:, :, 0]

    self.assertAllClose(blank, [[0.0, 0.0], [0.0, 0.0], [0.0, 0.0]])
    self.assertAllClose(olabel[:, :, 1:],
                        [
                            [[0.0, 0.0, 1.0, 0.0, 0.0, 0.0, 0.0],
                             [1.0, 0.0, 0.0, 0.0, 0.0, 0.0, 0.0]],
                            [[0.0, 0.0, 0.0, 1.0, 0.0, 0.0, 0.0],
                             [0.0, 0.0, 0.0, 0.0, 0.0, 0.0, 0.0]],
                            [[0.0, 0.0, 1.0, 0.0, 0.0, 0.0, 0.0],
                             [0.0, 0.0, 0.0, 0.0, 0.0, 0.0, 0.0]],
                        ])

  @test_util.run_deprecated_v1
  def testScan(self):
    with ops.device("/GPU:0" if test.is_gpu_available() else "/CPU:0"):
      out = ctc_ops._scan(
          lambda accum, elem: accum + elem,
          constant_op.constant([1.0, 2.0, 3.0]), 23.0)
      self.assertAllEqual([24.0, 26.0, 29.0], out)

      out = ctc_ops._scan(
          lambda a, e: a + e,
          constant_op.constant([1.0, 2.0, 3.0]), 23.0,
          inclusive=True)
      self.assertAllEqual([23.0, 24.0, 26.0, 29.0], out)

      out = ctc_ops._scan(
          lambda a, e: a + e,
          constant_op.constant([1.0, 2.0, 3.0]), 23.0,
          reverse=True)
      self.assertAllEqual([29.0, 28.0, 26.0], out)

      out = ctc_ops._scan(
          lambda a, e: a + e,
          constant_op.constant([1.0, 2.0, 3.0]), 23.0,
          reverse=True,
          inclusive=True)
      self.assertAllEqual([29.0, 28.0, 26.0, 23.0], out)

      out = ctc_ops._scan(
          lambda a, e: a + e,
          constant_op.constant([[0.0, 1.0], [2.0, 3.0], [4.0, 5.0]]),
          constant_op.constant([23.0, 24.0]))
      self.assertAllEqual([[23.0, 25.0], [25.0, 28.0], [29.0, 33.0]], out)

  @test_util.run_deprecated_v1
  def testScanCapturesVariables(self):
    with self.cached_session() as sess:
      x = random_ops.random_uniform([])
      fn = lambda accum, elem: accum + x * elem
      out = ctc_ops._scan(fn, constant_op.constant([0.0, 1.0, 2.0]), 23.0)
      self.assertAllClose(*sess.run([
          [23.0 + x * 0.0, 23.0 + x * 1.0, 23.0 + x * 3.0], out
      ]))

  @test_util.run_deprecated_v1
  def testScanMultipleAccumulators(self):
    with ops.device("/GPU:0" if test.is_gpu_available() else "/CPU:0"):
      def fn(accum, elem):
        accum_a, accum_b = accum
        return accum_a + elem, accum_b * elem
      out = ctc_ops._scan(
          fn, constant_op.constant([1.0, 2.0, 3.0]),
          (23.0, constant_op.constant([1.0, 2.0])))
      a, b = out
      self.assertAllEqual([24.0, 26.0, 29.0], a)
      self.assertAllEqual([[1.0, 2.0], [2.0, 4.0], [6.0, 12.0]], b)

  @test_util.run_deprecated_v1
  def testScanMultipleElements(self):
    with ops.device("/GPU:0" if test.is_gpu_available() else "/CPU:0"):
      def fn(accum, elem):
        elem_a, elem_b = elem
        return accum + (elem_a * elem_b)
      elems_a = constant_op.constant([1.0, 2.0, 3.0])
      elems_b = constant_op.constant([[1.0, 2.0], [2.0, 3.0], [3.0, 4.0]])
      out = ctc_ops._scan(
          fn, (elems_a, elems_b),
          initial=constant_op.constant([0.0, 0.0]))
      self.assertAllEqual(
          [[1.0, 2.0], [5.0, 8.0], [14.0, 20.0]], out)


def _ctc_loss_v3(labels, logits, label_length, logit_length, use_gpu):
  with test_util.device(use_gpu=use_gpu):
    sparse_labels = ctc_ops.dense_labels_to_sparse(labels, label_length)
    with backprop.GradientTape() as t:
      t.watch(logits)
      ref_loss = ctc_ops.ctc_loss_v3(
          labels=sparse_labels,
          logits=logits,
          label_length=label_length,
          logit_length=logit_length,
          blank_index=0)
    ref_grad = t.gradient(ref_loss, [logits])
    return ref_loss, ref_grad


@test_util.run_all_in_graph_and_eager_modes
class CTCLossTestV3(test.TestCase, parameterized.TestCase):

  @parameterized.parameters([False, True])
  @test_util.run_v2_only
  def testCtcLossV3(self, run_tf_func):
    """Testing GPU CTC loss.


    testing if GPU CTC loss will generate same result with CPU version
    """
    if not test.is_gpu_available():
      self.skipTest("Need GPU for testing.")
    if not context.executing_eagerly():
      self.skipTest("Need eager execution for testing.")
    random_seed.set_random_seed(5)

    batch_size = 8
    num_labels = 6
    max_label_length = 5
    num_frames = 12

    labels = random_ops.random_uniform([batch_size, max_label_length],
                                       minval=1,
                                       maxval=num_labels,
                                       dtype=dtypes.int64)
    logits = random_ops.random_uniform([num_frames, batch_size, num_labels])

    label_length = random_ops.random_uniform([batch_size],
                                             minval=2,
                                             maxval=max_label_length,
                                             dtype=dtypes.int64)
    label_mask = array_ops.sequence_mask(
        label_length, maxlen=max_label_length, dtype=label_length.dtype)
    labels *= label_mask
    logit_length = [num_frames] * batch_size

<<<<<<< HEAD
    def ctc_loss_cpu(labels, logits, label_length, logit_length):
      with test_util.device(use_gpu=False):
        sparse_labels = ctc_ops.dense_labels_to_sparse(labels, label_length)
        with backprop.GradientTape() as t:
          t.watch(logits)
          ref_loss = ctc_ops.ctc_loss_v3(
              labels=sparse_labels,
              logits=logits,
              label_length=label_length,
              logit_length=logit_length,
              blank_index=0)
        ref_grad = t.gradient(ref_loss, [logits])
        return ref_loss, ref_grad

    def ctc_loss_gpu(labels, logits, label_length, logit_length):
      with test_util.device(use_gpu=True):
        sparse_labels = ctc_ops.dense_labels_to_sparse(labels, label_length)
        with backprop.GradientTape() as t:
          t.watch(logits)
          loss = ctc_ops.ctc_loss_v3(
              labels=sparse_labels,
              logits=logits,
              label_length=label_length,
              logit_length=logit_length,
              blank_index=0)
        grad = t.gradient(loss, [logits])

        return loss, grad

    if run_tf_func and not test_util.is_xla_enabled():
      ctc_loss_cpu = def_function.function(ctc_loss_cpu)
      ctc_loss_gpu = def_function.function(ctc_loss_gpu)

    ref_loss, ref_grad = ctc_loss_cpu(labels, logits, label_length,
                                      logit_length)
    loss, grad = ctc_loss_gpu(labels, logits, label_length, logit_length)
=======
    if run_tf_func and not test_util.is_xla_enabled():
      ctc_loss = def_function.function(_ctc_loss_v3)
    else:
      ctc_loss = _ctc_loss_v3

    ref_loss, ref_grad = ctc_loss(labels, logits, label_length, logit_length,
                                  False)
    loss, grad = ctc_loss(labels, logits, label_length, logit_length, True)

    self.assertAllClose(loss, ref_loss, atol=1e-6)
    self.assertAllClose(grad, ref_grad, atol=2e-6)

  @test_util.run_v2_only
  def testCtcLossAlgorithmFallback(self):
    """Test if GPU CTC loss can fallback to the correct algorithm."""
    if not test.is_gpu_available():
      self.skipTest("Need GPU for testing.")
    if not context.executing_eagerly():
      self.skipTest("Need eager execution for testing.")
    random_seed.set_random_seed(5)

    batch_size = 1
    num_labels = 11777
    max_label_length = 2
    num_frames = 1

    labels = random_ops.random_uniform([batch_size, max_label_length],
                                       minval=1,
                                       maxval=num_labels,
                                       dtype=dtypes.int64)
    logits = random_ops.random_uniform([num_frames, batch_size, num_labels])

    label_length = random_ops.random_uniform([batch_size],
                                             minval=1,
                                             maxval=max_label_length,
                                             dtype=dtypes.int64)
    logit_length = [num_frames] * batch_size

    loss, grad = _ctc_loss_v3(labels, logits, label_length, logit_length, True)
    ref_loss, ref_grad = _ctc_loss_v3(labels, logits, label_length,
                                      logit_length, False)
>>>>>>> ca046652

    self.assertAllClose(loss, ref_loss, atol=1e-6)
    self.assertAllClose(grad, ref_grad, atol=2e-6)


if __name__ == "__main__":
  test.main()<|MERGE_RESOLUTION|>--- conflicted
+++ resolved
@@ -993,44 +993,6 @@
     labels *= label_mask
     logit_length = [num_frames] * batch_size
 
-<<<<<<< HEAD
-    def ctc_loss_cpu(labels, logits, label_length, logit_length):
-      with test_util.device(use_gpu=False):
-        sparse_labels = ctc_ops.dense_labels_to_sparse(labels, label_length)
-        with backprop.GradientTape() as t:
-          t.watch(logits)
-          ref_loss = ctc_ops.ctc_loss_v3(
-              labels=sparse_labels,
-              logits=logits,
-              label_length=label_length,
-              logit_length=logit_length,
-              blank_index=0)
-        ref_grad = t.gradient(ref_loss, [logits])
-        return ref_loss, ref_grad
-
-    def ctc_loss_gpu(labels, logits, label_length, logit_length):
-      with test_util.device(use_gpu=True):
-        sparse_labels = ctc_ops.dense_labels_to_sparse(labels, label_length)
-        with backprop.GradientTape() as t:
-          t.watch(logits)
-          loss = ctc_ops.ctc_loss_v3(
-              labels=sparse_labels,
-              logits=logits,
-              label_length=label_length,
-              logit_length=logit_length,
-              blank_index=0)
-        grad = t.gradient(loss, [logits])
-
-        return loss, grad
-
-    if run_tf_func and not test_util.is_xla_enabled():
-      ctc_loss_cpu = def_function.function(ctc_loss_cpu)
-      ctc_loss_gpu = def_function.function(ctc_loss_gpu)
-
-    ref_loss, ref_grad = ctc_loss_cpu(labels, logits, label_length,
-                                      logit_length)
-    loss, grad = ctc_loss_gpu(labels, logits, label_length, logit_length)
-=======
     if run_tf_func and not test_util.is_xla_enabled():
       ctc_loss = def_function.function(_ctc_loss_v3)
     else:
@@ -1072,7 +1034,6 @@
     loss, grad = _ctc_loss_v3(labels, logits, label_length, logit_length, True)
     ref_loss, ref_grad = _ctc_loss_v3(labels, logits, label_length,
                                       logit_length, False)
->>>>>>> ca046652
 
     self.assertAllClose(loss, ref_loss, atol=1e-6)
     self.assertAllClose(grad, ref_grad, atol=2e-6)
