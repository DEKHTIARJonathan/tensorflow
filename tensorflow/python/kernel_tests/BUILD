# Tests of TensorFlow kernels written using the Python API.

load("//tensorflow:tensorflow.bzl", "sycl_py_test", "tf_custom_op_library", "tf_py_test")
load("//tensorflow:tensorflow.bzl", "cuda_py_test")

package(
    default_visibility = ["//tensorflow:internal"],
    licenses = ["notice"],  # Apache 2.0
)

# CPU-only tests should use tf_py_test, GPU tests use cuda_py_test
# Please avoid the py_tests and cuda_py_tests (plural) while we
# fix the shared/overbroad dependencies.

tf_py_test(
    name = "as_string_op_test",
    size = "small",
    srcs = ["as_string_op_test.py"],
    tags = ["no_windows"],
    deps = [
        "//tensorflow/python:array_ops",
        "//tensorflow/python:client_testlib",
        "//tensorflow/python:framework_for_generated_wrappers",
        "//tensorflow/python:string_ops",
        "//third_party/py/numpy",
    ],
)

tf_py_test(
    name = "attention_ops_test",
    size = "small",
    srcs = ["attention_ops_test.py"],
    deps = [
        "//tensorflow/python:array_ops",
        "//tensorflow/python:client_testlib",
        "//tensorflow/python:framework_for_generated_wrappers",
        "//tensorflow/python:image_ops",
        "//third_party/py/numpy",
    ],
)

tf_py_test(
    name = "barrier_ops_test",
    size = "medium",  # NOTE(ebrevdo): This test is NOT small.
    srcs = ["barrier_ops_test.py"],
    shard_count = 20,
    # TODO(b/129706424): Re-enable this test on Mac.
    tags = ["no_mac"],
    deps = [
        "//tensorflow/python:client_testlib",
        "//tensorflow/python:data_flow_ops",
        "//tensorflow/python:errors",
        "//tensorflow/python:framework_for_generated_wrappers",
        "//third_party/py/numpy",
    ],
)

tf_py_test(
    name = "base64_ops_test",
    size = "small",
    srcs = ["base64_ops_test.py"],
    tags = ["nomac"],  # b/35468214
    deps = [
        "//tensorflow/python:array_ops",
        "//tensorflow/python:client_testlib",
        "//tensorflow/python:errors",
        "//tensorflow/python:framework_for_generated_wrappers",
        "//tensorflow/python:framework_test_lib",
        "//tensorflow/python:string_ops",
        "//third_party/py/numpy",
    ],
)

tf_py_test(
    name = "batch_gather_op_test",
    srcs = ["batch_gather_op_test.py"],
    tags = [
        "no_gpu",  # b/127001953
    ],
    deps = [
        "//tensorflow/python:array_ops",
        "//tensorflow/python:client_testlib",
        "//tensorflow/python:constant_op",
        "//tensorflow/python:dtypes",
        "@absl_py//absl/testing:parameterized",
    ],
)

tf_py_test(
    name = "batch_scatter_ops_test",
    srcs = ["batch_scatter_ops_test.py"],
    deps = [
        "//tensorflow/python:array_ops",
        "//tensorflow/python:client_testlib",
        "//tensorflow/python:constant_op",
        "//tensorflow/python:dtypes",
        "//tensorflow/python:errors",
        "//tensorflow/python:framework_test_lib",
        "//tensorflow/python:gradients",
        "//tensorflow/python:resource_variable_ops",
        "//tensorflow/python:session",
        "//tensorflow/python:state_ops",
        "//tensorflow/python:variables",
        "//tensorflow/python/eager:context",
    ],
)

tf_py_test(
    name = "bcast_ops_test",
    size = "small",
    srcs = ["bcast_ops_test.py"],
    deps = [
        "//tensorflow/python:array_ops_gen",
        "//tensorflow/python:client_testlib",
    ],
)

cuda_py_test(
    name = "list_ops_test",
    size = "small",
    srcs = ["list_ops_test.py"],
    grpc_enabled = True,
    deps = [
        "//tensorflow/python:array_ops",
        "//tensorflow/python:client_testlib",
        "//tensorflow/python:framework_for_generated_wrappers",
        "//tensorflow/python:framework_test_lib",
        "//tensorflow/python:gradients_impl",
        "//tensorflow/python:list_ops",
        "//tensorflow/python:math_ops",
        "//tensorflow/python:tensor_shape",
        "//tensorflow/python/eager:context",
        "//tensorflow/python/eager:def_function",
        "//third_party/py/numpy",
        "@absl_py//absl/testing:parameterized",
    ],
)

cuda_py_test(
    name = "benchmark_test",
    size = "small",
    srcs = ["benchmark_test.py"],
    # TODO(mconley): remove 'no_arm' tag once ignored test lists are merged in
    tags = ["no_windows","no_arm",],
    deps = [
        "//tensorflow/python:client",
        "//tensorflow/python:client_testlib",
        "//tensorflow/python:framework_for_generated_wrappers",
        "//tensorflow/python:platform",
        "//tensorflow/python:platform_benchmark",
    ],
<<<<<<< HEAD
    # TODO(mconley): remove 'no_arm' tag once ignored test lists are merged in
    tags = ["no_windows","no_arm",],
=======
>>>>>>> 4de5de05
    xla_enable_strict_auto_jit = True,
)

cuda_py_test(
    name = "reduce_benchmark_test",
    srcs = ["reduce_benchmark_test.py"],
    deps = [
        "//tensorflow/python:array_ops",
        "//tensorflow/python:client_testlib",
        "//tensorflow/python:framework",
        "//tensorflow/python:gradients",
        "//tensorflow/python:math_ops",
        "//tensorflow/python:platform",
        "//tensorflow/python:platform_benchmark",
        "//tensorflow/python/eager:backprop",
        "//tensorflow/python/eager:context",
    ],
)

cuda_py_test(
    name = "bincount_op_test",
    size = "small",
    srcs = ["bincount_op_test.py"],
    tags = ["no_windows_gpu"],
    deps = [
        "//tensorflow/python:client_testlib",
        "//tensorflow/python:framework_for_generated_wrappers",
        "//tensorflow/python:math_ops",
    ],
)

tf_py_test(
    name = "candidate_sampler_ops_test",
    size = "small",
    srcs = ["candidate_sampler_ops_test.py"],
    deps = [
        "//tensorflow/python:array_ops",
        "//tensorflow/python:candidate_sampling_ops",
        "//tensorflow/python:client_testlib",
        "//tensorflow/python:framework_for_generated_wrappers",
        "//tensorflow/python:math_ops",
        "//third_party/py/numpy",
    ],
)

tf_py_test(
    name = "checkpoint_ops_test",
    size = "medium",
    srcs = ["checkpoint_ops_test.py"],
    deps = [
        "//tensorflow/python:array_ops",
        "//tensorflow/python:checkpoint_ops_gen",
        "//tensorflow/python:client_testlib",
        "//tensorflow/python:constant_op",
        "//tensorflow/python:dtypes",
        "//tensorflow/python:errors",
        "//tensorflow/python:framework_ops",
        "//tensorflow/python:math_ops",
        "//tensorflow/python:partitioned_variables",
        "//tensorflow/python:platform",
        "//tensorflow/python:training",
        "//tensorflow/python:variable_scope",
        "//tensorflow/python:variables",
        "//third_party/py/numpy",
    ],
)

cuda_py_test(
    name = "cholesky_op_test",
    size = "medium",
    srcs = ["cholesky_op_test.py"],
    shard_count = 5,
    tags = [
        "no_rocm",  # TODO(rocm): feature not supported on ROCm platform
        "nomsan",  # TODO(b/131773093): Re-enable.
    ],
    deps = [
        "//tensorflow/python:array_ops",
        "//tensorflow/python:client_testlib",
        "//tensorflow/python:framework_for_generated_wrappers",
        "//tensorflow/python:linalg_ops",
        "//tensorflow/python:math_ops",
        "//tensorflow/python:platform",
        "//tensorflow/python/ops/linalg",
        "//third_party/py/numpy",
    ],
)

tf_py_test(
    name = "clip_ops_test",
    size = "small",
    srcs = ["clip_ops_test.py"],
    tags = [
        "no_gpu",  # b/127001953
        "no_windows",
    ],
    deps = [
        "//tensorflow/python:client_testlib",
        "//tensorflow/python:clip_ops",
        "//tensorflow/python:framework_for_generated_wrappers",
    ],
)

tf_py_test(
    name = "conditional_accumulator_test",
    size = "small",
    srcs = ["conditional_accumulator_test.py"],
    deps = [
        "//tensorflow/python:array_ops",
        "//tensorflow/python:client_testlib",
        "//tensorflow/python:data_flow_ops",
        "//tensorflow/python:errors",
        "//tensorflow/python:framework_for_generated_wrappers",
        "//tensorflow/python:math_ops",
        "//tensorflow/python:state_ops",
        "//tensorflow/python:variables",
        "//third_party/py/numpy",
    ],
)

tf_py_test(
    name = "ctc_decoder_ops_test",
    size = "small",
    srcs = ["ctc_decoder_ops_test.py"],
    deps = [
        "//tensorflow/python:array_ops",
        "//tensorflow/python:client_testlib",
        "//tensorflow/python:ctc_ops",
        "//tensorflow/python:framework_for_generated_wrappers",
        "//third_party/py/numpy",
    ],
)

cuda_py_test(
    name = "ctc_loss_op_test",
    size = "medium",
    srcs = ["ctc_loss_op_test.py"],
    xla_enable_strict_auto_jit = False,  # b/148153828
    deps = [
        "//tensorflow/python:client_testlib",
        "//tensorflow/python:ctc_ops",
        "//tensorflow/python:framework",
        "//tensorflow/python:framework_for_generated_wrappers",
        "//tensorflow/python:gradients",
        "//third_party/py/numpy",
    ],
)

py_library(
    name = "cudnn_deterministic_base",
    srcs = ["cudnn_deterministic_base.py"],
    deps = [
        "//tensorflow/python:client_testlib",
        "//tensorflow/python:constant_op",
        "//tensorflow/python:dtypes",
        "//tensorflow/python:nn_ops",
        "//third_party/py/numpy",
    ],
)

cuda_py_test(
    name = "cudnn_deterministic_ops_test",
    size = "small",
    srcs = ["cudnn_deterministic_ops_test.py"],
    xla_enable_strict_auto_jit = True,
    deps = [
        ":cudnn_deterministic_base",
    ],
)

cuda_py_test(
    name = "cudnn_deterministic_test",
    size = "small",
    srcs = ["cudnn_deterministic_test.py"],
    deps = [
        ":cudnn_deterministic_base",
    ],
)

cuda_py_test(
    name = "cumulative_logsumexp_test",
    size = "medium",
    srcs = ["cumulative_logsumexp_test.py"],
    deps = [
        "//tensorflow/python:array_ops",
        "//tensorflow/python:client_testlib",
        "//tensorflow/python:errors",
        "//tensorflow/python:framework_for_generated_wrappers",
        "//tensorflow/python:map_fn",
        "//tensorflow/python:math_ops",
        "//third_party/py/numpy",
    ],
)

tf_py_test(
    name = "decode_csv_op_test",
    size = "small",
    srcs = ["decode_csv_op_test.py"],
    deps = [
        "//tensorflow/python:client_testlib",
        "//tensorflow/python:errors",
        "//tensorflow/python:framework_test_lib",
        "//tensorflow/python:parsing_ops",
        "//tensorflow/python/eager:context",
        "//third_party/py/numpy",
    ],
)

tf_py_test(
    name = "decode_png_op_test",
    size = "small",
    srcs = ["decode_png_op_test.py"],
    deps = [
        "//tensorflow/python:array_ops",
        "//tensorflow/python:client_testlib",
        "//tensorflow/python:framework_for_generated_wrappers",
        "//tensorflow/python:image_ops",
        "//tensorflow/python:nn_grad",
    ],
)

tf_py_test(
    name = "decode_bmp_op_test",
    size = "small",
    srcs = ["decode_bmp_op_test.py"],
    deps = [
        "//tensorflow/python:array_ops",
        "//tensorflow/python:client_testlib",
        "//tensorflow/python:framework_for_generated_wrappers",
        "//tensorflow/python:image_ops",
        "//tensorflow/python:nn_grad",
    ],
)

tf_py_test(
    name = "decode_jpeg_op_test",
    srcs = ["decode_jpeg_op_test.py"],
    data = ["//tensorflow/core:image_testdata"],
    deps = [
        "//tensorflow/python:client_testlib",
        "//tensorflow/python:framework_for_generated_wrappers",
        "//tensorflow/python:image_ops",
        "//tensorflow/python:platform",
    ],
)

tf_py_test(
    name = "decode_image_op_test",
    size = "small",
    srcs = ["decode_image_op_test.py"],
    data = ["//tensorflow/core:image_testdata"],
    deps = [
        "//tensorflow/python:client_testlib",
        "//tensorflow/python:errors",
        "//tensorflow/python:image_ops",
        "//tensorflow/python:io_ops",
        "//tensorflow/python:nn_grad",
        "//third_party/py/numpy",
    ],
)

tf_py_test(
    name = "decode_raw_op_test",
    size = "small",
    srcs = ["decode_raw_op_test.py"],
    deps = [
        "//tensorflow/python:array_ops",
        "//tensorflow/python:client_testlib",
        "//tensorflow/python:framework_for_generated_wrappers",
        "//tensorflow/python:parsing_ops",
        "//third_party/py/numpy",
    ],
)

tf_py_test(
    name = "decode_compressed_op_test",
    size = "small",
    srcs = ["decode_compressed_op_test.py"],
    deps = [
        "//tensorflow/python:array_ops",
        "//tensorflow/python:client_testlib",
        "//tensorflow/python:framework_for_generated_wrappers",
        "//tensorflow/python:parsing_ops",
        "//third_party/py/numpy",
    ],
)

cuda_py_test(
    name = "determinant_op_test",
    size = "small",
    srcs = ["determinant_op_test.py"],
    deps = [
        "//tensorflow/python:client_testlib",
        "//tensorflow/python:framework_for_generated_wrappers",
        "//tensorflow/python:linalg_ops",
        "//third_party/py/numpy",
    ],
)

tf_py_test(
    name = "draw_bounding_box_op_test",
    size = "small",
    srcs = ["draw_bounding_box_op_test.py"],
    deps = [
        "//tensorflow/python:array_ops",
        "//tensorflow/python:client_testlib",
        "//tensorflow/python:framework_for_generated_wrappers",
        "//tensorflow/python:image_ops",
        "//tensorflow/python:math_ops",
        "//third_party/py/numpy",
    ],
)

tf_py_test(
    name = "edit_distance_op_test",
    size = "small",
    srcs = ["edit_distance_op_test.py"],
    deps = [
        "//tensorflow/python:array_ops",
        "//tensorflow/python:client_testlib",
        "//tensorflow/python:framework",
        "//tensorflow/python:framework_for_generated_wrappers",
        "//third_party/py/numpy",
    ],
)

tf_py_test(
    name = "fifo_queue_test",
    size = "small",
    srcs = ["fifo_queue_test.py"],
    deps = [
        "//tensorflow/core:protos_all_py",
        "//tensorflow/python:array_ops",
        "//tensorflow/python:client",
        "//tensorflow/python:client_testlib",
        "//tensorflow/python:data_flow_ops",
        "//tensorflow/python:errors",
        "//tensorflow/python:framework_for_generated_wrappers",
        "//tensorflow/python:util",
        "//third_party/py/numpy",
    ],
)

tf_py_test(
    name = "fingerprint_op_test",
    size = "small",
    srcs = ["fingerprint_op_test.py"],
    deps = [
        "//third_party/py/numpy",
    ],
)

tf_py_test(
    name = "fractional_avg_pool_op_test",
    size = "small",
    srcs = ["fractional_avg_pool_op_test.py"],
    shard_count = 5,
    deps = [
        "//tensorflow/python:array_ops",
        "//tensorflow/python:client_testlib",
        "//tensorflow/python:framework_for_generated_wrappers",
        "//tensorflow/python:nn_grad",
        "//tensorflow/python:nn_ops",
        "//tensorflow/python:nn_ops_gen",
        "//third_party/py/numpy",
    ],
)

tf_py_test(
    name = "fractional_max_pool_op_test",
    size = "small",
    srcs = ["fractional_max_pool_op_test.py"],
    shard_count = 5,
    deps = [
        "//tensorflow/python:array_ops",
        "//tensorflow/python:client_testlib",
        "//tensorflow/python:framework_for_generated_wrappers",
        "//tensorflow/python:nn_grad",
        "//tensorflow/python:nn_ops",
        "//tensorflow/python:nn_ops_gen",
        "//third_party/py/numpy",
    ],
)

tf_py_test(
    name = "identity_op_py_test",
    size = "small",
    srcs = ["identity_op_py_test.py"],
    deps = [
        "//tensorflow/python:array_ops",
        "//tensorflow/python:array_ops_gen",
        "//tensorflow/python:client_testlib",
        "//tensorflow/python:framework_for_generated_wrappers",
        "//tensorflow/python:variables",
        "//third_party/py/numpy",
    ],
)

tf_py_test(
    name = "identity_n_op_py_test",
    size = "small",
    srcs = ["identity_n_op_py_test.py"],
    deps = [
        "//tensorflow/python:array_ops",
        "//tensorflow/python:array_ops_gen",
        "//tensorflow/python:client_testlib",
        "//tensorflow/python:framework_for_generated_wrappers",
        "//tensorflow/python:variables",
        "//third_party/py/numpy",
    ],
)

cuda_py_test(
    name = "in_topk_op_test",
    size = "small",
    srcs = ["in_topk_op_test.py"],
    deps = [
        "//tensorflow/python:client_testlib",
        "//tensorflow/python:errors",
        "//tensorflow/python:nn_ops",
        "//third_party/py/numpy",
    ],
)

tf_py_test(
    name = "record_input_test",
    size = "medium",
    srcs = ["record_input_test.py"],
    deps = [
        "//tensorflow/python:client_testlib",
        "//tensorflow/python:data_flow_ops",
        "//tensorflow/python:io_ops",
        "//tensorflow/python:util",
    ],
)

tf_py_test(
    name = "io_ops_test",
    size = "small",
    srcs = ["io_ops_test.py"],
    deps = [
        "//tensorflow/python:client_testlib",
        "//tensorflow/python:io_ops",
        "//tensorflow/python:util",
    ],
)

tf_py_test(
    name = "listdiff_op_test",
    size = "small",
    srcs = ["listdiff_op_test.py"],
    deps = [
        "//tensorflow/python:array_ops",
        "//tensorflow/python:client_testlib",
        "//tensorflow/python:framework_for_generated_wrappers",
        "//tensorflow/python:util",
        "//third_party/py/numpy",
    ],
)

tf_py_test(
    name = "logging_ops_logging_level_test",
    size = "small",
    srcs = ["logging_ops_logging_level_test.py"],
    tags = [
        "no_windows",
    ],
    deps = [
        "//tensorflow/python:client_testlib",
        "//tensorflow/python:framework_for_generated_wrappers",
        "//tensorflow/python:framework_test_lib",
        "//tensorflow/python:logging_ops",
    ],
)

cuda_py_test(
    name = "logging_ops_test",
    size = "small",
    srcs = ["logging_ops_test.py"],
    deps = [
        "//tensorflow/python:client_testlib",
        "//tensorflow/python:control_flow_ops",
        "//tensorflow/python:framework_for_generated_wrappers",
        "//tensorflow/python:framework_test_lib",
        "//tensorflow/python:gradients",
        "//tensorflow/python:logging_ops",
        "//tensorflow/python:math_ops",
    ],
)

tf_py_test(
    name = "lookup_ops_test",
    size = "small",
    srcs = ["lookup_ops_test.py"],
    grpc_enabled = True,
    deps = [
        "//tensorflow/python:client",
        "//tensorflow/python:client_testlib",
        "//tensorflow/python:errors",
        "//tensorflow/python:framework_for_generated_wrappers",
        "//tensorflow/python:framework_test_lib",
        "//tensorflow/python:lookup_ops",
        "//tensorflow/python:sparse_tensor",
        "//tensorflow/python:training",
    ],
)

tf_py_test(
    name = "losses_test",
    size = "medium",
    srcs = ["losses_test.py"],
    deps = [
        "//tensorflow/python:array_ops",
        "//tensorflow/python:client_testlib",
        "//tensorflow/python:errors",
        "//tensorflow/python:framework",
        "//tensorflow/python:framework_for_generated_wrappers",
        "//tensorflow/python:init_ops",
        "//tensorflow/python:math_ops",
        "//tensorflow/python:training",
        "//tensorflow/python:variable_scope",
        "//tensorflow/python:variables",
        "//tensorflow/python/ops/losses",
        "//third_party/py/numpy",
    ],
)

tf_py_test(
    name = "matrix_exponential_op_test",
    size = "medium",
    srcs = ["matrix_exponential_op_test.py"],
    shard_count = 16,
    tags = ["no_windows_gpu"],
    deps = [
        "//tensorflow/python:client_testlib",
        "//tensorflow/python:framework_for_generated_wrappers",
        "//tensorflow/python:linalg_ops",
        "//third_party/py/numpy",
    ],
)

tf_py_test(
    name = "matrix_logarithm_op_test",
    size = "medium",
    srcs = ["matrix_logarithm_op_test.py"],
    deps = [
        "//tensorflow/python:client_testlib",
        "//tensorflow/python:framework_for_generated_wrappers",
        "//tensorflow/python:linalg_ops",
        "//third_party/py/numpy",
    ],
)

cuda_py_test(
    name = "matrix_inverse_op_test",
    size = "small",
    srcs = ["matrix_inverse_op_test.py"],
    tags = ["optonly"],
    deps = [
        "//tensorflow/python:client_testlib",
        "//tensorflow/python:framework_for_generated_wrappers",
        "//tensorflow/python:linalg_ops",
        "//tensorflow/python:math_ops",
        "//third_party/py/numpy",
    ],
)

cuda_py_test(
    name = "matrix_solve_ls_op_test",
    size = "medium",
    srcs = ["matrix_solve_ls_op_test.py"],
    deps = [
        "//tensorflow/python:array_ops",
        "//tensorflow/python:client_testlib",
        "//tensorflow/python:framework_for_generated_wrappers",
        "//tensorflow/python:linalg_ops",
        "//tensorflow/python:math_ops",
        "//third_party/py/numpy",
    ],
)

cuda_py_test(
    name = "matrix_square_root_op_test",
    size = "medium",
    srcs = ["matrix_square_root_op_test.py"],
    deps = [
        "//tensorflow/python:client_testlib",
        "//tensorflow/python:framework_for_generated_wrappers",
        "//tensorflow/python:linalg_ops",
        "//third_party/py/numpy",
    ],
)

cuda_py_test(
    name = "matrix_solve_op_test",
    size = "medium",
    srcs = ["matrix_solve_op_test.py"],
    deps = [
        "//tensorflow/python:array_ops",
        "//tensorflow/python:client_testlib",
        "//tensorflow/python:framework_for_generated_wrappers",
        "//tensorflow/python:linalg_ops",
        "//third_party/py/numpy",
    ],
)

cuda_py_test(
    name = "matrix_triangular_solve_op_test",
    size = "medium",
    srcs = ["matrix_triangular_solve_op_test.py"],
    shard_count = 3,
    deps = [
        "//tensorflow/python:client_testlib",
        "//tensorflow/python:linalg_ops",
        "//third_party/py/numpy",
    ],
)

cuda_py_test(
    name = "parameterized_truncated_normal_op_test",
    size = "medium",
    srcs = ["parameterized_truncated_normal_op_test.py"],
    deps = [
        "//tensorflow/core:protos_all_py",
        "//tensorflow/python:client",
        "//tensorflow/python:client_testlib",
        "//tensorflow/python:control_flow_ops",
        "//tensorflow/python:framework",
        "//tensorflow/python:framework_for_generated_wrappers",
        "//tensorflow/python:platform",
        "//tensorflow/python:random_ops",
        "//third_party/py/numpy",
        "@absl_py//absl/testing:parameterized",
    ],
)

tf_py_test(
    name = "parsing_ops_test",
    size = "medium",
    srcs = ["parsing_ops_test.py"],
    deps = [
        "//tensorflow/core:protos_all_py",
        "//tensorflow/python:array_ops",
        "//tensorflow/python:client_testlib",
        "//tensorflow/python:errors",
        "//tensorflow/python:framework",
        "//tensorflow/python:framework_for_generated_wrappers",
        "//tensorflow/python:parsing_ops",
        "//tensorflow/python:platform",
        "//third_party/py/numpy",
    ],
)

tf_py_test(
    name = "parse_single_example_op_test",
    size = "small",
    srcs = ["parse_single_example_op_test.py"],
    deps = [
        "//tensorflow/core:protos_all_py",
        "//tensorflow/python:array_ops",
        "//tensorflow/python:client_testlib",
        "//tensorflow/python:errors",
        "//tensorflow/python:framework",
        "//tensorflow/python:framework_for_generated_wrappers",
        "//tensorflow/python:parsing_ops",
        "//tensorflow/python:platform",
        "//third_party/py/numpy",
    ],
)

tf_py_test(
    name = "partitioned_variables_test",
    size = "small",
    srcs = ["partitioned_variables_test.py"],
    deps = [
        "//tensorflow/python:array_ops",
        "//tensorflow/python:client_testlib",
        "//tensorflow/python:framework_for_generated_wrappers",
        "//tensorflow/python:init_ops",
        "//tensorflow/python:partitioned_variables",
        "//tensorflow/python:random_ops",
        "//tensorflow/python:variable_scope",
        "//tensorflow/python:variables",
        "//third_party/py/numpy",
    ],
)

tf_py_test(
    name = "priority_queue_test",
    size = "medium",
    srcs = ["priority_queue_test.py"],
    deps = [
        "//tensorflow/python:array_ops",
        "//tensorflow/python:client_testlib",
        "//tensorflow/python:data_flow_ops",
        "//tensorflow/python:errors",
        "//tensorflow/python:framework_for_generated_wrappers",
        "//tensorflow/python:nn_grad",
        "//third_party/py/numpy",
    ],
)

cuda_py_test(
    name = "resource_variable_ops_test",
    size = "medium",
    srcs = ["resource_variable_ops_test.py"],
    # TODO(b/128347673): Re-enable.
    tags = ["no_windows"],
    deps = [
        "//tensorflow/python:array_ops",
        "//tensorflow/python:client_testlib",
        "//tensorflow/python:constant_op",
        "//tensorflow/python:errors",
        "//tensorflow/python:framework_for_generated_wrappers",
        "//tensorflow/python:framework_test_lib",
        "//tensorflow/python:resource_variable_ops",
        "//tensorflow/python:variables",
        "@absl_py//absl/testing:parameterized",
    ],
)

tf_py_test(
    name = "regex_replace_op_test",
    size = "small",
    srcs = ["regex_replace_op_test.py"],
    deps = [
        "//tensorflow/python:client_testlib",
        "//tensorflow/python:constant_op",
        "//tensorflow/python:dtypes",
        "//tensorflow/python:string_ops",
        "@absl_py//absl/testing:parameterized",
    ],
)

tf_py_test(
    name = "regex_full_match_op_test",
    size = "small",
    srcs = ["regex_full_match_op_test.py"],
    deps = [
        "//tensorflow/python:client_testlib",
        "//tensorflow/python:constant_op",
        "//tensorflow/python:dtypes",
        "//tensorflow/python:string_ops",
        "@absl_py//absl/testing:parameterized",
    ],
)

tf_py_test(
    name = "save_restore_ops_test",
    size = "small",
    srcs = ["save_restore_ops_test.py"],
    deps = [
        "//tensorflow/core:protos_all_py",
        "//tensorflow/python:client",
        "//tensorflow/python:client_testlib",
        "//tensorflow/python:constant_op",
        "//tensorflow/python:io_ops",
        "//tensorflow/python:io_ops_gen",
    ],
)

cuda_py_test(
    name = "scatter_nd_ops_test",
    size = "medium",
    srcs = ["scatter_nd_ops_test.py"],
    tags = ["noasan"],  # http://b/32635055
    deps = [
        "//tensorflow/python:array_ops",
        "//tensorflow/python:client",
        "//tensorflow/python:client_testlib",
        "//tensorflow/python:framework_for_generated_wrappers",
        "//tensorflow/python:gradients",
        "//tensorflow/python:resource_variable_ops",
        "//tensorflow/python:state_ops",
        "//tensorflow/python:variables",
        "//third_party/py/numpy",
    ],
)

tf_py_test(
    name = "segment_reduction_ops_test",
    size = "medium",
    srcs = ["segment_reduction_ops_test.py"],
    shard_count = 10,
    deps = [
        "//tensorflow/python:client",
        "//tensorflow/python:client_testlib",
        "//tensorflow/python:framework_for_generated_wrappers",
        "//tensorflow/python:math_ops",
        "//tensorflow/python:nn_grad",
        "//tensorflow/python:variables",
        "//third_party/py/numpy",
    ],
)

tf_py_test(
    name = "sparse_add_op_test",
    size = "small",
    srcs = ["sparse_add_op_test.py"],
    deps = [
        "//tensorflow/python:client",
        "//tensorflow/python:client_testlib",
        "//tensorflow/python:framework",
        "//tensorflow/python:framework_for_generated_wrappers",
        "//tensorflow/python:math_ops",
        "//tensorflow/python:sparse_grad",
        "//tensorflow/python:sparse_ops",
        "//third_party/py/numpy",
    ],
)

tf_py_test(
    name = "sparse_concat_op_test",
    size = "small",
    srcs = ["sparse_concat_op_test.py"],
    deps = [
        "//tensorflow/python:array_ops",
        "//tensorflow/python:client_testlib",
        "//tensorflow/python:framework",
        "//tensorflow/python:framework_for_generated_wrappers",
        "//tensorflow/python:sparse_ops",
        "//third_party/py/numpy",
    ],
)

tf_py_test(
    name = "sparse_conditional_accumulator_test",
    size = "small",
    srcs = ["sparse_conditional_accumulator_test.py"],
    deps = [
        "//tensorflow/python:array_ops",
        "//tensorflow/python:client_testlib",
        "//tensorflow/python:data_flow_ops",
        "//tensorflow/python:errors",
        "//tensorflow/python:framework_for_generated_wrappers",
        "//third_party/py/numpy",
    ],
)

tf_py_test(
    name = "sparse_reorder_op_test",
    size = "small",
    srcs = ["sparse_reorder_op_test.py"],
    deps = [
        "//tensorflow/python:array_ops",
        "//tensorflow/python:client_testlib",
        "//tensorflow/python:framework",
        "//tensorflow/python:framework_for_generated_wrappers",
        "//tensorflow/python:sparse_grad",
        "//tensorflow/python:sparse_ops",
        "//third_party/py/numpy",
    ],
)

tf_py_test(
    name = "sparse_reshape_op_test",
    size = "small",
    srcs = ["sparse_reshape_op_test.py"],
    deps = [
        "//tensorflow/python:array_ops",
        "//tensorflow/python:client_testlib",
        "//tensorflow/python:framework",
        "//tensorflow/python:framework_for_generated_wrappers",
        "//tensorflow/python:sparse_ops",
        "//third_party/py/numpy",
    ],
)

tf_py_test(
    name = "sparse_split_op_test",
    size = "small",
    srcs = ["sparse_split_op_test.py"],
    deps = [
        "//tensorflow/python:client_testlib",
        "//tensorflow/python:framework",
        "//tensorflow/python:sparse_ops",
        "//third_party/py/numpy",
    ],
)

tf_py_test(
    name = "sparse_slice_op_test",
    size = "small",
    srcs = ["sparse_slice_op_test.py"],
    deps = [
        "//tensorflow/python:client_testlib",
        "//tensorflow/python:framework",
        "//tensorflow/python:sparse_grad",
        "//tensorflow/python:sparse_ops",
        "//third_party/py/numpy",
    ],
)

tf_py_test(
    name = "sparse_to_dense_op_py_test",
    size = "small",
    srcs = ["sparse_to_dense_op_py_test.py"],
    deps = [
        "//tensorflow/python:array_ops",
        "//tensorflow/python:client_testlib",
        "//tensorflow/python:framework_for_generated_wrappers",
        "//tensorflow/python:sparse_ops",
        "//third_party/py/numpy",
    ],
)

tf_py_test(
    name = "sparsemask_op_test",
    size = "small",
    srcs = ["sparsemask_op_test.py"],
    deps = [
        "//tensorflow/python:array_ops",
        "//tensorflow/python:client_testlib",
        "//tensorflow/python:framework_for_generated_wrappers",
        "//third_party/py/numpy",
    ],
)

tf_py_test(
    name = "string_format_op_test",
    size = "small",
    srcs = ["string_format_op_test.py"],
    deps = [
        "//tensorflow/python:client_testlib",
        "//tensorflow/python:framework_for_generated_wrappers",
        "//tensorflow/python:framework_test_lib",
        "//tensorflow/python:math_ops",
        "//tensorflow/python:string_ops",
    ],
)

tf_py_test(
    name = "string_join_op_test",
    size = "small",
    srcs = ["string_join_op_test.py"],
    deps = [
        "//tensorflow/python:client_testlib",
        "//tensorflow/python:string_ops",
    ],
)

tf_py_test(
    name = "string_split_op_test",
    size = "small",
    srcs = ["string_split_op_test.py"],
    deps = [
        "//tensorflow/python:array_ops",
        "//tensorflow/python:client_testlib",
        "//tensorflow/python:errors",
        "//tensorflow/python:framework_for_generated_wrappers",
        "//tensorflow/python:framework_test_lib",
        "//tensorflow/python:string_ops",
        "//tensorflow/python:util",
        "//tensorflow/python/ops/ragged:ragged_factory_ops",
        "//tensorflow/python/ops/ragged:ragged_string_ops",
        "//third_party/py/numpy",
        "@absl_py//absl/testing:parameterized",
    ],
)

tf_py_test(
    name = "string_bytes_split_op_test",
    size = "small",
    srcs = ["string_bytes_split_op_test.py"],
    deps = [
        "//tensorflow/python:array_ops",
        "//tensorflow/python:client_testlib",
        "//tensorflow/python:errors",
        "//tensorflow/python:framework_for_generated_wrappers",
        "//tensorflow/python:framework_test_lib",
        "//tensorflow/python:string_ops",
        "//tensorflow/python/ops/ragged",
        "//tensorflow/python/ops/ragged:ragged_factory_ops",
        "//tensorflow/python/ops/ragged:ragged_string_ops",
        "//third_party/py/numpy",
        "@absl_py//absl/testing:parameterized",
    ],
)

tf_py_test(
    name = "string_length_op_test",
    size = "small",
    srcs = ["string_length_op_test.py"],
    deps = [
        "//tensorflow/python:client_testlib",
        "//tensorflow/python:framework_for_generated_wrappers",
        "//tensorflow/python:string_ops",
    ],
)

tf_py_test(
    name = "string_strip_op_test",
    size = "small",
    srcs = ["string_strip_op_test.py"],
    deps = [
        "//tensorflow/python:array_ops",
        "//tensorflow/python:client_testlib",
        "//tensorflow/python:errors",
        "//tensorflow/python:framework_for_generated_wrappers",
        "//tensorflow/python:string_ops",
        "//third_party/py/numpy",
    ],
)

tf_py_test(
    name = "string_lower_op_test",
    size = "small",
    srcs = ["string_lower_op_test.py"],
    deps = [
        "//tensorflow/python:array_ops",
        "//tensorflow/python:client_testlib",
        "//tensorflow/python:errors",
        "//tensorflow/python:framework_for_generated_wrappers",
        "//tensorflow/python:string_ops",
        "//third_party/py/numpy",
    ],
)

tf_py_test(
    name = "string_upper_op_test",
    size = "small",
    srcs = ["string_upper_op_test.py"],
    deps = [
        "//tensorflow/python:array_ops",
        "//tensorflow/python:client_testlib",
        "//tensorflow/python:errors",
        "//tensorflow/python:framework_for_generated_wrappers",
        "//tensorflow/python:string_ops",
        "//third_party/py/numpy",
    ],
)

tf_py_test(
    name = "substr_op_test",
    size = "small",
    srcs = ["substr_op_test.py"],
    deps = [
        "//tensorflow/python:client_testlib",
        "//tensorflow/python:errors",
        "//tensorflow/python:string_ops",
        "//third_party/py/numpy",
        "@absl_py//absl/testing:parameterized",
    ],
)

cuda_py_test(
    name = "summary_ops_test",
    size = "small",
    srcs = ["summary_ops_test.py"],
    deps = [
        "//tensorflow/core:protos_all_py",
        "//tensorflow/python:client_testlib",
        "//tensorflow/python:constant_op",
        "//tensorflow/python:dtypes",
        "//tensorflow/python:errors",
        "//tensorflow/python:framework_ops",
        "//tensorflow/python:framework_test_lib",
        "//tensorflow/python:lib",
        "//tensorflow/python:math_ops",
        "//tensorflow/python:platform",
        "//tensorflow/python:summary_ops_v2",
        "//tensorflow/python:tensor_spec",
        "//tensorflow/python:tensor_util",
        "//tensorflow/python:variables",
        "//tensorflow/python/eager:context",
        "//tensorflow/python/eager:function",
        "//tensorflow/python/keras:engine",
        "//tensorflow/python/keras/layers",
        "@six_archive//:six",
    ],
)

tf_py_test(
    name = "summary_v1_ops_test",
    size = "small",
    srcs = ["summary_v1_ops_test.py"],
    deps = [
        "//tensorflow/core:protos_all_py",
        "//tensorflow/python:client_testlib",
        "//tensorflow/python:framework_for_generated_wrappers",
        "//tensorflow/python:logging_ops",
        "//tensorflow/python:summary",
    ],
)

tf_py_test(
    name = "summary_v1_tensor_op_test",
    size = "small",
    srcs = ["summary_v1_tensor_op_test.py"],
    deps = [
        "//tensorflow/core:protos_all_py",
        "//tensorflow/python:array_ops",
        "//tensorflow/python:client_testlib",
        "//tensorflow/python:framework",
        "//tensorflow/python:framework_for_generated_wrappers",
        "//tensorflow/python:summary",
        "//third_party/py/numpy",
        "@six_archive//:six",
    ],
)

tf_py_test(
    name = "template_test",
    size = "small",
    srcs = ["template_test.py"],
    deps = [
        "//tensorflow/python:client",
        "//tensorflow/python:client_testlib",
        "//tensorflow/python:framework",
        "//tensorflow/python:init_ops",
        "//tensorflow/python:math_ops",
        "//tensorflow/python:nn_grad",
        "//tensorflow/python:template",
        "//tensorflow/python:training",
        "//tensorflow/python:variable_scope",
        "//tensorflow/python:variables",
    ],
)

cuda_py_test(
    name = "template_mirrored_strategy_test",
    size = "small",
    srcs = ["template_mirrored_strategy_test.py"],
    deps = [
        "//tensorflow/python:client_testlib",
        "//tensorflow/python:init_ops",
        "//tensorflow/python:template",
        "//tensorflow/python:variable_scope",
        "//tensorflow/python:variables",
        "//tensorflow/python/distribute:distribute_lib",
        "//tensorflow/python/distribute:mirrored_strategy",
    ],
)

cuda_py_test(
    name = "tridiagonal_solve_op_test",
    size = "medium",
    srcs = ["tridiagonal_solve_op_test.py"],
    shard_count = 10,
    tags = [
        "no_oss",  # TODO(b/142818120): Re-enable.
    ],
    deps = [
        "//tensorflow/python:client_testlib",
        "//tensorflow/python:framework_for_generated_wrappers",
        "//tensorflow/python:linalg_ops",
        "//third_party/py/numpy",
    ],
)

tf_py_test(
    name = "unicode_script_op_test",
    size = "small",
    srcs = ["unicode_script_op_test.py"],
    deps = [
        "//tensorflow/python:client_testlib",
        "//tensorflow/python:constant_op",
        "//tensorflow/python:dtypes",
        "//tensorflow/python:string_ops",
    ],
)

cuda_py_test(
    name = "topk_op_test",
    size = "medium",
    srcs = ["topk_op_test.py"],
    deps = [
        "//tensorflow/python:array_ops",
        "//tensorflow/python:client_testlib",
        "//tensorflow/python:framework_for_generated_wrappers",
        "//tensorflow/python:gradients",
        "//tensorflow/python:nn_grad",
        "//tensorflow/python:nn_ops",
        "//third_party/py/numpy",
    ],
)

cuda_py_test(
    name = "nth_element_op_test",
    size = "small",
    srcs = ["nth_element_op_test.py"],
    deps = [
        "//tensorflow/python:array_ops",
        "//tensorflow/python:client_testlib",
        "//tensorflow/python:framework_for_generated_wrappers",
        "//tensorflow/python:gradients",
        "//tensorflow/python:nn_grad",
        "//tensorflow/python:nn_ops",
        "//third_party/py/numpy",
    ],
)

tf_py_test(
    name = "unicode_encode_op_test",
    size = "small",
    srcs = ["unicode_encode_op_test.py"],
    deps = [
        "//tensorflow/python:client_testlib",
        "//tensorflow/python:constant_op",
        "//tensorflow/python:errors",
        "//tensorflow/python:framework_test_lib",
        "//tensorflow/python/ops/ragged:ragged_factory_ops",
        "//tensorflow/python/ops/ragged:ragged_string_ops",
        "//tensorflow/python/ops/ragged:ragged_tensor",
        "//tensorflow/python/ops/ragged:ragged_tensor_value",
        "//third_party/py/numpy",
        "@absl_py//absl/testing:parameterized",
    ],
)

tf_py_test(
    name = "unicode_transcode_op_test",
    size = "small",
    srcs = ["unicode_transcode_op_test.py"],
    deps = [
        "//tensorflow/python:client_testlib",
        "//tensorflow/python:framework_for_generated_wrappers",
        "//tensorflow/python:string_ops",
        "@absl_py//absl/testing:parameterized",
    ],
)

tf_py_test(
    name = "unicode_decode_op_test",
    size = "small",
    srcs = ["unicode_decode_op_test.py"],
    deps = [
        "//tensorflow/python:array_ops",
        "//tensorflow/python:client_testlib",
        "//tensorflow/python:errors",
        "//tensorflow/python:framework_for_generated_wrappers",
        "//tensorflow/python:framework_test_lib",
        "//tensorflow/python:sparse_tensor",
        "//tensorflow/python:string_ops",
        "//tensorflow/python/eager:context",
        "//tensorflow/python/ops/ragged",
        "//tensorflow/python/ops/ragged:ragged_factory_ops",
        "//tensorflow/python/ops/ragged:ragged_string_ops",
        "@absl_py//absl/testing:parameterized",
    ],
)

tf_py_test(
    name = "unique_op_test",
    size = "small",
    srcs = ["unique_op_test.py"],
    deps = [
        "//tensorflow/python:array_ops",
        "//tensorflow/python:client_testlib",
        "//third_party/py/numpy",
    ],
)

tf_py_test(
    name = "variable_scope_test",
    size = "small",
    srcs = ["variable_scope_test.py"],
    tags = ["no_windows"],
    deps = [
        "//tensorflow/python:client_testlib",
        "//tensorflow/python:control_flow_ops",
        "//tensorflow/python:errors",
        "//tensorflow/python:framework_for_generated_wrappers",
        "//tensorflow/python:framework_test_lib",
        "//tensorflow/python:init_ops",
        "//tensorflow/python:layers",
        "//tensorflow/python:math_ops",
        "//tensorflow/python:resource_variable_ops",
        "//tensorflow/python:state_ops",
        "//tensorflow/python:util",
        "//tensorflow/python:variable_scope",
        "//tensorflow/python:variables",
        "//tensorflow/python/eager:context",
        "//tensorflow/python/eager:function",
        "//tensorflow/python/eager:wrap_function",
        "//third_party/py/numpy",
    ],
)

tf_py_test(
    name = "variables_test",
    size = "small",
    srcs = ["variables_test.py"],
    tags = ["no_windows"],  # b/133869052
    deps = [
        "//tensorflow/python:array_ops",
        "//tensorflow/python:client_testlib",
        "//tensorflow/python:control_flow_ops",
        "//tensorflow/python:errors",
        "//tensorflow/python:framework_for_generated_wrappers",
        "//tensorflow/python:math_ops",
        "//tensorflow/python:random_ops",
        "//tensorflow/python:state_ops_gen",
        "//tensorflow/python:training",
        "//tensorflow/python:util",
        "//tensorflow/python:variables",
        "//tensorflow/python/eager:function",
        "//third_party/py/numpy",
        "@absl_py//absl/testing:parameterized",
    ],
)

cuda_py_test(
    name = "where_op_test",
    size = "medium",
    srcs = ["where_op_test.py"],
    deps = [
        "//tensorflow/python:array_ops",
        "//tensorflow/python:client_testlib",
        "//tensorflow/python:framework_for_generated_wrappers",
        "//third_party/py/numpy",
    ],
)

cuda_py_test(
    name = "cast_op_test",
    size = "small",
    srcs = ["cast_op_test.py"],
    tags = [
        "no_windows",
        "noasan",
        "noguitar",
        "notap",
        "optonly",
    ],
    deps = [
        "//tensorflow/python:array_ops",
        "//tensorflow/python:client_testlib",
        "//tensorflow/python:framework",
        "//tensorflow/python:framework_for_generated_wrappers",
        "//tensorflow/python:math_ops",
        "//tensorflow/python:variables",
        "//third_party/py/numpy",
    ],
)

cuda_py_test(
    name = "dense_update_ops_no_tsan_test",
    size = "small",
    srcs = ["dense_update_ops_no_tsan_test.py"],
    tags = ["notsan"],
    # TODO (b/140294007): the test fails with XLA.
    xla_enable_strict_auto_jit = False,
    deps = [
        "//tensorflow/python:array_ops",
        "//tensorflow/python:client_testlib",
        "//tensorflow/python:math_ops",
        "//tensorflow/python:state_ops",
        "//tensorflow/python:variables",
        "//third_party/py/numpy",
    ],
)

cuda_py_test(
    name = "diag_op_test",
    size = "medium",
    srcs = ["diag_op_test.py"],
    shard_count = 2,
    tags = ["no_windows_gpu"],
    deps = [
        "//tensorflow/python:array_ops",
        "//tensorflow/python:client_testlib",
        "//tensorflow/python:framework_for_generated_wrappers",
        "//tensorflow/python:gradients",
        "//tensorflow/python:platform",
        "//third_party/py/numpy",
    ],
)

tf_py_test(
    name = "reader_ops_test",
    size = "small",
    srcs = ["reader_ops_test.py"],
    data = ["//tensorflow/core:lmdb_testdata"],
    deps = [
        "//tensorflow/core:protos_all_py",
        "//tensorflow/python:client_testlib",
        "//tensorflow/python:data_flow_ops",
        "//tensorflow/python:errors",
        "//tensorflow/python:framework_for_generated_wrappers",
        "//tensorflow/python:io_ops",
        "//tensorflow/python:lib",
        "//tensorflow/python:util",
        "//tensorflow/python:variables",
        "@six_archive//:six",
    ],
)

cuda_py_test(
    name = "aggregate_ops_test",
    size = "small",
    srcs = ["aggregate_ops_test.py"],
    deps = [
        "//tensorflow/python:array_ops",
        "//tensorflow/python:client_testlib",
        "//tensorflow/python:framework_for_generated_wrappers",
        "//tensorflow/python:math_ops",
        "//third_party/py/numpy",
    ],
)

cuda_py_test(
    name = "argmax_op_test",
    size = "small",
    srcs = ["argmax_op_test.py"],
    deps = [
        "//tensorflow/python:client_testlib",
        "//tensorflow/python:math_ops",
        "//third_party/py/numpy",
    ],
)

cuda_py_test(
    name = "array_ops_test",
    size = "medium",
    srcs = ["array_ops_test.py"],
    shard_count = 10,
    tags = [
        "noasan",  # times out
        "optonly",  # times out
    ],
    deps = [
        "//tensorflow/python:array_ops",
        "//tensorflow/python:client",
        "//tensorflow/python:client_testlib",
        "//tensorflow/python:errors",
        "//tensorflow/python:framework",
        "//tensorflow/python:framework_for_generated_wrappers",
        "//tensorflow/python:framework_test_lib",
        "//tensorflow/python:gradients",
        "//tensorflow/python:map_fn",
        "//tensorflow/python:math_ops",
        "//tensorflow/python:state_ops",
        "//tensorflow/python:test_ops",
        "//tensorflow/python:variables",
        "//tensorflow/python/eager:context",
        "//tensorflow/python/eager:def_function",
        "//third_party/py/numpy",
    ],
)

cuda_py_test(
    name = "broadcast_to_ops_test",
    size = "small",
    srcs = ["broadcast_to_ops_test.py"],
    deps = [
        "//tensorflow/python:array_ops",
        "//tensorflow/python:client",
        "//tensorflow/python:client_testlib",
        "//third_party/py/numpy",
    ],
)

cuda_py_test(
    name = "inplace_ops_test",
    size = "small",
    srcs = ["inplace_ops_test.py"],
    shard_count = 10,
    deps = [
        "//tensorflow/python:array_ops",
        "//tensorflow/python:client_testlib",
        "//tensorflow/python:errors",
        "//tensorflow/python:framework",
        "//tensorflow/python:framework_test_lib",
        "//tensorflow/python:math_ops",
        "//third_party/py/numpy",
    ],
)

cuda_py_test(
    name = "batch_matmul_op_test",
    size = "small",
    srcs = ["batch_matmul_op_test.py"],
    shard_count = 20,
    deps = [
        "//tensorflow/python:array_ops",
        "//tensorflow/python:client_testlib",
        "//tensorflow/python:framework_for_generated_wrappers",
        "//tensorflow/python:math_ops",
        "//third_party/py/numpy",
    ],
)

cuda_py_test(
    name = "batchtospace_op_test",
    size = "small",
    srcs = ["batchtospace_op_test.py"],
    deps = [
        "//tensorflow/python:array_ops",
        "//tensorflow/python:array_ops_gen",
        "//tensorflow/python:client_testlib",
        "//tensorflow/python:framework_for_generated_wrappers",
        "//third_party/py/numpy",
    ],
)

cuda_py_test(
    name = "betainc_op_test",
    size = "small",
    srcs = ["betainc_op_test.py"],
    deps = [
        "//tensorflow/python:array_ops",
        "//tensorflow/python:client_testlib",
        "//tensorflow/python:framework_for_generated_wrappers",
        "//tensorflow/python:math_ops",
        "//tensorflow/python:platform",
        "//third_party/py/numpy",
    ],
)

py_library(
    name = "bias_op_base",
    srcs = ["bias_op_base.py"],
    deps = [
        "//tensorflow/python:array_ops",
        "//tensorflow/python:client_testlib",
        "//tensorflow/python:framework_for_generated_wrappers",
        "//tensorflow/python:gradients",
        "//tensorflow/python:nn_grad",
        "//tensorflow/python:nn_ops",
        "//third_party/py/numpy",
    ],
)

cuda_py_test(
    name = "bias_op_deterministic_test",
    size = "medium",
    srcs = ["bias_op_deterministic_test.py"],
    xla_enable_strict_auto_jit = False,
    deps = [
        ":bias_op_base",
    ],
)

cuda_py_test(
    name = "bias_op_test",
    size = "medium",
    srcs = ["bias_op_test.py"],
    deps = [
        ":bias_op_base",
    ],
)

cuda_py_test(
    name = "bitcast_op_test",
    size = "small",
    srcs = ["bitcast_op_test.py"],
    deps = [
        "//tensorflow/python:array_ops",
        "//tensorflow/python:client_testlib",
        "//tensorflow/python:framework_for_generated_wrappers",
        "//third_party/py/numpy",
    ],
)

cuda_py_test(
    name = "check_ops_test",
    size = "small",
    srcs = ["check_ops_test.py"],
    deps = [
        "//tensorflow/python:array_ops",
        "//tensorflow/python:check_ops",
        "//tensorflow/python:client_testlib",
        "//tensorflow/python:framework",
        "//tensorflow/python:framework_for_generated_wrappers",
        "//tensorflow/python:math_ops",
        "//tensorflow/python:random_ops",
        "//tensorflow/python/eager:context",
        "//tensorflow/python/eager:def_function",
        "//third_party/py/numpy",
    ],
)

cuda_py_test(
    name = "constant_op_test",
    size = "small",
    srcs = ["constant_op_test.py"],
    deps = [
        "//tensorflow/python:array_ops",
        "//tensorflow/python:client_testlib",
        "//tensorflow/python:errors",
        "//tensorflow/python:framework_for_generated_wrappers",
        "//tensorflow/python:math_ops",
        "//tensorflow/python:util",
        "//third_party/py/numpy",
    ],
)

cuda_py_test(
    name = "constant_op_eager_test",
    size = "small",
    srcs = ["constant_op_eager_test.py"],
    deps = [
        "//tensorflow/python:array_ops",
        "//tensorflow/python:client_testlib",
        "//tensorflow/python:errors",
        "//tensorflow/python:framework_for_generated_wrappers",
        "//tensorflow/python:math_ops",
        "//tensorflow/python:util",
        "//tensorflow/python/eager:context",
        "//tensorflow/python/eager:core",
        "//tensorflow/python/eager:test",
        "//third_party/py/numpy",
    ],
)

cuda_py_test(
    name = "control_flow_ops_py_test",
    size = "small",
    srcs = ["control_flow_ops_py_test.py"],
    shard_count = 16,
    tags = [
        "notsan",  # TODO(b/132205147): Re-enable this.
        "no_arm",  # TODO(mconley): remove once ignored test lists are merged in
    ],
    deps = [
        "//tensorflow/core:protos_all_py",
        "//tensorflow/python:array_ops",
        "//tensorflow/python:array_ops_gen",
        "//tensorflow/python:client",
        "//tensorflow/python:client_testlib",
        "//tensorflow/python:cond_v2",
        "//tensorflow/python:control_flow_ops",
        "//tensorflow/python:data_flow_ops",
        "//tensorflow/python:data_flow_ops_gen",
        "//tensorflow/python:distributed_framework_test_lib",
        "//tensorflow/python:errors",
        "//tensorflow/python:framework",
        "//tensorflow/python:framework_for_generated_wrappers",
        "//tensorflow/python:functional_ops",
        "//tensorflow/python:gradients",
        "//tensorflow/python:logging_ops",
        "//tensorflow/python:logging_ops_gen",
        "//tensorflow/python:math_ops",
        "//tensorflow/python:nn_grad",
        "//tensorflow/python:resource_variable_ops",
        "//tensorflow/python:script_ops",
        "//tensorflow/python:state_ops",
        "//tensorflow/python:state_ops_gen",
        "//tensorflow/python:tensor_array_grad",
        "//tensorflow/python:training",
        "//tensorflow/python:util",
        "//tensorflow/python:variable_scope",
        "//tensorflow/python:variables",
        "//tensorflow/python:while_v2",
<<<<<<< HEAD
    ],
    shard_count = 16,
    tags = [
        "notsan",  # TODO(b/132205147): Re-enable this.
        "no_arm",  # TODO(mconley): remove once ignored test lists are merged in
=======
        "//third_party/py/numpy",
        "@absl_py//absl/testing:parameterized",
>>>>>>> 4de5de05
    ],
)

tf_py_test(
    name = "control_flow_util_test",
    size = "small",
    srcs = ["control_flow_util_test.py"],
    deps = [
        "//tensorflow/python:client_testlib",
        "//tensorflow/python:control_flow_ops",
        "//tensorflow/python:control_flow_ops_gen",
        "//tensorflow/python:control_flow_util",
        "//tensorflow/python:test_ops",
    ],
)

tf_py_test(
    name = "control_flow_util_v2_test",
    size = "small",
    srcs = ["control_flow_util_v2_test.py"],
    deps = [
        "//tensorflow/python:client_testlib",
        "//tensorflow/python:cond_v2",
        "//tensorflow/python:constant_op",
        "//tensorflow/python:control_flow_ops",
        "//tensorflow/python:control_flow_util_v2",
        "//tensorflow/python:while_v2",
    ],
)

cuda_py_test(
    name = "conv1d_test",
    size = "small",
    srcs = ["conv1d_test.py"],
    deps = [
        "//tensorflow/python:array_ops",
        "//tensorflow/python:client_testlib",
        "//tensorflow/python:framework_for_generated_wrappers",
        "//tensorflow/python:nn_ops",
    ],
)

cuda_py_test(
    name = "conv1d_transpose_test",
    size = "small",
    srcs = ["conv1d_transpose_test.py"],
    deps = [
        "//tensorflow/python:client",
        "//tensorflow/python:client_testlib",
        "//tensorflow/python:framework_for_generated_wrappers",
        "//tensorflow/python:nn_ops",
        "//third_party/py/numpy",
    ],
)

cuda_py_test(
    name = "conv2d_transpose_test",
    size = "small",
    srcs = ["conv2d_transpose_test.py"],

    # TODO(b/144432983): S32 convolutions should not be auto-clustered, only
    # crashes tests.
    xla_enable_strict_auto_jit = False,
    deps = [
        "//tensorflow/python:client",
        "//tensorflow/python:client_testlib",
        "//tensorflow/python:framework_for_generated_wrappers",
        "//tensorflow/python:nn_grad",
        "//tensorflow/python:nn_ops",
        "//third_party/py/numpy",
    ],
)

cuda_py_test(
    name = "conv3d_backprop_filter_v2_grad_test",
    size = "small",
    srcs = ["conv3d_backprop_filter_v2_grad_test.py"],
    deps = [
        "//tensorflow/python:array_ops",
        "//tensorflow/python:client_testlib",
        "//tensorflow/python:framework_for_generated_wrappers",
        "//tensorflow/python:nn_grad",
        "//tensorflow/python:nn_ops",
        "//third_party/py/numpy",
    ],
)

cuda_py_test(
    name = "cross_grad_test",
    size = "small",
    srcs = ["cross_grad_test.py"],
    deps = [
        "//tensorflow/python:array_ops",
        "//tensorflow/python:client_testlib",
        "//tensorflow/python:math_ops",
    ],
)

cuda_py_test(
    name = "denormal_test",
    size = "small",
    srcs = ["denormal_test.py"],
    deps = [
        "//tensorflow/python:array_ops",
        "//tensorflow/python:client_testlib",
        "//tensorflow/python:framework_for_generated_wrappers",
        "//tensorflow/python:platform",
        "//third_party/py/numpy",
    ],
    xla_enable_strict_auto_jit = True,
    # TODO(mconley): remove 'no_arm' tag once ignored test lists are merged in
    tags = ["no_arm"],
)

cuda_py_test(
    name = "dense_update_ops_test",
    size = "small",
    srcs = ["dense_update_ops_test.py"],
    deps = [
        "//tensorflow/python:array_ops",
        "//tensorflow/python:client_testlib",
        "//tensorflow/python:framework_for_generated_wrappers",
        "//tensorflow/python:math_ops",
        "//tensorflow/python:state_ops",
        "//tensorflow/python:variables",
        "//third_party/py/numpy",
    ],
)

cuda_py_test(
    name = "depthtospace_op_test",
    size = "medium",
    srcs = ["depthtospace_op_test.py"],
    tags = ["no_windows_gpu"],
    deps = [
        "//tensorflow/python:array_ops",
        "//tensorflow/python:client_testlib",
        "//tensorflow/python:framework_for_generated_wrappers",
        "//tensorflow/python:math_ops",
        "//third_party/py/numpy",
    ],
)

cuda_py_test(
    name = "division_past_test",
    size = "medium",
    srcs = ["division_past_test.py"],
    tags = ["manual"],
    deps = [
        "//tensorflow/python:client_testlib",
        "//tensorflow/python:framework_for_generated_wrappers",
        "//third_party/py/numpy",
    ],
)

cuda_py_test(
    name = "dynamic_partition_op_test",
    size = "medium",
    srcs = ["dynamic_partition_op_test.py"],
    deps = [
        "//tensorflow/python:array_ops",
        "//tensorflow/python:client_testlib",
        "//tensorflow/python:data_flow_grad",
        "//tensorflow/python:data_flow_ops",
        "//tensorflow/python:framework_for_generated_wrappers",
        "//tensorflow/python:gradients",
        "//third_party/py/numpy",
    ],
)

cuda_py_test(
    name = "dynamic_stitch_op_test",
    size = "small",
    srcs = ["dynamic_stitch_op_test.py"],
    deps = [
        "//tensorflow/python:client_testlib",
        "//tensorflow/python:data_flow_grad",
        "//tensorflow/python:data_flow_ops",
        "//tensorflow/python:framework_for_generated_wrappers",
        "//tensorflow/python:gradients",
        "//third_party/py/numpy",
    ],
)

cuda_py_test(
    name = "extract_image_patches_op_test",
    size = "small",
    srcs = ["extract_image_patches_op_test.py"],
    # TODO(b/144432983): S32 convolutions should not be auto-clustered.
    xla_enable_strict_auto_jit = False,
    deps = [
        "//tensorflow/python:array_ops",
        "//tensorflow/python:client_testlib",
        "//tensorflow/python:framework_for_generated_wrappers",
        "//third_party/py/numpy",
    ],
)

cuda_py_test(
    name = "extract_volume_patches_op_test",
    size = "small",
    srcs = ["extract_volume_patches_op_test.py"],
    deps = [
        "//tensorflow/python:array_ops",
        "//tensorflow/python:client_testlib",
        "//tensorflow/python:framework_for_generated_wrappers",
        "//third_party/py/numpy",
    ],
)

cuda_py_test(
    name = "functional_ops_test",
    size = "medium",
    srcs = ["functional_ops_test.py"],
    grpc_enabled = True,
    shard_count = 2,
    tags = ["no_windows"],
    deps = [
        "//tensorflow/core:protos_all_py",
        "//tensorflow/python:array_ops",
        "//tensorflow/python:client_testlib",
        "//tensorflow/python:framework",
        "//tensorflow/python:framework_for_generated_wrappers",
        "//tensorflow/python:functional_ops",
        "//tensorflow/python:gradients",
        "//tensorflow/python:init_ops",
        "//tensorflow/python:math_ops",
        "//tensorflow/python:tensor_array_grad",
        "//tensorflow/python:variable_scope",
        "//tensorflow/python:variables",
        "//tensorflow/python:while_v2",
        "//tensorflow/python/data/ops:iterator_ops",
        "//third_party/py/numpy",
    ],
)

cuda_py_test(
    name = "gather_nd_op_test",
    size = "small",
    srcs = ["gather_nd_op_test.py"],
    deps = [
        "//tensorflow/python:array_ops",
        "//tensorflow/python:client",
        "//tensorflow/python:client_testlib",
        "//tensorflow/python:framework_for_generated_wrappers",
        "//tensorflow/python:gradients",
        "//tensorflow/python:variables",
        "//third_party/py/numpy",
    ],
)

cuda_py_test(
    name = "gather_op_test",
    size = "medium",
    srcs = ["gather_op_test.py"],
    deps = [
        "//tensorflow/python:array_ops",
        "//tensorflow/python:client_testlib",
        "//tensorflow/python:framework_for_generated_wrappers",
        "//tensorflow/python:gradients",
        "//third_party/py/numpy",
        "@absl_py//absl/testing:parameterized",
    ],
)

cuda_py_test(
    name = "gradient_correctness_test",
    size = "small",
    srcs = ["gradient_correctness_test.py"],
    deps = [
        "//tensorflow/python:client_testlib",
        "//tensorflow/python:framework_for_generated_wrappers",
        "//tensorflow/python:gradients",
        "//tensorflow/python:math_ops",
        "//third_party/py/numpy",
    ],
)

cuda_py_test(
    name = "init_ops_test",
    size = "medium",
    srcs = ["init_ops_test.py"],
    shard_count = 4,
    tags = [
        "noasan",
        "notap",
    ],
    deps = [
        "//tensorflow/python:array_ops",
        "//tensorflow/python:client_testlib",
        "//tensorflow/python:framework",
        "//tensorflow/python:framework_for_generated_wrappers",
        "//tensorflow/python:init_ops",
        "//tensorflow/python:layers",
        "//tensorflow/python:linalg_ops",
        "//tensorflow/python:math_ops",
        "//tensorflow/python:nn_ops",
        "//tensorflow/python:partitioned_variables",
        "//tensorflow/python:random_ops",
        "//tensorflow/python:variable_scope",
        "//tensorflow/python:variables",
        "//third_party/py/numpy",
    ],
)

cuda_py_test(
    name = "linalg_ops_test",
    size = "medium",
    srcs = ["linalg_ops_test.py"],
    tags = ["no_windows_gpu"],
    deps = [
        "//tensorflow/python:array_ops",
        "//tensorflow/python:client_testlib",
        "//tensorflow/python:framework_for_generated_wrappers",
        "//tensorflow/python:linalg_ops",
        "//tensorflow/python:math_ops",
        "//tensorflow/python/ops/linalg",
        "//third_party/py/numpy",
        "@absl_py//absl/testing:parameterized",
    ],
)

cuda_py_test(
    name = "lrn_op_test",
    size = "small",
    srcs = ["lrn_op_test.py"],
    deps = [
        "//tensorflow/python:array_ops",
        "//tensorflow/python:client_testlib",
        "//tensorflow/python:framework_for_generated_wrappers",
        "//tensorflow/python:gradients",
        "//tensorflow/python:nn",
        "//tensorflow/python:nn_grad",
        "//third_party/py/numpy",
    ],
)

cuda_py_test(
    name = "lu_op_test",
    size = "small",
    srcs = ["lu_op_test.py"],
    deps = [
        "//tensorflow/python:array_ops",
        "//tensorflow/python:client_testlib",
        "//tensorflow/python:framework_for_generated_wrappers",
        "//tensorflow/python:linalg_ops",
        "//tensorflow/python:math_ops",
        "//tensorflow/python:platform",
        "//tensorflow/python/ops/linalg",
        "//third_party/py/numpy",
    ],
)

cuda_py_test(
    name = "einsum_op_test",
    size = "medium",
    srcs = ["einsum_op_test.py"],
    shard_count = 4,
    deps = [
        "//tensorflow/python:array_ops",
        "//tensorflow/python:client_testlib",
        "//tensorflow/python:framework_for_generated_wrappers",
        "//tensorflow/python:linalg_ops",
        "//tensorflow/python:math_ops",
        "//tensorflow/python:platform",
        "//tensorflow/python/ops/linalg",
        "//third_party/py/numpy",
    ],
)

cuda_py_test(
    name = "manip_ops_test",
    size = "small",
    srcs = ["manip_ops_test.py"],
    tags = ["no_windows_gpu"],
    deps = [
        "//tensorflow/python:client_testlib",
        "//tensorflow/python:framework_for_generated_wrappers",
        "//tensorflow/python:manip_ops",
        "//third_party/py/numpy",
    ],
)

cuda_py_test(
    name = "matmul_op_test",
    size = "medium",
    srcs = ["matmul_op_test.py"],
    shard_count = 20,
    deps = [
        "//tensorflow/python:array_ops",
        "//tensorflow/python:client_testlib",
        "//tensorflow/python:framework_for_generated_wrappers",
        "//tensorflow/python:framework_test_lib",
        "//tensorflow/python:math_ops",
        "//tensorflow/python:random_ops",
        "//tensorflow/python:variables",
        "//third_party/py/numpy",
    ],
)

cuda_py_test(
    name = "morphological_ops_test",
    size = "small",
    srcs = ["morphological_ops_test.py"],
    deps = [
        "//tensorflow/python:client_testlib",
        "//tensorflow/python:framework_for_generated_wrappers",
        "//tensorflow/python:nn_grad",
        "//tensorflow/python:nn_ops",
        "//third_party/py/numpy",
    ],
)

cuda_py_test(
    name = "numerics_test",
    size = "small",
    srcs = ["numerics_test.py"],
    deps = [
        "//tensorflow/python:array_ops",
        "//tensorflow/python:client_testlib",
        "//tensorflow/python:control_flow_ops",
        "//tensorflow/python:framework_for_generated_wrappers",
        "//tensorflow/python:math_ops",
        "//tensorflow/python:numerics",
        "//third_party/py/numpy",
    ],
)

cuda_py_test(
    name = "one_hot_op_test",
    size = "small",
    srcs = ["one_hot_op_test.py"],
    tags = ["no_windows_gpu"],
    deps = [
        "//tensorflow/python:array_ops",
        "//tensorflow/python:client_testlib",
        "//tensorflow/python:framework_for_generated_wrappers",
        "//third_party/py/numpy",
    ],
)

cuda_py_test(
    name = "stack_op_test",
    size = "small",
    srcs = ["stack_op_test.py"],
    deps = [
        "//tensorflow/python:array_ops",
        "//tensorflow/python:client_testlib",
        "//tensorflow/python:errors",
        "//tensorflow/python:framework_for_generated_wrappers",
        "//tensorflow/python:variables",
        "//third_party/py/numpy",
    ],
)

cuda_py_test(
    name = "map_fn_test",
    size = "small",
    srcs = ["map_fn_test.py"],
    grpc_enabled = True,
    shard_count = 2,
    tags = ["no_windows"],
    deps = [
        "//tensorflow/python:array_ops",
        "//tensorflow/python:client_testlib",
        "//tensorflow/python:framework",
        "//tensorflow/python:gradients",
        "//tensorflow/python:init_ops",
        "//tensorflow/python:map_fn",
        "//tensorflow/python:math_ops",
        "//tensorflow/python:tensor_array_grad",
        "//tensorflow/python:variable_scope",
        "//tensorflow/python:variables",
        "//third_party/py/numpy",
    ],
)

cuda_py_test(
    name = "pad_op_test",
    size = "small",
    srcs = ["pad_op_test.py"],
    deps = [
        "//tensorflow/python:array_ops",
        "//tensorflow/python:client_testlib",
        "//tensorflow/python:framework_for_generated_wrappers",
        "//third_party/py/numpy",
    ],
)

cuda_py_test(
    name = "padding_fifo_queue_test",
    size = "small",
    srcs = ["padding_fifo_queue_test.py"],
    deps = [
        "//tensorflow/python:array_ops",
        "//tensorflow/python:client_testlib",
        "//tensorflow/python:data_flow_ops",
        "//tensorflow/python:errors",
        "//tensorflow/python:framework_for_generated_wrappers",
        "//third_party/py/numpy",
    ],
)

cuda_py_test(
    name = "py_func_test",
    size = "small",
    srcs = ["py_func_test.py"],
    grpc_enabled = True,
    tags = ["no_windows"],
    deps = [
        "//tensorflow/python:array_ops",
        "//tensorflow/python:client",
        "//tensorflow/python:client_testlib",
        "//tensorflow/python:errors",
        "//tensorflow/python:framework_for_generated_wrappers",
        "//tensorflow/python:script_ops",
        "//tensorflow/python/eager:context",
        "//tensorflow/python/eager:function",
        "//third_party/py/numpy",
    ],
)

cuda_py_test(
    name = "reduce_join_op_test",
    size = "small",
    srcs = ["reduce_join_op_test.py"],
    deps = [
        "//tensorflow/python:array_ops",
        "//tensorflow/python:client_testlib",
        "//tensorflow/python:framework_for_generated_wrappers",
        "//tensorflow/python:string_ops",
        "//third_party/py/numpy",
    ],
)

cuda_py_test(
    name = "unsorted_segment_join_op_test",
    size = "small",
    srcs = ["unsorted_segment_join_op_test.py"],
    deps = [
        "//tensorflow/python:array_ops",
        "//tensorflow/python:client_testlib",
        "//tensorflow/python:framework_for_generated_wrappers",
        "//tensorflow/python:string_ops",
        "//third_party/py/numpy",
    ],
)

cuda_py_test(
    name = "reduction_ops_test",
    size = "medium",
    srcs = ["reduction_ops_test.py"],
    shard_count = 6,
    tags = [
        "no_windows_gpu",
    ],
    deps = [
        "//tensorflow/python:array_ops",
        "//tensorflow/python:client_testlib",
        "//tensorflow/python:framework_for_generated_wrappers",
        "//tensorflow/python:math_ops",
        "//third_party/py/numpy",
    ],
)

cuda_py_test(
    name = "reduction_ops_test_big",
    size = "medium",
    srcs = ["reduction_ops_test_big.py"],
    shard_count = 3,
    tags = [
        "manual",
        "no_gpu",
        "noguitar",
    ],
    deps = [
        "//tensorflow/python:array_ops",
        "//tensorflow/python:client_testlib",
        "//tensorflow/python:framework_for_generated_wrappers",
        "//tensorflow/python:math_ops",
        "//third_party/py/numpy",
    ],
)

cuda_py_test(
    name = "relu_op_test",
    size = "small",
    srcs = ["relu_op_test.py"],
    deps = [
        "//tensorflow/python:client_testlib",
        "//tensorflow/python:framework_for_generated_wrappers",
        "//tensorflow/python:nn_grad",
        "//tensorflow/python:nn_ops",
        "//tensorflow/python:random_ops",
        "//tensorflow/python:tf2",
        "//tensorflow/python:training",
        "//tensorflow/python:variables",
        "//tensorflow/python/eager:backprop",
        "//third_party/py/numpy",
    ],
)

cuda_py_test(
    name = "reshape_op_test",
    size = "small",
    srcs = ["reshape_op_test.py"],
    deps = [
        "//tensorflow/python:array_ops",
        "//tensorflow/python:client_testlib",
        "//tensorflow/python:framework_for_generated_wrappers",
        "//third_party/py/numpy",
    ],
)

cuda_py_test(
    name = "reverse_sequence_op_test",
    size = "small",
    srcs = ["reverse_sequence_op_test.py"],
    deps = [
        "//tensorflow/python:array_ops",
        "//tensorflow/python:client_testlib",
        "//tensorflow/python:framework_for_generated_wrappers",
        "//third_party/py/numpy",
    ],
)

cuda_py_test(
    name = "compare_and_bitpack_op_test",
    size = "small",
    srcs = ["compare_and_bitpack_op_test.py"],
    deps = [
        "//tensorflow/python:client_testlib",
        "//tensorflow/python:framework_for_generated_wrappers",
        "//tensorflow/python:math_ops",
        "//third_party/py/numpy",
    ],
)

cuda_py_test(
    name = "scalar_test",
    size = "small",
    srcs = ["scalar_test.py"],
    # b/140221961: Invalid dims for operations
    xla_enable_strict_auto_jit = False,
    deps = [
        "//tensorflow/python:array_ops",
        "//tensorflow/python:client_testlib",
        "//tensorflow/python:framework_for_generated_wrappers",
        "//tensorflow/python:io_ops_gen",
        "//tensorflow/python:math_ops",
        "//tensorflow/python:nn_grad",
        "//tensorflow/python:platform",
        "//tensorflow/python:random_ops",
        "//tensorflow/python:sparse_ops",
        "//third_party/py/numpy",
    ],
)

cuda_py_test(
    name = "scan_ops_test",
    size = "medium",
    srcs = ["scan_ops_test.py"],
    deps = [
        "//tensorflow/python:client_testlib",
        "//tensorflow/python:errors",
        "//tensorflow/python:framework_for_generated_wrappers",
        "//tensorflow/python:math_ops",
        "//third_party/py/numpy",
    ],
)

cuda_py_test(
    name = "session_ops_test",
    size = "small",
    srcs = ["session_ops_test.py"],
    deps = [
        "//tensorflow/python:client_testlib",
        "//tensorflow/python:framework_for_generated_wrappers",
        "//tensorflow/python:math_ops",
        "//tensorflow/python:session_ops",
    ],
)

cuda_py_test(
    name = "shape_ops_test",
    size = "medium",
    srcs = ["shape_ops_test.py"],
    deps = [
        "//tensorflow/core:protos_all_py",
        "//tensorflow/python:array_ops",
        "//tensorflow/python:client_testlib",
        "//tensorflow/python:errors",
        "//tensorflow/python:framework",
        "//tensorflow/python:framework_for_generated_wrappers",
        "//tensorflow/python:gradients",
        "//third_party/py/numpy",
        "@absl_py//absl/testing:parameterized",
    ],
)

cuda_py_test(
    name = "softmax_op_test",
    size = "medium",
    srcs = ["softmax_op_test.py"],
    deps = [
        "//tensorflow/python:array_ops",
        "//tensorflow/python:client_testlib",
        "//tensorflow/python:errors",
        "//tensorflow/python:framework_for_generated_wrappers",
        "//tensorflow/python:nn_ops",
        "//third_party/py/numpy",
    ],
)

cuda_py_test(
    name = "softplus_op_test",
    size = "small",
    srcs = ["softplus_op_test.py"],
    deps = [
        "//tensorflow/python:client_testlib",
        "//tensorflow/python:framework_for_generated_wrappers",
        "//tensorflow/python:nn_grad",
        "//tensorflow/python:nn_ops",
        "//third_party/py/numpy",
    ],
)

cuda_py_test(
    name = "softsign_op_test",
    size = "small",
    srcs = ["softsign_op_test.py"],
    deps = [
        "//tensorflow/python:client_testlib",
        "//tensorflow/python:framework_for_generated_wrappers",
        "//tensorflow/python:nn_grad",
        "//tensorflow/python:nn_ops",
        "//third_party/py/numpy",
    ],
)

cuda_py_test(
    name = "spacetobatch_op_test",
    size = "small",
    srcs = ["spacetobatch_op_test.py"],
    deps = [
        "//tensorflow/python:array_ops",
        "//tensorflow/python:array_ops_gen",
        "//tensorflow/python:client_testlib",
        "//tensorflow/python:framework",
        "//tensorflow/python:framework_for_generated_wrappers",
        "//tensorflow/python:math_ops",
        "//third_party/py/numpy",
    ],
)

cuda_py_test(
    name = "spacetodepth_op_test",
    size = "medium",
    srcs = ["spacetodepth_op_test.py"],
    tags = [
        "no_windows",
        "no_windows_gpu",
    ],
    deps = [
        "//tensorflow/python:array_ops",
        "//tensorflow/python:client_testlib",
        "//tensorflow/python:framework_for_generated_wrappers",
        "//tensorflow/python:math_ops",
        "//third_party/py/numpy",
    ],
)

tf_py_test(
    name = "sparse_serialization_ops_test",
    size = "small",
    srcs = ["sparse_serialization_ops_test.py"],
    deps = [
        "//tensorflow/python:array_ops",
        "//tensorflow/python:client_testlib",
        "//tensorflow/python:framework",
        "//tensorflow/python:framework_for_generated_wrappers",
        "//tensorflow/python:sparse_ops",
        "//third_party/py/numpy",
    ],
)

tf_py_test(
    name = "sparse_tensors_map_ops_test",
    size = "small",
    srcs = ["sparse_tensors_map_ops_test.py"],
    deps = [
        "//tensorflow/python:array_ops",
        "//tensorflow/python:client",
        "//tensorflow/python:client_testlib",
        "//tensorflow/python:framework",
        "//tensorflow/python:framework_for_generated_wrappers",
        "//tensorflow/python:sparse_ops",
        "//tensorflow/python:variables",
        "//third_party/py/numpy",
    ],
)

cuda_py_test(
    name = "sparse_tensor_dense_matmul_grad_test",
    size = "small",
    srcs = ["sparse_tensor_dense_matmul_grad_test.py"],
    deps = [
        "//tensorflow/python:client_testlib",
        "//tensorflow/python:framework",
        "//tensorflow/python:framework_for_generated_wrappers",
        "//tensorflow/python:sparse_grad",
        "//tensorflow/python:sparse_ops",
        "//third_party/py/numpy",
    ],
)

cuda_py_test(
    name = "sparse_xent_op_test",
    size = "small",
    srcs = ["sparse_xent_op_test.py"],
    deps = [
        "//tensorflow/core:protos_all_py",
        "//tensorflow/python:array_ops",
        "//tensorflow/python:client",
        "//tensorflow/python:client_testlib",
        "//tensorflow/python:errors",
        "//tensorflow/python:framework_for_generated_wrappers",
        "//tensorflow/python:gradients",
        "//tensorflow/python:math_ops",
        "//tensorflow/python:nn_grad",
        "//tensorflow/python:nn_ops",
        "//tensorflow/python:nn_ops_gen",
        "//tensorflow/python:platform",
        "//tensorflow/python:random_ops",
        "//tensorflow/python:sparse_ops",
        "//tensorflow/python:variables",
        "//third_party/py/numpy",
    ],
)

cuda_py_test(
    name = "split_op_test",
    size = "medium",
    srcs = ["split_op_test.py"],
    deps = [
        "//tensorflow/python:array_ops",
        "//tensorflow/python:client_testlib",
        "//tensorflow/python:framework_for_generated_wrappers",
        "//tensorflow/python:gradients",
        "//tensorflow/python:math_ops",
        "//third_party/py/numpy",
    ],
)

cuda_py_test(
    name = "stack_ops_test",
    size = "small",
    srcs = ["stack_ops_test.py"],
    deps = [
        "//tensorflow/python:client_testlib",
        "//tensorflow/python:control_flow_ops",
        "//tensorflow/python:data_flow_ops_gen",
        "//tensorflow/python:errors",
        "//tensorflow/python:framework_for_generated_wrappers",
        "//tensorflow/python:math_ops",
        "//third_party/py/numpy",
    ],
)

cuda_py_test(
    name = "string_to_hash_bucket_op_test",
    size = "small",
    srcs = ["string_to_hash_bucket_op_test.py"],
    deps = [
        "//tensorflow/python:array_ops",
        "//tensorflow/python:client_testlib",
        "//tensorflow/python:framework_for_generated_wrappers",
        "//tensorflow/python:string_ops",
    ],
)

cuda_py_test(
    name = "string_to_number_op_test",
    size = "small",
    srcs = ["string_to_number_op_test.py"],
    deps = [
        "//tensorflow/python:array_ops",
        "//tensorflow/python:client_testlib",
        "//tensorflow/python:framework_for_generated_wrappers",
        "//tensorflow/python:parsing_ops",
    ],
)

cuda_py_test(
    name = "summary_v1_audio_op_test",
    size = "small",
    srcs = ["summary_v1_audio_op_test.py"],
    deps = [
        "//tensorflow/core:protos_all_py",
        "//tensorflow/python:client_testlib",
        "//tensorflow/python:framework_for_generated_wrappers",
        "//tensorflow/python:summary",
        "//third_party/py/numpy",
    ],
)

cuda_py_test(
    name = "summary_v1_image_op_test",
    size = "small",
    srcs = ["summary_v1_image_op_test.py"],
    deps = [
        "//tensorflow/core:protos_all_py",
        "//tensorflow/python:client_testlib",
        "//tensorflow/python:framework_for_generated_wrappers",
        "//tensorflow/python:image_ops",
        "//tensorflow/python:nn_grad",
        "//tensorflow/python:summary",
        "//third_party/py/numpy",
    ],
)

cuda_py_test(
    name = "tensor_array_ops_test",
    size = "small",
    srcs = ["tensor_array_ops_test.py"],
    flaky = 1,  # create_local_cluster sometimes times out.
    shard_count = 10,
    deps = [
        "//tensorflow/python:array_ops",
        "//tensorflow/python:client_testlib",
        "//tensorflow/python:cond_v2",
        "//tensorflow/python:control_flow_ops",
        "//tensorflow/python:data_flow_ops_gen",
        "//tensorflow/python:distributed_framework_test_lib",
        "//tensorflow/python:framework_for_generated_wrappers",
        "//tensorflow/python:framework_test_lib",
        "//tensorflow/python:gradients",
        "//tensorflow/python:init_ops",
        "//tensorflow/python:math_ops",
        "//tensorflow/python:nn_grad",
        "//tensorflow/python:tensor_array_grad",
        "//tensorflow/python:tensor_array_ops",
        "//tensorflow/python:tensor_spec",
        "//tensorflow/python:training",
        "//tensorflow/python:variable_scope",
        "//tensorflow/python:variables",
        "//tensorflow/python:while_v2",
        "//tensorflow/python/data/ops:dataset_ops",
        "//tensorflow/python/eager:backprop",
        "//tensorflow/python/eager:context",
        "//tensorflow/python/eager:def_function",
        "//third_party/py/numpy",
    ],
)

cuda_py_test(
    name = "trace_op_test",
    size = "small",
    srcs = ["trace_op_test.py"],
    tags = ["no_windows_gpu"],
    deps = [
        "//tensorflow/python:client_testlib",
        "//tensorflow/python:math_ops",
        "//third_party/py/numpy",
    ],
)

cuda_py_test(
    name = "transpose_op_test",
    size = "medium",
    srcs = ["transpose_op_test.py"],
    shard_count = 10,
    tags = [
        "no_gpu",
        "no_oss",
        "notap",  # flaky timeout/segfault, b/136498892
        "optonly",  # times out
    ],
    deps = [
        "//tensorflow/python:array_ops",
        "//tensorflow/python:client_testlib",
        "//tensorflow/python:framework_for_generated_wrappers",
        "//third_party/py/numpy",
    ],
)

cuda_py_test(
    name = "unstack_op_test",
    size = "small",
    srcs = ["unstack_op_test.py"],
    deps = [
        "//tensorflow/python:array_ops",
        "//tensorflow/python:client_testlib",
        "//tensorflow/python:framework_for_generated_wrappers",
        "//third_party/py/numpy",
    ],
)

cuda_py_test(
    name = "variable_ops_test",
    size = "small",
    srcs = ["variable_ops_test.py"],
    deps = [
        "//tensorflow/python:array_ops",
        "//tensorflow/python:client_testlib",
        "//tensorflow/python:errors",
        "//tensorflow/python:framework_for_generated_wrappers",
        "//tensorflow/python:math_ops",
        "//tensorflow/python:state_ops",
        "//tensorflow/python:state_ops_gen",
        "//tensorflow/python:variables",
        "//third_party/py/numpy",
    ],
)

cuda_py_test(
    name = "xent_op_test",
    size = "small",
    srcs = ["xent_op_test.py"],
    deps = [
        "//tensorflow/python:client_testlib",
        "//tensorflow/python:framework_for_generated_wrappers",
        "//tensorflow/python:gradients",
        "//tensorflow/python:math_ops",
        "//tensorflow/python:nn_grad",
        "//tensorflow/python:nn_ops",
        "//tensorflow/python:nn_ops_gen",
        "//third_party/py/numpy",
    ],
)

cuda_py_test(
    name = "zero_division_test",
    size = "small",
    srcs = ["zero_division_test.py"],
    deps = [
        "//tensorflow/python:client_testlib",
        "//tensorflow/python:errors",
        "//tensorflow/python:framework_for_generated_wrappers",
    ],
)

cuda_py_test(
    name = "atrous_conv2d_test",
    size = "medium",
    srcs = ["atrous_conv2d_test.py"],
    shard_count = 2,
    tags = [
        "no_gpu",  #  Flaky: b/80127739, b/127001953
    ],
    deps = [
        "//tensorflow/python:array_ops",
        "//tensorflow/python:client_testlib",
        "//tensorflow/python:framework_for_generated_wrappers",
        "//tensorflow/python:nn",
        "//tensorflow/python:nn_grad",
        "//tensorflow/python:nn_ops",
        "//third_party/py/numpy",
    ],
)

cuda_py_test(
    name = "atrous_convolution_test",
    size = "medium",
    srcs = ["atrous_convolution_test.py"],
    tags = ["manual"],
    deps = [
        "//tensorflow/python:array_ops",
        "//tensorflow/python:client_testlib",
        "//tensorflow/python:framework_for_generated_wrappers",
        "//tensorflow/python:nn_grad",
        "//tensorflow/python:nn_ops",
        "//third_party/py/numpy",
    ],
)

cuda_py_test(
    name = "pool_test",
    size = "medium",
    srcs = ["pool_test.py"],
    deps = [
        "//tensorflow/python:client_testlib",
        "//tensorflow/python:framework_for_generated_wrappers",
        "//tensorflow/python:nn_grad",
        "//tensorflow/python:nn_ops",
        "//third_party/py/numpy",
    ],
)

cuda_py_test(
    name = "conv2d_backprop_filter_grad_test",
    size = "medium",
    srcs = ["conv2d_backprop_filter_grad_test.py"],
    shard_count = 2,
    tags = [
        "optonly",  # flaky timeouts unless optimized
    ],
    deps = [
        "//tensorflow/python:array_ops",
        "//tensorflow/python:client_testlib",
        "//tensorflow/python:framework_for_generated_wrappers",
        "//tensorflow/python:nn_grad",
        "//tensorflow/python:nn_ops",
        "//third_party/py/numpy",
    ],
)

cuda_py_test(
    name = "conv3d_transpose_test",
    size = "medium",
    srcs = ["conv3d_transpose_test.py"],
    deps = [
        "//tensorflow/python:client_testlib",
        "//tensorflow/python:framework_for_generated_wrappers",
        "//tensorflow/python:nn_grad",
        "//tensorflow/python:nn_ops",
        "//third_party/py/numpy",
    ],
)

cuda_py_test(
    name = "conv_ops_test",
    size = "large",
    srcs = ["conv_ops_test.py"],
    shard_count = 8,
    tags = [
        "optonly",  # times out
    ],
    deps = [
        "//tensorflow/python:array_ops",
        "//tensorflow/python:client",
        "//tensorflow/python:client_testlib",
        "//tensorflow/python:errors",
        "//tensorflow/python:framework_for_generated_wrappers",
        "//tensorflow/python:framework_test_lib",
        "//tensorflow/python:nn",
        "//tensorflow/python:nn_grad",
        "//tensorflow/python:nn_ops",
        "//tensorflow/python:platform",
        "//tensorflow/python:random_ops",
        "//tensorflow/python:variables",
<<<<<<< HEAD
    ],
    shard_count = 8,
    tags = [
        "optonly",  # times out
=======
        "//third_party/py/numpy",
>>>>>>> 4de5de05
    ],
)

cuda_py_test(
    name = "depthwise_conv_op_test",
    size = "medium",  # http://b/30603882
    srcs = ["depthwise_conv_op_test.py"],
    # TODO(b/118842098): Re-enable this test in Kokoro.
    tags = ["no_oss"],
    deps = [
        "//tensorflow/python:array_ops",
        "//tensorflow/python:client_testlib",
        "//tensorflow/python:framework_for_generated_wrappers",
        "//tensorflow/python:nn",
        "//tensorflow/python:nn_grad",
        "//tensorflow/python:nn_ops",
        "//third_party/py/numpy",
    ],
)

tf_py_test(
    name = "neon_depthwise_conv_op_test",
    size = "medium",
    srcs = ["neon_depthwise_conv_op_test.py"],
    tags = ["no_windows"],
    deps = [
        "//tensorflow/python:array_ops",
        "//tensorflow/python:client_testlib",
        "//tensorflow/python:framework_for_generated_wrappers",
        "//tensorflow/python:nn",
        "//tensorflow/python:nn_grad",
        "//tensorflow/python:nn_ops",
        "//third_party/py/numpy",
    ],
)

cuda_py_test(
    name = "division_future_test",
    size = "medium",
    srcs = ["division_future_test.py"],
    tags = ["manual"],
    deps = [
        "//tensorflow/python:client_testlib",
        "//tensorflow/python:framework_for_generated_wrappers",
        "//third_party/py/numpy",
    ],
)

cuda_py_test(
    name = "pooling_ops_3d_test",
    size = "medium",
    srcs = ["pooling_ops_3d_test.py"],
    tags = ["no_rocm"],
    deps = [
        "//tensorflow/python:client_testlib",
        "//tensorflow/python:framework_for_generated_wrappers",
        "//tensorflow/python:nn_grad",
        "//tensorflow/python:nn_ops",
        "//third_party/py/numpy",
    ],
)

cuda_py_test(
    name = "pooling_ops_test",
    size = "medium",
    srcs = ["pooling_ops_test.py"],
    shard_count = 4,
    xla_enable_strict_auto_jit = False,  # Flaky in XLA b/149568654
    deps = [
        "//tensorflow/python:array_ops",
        "//tensorflow/python:client_testlib",
        "//tensorflow/python:errors",
        "//tensorflow/python:framework_for_generated_wrappers",
        "//tensorflow/python:framework_test_lib",
        "//tensorflow/python:nn_grad",
        "//tensorflow/python:nn_ops",
        "//tensorflow/python:nn_ops_gen",
        "//third_party/py/numpy",
    ],
)

cuda_py_test(
    name = "rnn_test",
    size = "medium",
    timeout = "long",
    srcs = ["rnn_test.py"],
    shard_count = 10,
    deps = [
        "//tensorflow/core:protos_all_py",
        "//tensorflow/python:array_ops",
        "//tensorflow/python:client",
        "//tensorflow/python:client_testlib",
        "//tensorflow/python:control_flow_ops",
        "//tensorflow/python:data_flow_grad",
        "//tensorflow/python:framework_for_generated_wrappers",
        "//tensorflow/python:framework_test_lib",
        "//tensorflow/python:gradients",
        "//tensorflow/python:init_ops",
        "//tensorflow/python:nn_grad",
        "//tensorflow/python:rnn",
        "//tensorflow/python:rnn_cell",
        "//tensorflow/python:sparse_grad",
        "//tensorflow/python:tensor_array_grad",
        "//tensorflow/python:tensor_array_ops",
        "//tensorflow/python:variables",
        "//tensorflow/python/eager:context",
        "//third_party/py/numpy",
    ],
)

cuda_py_test(
    name = "rnn_cell_test",
    size = "medium",
    srcs = ["rnn_cell_test.py"],
    shard_count = 15,
    tags = ["no_windows"],  # b/139739217
    deps = [
        "//tensorflow/python:array_ops",
        "//tensorflow/python:client_testlib",
        "//tensorflow/python:control_flow_ops",
        "//tensorflow/python:control_flow_v2_toggles",
        "//tensorflow/python:framework_for_generated_wrappers",
        "//tensorflow/python:framework_test_lib",
        "//tensorflow/python:gradients",
        "//tensorflow/python:init_ops",
        "//tensorflow/python:math_ops",
        "//tensorflow/python:platform",
        "//tensorflow/python:rnn",
        "//tensorflow/python:rnn_cell",
        "//tensorflow/python:tensor_array_ops",
        "//tensorflow/python:util",
        "//tensorflow/python:variable_scope",
        "//tensorflow/python:variables",
        "//tensorflow/python/eager:context",
        "//third_party/py/numpy",
        "@absl_py//absl/testing:parameterized",
    ],
)

cuda_py_test(
    name = "scatter_ops_test",
    size = "medium",  # NOTE: This is not run by default.
    srcs = ["scatter_ops_test.py"],
    shard_count = 2,
    tags = ["optonly"],
    deps = [
        "//tensorflow/python:client_testlib",
        "//tensorflow/python:framework_for_generated_wrappers",
        "//tensorflow/python:state_ops",
        "//tensorflow/python:variables",
        "//third_party/py/numpy",
    ],
)

cuda_py_test(
    name = "slice_op_test",
    size = "medium",
    srcs = ["slice_op_test.py"],
    tags = ["no_windows"],  # b/126916429
    deps = [
        "//tensorflow/python:array_ops",
        "//tensorflow/python:client_testlib",
        "//tensorflow/python:errors",
        "//tensorflow/python:framework_for_generated_wrappers",
        "//tensorflow/python:gradients",
        "//third_party/py/numpy",
    ],
)

cuda_py_test(
    name = "huge_slice_op_test",
    size = "medium",
    srcs = ["huge_slice_op_test.py"],
    tags = [
        "no_oss",  # Requires 4GB+ RAM
    ],
    deps = [
        "//tensorflow/python:array_ops",
        "//tensorflow/python:client_testlib",
        "//tensorflow/python:errors",
        "//tensorflow/python:framework_for_generated_wrappers",
        "//third_party/py/numpy",
    ],
)

cuda_py_test(
    name = "sparse_matmul_op_test",
    size = "medium",
    srcs = ["sparse_matmul_op_test.py"],
    # TODO(mconley): remove 'no_arm' tag once ignored test lists are merged in
    tags = ["no_windows","no_arm",],
    deps = [
        "//tensorflow/python:client_testlib",
        "//tensorflow/python:framework_for_generated_wrappers",
        "//tensorflow/python:math_ops",
        "//third_party/py/numpy",
    ],
<<<<<<< HEAD
    # TODO(mconley): remove 'no_arm' tag once ignored test lists are merged in
    tags = ["no_windows","no_arm",],
=======
>>>>>>> 4de5de05
    xla_enable_strict_auto_jit = True,
)

cuda_py_test(
    name = "sparse_ops_test",
    size = "medium",
    srcs = ["sparse_ops_test.py"],
    shard_count = 5,
    tags = [
        "noasan",
        "optonly",  # b/77589990
    ],
    deps = [
        "//tensorflow/python:array_ops",
        "//tensorflow/python:client_testlib",
        "//tensorflow/python:framework",
        "//tensorflow/python:framework_for_generated_wrappers",
        "//tensorflow/python:framework_test_lib",
        "//tensorflow/python:nn_ops",
        "//tensorflow/python:platform_test",
        "//tensorflow/python:sparse_grad",
        "//tensorflow/python:sparse_ops",
        "//third_party/py/numpy",
    ],
)

cuda_py_test(
    name = "sparse_tensor_dense_matmul_op_test",
    size = "medium",
    srcs = ["sparse_tensor_dense_matmul_op_test.py"],
    deps = [
        "//tensorflow/core:protos_all_py",
        "//tensorflow/python:array_ops",
        "//tensorflow/python:client",
        "//tensorflow/python:client_testlib",
        "//tensorflow/python:control_flow_ops",
        "//tensorflow/python:framework",
        "//tensorflow/python:framework_for_generated_wrappers",
        "//tensorflow/python:math_ops",
        "//tensorflow/python:platform",
        "//tensorflow/python:sparse_ops",
        "//third_party/py/numpy",
    ],
)

# TODO(gpapan): Revisit the gradient of extract_image_patches_op to resolve
# http://b/31080670.
cuda_py_test(
    name = "extract_image_patches_grad_test",
    size = "medium",
    srcs = ["extract_image_patches_grad_test.py"],
    shard_count = 3,
    tags = ["notap"],  # http://b/31080670
    deps = [
        "//tensorflow/python:array_ops",
        "//tensorflow/python:client_testlib",
        "//tensorflow/python:framework",
        "//tensorflow/python:framework_for_generated_wrappers",
        "//third_party/py/numpy",
    ],
)

cuda_py_test(
    name = "extract_volume_patches_grad_test",
    size = "medium",
    srcs = ["extract_volume_patches_grad_test.py"],
    tags = [
        "no_pip",
        "nomac",  # http://b/139946976
        "notap",  # http://b/31080670
    ],
    deps = [
        "//tensorflow/python:array_ops",
        "//tensorflow/python:client_testlib",
        "//tensorflow/python:framework",
        "//tensorflow/python:framework_for_generated_wrappers",
        "//third_party/py/numpy",
    ],
)

cuda_py_test(
    name = "stage_op_test",
    size = "medium",
    srcs = ["stage_op_test.py"],
    deps = [
        "//tensorflow/python:array_ops",
        "//tensorflow/python:client_testlib",
        "//tensorflow/python:data_flow_ops",
        "//tensorflow/python:framework_for_generated_wrappers",
        "//tensorflow/python:math_ops",
        "//tensorflow/python:util",
    ],
)

cuda_py_test(
    name = "map_stage_op_test",
    size = "medium",
    srcs = ["map_stage_op_test.py"],
    tags = ["no_oss"],  # b/124474135
    deps = [
        "//tensorflow/python:array_ops",
        "//tensorflow/python:client_testlib",
        "//tensorflow/python:data_flow_ops",
        "//tensorflow/python:framework_for_generated_wrappers",
        "//tensorflow/python:math_ops",
        "//tensorflow/python:util",
    ],
)

cuda_py_test(
    name = "concat_op_test",
    size = "medium",
    srcs = ["concat_op_test.py"],
    tags = ["no_windows"],  # b/126916429
    deps = [
        "//tensorflow/python:array_ops",
        "//tensorflow/python:array_ops_gen",
        "//tensorflow/python:client_testlib",
        "//tensorflow/python:errors",
        "//tensorflow/python:framework_for_generated_wrappers",
        "//tensorflow/python:gradients",
        "//tensorflow/python:math_ops",
        "//tensorflow/python:variables",
        "//third_party/py/numpy",
    ],
)

cuda_py_test(
    name = "large_concat_op_test",
    size = "medium",
    srcs = ["large_concat_op_test.py"],
    tags = [
        "nomsan",
        "notsan",
    ],
    deps = [
        "//tensorflow/python:array_ops",
        "//tensorflow/python:client_testlib",
        "//tensorflow/python:framework_for_generated_wrappers",
    ],
)

cuda_py_test(
    name = "conv_ops_3d_test",
    size = "medium",
    srcs = ["conv_ops_3d_test.py"],
    shard_count = 30,
    deps = [
        "//tensorflow/python:client_testlib",
        "//tensorflow/python:framework_for_generated_wrappers",
        "//tensorflow/python:nn_grad",
        "//tensorflow/python:nn_ops",
    ],
)

cuda_py_test(
    name = "cwise_ops_test",
    size = "medium",
    srcs = ["cwise_ops_test.py"],
    shard_count = 50,
    deps = [
        "//tensorflow/python:array_ops",
        "//tensorflow/python:client_testlib",
        "//tensorflow/python:framework",
        "//tensorflow/python:framework_for_generated_wrappers",
        "//tensorflow/python:gradients",
        "//tensorflow/python:math_ops",
        "//tensorflow/python:math_ops_gen",
        "//tensorflow/python:nn_grad",
        "//tensorflow/python:platform",
        "//tensorflow/python:variables",
        "//third_party/py/numpy",
    ],
)

cuda_py_test(
    name = "cwise_ops_binary_test",
    size = "medium",
    srcs = ["cwise_ops_binary_test.py"],
    shard_count = 50,
    # b/140155647: Error just outside of tolerance
    xla_enable_strict_auto_jit = False,
    deps = [
        "//tensorflow/python:array_ops",
        "//tensorflow/python:client_testlib",
        "//tensorflow/python:framework",
        "//tensorflow/python:framework_for_generated_wrappers",
        "//tensorflow/python:gradients",
        "//tensorflow/python:math_ops",
        "//tensorflow/python:math_ops_gen",
        "//tensorflow/python:nn_grad",
        "//tensorflow/python:platform",
        "//tensorflow/python:variables",
        "//third_party/py/numpy",
    ],
)

cuda_py_test(
    name = "cwise_ops_unary_test",
    size = "medium",
    srcs = ["cwise_ops_unary_test.py"],
    shard_count = 50,
    # b/140155706: nans in result
    xla_enable_strict_auto_jit = False,
    deps = [
        "//tensorflow/python:array_ops",
        "//tensorflow/python:client_testlib",
        "//tensorflow/python:framework",
        "//tensorflow/python:framework_for_generated_wrappers",
        "//tensorflow/python:gradients",
        "//tensorflow/python:math_ops",
        "//tensorflow/python:math_ops_gen",
        "//tensorflow/python:nn_grad",
        "//tensorflow/python:platform",
        "//tensorflow/python:variables",
        "//third_party/py/numpy",
    ],
)

cuda_py_test(
    name = "embedding_ops_test",
    size = "medium",
    srcs = ["embedding_ops_test.py"],
    shard_count = 20,
    deps = [
        "//tensorflow/python:array_ops",
        "//tensorflow/python:client_testlib",
        "//tensorflow/python:data_flow_ops",
        "//tensorflow/python:embedding_ops",
        "//tensorflow/python:framework",
        "//tensorflow/python:framework_for_generated_wrappers",
        "//tensorflow/python:init_ops",
        "//tensorflow/python:linalg_ops",
        "//tensorflow/python:math_ops",
        "//tensorflow/python:partitioned_variables",
        "//tensorflow/python:platform",
        "//tensorflow/python:state_ops",
        "//tensorflow/python:util",
        "//tensorflow/python:variable_scope",
        "//tensorflow/python:variables",
        "//third_party/py/numpy",
    ],
)

cuda_py_test(
    name = "linalg_grad_test",
    size = "medium",
    srcs = ["linalg_grad_test.py"],
    shard_count = 20,
    deps = [
        "//tensorflow/python:array_ops",
        "//tensorflow/python:client_testlib",
        "//tensorflow/python:framework_for_generated_wrappers",
        "//tensorflow/python:gradients",
        "//tensorflow/python:linalg_ops",
        "//tensorflow/python:math_ops",
        "//tensorflow/python/ops/linalg",
        "//third_party/py/numpy",
    ],
)

cuda_py_test(
    name = "matrix_band_part_op_test",
    size = "medium",
    srcs = ["matrix_band_part_op_test.py"],
    shard_count = 20,
    deps = [
        "//tensorflow/python:array_ops",
        "//tensorflow/python:client_testlib",
        "//tensorflow/python:framework_for_generated_wrappers",
        "//third_party/py/numpy",
    ],
)

tf_py_test(
    name = "eig_op_test",
    size = "medium",
    srcs = ["eig_op_test.py"],
    data = ["//tensorflow/python/kernel_tests/testdata:self_adjoint_eig_op_test_files"],
    shard_count = 20,
    tags = [
        "no_rocm",  # flaky test
        "no_windows",
    ],
    deps = [
        "//tensorflow/python:array_ops",
        "//tensorflow/python:client_testlib",
        "//tensorflow/python:framework_for_generated_wrappers",
        "//tensorflow/python:linalg_ops",
        "//tensorflow/python:math_ops",
        "//third_party/py/numpy",
    ],
    # b/127344411: xla_enable_strict_auto_jit = True,
)

cuda_py_test(
    name = "self_adjoint_eig_op_test",
    size = "medium",
    srcs = ["self_adjoint_eig_op_test.py"],
    data = ["//tensorflow/python/kernel_tests/testdata:self_adjoint_eig_op_test_files"],
    shard_count = 20,
    tags = [
        "no_windows",
    ],
    deps = [
        "//tensorflow/python:array_ops",
        "//tensorflow/python:client_testlib",
        "//tensorflow/python:framework_for_generated_wrappers",
        "//tensorflow/python:linalg_ops",
        "//tensorflow/python:math_ops",
        "//third_party/py/numpy",
    ],
    # TODO(b/127344411): This test passes because XLA does not actually cluster
    # the self_adjoint_eig op.
)

cuda_py_test(
    name = "qr_op_test",
    size = "medium",
    srcs = ["qr_op_test.py"],
    shard_count = 20,
    deps = [
        "//tensorflow/python:array_ops",
        "//tensorflow/python:client_testlib",
        "//tensorflow/python:framework_for_generated_wrappers",
        "//tensorflow/python:linalg_ops",
        "//tensorflow/python:math_ops",
        "//third_party/py/numpy",
    ],
)

cuda_py_test(
    name = "svd_op_test",
    size = "medium",
    srcs = ["svd_op_test.py"],
    shard_count = 20,
    tags = [
        "no_oss",  # b/117185141.
        "nomsan",  # TODO(b/117236102): Re-enable in msan build.
    ],
    deps = [
        "//tensorflow/python:array_ops",
        "//tensorflow/python:client_testlib",
        "//tensorflow/python:framework_for_generated_wrappers",
        "//tensorflow/python:gradients_impl",
        "//tensorflow/python:linalg_ops",
        "//tensorflow/python:math_ops",
        "//third_party/py/numpy",
    ],
    # TODO(b/127344411): This test passes because XLA does not actually cluster
    # the svd op.
)

cuda_py_test(
    name = "norm_op_test",
    size = "medium",
    srcs = ["norm_op_test.py"],
    shard_count = 20,
    # TODO(b/117236102): Re-enable in msan build.
    tags = [
        "no_windows_gpu",
        "nomsan",
    ],
    deps = [
        "//tensorflow/python:array_ops",
        "//tensorflow/python:client_testlib",
        "//tensorflow/python:framework_for_generated_wrappers",
        "//tensorflow/python:linalg_ops",
        "//third_party/py/numpy",
    ],
)

cuda_py_test(
    name = "normalize_op_test",
    size = "medium",
    srcs = ["normalize_op_test.py"],
    shard_count = 20,
    # TODO(b/117236102): Re-enable in msan build.
    tags = [
        "no_windows_gpu",
        "nomsan",
    ],
    deps = [
        "//tensorflow/python:client_testlib",
        "//tensorflow/python:framework_for_generated_wrappers",
        "//tensorflow/python:nn",
        "//third_party/py/numpy",
    ],
)

cuda_py_test(
    name = "tensordot_op_test",
    size = "medium",
    srcs = ["tensordot_op_test.py"],
    shard_count = 20,
    deps = [
        "//tensorflow/python:array_ops",
        "//tensorflow/python:client_testlib",
        "//tensorflow/python:errors",
        "//tensorflow/python:framework_for_generated_wrappers",
        "//tensorflow/python:math_ops",
        "//third_party/py/numpy",
    ],
)

sycl_py_test(
    name = "basic_gpu_test",
    size = "small",
    srcs = ["basic_gpu_test.py"],
    deps = [
        "//tensorflow/python:array_ops_gen",
        "//tensorflow/python:client_testlib",
        "//tensorflow/python:framework_for_generated_wrappers",
        "//tensorflow/python:math_ops",
        "//tensorflow/python:math_ops_gen",
        "//third_party/py/numpy",
    ],
)

tf_py_test(
    name = "sets_test",
    size = "medium",
    srcs = ["sets_test.py"],
    deps = [
        "//tensorflow/python:errors",
        "//tensorflow/python:framework",
        "//tensorflow/python:framework_for_generated_wrappers",
        "//tensorflow/python:framework_test_lib",
        "//tensorflow/python:math_ops",
        "//tensorflow/python:platform_test",
        "//tensorflow/python:sets",
        "//tensorflow/python:sparse_ops",
        "//third_party/py/numpy",
    ],
)

tf_py_test(
    name = "weights_broadcast_test",
    size = "small",
    srcs = ["weights_broadcast_test.py"],
    shard_count = 3,
    deps = [
        "//tensorflow/python:array_ops",
        "//tensorflow/python:client_testlib",
        "//tensorflow/python:errors",
        "//tensorflow/python:framework",
        "//tensorflow/python:framework_for_generated_wrappers",
        "//tensorflow/python:framework_test_lib",
        "//tensorflow/python:platform",
        "//tensorflow/python:weights_broadcast_ops",
        "//third_party/py/numpy",
    ],
)

tf_py_test(
    name = "metrics_test",
    size = "medium",
    srcs = ["metrics_test.py"],
    shard_count = 20,
    tags = ["no_windows_gpu"],
    deps = [
        "//tensorflow/python:array_ops",
        "//tensorflow/python:client_testlib",
        "//tensorflow/python:data_flow_grad",
        "//tensorflow/python:data_flow_ops",
        "//tensorflow/python:errors",
        "//tensorflow/python:framework",
        "//tensorflow/python:framework_for_generated_wrappers",
        "//tensorflow/python:metrics",
        "//tensorflow/python:nn_grad",
        "//tensorflow/python:random_ops",
        "//tensorflow/python:variables",
        "//third_party/py/numpy",
    ],
)

tf_py_test(
    name = "confusion_matrix_test",
    size = "small",
    srcs = ["confusion_matrix_test.py"],
    deps = [
        "//tensorflow/python:array_ops",
        "//tensorflow/python:client_testlib",
        "//tensorflow/python:confusion_matrix",
        "//tensorflow/python:framework_for_generated_wrappers",
        "//tensorflow/python:math_ops",
        "//tensorflow/python:random_ops",
        "//third_party/py/numpy",
    ],
)

cuda_py_test(
    name = "bucketize_op_test",
    size = "small",
    srcs = ["bucketize_op_test.py"],
    deps = [
        "//tensorflow/python:client_testlib",
        "//tensorflow/python:framework_for_generated_wrappers",
        "//tensorflow/python:math_ops",
        "//third_party/py/numpy",
    ],
)

tf_py_test(
    name = "sparse_cross_op_test",
    size = "small",
    srcs = ["sparse_cross_op_test.py"],
    tags = ["no_windows"],
    deps = [
        "//tensorflow/python:client_testlib",
        "//tensorflow/python:framework_for_generated_wrappers",
        "//tensorflow/python:sparse_ops",
        "//third_party/py/numpy",
    ],
)

tf_py_test(
    name = "garbage_collection_test",
    size = "small",
    srcs = ["garbage_collection_test.py"],
    deps = [
        "//tensorflow/python:client_testlib",
        "//tensorflow/python:dtypes",
        "//tensorflow/python:framework_test_lib",
        "//tensorflow/python:resource_variable_ops",
        "//tensorflow/python:tensor_array_ops",
        "//tensorflow/python/eager:context",
    ],
)

# Custom op tests
tf_custom_op_library(
    name = "ackermann_op.so",
    srcs = ["ackermann_op.cc"],
)

tf_py_test(
    name = "ackermann_test",
    size = "small",
    srcs = ["ackermann_test.py"],
    data = [":ackermann_op.so"],
    tags = [
        "no_pip",
        "notap",
    ],
    deps = [
        "//tensorflow/python:client_testlib",
        "//tensorflow/python:framework",
        "//tensorflow/python:platform",
    ],
)

tf_custom_op_library(
    name = "duplicate_op.so",
    srcs = ["duplicate_op.cc"],
)

tf_py_test(
    name = "duplicate_op_test",
    size = "small",
    srcs = ["duplicate_op_test.py"],
    data = [":duplicate_op.so"],
    tags = [
        "no_pip",
        "notap",
    ],
    deps = [
        "//tensorflow/python:client_testlib",
        "//tensorflow/python:framework",
        "//tensorflow/python:math_ops",
        "//tensorflow/python:platform",
    ],
)

tf_custom_op_library(
    name = "invalid_op.so",
    srcs = ["invalid_op.cc"],
)

tf_py_test(
    name = "invalid_op_test",
    size = "small",
    srcs = ["invalid_op_test.py"],
    data = [":invalid_op.so"],
    tags = [
        "no_pip",
        "notap",
    ],
    deps = [
        "//tensorflow/python:client_testlib",
        "//tensorflow/python:errors",
        "//tensorflow/python:framework",
        "//tensorflow/python:platform",
    ],
)

cuda_py_test(
    name = "cond_v2_test",
    size = "medium",
    srcs = ["cond_v2_test.py"],
    grpc_enabled = True,
    deps = [
        "//tensorflow/python:array_ops",
        "//tensorflow/python:client_testlib",
        "//tensorflow/python:cond_v2",
        "//tensorflow/python:constant_op",
        "//tensorflow/python:control_flow_ops",
        "//tensorflow/python:dtypes",
        "//tensorflow/python:framework",
        "//tensorflow/python:framework_ops",
        "//tensorflow/python:gradients",
        "//tensorflow/python:tensor_array_ops",
        "//tensorflow/python:test_ops",
        "//tensorflow/python:training",
        "//tensorflow/python:while_v2",
        "//tensorflow/python/compat",
    ],
)

cuda_py_test(
    name = "while_v2_test",
    size = "medium",
    srcs = ["while_v2_test.py"],
    grpc_enabled = True,
    deps = [
        "//tensorflow/core:protos_all_py",
        "//tensorflow/python:array_ops",
        "//tensorflow/python:client_testlib",
        "//tensorflow/python:constant_op",
        "//tensorflow/python:control_flow_ops",
        "//tensorflow/python:control_flow_util",
        "//tensorflow/python:control_flow_v2_toggles",
        "//tensorflow/python:dtypes",
        "//tensorflow/python:framework",
        "//tensorflow/python:framework_ops",
        "//tensorflow/python:functional_ops",
        "//tensorflow/python:gradients_impl",
        "//tensorflow/python:list_ops",
        "//tensorflow/python:math_ops",
        "//tensorflow/python:tensor_array_grad",
        "//tensorflow/python:tf_optimizer",
        "//tensorflow/python:while_v2",
        "//tensorflow/python/eager:def_function",
        "@absl_py//absl/testing:parameterized",
    ],
)

cuda_py_test(
    name = "critical_section_test",
    size = "medium",
    srcs = ["critical_section_test.py"],
    deps = [
        "//tensorflow/python:array_ops",
        "//tensorflow/python:client_testlib",
        "//tensorflow/python:control_flow_ops",
        "//tensorflow/python:control_flow_v2_toggles",
        "//tensorflow/python:critical_section_ops",
        "//tensorflow/python:framework_for_generated_wrappers",
        "//tensorflow/python:framework_test_lib",
        "//tensorflow/python:gradients",
        "//tensorflow/python:platform_test",
        "//tensorflow/python:resource_variable_ops",
        "//tensorflow/python:tensor_array_ops",
        "//tensorflow/python/data/experimental/ops:prefetching_ops",
        "//tensorflow/python/data/ops:dataset_ops",
        "//tensorflow/python/eager:context",
        "@absl_py//absl/testing:parameterized",
    ],
)

cuda_py_test(
    name = "tridiagonal_matmul_op_test",
    size = "medium",
    srcs = ["tridiagonal_matmul_op_test.py"],
    shard_count = 10,
    tags = ["no_rocm"],
    deps = [
        "//tensorflow/python:client_testlib",
        "//tensorflow/python:framework_for_generated_wrappers",
        "//tensorflow/python:linalg_ops",
        "//third_party/py/numpy",
    ],
)<|MERGE_RESOLUTION|>--- conflicted
+++ resolved
@@ -149,11 +149,6 @@
         "//tensorflow/python:platform",
         "//tensorflow/python:platform_benchmark",
     ],
-<<<<<<< HEAD
-    # TODO(mconley): remove 'no_arm' tag once ignored test lists are merged in
-    tags = ["no_windows","no_arm",],
-=======
->>>>>>> 4de5de05
     xla_enable_strict_auto_jit = True,
 )
 
@@ -1799,16 +1794,8 @@
         "//tensorflow/python:variable_scope",
         "//tensorflow/python:variables",
         "//tensorflow/python:while_v2",
-<<<<<<< HEAD
-    ],
-    shard_count = 16,
-    tags = [
-        "notsan",  # TODO(b/132205147): Re-enable this.
-        "no_arm",  # TODO(mconley): remove once ignored test lists are merged in
-=======
         "//third_party/py/numpy",
         "@absl_py//absl/testing:parameterized",
->>>>>>> 4de5de05
     ],
 )
 
@@ -2950,14 +2937,7 @@
         "//tensorflow/python:platform",
         "//tensorflow/python:random_ops",
         "//tensorflow/python:variables",
-<<<<<<< HEAD
-    ],
-    shard_count = 8,
-    tags = [
-        "optonly",  # times out
-=======
-        "//third_party/py/numpy",
->>>>>>> 4de5de05
+        "//third_party/py/numpy",
     ],
 )
 
@@ -3155,11 +3135,6 @@
         "//tensorflow/python:math_ops",
         "//third_party/py/numpy",
     ],
-<<<<<<< HEAD
-    # TODO(mconley): remove 'no_arm' tag once ignored test lists are merged in
-    tags = ["no_windows","no_arm",],
-=======
->>>>>>> 4de5de05
     xla_enable_strict_auto_jit = True,
 )
 
