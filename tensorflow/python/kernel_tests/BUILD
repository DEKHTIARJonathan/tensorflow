--- conflicted
+++ resolved
@@ -315,19 +315,6 @@
     srcs = ["cudnn_deterministic_ops_test.py"],
     additional_deps = [
         ":cudnn_deterministic_base",
-<<<<<<< HEAD
-    ],
-    xla_enable_strict_auto_jit = True,
-)
-
-cuda_py_test(
-    name = "cudnn_deterministic_test",
-    size = "small",
-    srcs = ["cudnn_deterministic_test.py"],
-    additional_deps = [
-        ":cudnn_deterministic_base",
-=======
->>>>>>> f2e4407a
     ],
     xla_enable_strict_auto_jit = True,
 )
@@ -3079,14 +3066,8 @@
         "//tensorflow/python:variable_scope",
         "//tensorflow/python:variables",
     ],
-<<<<<<< HEAD
-    shard_count = 10,
-    tags = ["no_windows"],  # b/139739217
-    xla_enable_strict_auto_jit = True,
-=======
     shard_count = 15,
     tags = ["no_windows"],  # b/139739217
->>>>>>> f2e4407a
 )
 
 cuda_py_test(
