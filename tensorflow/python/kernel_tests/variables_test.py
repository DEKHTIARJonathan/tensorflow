--- conflicted
+++ resolved
@@ -174,10 +174,7 @@
                                    "Shapes.*and.*are incompatible"):
         var.assign(np.zeros(shape=[2, 2]))
 
-<<<<<<< HEAD
-=======
   @test_util.disable_tfrt("Graph is not supported yet. b/156187905")
->>>>>>> ca046652
   @test_util.disable_xla("XLA doesn't allow changing shape at assignment, as "
                          "dictated by tf2xla/xla_resource.cc:SetTypeAndShape")
   @test_util.run_in_graph_and_eager_modes
