# Copyright 2015 The TensorFlow Authors. All Rights Reserved.
#
# Licensed under the Apache License, Version 2.0 (the "License");
# you may not use this file except in compliance with the License.
# You may obtain a copy of the License at
#
#     http://www.apache.org/licenses/LICENSE-2.0
#
# Unless required by applicable law or agreed to in writing, software
# distributed under the License is distributed on an "AS IS" BASIS,
# WITHOUT WARRANTIES OR CONDITIONS OF ANY KIND, either express or implied.
# See the License for the specific language governing permissions and
# limitations under the License.
# ==============================================================================
"""Tests for tensorflow.ops.tf.Cholesky."""

from __future__ import absolute_import
from __future__ import division
from __future__ import print_function

import numpy as np
from six.moves import xrange  # pylint: disable=redefined-builtin

from tensorflow.python.client import session
from tensorflow.python.framework import constant_op
from tensorflow.python.framework import dtypes as dtypes_lib
from tensorflow.python.framework import errors_impl
from tensorflow.python.framework import ops
from tensorflow.python.framework import test_util
from tensorflow.python.ops import array_ops
from tensorflow.python.ops import control_flow_ops
from tensorflow.python.ops import gradient_checker_v2
from tensorflow.python.ops import linalg_ops
from tensorflow.python.ops import math_ops
from tensorflow.python.ops import stateless_random_ops
from tensorflow.python.ops import variables
from tensorflow.python.ops.linalg import linalg
from tensorflow.python.platform import benchmark
from tensorflow.python.platform import test


# Different gradient implementations for benchmark purposes
def _GradWithInverseL(l, l_inverse, grad):
  middle = math_ops.matmul(l, grad, adjoint_a=True)
  middle = array_ops.matrix_set_diag(middle,
                                     0.5 * array_ops.matrix_diag_part(middle))
  middle = array_ops.matrix_band_part(middle, -1, 0)
  grad_a = math_ops.matmul(
      math_ops.matmul(l_inverse, middle, adjoint_a=True), l_inverse)
  grad_a += math_ops.conj(array_ops.matrix_transpose(grad_a))
  return grad_a * 0.5


def TriAngSolveCompositeGrad(l, grad):
  # Gradient is l^{-H} @ ((l^{H} @ grad) * (tril(ones)-1/2*eye)) @ l^{-1}

  # Compute ((l^{H} @ grad) * (tril(ones)-1/2*eye)) = middle
  middle = math_ops.matmul(l, grad, adjoint_a=True)
  middle = array_ops.matrix_set_diag(middle,
                                     0.5 * array_ops.matrix_diag_part(middle))
  middle = array_ops.matrix_band_part(middle, -1, 0)

  # Compute l^{-H} @ middle = z
  l_inverse_middle = linalg_ops.matrix_triangular_solve(l, middle, adjoint=True)

  # We need to compute z @ l^{-1}. With matrix_triangular_solve we
  # actually compute l^{-H} @ z^{H} = grad. Since we later add grad^{H}
  # we can ommit the conjugate transpose here.
  z_h = math_ops.conj(array_ops.matrix_transpose(l_inverse_middle))
  grad_a = linalg_ops.matrix_triangular_solve(l, z_h, adjoint=True)
  grad_a += linalg.adjoint(grad_a)
  return grad_a * 0.5


def MatrixInverseCompositeGrad(l, grad):
  l_inverse = linalg_ops.matrix_inverse(l)
  return _GradWithInverseL(l, l_inverse, grad)


def TriAngInvCompositeGrad(l, grad):
  num_rows = array_ops.shape(l)[-1]
  batch_shape = array_ops.shape(l)[:-2]
  l_inverse = linalg_ops.matrix_triangular_solve(l,
                                                 linalg_ops.eye(
                                                     num_rows,
                                                     batch_shape=batch_shape,
                                                     dtype=l.dtype))
  return _GradWithInverseL(l, l_inverse, grad)


class CholeskyOpTest(test.TestCase):

  def _verifyCholeskyBase(self, x, chol, verification):
    chol_np, verification_np = self.evaluate([chol, verification])
    self.assertAllClose(x, verification_np)
    self.assertShapeEqual(x, chol)
    # Check that the cholesky is lower triangular, and has positive diagonal
    # elements.
    if chol_np.shape[-1] > 0:
      chol_reshaped = np.reshape(chol_np, (-1, chol_np.shape[-2],
                                           chol_np.shape[-1]))
      for chol_matrix in chol_reshaped:
        self.assertAllClose(chol_matrix, np.tril(chol_matrix))
        self.assertTrue((np.diag(chol_matrix) > 0.0).all())

  def _verifyCholesky(self, x):
    # Verify that LL^T == x.
<<<<<<< HEAD
    with self.cached_session(use_gpu=True) as sess:
      chol = linalg_ops.cholesky(x)
      with ops.device("/cpu:0"):
        verification = math_ops.matmul(chol, chol, adjoint_b=True)
      self._verifyCholeskyBase(sess, x, chol, verification)
=======
    chol = linalg_ops.cholesky(x)
    with ops.device("/cpu:0"):
      verification = math_ops.matmul(chol, chol, adjoint_b=True)
    self._verifyCholeskyBase(x, chol, verification)
>>>>>>> ca046652

  @test_util.run_in_graph_and_eager_modes(use_gpu=True)
  def testBasic(self):
    data = np.array([[4., -1., 2.], [-1., 6., 0], [2., 0., 5.]])
    for dtype in (np.float32, np.float64):
      with self.subTest(dtype=dtype):
        self._verifyCholesky(data.astype(dtype))
    for dtype in (np.complex64, np.complex128):
      with self.subTest(dtype=dtype):
        complex_data = np.tril(1j * data, -1).astype(dtype)
        complex_data += np.triu(-1j * data, 1).astype(dtype)
        complex_data += data
        self._verifyCholesky(complex_data)

  @test_util.run_in_graph_and_eager_modes(use_gpu=True)
  def testBatch(self):
    simple_array = np.array([[[1., 0.], [0., 5.]]])  # shape (1, 2, 2)
    self._verifyCholesky(simple_array)
    self._verifyCholesky(np.vstack((simple_array, simple_array)))
    odd_sized_array = np.array([[[4., -1., 2.], [-1., 6., 0], [2., 0., 5.]]])
    self._verifyCholesky(np.vstack((odd_sized_array, odd_sized_array)))

    # Generate random positive-definite matrices.
    matrices = np.random.rand(10, 5, 5)
    for i in xrange(10):
      with self.subTest(i=i):
        matrices[i] = np.dot(matrices[i].T, matrices[i])
    self._verifyCholesky(matrices)

    # Generate random complex valued positive-definite matrices.
    matrices = np.random.rand(10, 5, 5) + 1j * np.random.rand(10, 5, 5)
    for i in xrange(10):
      with self.subTest(i=i):
        matrices[i] = np.dot(matrices[i].T.conj(), matrices[i])
    self._verifyCholesky(matrices)

  @test_util.run_in_graph_and_eager_modes(use_gpu=True)
  def testNonSquareMatrix(self):
    with self.assertRaises((ValueError, errors_impl.InvalidArgumentError)):
      linalg_ops.cholesky(np.array([[1., 2., 3.], [3., 4., 5.]]))
    with self.assertRaises((ValueError, errors_impl.InvalidArgumentError)):
      linalg_ops.cholesky(
          np.array([[[1., 2., 3.], [3., 4., 5.]], [[1., 2., 3.], [3., 4., 5.]]
                   ]))

  @test_util.run_in_graph_and_eager_modes(use_gpu=True)
  def testWrongDimensions(self):
    tensor3 = constant_op.constant([1., 2.])
    with self.assertRaises((ValueError, errors_impl.InvalidArgumentError)):
      linalg_ops.cholesky(tensor3)
    with self.assertRaises((ValueError, errors_impl.InvalidArgumentError)):
      linalg_ops.cholesky(tensor3)

  # The below invalid Cholesky call returns an error with TF Classic and just
  # returns NaNs with XLA.
  @test_util.disable_xla("b/123337890")
  def testNotInvertibleCPU(self):
    # The input should be invertible.
    with self.session(use_gpu=True):
      with self.assertRaisesRegexp(
          errors_impl.InvalidArgumentError,
          "Cholesky decomposition was not successful. The"
          " input might not be valid."):
        # All rows of the matrix below add to zero
        self._verifyCholesky(
            np.array([[1., -1., 0.], [-1., 1., -1.], [0., -1., 1.]]))

  @test_util.run_in_graph_and_eager_modes(use_gpu=True)
  def testEmpty(self):
    self._verifyCholesky(np.empty([0, 2, 2]))
    self._verifyCholesky(np.empty([2, 0, 0]))

  @test_util.run_in_graph_and_eager_modes(use_gpu=True)
  def testConcurrentExecutesWithoutError(self):
    seed = [42, 24]
    matrix_shape = [5, 5]
    matrix1 = stateless_random_ops.stateless_random_normal(matrix_shape, seed)
    matrix2 = stateless_random_ops.stateless_random_normal(matrix_shape, seed)
    matrix1 = math_ops.matmul(matrix1, matrix1, adjoint_a=True)
    matrix2 = math_ops.matmul(matrix2, matrix2, adjoint_a=True)
    c1 = linalg_ops.cholesky(matrix1)
    c2 = linalg_ops.cholesky(matrix2)
    c1_val, c2_val = self.evaluate([c1, c2])
    self.assertAllClose(c1_val, c2_val)


class CholeskyGradTest(test.TestCase):
  _backprop_block_size = 16

  def getShapes(self, shapeList):
    return ((elem, int(np.floor(1.2 * elem))) for elem in shapeList)

  @test_util.run_in_graph_and_eager_modes(use_gpu=True)
  def testSmallMatrices(self):
    np.random.seed(0)
    shapes = self.getShapes([1, 2, 10])
    self.runFiniteDifferences(
        shapes, dtypes=(dtypes_lib.float32, dtypes_lib.float64))

  @test_util.run_in_graph_and_eager_modes(use_gpu=True)
  def testSmallMatricesComplex(self):
    np.random.seed(0)
    shapes = self.getShapes([1, 2, 10])
    self.runFiniteDifferences(
        shapes, dtypes=(dtypes_lib.complex64, dtypes_lib.complex128))

  @test_util.run_in_graph_and_eager_modes(use_gpu=True)
  def testOneBlockMatrices(self):
    np.random.seed(0)
    shapes = self.getShapes([self._backprop_block_size + 1])
    self.runFiniteDifferences(
        shapes,
        dtypes=(dtypes_lib.float32, dtypes_lib.float64),
        scalar_test=True)

  @test_util.run_in_graph_and_eager_modes(use_gpu=True)
  def testTwoBlockMatrixFloat(self):
    np.random.seed(0)
    shapes = self.getShapes([2 * self._backprop_block_size + 1])
    self.runFiniteDifferences(
        shapes, dtypes=(dtypes_lib.float32,), scalar_test=True)

  @test_util.run_in_graph_and_eager_modes(use_gpu=True)
  def testTwoBlockMatrixDouble(self):
    np.random.seed(0)
    shapes = self.getShapes([2 * self._backprop_block_size + 1])
    self.runFiniteDifferences(
        shapes, dtypes=(dtypes_lib.float64,), scalar_test=True)

  @test_util.run_in_graph_and_eager_modes(use_gpu=True)
  def testTwoBlockMatrixComplexFloat(self):
    np.random.seed(0)
    shapes = self.getShapes([2 * self._backprop_block_size + 1])
    self.runFiniteDifferences(
        shapes, dtypes=(dtypes_lib.complex64,), scalar_test=True)

  @test_util.run_in_graph_and_eager_modes(use_gpu=True)
  def testTwoBlockMatrixComplexDouble(self):
    np.random.seed(0)
    shapes = self.getShapes([2 * self._backprop_block_size + 1])
    self.runFiniteDifferences(
        shapes, dtypes=(dtypes_lib.complex128,), scalar_test=True)

  def _runOneTest(self, shape, dtype, batch, scalar_test):
    if dtype == dtypes_lib.float64:
      tol = 1e-5
    elif dtype == dtypes_lib.complex128:
      tol = 5e-5
    else:
      tol = 5e-3
    epsilon = np.finfo(dtype.as_numpy_dtype).eps
    delta = epsilon**(1.0 / 3.0)

    def RandomInput():
      a = np.random.randn(shape[0], shape[1]).astype(dtype.as_numpy_dtype)
      if dtype.is_complex:
        a += 1j * np.random.randn(shape[0], shape[1]).astype(
            dtype.as_numpy_dtype)
      return a

    def Compute(x):
      # Turn the random matrix x into a Hermitian matrix by
      # computing the quadratic form x * x^H.
      a = math_ops.matmul(x, math_ops.conj(
          array_ops.matrix_transpose(x))) / shape[0]
      if batch:
        a = array_ops.tile(array_ops.expand_dims(a, 0), [2, 1, 1])
      # Finally take the cholesky decomposition of the Hermitian matrix.
      c = linalg_ops.cholesky(a)
      if scalar_test:
        # Reduce to a single scalar output to speed up test.
        c = math_ops.reduce_mean(c)
      return c

    with ops.device("/cpu:0"):
      theoretical, numerical = gradient_checker_v2.compute_gradient(
          Compute, [RandomInput()], delta=delta)
    self.assertAllClose(theoretical, numerical, atol=tol, rtol=tol)

  def runFiniteDifferences(self,
                           shapes,
                           dtypes=(dtypes_lib.float32, dtypes_lib.float64,
                                   dtypes_lib.complex64, dtypes_lib.complex128),
<<<<<<< HEAD
                           scalarTest=False):
    with self.session(use_gpu=True):
      for shape in shapes:
        for batch in False, True:
          for dtype in dtypes:
            if not scalarTest:
              data = np.random.randn(shape[0], shape[1])
              if dtype.is_complex:
                data = data.astype(np.complex64)
                data += 1j * np.random.randn(shape[0], shape[1])
              x = constant_op.constant(data, dtype)
              with ops.device("/cpu:0"):
                tensor = math_ops.matmul(
                    x, math_ops.conj(array_ops.transpose(x))) / shape[0]
            else:
              # This is designed to be a faster test for larger matrices.
              data = np.random.randn()
              if dtype.is_complex:
                data = np.complex64(data)
                data += 1j * np.random.randn()
              x = constant_op.constant(data, dtype)
              R = constant_op.constant(
                  np.random.randn(shape[0], shape[1]), dtype)
              e = math_ops.multiply(R, x)
              tensor = math_ops.matmul(
                  e, math_ops.conj(array_ops.transpose(e))) / shape[0]

            # Inner-most matrices in tensor are positive definite.
            if batch:
              tensor = array_ops.tile(
                  array_ops.expand_dims(tensor, 0), [4, 1, 1])
            y = linalg_ops.cholesky(tensor)
            if scalarTest:
              y = math_ops.reduce_mean(y)
            with ops.device("/cpu:0"):
              error = gradient_checker.compute_gradient_error(
                  x, x._shape_as_list(), y, y._shape_as_list())
            tf_logging.info("error = %f", error)
            if dtype == dtypes_lib.float64:
              self.assertLess(error, 1e-5)
            elif dtype == dtypes_lib.complex128:
              self.assertLess(error, 5e-5)
            else:
              self.assertLess(error, 5e-3)
=======
                           scalar_test=False):
    for shape_ in shapes:
      for dtype_ in dtypes:
        for batch_ in False, True:
          self._runOneTest(shape_, dtype_, batch_, scalar_test)
>>>>>>> ca046652


class CholeskyBenchmark(test.Benchmark):

  shapes = [
      (4, 4),
      (10, 10),
      (16, 16),
      (101, 101),
      (256, 256),
      (1000, 1000),
      (1024, 1024),
      (2048, 2048),
      (513, 2, 2),
      (513, 8, 8),
      (513, 256, 256),
      (4, 513, 2, 2),
  ]

  def _GenerateMatrix(self, shape):
    batch_shape = shape[:-2]
    shape = shape[-2:]
    assert shape[0] == shape[1]
    n = shape[0]
    matrix = np.ones(shape).astype(np.float32) / (
        2.0 * n) + np.diag(np.ones(n).astype(np.float32))
    return np.tile(matrix, batch_shape + (1, 1))

  def benchmarkCholeskyOp(self):
    for shape in self.shapes:
      with ops.Graph().as_default(), \
          session.Session(config=benchmark.benchmark_config()) as sess, \
          ops.device("/cpu:0"):
        matrix = variables.Variable(self._GenerateMatrix(shape))
        l = linalg_ops.cholesky(matrix)
        variables.global_variables_initializer().run()
        self.run_op_benchmark(
            sess,
            control_flow_ops.group(
                l,),
            min_iters=25,
            name="cholesky_cpu_{shape}".format(shape=shape))

      if test.is_gpu_available(True):
        with ops.Graph().as_default(), \
            session.Session(config=benchmark.benchmark_config()) as sess, \
            ops.device("/device:GPU:0"):
          matrix = variables.Variable(self._GenerateMatrix(shape))
          l = linalg_ops.cholesky(matrix)
          variables.global_variables_initializer().run()
          self.run_op_benchmark(
              sess,
              control_flow_ops.group(
                  l,),
              min_iters=25,
              name="cholesky_gpu_{shape}".format(shape=shape))

  def benchmarkGradVariants(self):

    def _BenchmarkGrad(grad_fn, name, device):
      for shape in self.shapes:
        matrix = self._GenerateMatrix(shape)
        with ops.Graph().as_default(), \
            session.Session(config=benchmark.benchmark_config()) as sess, \
            ops.device(device):
          l = variables.Variable(np.linalg.cholesky(matrix))
          grad_matrix = variables.Variable(
              np.random.randn(*matrix.shape).astype(np.float32))
          grad = grad_fn(l, grad_matrix)
          variables.global_variables_initializer().run()
          self.run_op_benchmark(
              sess,
              control_flow_ops.group(
                  grad,),
              min_iters=25,
              name="{name}_{dev}_{shape}".format(
                  name=name, dev=grad.device, shape=shape))

    if test.is_gpu_available(True):
      _BenchmarkGrad(MatrixInverseCompositeGrad, "composite_matrix_inverse",
                     "/device:GPU:0")
      _BenchmarkGrad(TriAngInvCompositeGrad, "composite_tri_ang_inverse",
                     "/device:GPU:0")
      _BenchmarkGrad(TriAngSolveCompositeGrad, "composite_triangular_solve",
                     "/device:GPU:0")

    _BenchmarkGrad(MatrixInverseCompositeGrad, "composite_matrix_inverse",
                   "/cpu:0")
    _BenchmarkGrad(TriAngInvCompositeGrad, "composite_tri_ang_inverse",
                   "/cpu:0")
    _BenchmarkGrad(TriAngSolveCompositeGrad, "composite_triangular_solve",
                   "/cpu:0")


if __name__ == "__main__":
  test.main()<|MERGE_RESOLUTION|>--- conflicted
+++ resolved
@@ -105,18 +105,10 @@
 
   def _verifyCholesky(self, x):
     # Verify that LL^T == x.
-<<<<<<< HEAD
-    with self.cached_session(use_gpu=True) as sess:
-      chol = linalg_ops.cholesky(x)
-      with ops.device("/cpu:0"):
-        verification = math_ops.matmul(chol, chol, adjoint_b=True)
-      self._verifyCholeskyBase(sess, x, chol, verification)
-=======
     chol = linalg_ops.cholesky(x)
     with ops.device("/cpu:0"):
       verification = math_ops.matmul(chol, chol, adjoint_b=True)
     self._verifyCholeskyBase(x, chol, verification)
->>>>>>> ca046652
 
   @test_util.run_in_graph_and_eager_modes(use_gpu=True)
   def testBasic(self):
@@ -300,58 +292,11 @@
                            shapes,
                            dtypes=(dtypes_lib.float32, dtypes_lib.float64,
                                    dtypes_lib.complex64, dtypes_lib.complex128),
-<<<<<<< HEAD
-                           scalarTest=False):
-    with self.session(use_gpu=True):
-      for shape in shapes:
-        for batch in False, True:
-          for dtype in dtypes:
-            if not scalarTest:
-              data = np.random.randn(shape[0], shape[1])
-              if dtype.is_complex:
-                data = data.astype(np.complex64)
-                data += 1j * np.random.randn(shape[0], shape[1])
-              x = constant_op.constant(data, dtype)
-              with ops.device("/cpu:0"):
-                tensor = math_ops.matmul(
-                    x, math_ops.conj(array_ops.transpose(x))) / shape[0]
-            else:
-              # This is designed to be a faster test for larger matrices.
-              data = np.random.randn()
-              if dtype.is_complex:
-                data = np.complex64(data)
-                data += 1j * np.random.randn()
-              x = constant_op.constant(data, dtype)
-              R = constant_op.constant(
-                  np.random.randn(shape[0], shape[1]), dtype)
-              e = math_ops.multiply(R, x)
-              tensor = math_ops.matmul(
-                  e, math_ops.conj(array_ops.transpose(e))) / shape[0]
-
-            # Inner-most matrices in tensor are positive definite.
-            if batch:
-              tensor = array_ops.tile(
-                  array_ops.expand_dims(tensor, 0), [4, 1, 1])
-            y = linalg_ops.cholesky(tensor)
-            if scalarTest:
-              y = math_ops.reduce_mean(y)
-            with ops.device("/cpu:0"):
-              error = gradient_checker.compute_gradient_error(
-                  x, x._shape_as_list(), y, y._shape_as_list())
-            tf_logging.info("error = %f", error)
-            if dtype == dtypes_lib.float64:
-              self.assertLess(error, 1e-5)
-            elif dtype == dtypes_lib.complex128:
-              self.assertLess(error, 5e-5)
-            else:
-              self.assertLess(error, 5e-3)
-=======
                            scalar_test=False):
     for shape_ in shapes:
       for dtype_ in dtypes:
         for batch_ in False, True:
           self._runOneTest(shape_, dtype_, batch_, scalar_test)
->>>>>>> ca046652
 
 
 class CholeskyBenchmark(test.Benchmark):
