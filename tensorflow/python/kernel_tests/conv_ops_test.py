# Copyright 2015 The TensorFlow Authors. All Rights Reserved.
#
# Licensed under the Apache License, Version 2.0 (the "License");
# you may not use this file except in compliance with the License.
# You may obtain a copy of the License at
#
#     http://www.apache.org/licenses/LICENSE-2.0
#
# Unless required by applicable law or agreed to in writing, software
# distributed under the License is distributed on an "AS IS" BASIS,
# WITHOUT WARRANTIES OR CONDITIONS OF ANY KIND, either express or implied.
# See the License for the specific language governing permissions and
# limitations under the License.
# ==============================================================================
"""Functional tests for convolutional operations."""

from __future__ import absolute_import
from __future__ import division
from __future__ import print_function

import os
import time

import numpy as np

from six.moves import xrange  # pylint: disable=redefined-builtin
from tensorflow.core.protobuf import config_pb2
from tensorflow.core.protobuf import rewriter_config_pb2
from tensorflow.python.client import session as session_lib
from tensorflow.python.eager import backprop
from tensorflow.python.eager import context
from tensorflow.python.framework import constant_op
from tensorflow.python.framework import dtypes
from tensorflow.python.framework import errors_impl
from tensorflow.python.framework import ops
from tensorflow.python.framework import test_util
from tensorflow.python.layers import convolutional
from tensorflow.python.ops import array_ops
from tensorflow.python.ops import control_flow_ops
from tensorflow.python.ops import gradient_checker
from tensorflow.python.ops import gradients_impl
from tensorflow.python.ops import nn_impl
from tensorflow.python.ops import nn_ops
from tensorflow.python.ops import random_ops
from tensorflow.python.ops import variables
import tensorflow.python.ops.nn_grad  # pylint: disable=unused-import
from tensorflow.python.platform import test
from tensorflow.python.platform import tf_logging
from tensorflow.python.util.compat import collections_abc


def GetShrunkInceptionShapes(shrink=10):
  """Iterator for smaller versions of convolution shapes in 2015 Inception.

  Relative to inception, each depth value is `depth // shrink`.

  Args:
    shrink: Factor to shrink each depth value by relative to Inception.

  Yields:
    Tuple (input_size, filter_size, out_size, stride, padding), the convolution
    parameters of Inception layers.
  """
  input_sizes = [[4, 5, 5, 1248], [4, 8, 8, 384], [4, 8, 8, 384],
                 [4, 8, 8, 2048], [4, 8, 8, 448], [4, 8, 8, 2048],
                 [4, 8, 8, 2048], [4, 8, 8, 2048], [4, 8, 8, 1760],
                 [4, 8, 8, 1760], [4, 8, 8, 1760], [4, 8, 8, 1760],
                 [4, 17, 17, 192], [4, 17, 17, 192], [4, 17, 17, 1248],
                 [4, 17, 17, 128], [4, 17, 17, 1248], [4, 17, 17, 224],
                 [4, 17, 17, 192], [4, 17, 17, 192], [4, 17, 17, 1216],
                 [4, 17, 17, 1216], [4, 17, 17, 224], [4, 17, 17, 192],
                 [4, 17, 17, 192], [4, 17, 17, 1152], [4, 17, 17, 1152],
                 [4, 17, 17, 192], [4, 17, 17, 160], [4, 17, 17, 1152],
                 [4, 17, 17, 1024], [4, 17, 17, 128], [4, 17, 17, 1024],
                 [4, 17, 17, 128], [4, 17, 17, 1024], [4, 17, 17, 128],
                 [4, 17, 17, 768], [4, 17, 17, 128], [4, 17, 17, 128],
                 [4, 17, 17, 768], [4, 17, 17, 768], [4, 35, 35, 96],
                 [4, 35, 35, 288], [4, 35, 35, 64], [4, 35, 35, 288],
                 [4, 35, 35, 256], [4, 35, 35, 48], [4, 35, 35, 256],
                 [4, 35, 35, 96], [4, 35, 35, 192], [4, 35, 35, 192],
                 [4, 35, 35, 192], [4, 73, 73, 64], [4, 73, 73, 64],
                 [4, 147, 147, 24]]
  filter_sizes = [[1, 1, 1248, 128], [1, 3, 384, 384], [3, 1, 384, 384],
                  [1, 1, 2048, 192], [3, 3, 448, 384], [1, 1, 2048, 320],
                  [1, 1, 2048, 448], [1, 1, 2048, 384], [1, 1, 1760, 384],
                  [1, 1, 1760, 192], [1, 1, 1760, 448], [1, 1, 1760, 320],
                  [3, 3, 192, 192], [3, 3, 192, 192], [1, 1, 1248, 192],
                  [3, 3, 128, 320], [1, 1, 1248, 128], [1, 3, 224, 224],
                  [3, 1, 192, 256], [1, 3, 192, 256], [1, 1, 1216, 192],
                  [1, 1, 1216, 96], [3, 1, 224, 224], [3, 3, 192, 224],
                  [1, 3, 192, 192], [1, 1, 1152, 192], [1, 1, 1152, 128],
                  [3, 1, 192, 192], [3, 3, 160, 192], [1, 1, 1152, 160],
                  [1, 1, 1024, 128], [1, 3, 128, 192], [1, 1, 1024, 160],
                  [3, 1, 128, 192], [1, 1, 1024, 256], [3, 1, 128, 128],
                  [1, 1, 768, 192], [1, 3, 128, 128], [3, 3, 128, 128],
                  [1, 1, 768, 128], [1, 1, 768, 320], [3, 3, 96, 96],
                  [3, 3, 288, 384], [3, 3, 64, 96], [1, 1, 288, 64],
                  [1, 1, 256, 64], [5, 5, 48, 64], [1, 1, 256, 48],
                  [3, 3, 96, 96], [1, 1, 192, 32], [1, 1, 192, 64],
                  [1, 1, 192, 48], [3, 3, 64, 192], [1, 1, 64, 64],
                  [1, 1, 24, 64]]
  out_sizes = [[4, 5, 5, 128], [4, 8, 8, 384], [4, 8, 8, 384],
               [4, 8, 8, 192], [4, 8, 8, 384], [4, 8, 8, 320],
               [4, 8, 8, 448], [4, 8, 8, 384], [4, 8, 8, 384],
               [4, 8, 8, 192], [4, 8, 8, 448], [4, 8, 8, 320],
               [4, 8, 8, 192], [4, 17, 17, 192], [4, 17, 17, 192],
               [4, 8, 8, 320], [4, 17, 17, 128], [4, 17, 17, 224],
               [4, 17, 17, 256], [4, 17, 17, 256], [4, 17, 17, 192],
               [4, 17, 17, 96], [4, 17, 17, 224], [4, 17, 17, 224],
               [4, 17, 17, 192], [4, 17, 17, 192], [4, 17, 17, 128],
               [4, 17, 17, 192], [4, 17, 17, 192], [4, 17, 17, 160],
               [4, 17, 17, 128], [4, 17, 17, 192], [4, 17, 17, 160],
               [4, 17, 17, 192], [4, 17, 17, 256], [4, 17, 17, 128],
               [4, 17, 17, 192], [4, 17, 17, 128], [4, 17, 17, 128],
               [4, 17, 17, 128], [4, 17, 17, 320], [4, 17, 17, 96],
               [4, 17, 17, 384], [4, 35, 35, 96], [4, 35, 35, 64],
               [4, 35, 35, 64], [4, 35, 35, 64], [4, 35, 35, 48],
               [4, 35, 35, 96], [4, 35, 35, 32], [4, 35, 35, 64],
               [4, 35, 35, 48], [4, 71, 71, 192], [4, 73, 73, 64],
               [4, 147, 147, 64]]
  strides = [
      1, 1, 1, 1, 1, 1, 1, 1, 1, 1, 1, 1, 2, 1, 1, 2, 1, 1, 1, 1, 1, 1, 1, 1, 1,
      1, 1, 1, 1, 1, 1, 1, 1, 1, 1, 1, 1, 1, 1, 1, 1, 2, 2, 1, 1, 1, 1, 1, 1, 1,
      1, 1, 1, 1, 1
  ]
  # Shrink sizes to make the test faster
  for i in input_sizes:
    i[3] //= shrink
  for f in filter_sizes:
    f[2] //= shrink
    f[3] //= shrink
  for o in out_sizes:
    o[3] //= shrink
  # pylint: disable=invalid-name
  VALID = "VALID"
  SAME = "SAME"
  # pylint: enable=invalid-name
  paddings = [
      SAME, SAME, SAME, SAME, SAME, SAME, SAME, SAME, SAME, SAME, SAME, SAME,
      VALID, SAME, SAME, VALID, SAME, SAME, SAME, SAME, SAME, SAME, SAME, SAME,
      SAME, SAME, SAME, SAME, SAME, SAME, SAME, SAME, SAME, SAME, SAME, SAME,
      SAME, SAME, SAME, SAME, SAME, VALID, VALID, SAME, SAME, SAME, SAME, SAME,
      SAME, SAME, SAME, SAME, VALID, VALID, VALID
  ]
  for i, f, o, s, p in zip(input_sizes, filter_sizes, out_sizes, strides,
                           paddings):
    yield i, f, o, s, p


def GetTestConfigs():
  """Get all the valid tests configs to run.

  Returns:
    all the valid test configs as tuples of data_format and use_gpu.
  """
  test_configs = [("NHWC", False), ("NHWC", True)]
  if test.is_gpu_available(cuda_only=True):
    # "NCHW" format is only supported on CUDA.
    test_configs += [("NCHW", True)]
  return test_configs


class Conv2DTest(test.TestCase):

  def _DtypesToTest(self, use_gpu):
    # double datatype is currently not supported for convolution ops
    # on the ROCm platform
    optional_float64 = [] if test.is_built_with_rocm() else [dtypes.float64]
    if use_gpu and not test_util.GpuSupportsHalfMatMulAndConv():
      return [dtypes.float32] + optional_float64
    else:
      # It is important that float32 comes before float16 here,
      # as we will be using its gradients as reference for fp16 gradients.
      return [dtypes.float32, dtypes.float16] + optional_float64

  def _CreateNumpyTensor(self, shape):
    total_size = 1
    for s in shape:
      total_size *= s
    return np.arange(1, total_size + 1, dtype=np.float32).reshape(shape)

  def _SetupValuesForDevice(self, tensor_in_sizes, filter_in_sizes, dilations,
                            strides, padding, data_format, dtype, use_gpu):
    """Verifies the output values of the convolution function.

    Args:
      tensor_in_sizes: Input tensor dimensions in
        [batch, input_rows, input_cols, input_depth].
      filter_in_sizes: Filter tensor dimensions in
        [kernel_rows, kernel_cols, input_depth, output_depth].
      dilations: Dilated rate: [col_dilation, row_dilation]
      strides: Stride: [col_stride, row_stride]
      padding: Padding type.
      data_format: Format of the data tensors.
      dtype: Data type for inputs and outputs.
      use_gpu: True if the operations should be run on GPU
    Returns:
      Symbolic tensor value that can be used to execute the computation
    """
    x1 = self._CreateNumpyTensor(tensor_in_sizes)
    x2 = self._CreateNumpyTensor(filter_in_sizes)

    with test_util.device(use_gpu):
      t1 = constant_op.constant(x1, shape=tensor_in_sizes, dtype=dtype)
      t2 = constant_op.constant(x2, shape=filter_in_sizes, dtype=dtype)
      strides = [1] + strides + [1]
      dilations = [1] + dilations + [1]
      if isinstance(padding, (list, tuple)):
        padding = [(0, 0)] + padding + [(0, 0)]
      if data_format == "NCHW":
        t1 = test_util.NHWCToNCHW(t1)
        strides = test_util.NHWCToNCHW(strides)
        dilations = test_util.NHWCToNCHW(dilations)
        if isinstance(padding, (list, tuple)):
          padding = test_util.NHWCToNCHW(padding)
      conv = nn_ops.conv2d(
          t1,
          t2,
          dilations=dilations,
          strides=strides,
          padding=padding,
          data_format=data_format)
      self.assertEqual(conv.dtype, dtype)
      if data_format == "NCHW":
        conv = test_util.NCHWToNHWC(conv)

      return conv

  def _CompareFwdValues(self, tensor_in_sizes, filter_in_sizes, conv_strides,
                        padding):
    """Verifies that CPU and GPU produce the same values.

    Args:
      tensor_in_sizes: Input tensor dimensions in
        [batch, input_rows, input_cols, input_depth].
      filter_in_sizes: Filter tensor dimensions in
        [kernel_rows, kernel_cols, input_depth, output_depth].
      conv_strides: [row_stride, col_stride] for the convolution;
      padding: Padding type.
    """
    np.random.seed(1234)  # Make it reproducible.
    x1 = np.random.rand(*tensor_in_sizes).astype(np.float32)
    x2 = np.random.rand(*filter_in_sizes).astype(np.float32)

    def _SetupVal(data_format, use_gpu):
      with test_util.device(use_gpu):
        t1 = constant_op.constant(x1, shape=tensor_in_sizes)
        t2 = constant_op.constant(x2, shape=filter_in_sizes)
        strides = [1] + conv_strides + [1]
        if data_format == "NCHW":
          t1 = test_util.NHWCToNCHW(t1)
          strides = test_util.NHWCToNCHW(strides)
        conv = nn_ops.conv2d(
            t1, t2, strides=strides, padding=padding, data_format=data_format)
        if data_format == "NCHW":
          conv = test_util.NCHWToNHWC(conv)
        return conv

    tensors = []
    for (data_format, use_gpu) in GetTestConfigs():
      tensors.append(_SetupVal(data_format, use_gpu))
    values = self.evaluate(tensors)
    for i in range(1, len(values)):
      self.assertAllClose(values[0], values[i], rtol=1e-3, atol=1e-3)

  def _ComputeReferenceDilatedConv(self, tensor_in_sizes, filter_in_sizes,
                                   stride, dilation, padding, data_format,
                                   use_gpu):
    x1 = self._CreateNumpyTensor(tensor_in_sizes)
    x2 = self._CreateNumpyTensor(filter_in_sizes)
    with test_util.device(use_gpu):
      t1 = constant_op.constant(x1, shape=tensor_in_sizes)
      t2 = constant_op.constant(x2, shape=filter_in_sizes)
      if isinstance(stride, collections_abc.Iterable):
        strides = list(stride)
      else:
        strides = [stride, stride]
      if data_format == "NCHW":
        t1 = test_util.NHWCToNCHW(t1)
        full_strides = [1, 1] + strides
        full_dilation = [1, 1] + dilation
      else:
        full_strides = [1] + strides + [1]
        full_dilation = [1] + dilation + [1]
      expected = nn_ops.convolution(
          t1,
          t2,
          padding=padding,
          strides=strides,
          dilation_rate=dilation,
          data_format=data_format)
      computed = nn_ops.conv2d(
          t1,
          t2,
          strides=full_strides,
          dilations=full_dilation,
          padding=padding,
          data_format=data_format)
      if data_format == "NCHW":
        expected = test_util.NCHWToNHWC(expected)
        computed = test_util.NCHWToNHWC(computed)
    return expected, computed

  def _VerifyDilatedConvValues(self, tensor_in_sizes, filter_in_sizes, strides,
                               padding, dilations, rtol=1e-4):
    expected_results = []
    computed_results = []
    for data_format, use_gpu in GetTestConfigs():
      expected, computed = self._ComputeReferenceDilatedConv(
          tensor_in_sizes, filter_in_sizes, strides, dilations, padding,
          data_format, use_gpu)
      expected_results.append(expected)
      computed_results.append(computed)
      tolerance = 1e-2 if use_gpu else 1e-5
      expected_values = self.evaluate(expected_results)
      computed_values = self.evaluate(computed_results)
      for e_value, c_value in zip(expected_values, computed_values):
        tf_logging.debug("expected = %s", e_value)
        tf_logging.debug("actual = %s", c_value)
        self.assertAllClose(
            e_value.flatten(), c_value.flatten(), atol=tolerance, rtol=rtol)

  def _VerifyValues(self,
                    tensor_in_sizes,
                    filter_in_sizes,
                    strides,
                    padding,
                    expected,
                    dilations=(1, 1),
                    gpu_only=False,
                    test_grappler_layout_optimizer=False,
                    tol=1e-5,
                    fp16_tol=1e-3):
    if gpu_only and not test.is_gpu_available(cuda_only=True):
      return
    tensors = []
    dilations = list(dilations)
    for (data_format, use_gpu) in GetTestConfigs():
      if gpu_only and not use_gpu:
        continue
      dtypes_to_test = self._DtypesToTest(use_gpu)
      if not test_grappler_layout_optimizer and data_format == "NHWC":
        dtypes_to_test.append(dtypes.int32)
      for dtype in dtypes_to_test:
        result = self._SetupValuesForDevice(
            tensor_in_sizes,
            filter_in_sizes,
            dilations,
            strides,
            padding,
            data_format,
            dtype,
            use_gpu=use_gpu)
        if test_grappler_layout_optimizer and data_format == "NHWC" and use_gpu:
          # Grappler's layout optimizer will not optimize a fetch node, so
          # this identity allows Grappler to optimize the Conv2D node.
          result = array_ops.identity(result)
        tensors.append(result)
      values = self.evaluate(tensors)
      for i in range(len(tensors)):
        conv = tensors[i]
        value = values[i]
        tf_logging.debug("expected = %s", expected)
        tf_logging.debug("actual = %s", value)
        tol_to_use = fp16_tol if value.dtype == np.float16 else tol
        if np.issubdtype(value.dtype, np.integer):
          self.assertAllEqual(expected, np.ravel(value))
        else:
          self.assertAllClose(expected, np.ravel(value), atol=tol_to_use,
                              rtol=tol_to_use)
        self.assertShapeEqual(value, conv)
        self.assertEqual(value.dtype, conv.dtype.as_numpy_dtype)

  def _VerifyExplicitPaddings(self,
                              tensor_in_sizes,
                              filter_in_sizes,
                              strides,
                              padding,
                              dilations=(1, 1),
                              test_grappler_layout_optimizer=False,
                              tol=1e-5,
                              fp16_tol=1e-3):
    """Verifies Conv2D with explicit padding generates correct values.

    It does this by comparing with Conv2D without explicit padding. This
    function assumes Conv2D without explicit padding works correctly.

    Args:
      tensor_in_sizes: Input tensor dimensions in [batch, input_rows,
        input_cols, input_depth].
      filter_in_sizes: Filter tensor dimensions in [kernel_rows, kernel_cols,
        input_depth, output_depth].
      strides: [row_stride, col_stride] for the convolution;
      padding: Explicit padding amounts.
      dilations: Dilation values
      test_grappler_layout_optimizer: If True, allow the Grappler layout
        optimizer to run, which turns NHWC Conv2Ds on the GPU to NCHW Conv2Ds.
      tol: The absolute and relative tolerance for non-fp16 dtypes.
      fp16_tol: The absolute and relative tolerance for fp16.
    """
    input_tensor = self._CreateNumpyTensor(tensor_in_sizes)
    filter_tensor = self._CreateNumpyTensor(filter_in_sizes)
    input_tensor = array_ops.pad(input_tensor, [(0, 0)] + padding + [(0, 0)])
    dilations = list(dilations)
    conv2d_result = nn_ops.conv2d(
        input_tensor,
        filter_tensor, [1] + list(strides) + [1],
        "VALID",
        dilations=[1] + dilations + [1])
    expected = list(self.evaluate(array_ops.reshape(conv2d_result, [-1])))
    self._VerifyValues(
        tensor_in_sizes,
        filter_in_sizes,
        strides,
        padding,
        expected,
        dilations,
        test_grappler_layout_optimizer=test_grappler_layout_optimizer,
        tol=tol,
        fp16_tol=fp16_tol)

  @test_util.run_in_graph_and_eager_modes
  def testConv2D1x1Filter(self):
    expected_output = [
        30.0, 36.0, 42.0, 66.0, 81.0, 96.0, 102.0, 126.0, 150.0, 138.0, 171.0,
        204.0, 174.0, 216.0, 258.0, 210.0, 261.0, 312.0
    ]
    self._VerifyValues(
        tensor_in_sizes=[1, 2, 3, 3],
        filter_in_sizes=[1, 1, 3, 3],
        strides=[1, 1],
        padding="VALID",
        expected=expected_output)

  @test_util.run_in_graph_and_eager_modes
  def testConv2D2x2Filter2x1Dilation(self):
    self._VerifyDilatedConvValues(
        tensor_in_sizes=[1, 4, 4, 1],
        filter_in_sizes=[2, 2, 1, 1],
        strides=[1, 1],
        dilations=[2, 1],
        padding="VALID")

  @test_util.run_in_graph_and_eager_modes
  def testConv2DEmpty(self):
    expected_output = []
    self._VerifyValues(
        tensor_in_sizes=[0, 2, 3, 3],
        filter_in_sizes=[1, 1, 3, 3],
        strides=[1, 1],
        padding="VALID",
        expected=expected_output)

  @test_util.run_in_graph_and_eager_modes
  def testConv2DEmptyDilation(self):
    self._VerifyDilatedConvValues(
        tensor_in_sizes=[0, 2, 3, 3],
        filter_in_sizes=[1, 1, 3, 3],
        strides=[1, 1],
        dilations=[2, 1],
        padding="VALID")

  @test_util.run_in_graph_and_eager_modes
  def testConv2D2x2Filter(self):
    # The outputs are computed using third_party/py/IPython/notebook.
    expected_output = [2271.0, 2367.0, 2463.0, 2901.0, 3033.0, 3165.0]
    self._VerifyValues(
        tensor_in_sizes=[1, 2, 3, 3],
        filter_in_sizes=[2, 2, 3, 3],
        strides=[1, 1],
        padding="VALID",
        expected=expected_output)

  @test_util.run_in_graph_and_eager_modes
  def testConv2D2x2FilterDilation(self):
    self._VerifyDilatedConvValues(
        tensor_in_sizes=[1, 2, 3, 3],
        filter_in_sizes=[2, 2, 3, 3],
        strides=[1, 1],
        dilations=[1, 2],
        padding="VALID")

  @test_util.run_in_graph_and_eager_modes
  def testConv2D1x2Filter(self):
    # The outputs are computed using third_party/py/IPython/notebook.
    expected_output = [
        231.0, 252.0, 273.0, 384.0, 423.0, 462.0, 690.0, 765.0, 840.0, 843.0,
        936.0, 1029.0
    ]
    self._VerifyValues(
        tensor_in_sizes=[1, 2, 3, 3],
        filter_in_sizes=[1, 2, 3, 3],
        strides=[1, 1],
        padding="VALID",
        expected=expected_output)

  @test_util.run_in_graph_and_eager_modes
  def testConv2D1x2FilterDilation(self):
    self._VerifyDilatedConvValues(
        tensor_in_sizes=[1, 2, 3, 3],
        filter_in_sizes=[1, 2, 3, 3],
        strides=[1, 1],
        dilations=[2, 1],
        padding="VALID")

  @test_util.run_in_graph_and_eager_modes
  def testConv2D2x2FilterStride2(self):
    expected_output = [2271.0, 2367.0, 2463.0]
    self._VerifyValues(
        tensor_in_sizes=[1, 2, 3, 3],
        filter_in_sizes=[2, 2, 3, 3],
        strides=[2, 2],
        padding="VALID",
        expected=expected_output)

  @test_util.run_in_graph_and_eager_modes
  def testConv2D2x2FilterStride2Same(self):
    expected_output = [2271.0, 2367.0, 2463.0, 1230.0, 1305.0, 1380.0]
    self._VerifyValues(
        tensor_in_sizes=[1, 2, 3, 3],
        filter_in_sizes=[2, 2, 3, 3],
        strides=[2, 2],
        padding="SAME",
        expected=expected_output)

  @test_util.run_in_graph_and_eager_modes
  def testConv2D2x2FilterStride1x2(self):
    expected_output = [58.0, 78.0, 98.0, 118.0, 138.0, 158.0]
    self._VerifyValues(
        tensor_in_sizes=[1, 3, 6, 1],
        filter_in_sizes=[2, 2, 1, 1],
        strides=[1, 2],
        padding="VALID",
        expected=expected_output)

  @test_util.run_in_graph_and_eager_modes
  def testConv2DKernelSmallerThanStrideValid(self):
    expected_output = [65, 95, 275, 305]
    self._VerifyValues(
        tensor_in_sizes=[1, 7, 7, 1],
        filter_in_sizes=[2, 2, 1, 1],
        strides=[3, 3],
        padding="VALID",
        expected=expected_output)

  @test_util.run_in_graph_and_eager_modes
  def testConv2DKernelSmallerThanStrideSame(self):
    self._VerifyValues(
        tensor_in_sizes=[1, 3, 3, 1],
        filter_in_sizes=[1, 1, 1, 1],
        strides=[2, 2],
        padding="SAME",
        expected=[1, 3, 7, 9])

    self._VerifyValues(
        tensor_in_sizes=[1, 4, 4, 1],
        filter_in_sizes=[1, 1, 1, 1],
        strides=[2, 2],
        padding="SAME",
        expected=[1, 3, 9, 11])

    self._VerifyValues(
        tensor_in_sizes=[1, 4, 4, 1],
        filter_in_sizes=[2, 2, 1, 1],
        strides=[3, 3],
        padding="SAME",
        expected=[44, 28, 41, 16])

  @test_util.run_in_graph_and_eager_modes
  def testConv2DKernelSizeMatchesInputSize(self):
    self._VerifyValues(
        tensor_in_sizes=[1, 2, 2, 1],
        filter_in_sizes=[2, 2, 1, 2],
        strides=[1, 1],
        padding="VALID",
        expected=[50, 60])

  @test_util.run_in_graph_and_eager_modes
  def testConv2DKernelSizeMatchesInputSizeDilation(self):
    self._VerifyDilatedConvValues(
        tensor_in_sizes=[1, 3, 3, 1],
        filter_in_sizes=[2, 2, 1, 2],
        strides=[1, 1],
        dilations=[2, 2],
        padding="VALID")

  @test_util.run_in_graph_and_eager_modes()
  def testConv2D0x0Padding(self):
    self._VerifyExplicitPaddings(
        tensor_in_sizes=[1, 2, 3, 3],
        filter_in_sizes=[2, 2, 3, 3],
        strides=[1, 1],
        padding=[[0, 0], [0, 0]])

    self._VerifyExplicitPaddings(
        tensor_in_sizes=[3, 4, 3, 2],
        filter_in_sizes=[1, 1, 2, 1],
        strides=[2, 2],
        padding=[[0, 0], [0, 0]])

  @test_util.run_in_graph_and_eager_modes()
  def testConv2D1x1Padding(self):
    self._VerifyExplicitPaddings(
        tensor_in_sizes=[1, 2, 3, 2],
        filter_in_sizes=[2, 2, 2, 2],
        strides=[1, 1],
        padding=[[1, 1], [1, 1]])

    self._VerifyExplicitPaddings(
        tensor_in_sizes=[1, 2, 2, 1],
        filter_in_sizes=[1, 1, 1, 2],
        strides=[1, 1],
        padding=[[1, 1], [1, 1]])

  @test_util.run_in_graph_and_eager_modes()
  def testConv2D2x2Padding(self):
    self._VerifyExplicitPaddings(
        tensor_in_sizes=[1, 2, 1, 2],
        filter_in_sizes=[2, 1, 2, 1],
        strides=[1, 1],
        padding=[[2, 2], [2, 2]])

    self._VerifyExplicitPaddings(
        tensor_in_sizes=[1, 2, 1, 2],
        filter_in_sizes=[1, 1, 2, 1],
        strides=[2, 1],
        padding=[[2, 2], [2, 2]])

  @test_util.run_in_graph_and_eager_modes()
  def testConv2DOnlyBottomPadding(self):
    self._VerifyExplicitPaddings(
        tensor_in_sizes=[1, 2, 3, 3],
        filter_in_sizes=[2, 2, 3, 2],
        strides=[1, 1],
        padding=[[0, 3], [0, 0]], tol=2e-5)

    self._VerifyExplicitPaddings(
        tensor_in_sizes=[2, 2, 4, 3],
        filter_in_sizes=[1, 2, 3, 2],
        strides=[2, 2],
        padding=[[0, 3], [0, 0]])

  @test_util.run_in_graph_and_eager_modes()
  def testConv2DOnlyTopRightPadding(self):
    self._VerifyExplicitPaddings(
        tensor_in_sizes=[1, 2, 3, 3],
        filter_in_sizes=[2, 2, 3, 2],
        strides=[1, 1],
        padding=[[1, 0], [0, 2]],
        tol=5e-5)

    self._VerifyExplicitPaddings(
        tensor_in_sizes=[1, 2, 4, 2],
        filter_in_sizes=[2, 2, 2, 2],
        strides=[1, 3],
        padding=[[1, 0], [0, 2]])

  @test_util.run_in_graph_and_eager_modes()
  def testConv2DLotsPadding(self):
    self._VerifyExplicitPaddings(
        tensor_in_sizes=[1, 1, 1, 3],
        filter_in_sizes=[2, 2, 3, 3],
        strides=[1, 1],
        padding=[[3, 4], [4, 2]])

    self._VerifyExplicitPaddings(
        tensor_in_sizes=[1, 2, 1, 1],
        filter_in_sizes=[2, 2, 1, 3],
        strides=[2, 1],
        padding=[[3, 4], [4, 2]])

  @test_util.run_in_graph_and_eager_modes()
  def testConv2DExplicitPaddingWithDilations(self):
    self._VerifyExplicitPaddings(
        tensor_in_sizes=[1, 3, 2, 1],
        filter_in_sizes=[1, 2, 1, 2],
        strides=[1, 1],
        padding=[[1, 0], [0, 1]],
        dilations=[2, 1])

    self._VerifyExplicitPaddings(
        tensor_in_sizes=[1, 2, 3, 2],
        filter_in_sizes=[3, 2, 2, 1],
        strides=[1, 1],
        padding=[[2, 1], [1, 2]],
        dilations=[2, 3])

  def testConv2DExplicitPaddingWithLayoutOptimizer(self):
    # Test with Grappler's layout optimizer, to ensure the layout optimizer
    # handles explicit padding correctly.
    self._VerifyExplicitPaddings(
        tensor_in_sizes=[1, 3, 2, 1],
        filter_in_sizes=[1, 2, 1, 2],
        strides=[1, 1],
        padding=[[1, 0], [0, 1]],
        dilations=[2, 1],
        test_grappler_layout_optimizer=True)

    self._VerifyExplicitPaddings(
        tensor_in_sizes=[1, 2, 3, 2],
        filter_in_sizes=[3, 2, 2, 1],
        strides=[1, 1],
        padding=[[2, 1], [1, 2]],
        dilations=[2, 3],
        test_grappler_layout_optimizer=True)

  def _VerifyGroupConvFwd(self, tensor_in_sizes, filter_in_sizes, dilations,
                          strides, padding, data_format, dtype):
    """Verify the output of group convolution is equal to a for-loop implementation.

    Args:
      tensor_in_sizes: Input tensor dimensions in [batch, input_rows,
        input_cols, input_depth].
      filter_in_sizes: Filter tensor dimensions in [kernel_rows, kernel_cols,
        input_depth, output_depth].
      dilations: Dilated rate: [col_dilation, row_dilation]
      strides: Stride: [col_stride, row_stride]
      padding: Padding type.
      data_format: Format of the data tensors.
      dtype: Data type for inputs and outputs.
    """
    tensor_in = self._CreateNumpyTensor(tensor_in_sizes)
    filter_in = self._CreateNumpyTensor(filter_in_sizes)
    num_groups = tensor_in_sizes[3] // filter_in_sizes[2]
    assert num_groups > 1 and \
        filter_in_sizes[2] * num_groups == tensor_in_sizes[3]
    with test_util.device(True):
      t1 = constant_op.constant(tensor_in, dtype=dtype)
      t2 = constant_op.constant(filter_in, dtype=dtype)
      strides = [1] + strides + [1]
      dilations = [1] + dilations + [1]
      if data_format == "NCHW":
        t1 = test_util.NHWCToNCHW(t1)
        strides = test_util.NHWCToNCHW(strides)
        dilations = test_util.NHWCToNCHW(dilations)
        t1_splits = array_ops.split(t1, num_groups, axis=1)
      else:
        t1_splits = array_ops.split(t1, num_groups, axis=3)
      t2_splits = array_ops.split(t2, num_groups, axis=3)

      def MakeConv2d(inputs, filters):
        return nn_ops.conv2d(
            inputs,
            filters,
            strides,
            padding,
            dilations=dilations,
            data_format=data_format)

      group_conv = MakeConv2d(t1, t2)
      group_conv_loop = array_ops.concat(
          [MakeConv2d(t1s, t2s) for t1s, t2s in zip(t1_splits, t2_splits)],
          axis=1 if data_format == "NCHW" else 3)

      results = self.evaluate([group_conv, group_conv_loop])
      tol_to_use = 1e-5
      self.assertAllClose(
          results[0], results[1], atol=tol_to_use, rtol=tol_to_use)

  @test_util.run_in_graph_and_eager_modes
  @test_util.run_cuda_only
  def testConv2DGroupConvFwd(self):
    for data_format in ["NHWC", "NCHW"]:
      for dilation in [1, 2]:
        for stride in [1, 2]:
          self._VerifyGroupConvFwd([10, 32, 32, 16], [3, 3, 4, 8],
                                   dilations=[dilation, dilation],
                                   strides=[stride, stride],
                                   padding="SAME",
                                   data_format=data_format,
                                   dtype=dtypes.float32)

  @test_util.deprecated_graph_mode_only
  @test_util.run_cuda_only
  def testInputGradientGroupConv(self):
    for data_format in ["NCHW", "NHWC"]:
      for test_input in [True, False]:
        self.ConstructAndTestGradient(
            batch=2,
            input_rows=5,
            input_cols=4,
            filter_rows=3,
            filter_cols=3,
            num_groups=2,
            padding="VALID",
            in_depth=4,
            out_depth=6,
            stride_rows=1,
            stride_cols=1,
            test_input=test_input,
            data_format=data_format,
            use_gpu=True,
            max_err=0.005)

  @test_util.deprecated_graph_mode_only
  @test_util.run_cuda_only
  def testFilterGradientGroupConv(self):
    for data_format in ["NCHW", "NHWC"]:
      for test_input in [True, False]:
        self.ConstructAndTestGradient(
            batch=2,
            input_rows=5,
            input_cols=4,
            filter_rows=3,
            filter_cols=3,
            num_groups=2,
            padding="VALID",
            in_depth=4,
            out_depth=6,
            stride_rows=1,
            stride_cols=1,
            test_input=test_input,
            data_format=data_format,
            use_gpu=True,
            max_err=0.005)
  # TODO(yzhwang): this currently fails.
  # self._VerifyValues(tensor_in_sizes=[1, 8, 8, 1],
  #                   filter_in_sizes=[2, 2, 1, 1],
  #                   strides=[4, 4], padding="SAME",
  #                   expected=[72, 112, 392, 432])

  # Testing for backprops
  def _RunAndVerifyBackpropInput(self,
                                 input_sizes,
                                 filter_sizes,
                                 output_sizes,
                                 strides,
                                 padding,
                                 expected,
                                 data_format,
                                 use_gpu,
                                 err,
                                 dilations=(1, 1)):
    if use_gpu and not test.is_gpu_available(cuda_only=True):
      return
    x1 = self._CreateNumpyTensor(filter_sizes)
    x2 = self._CreateNumpyTensor(output_sizes)
    dilations = list(dilations)
    with test_util.device(use_gpu):
      if data_format == "NCHW":
        input_sizes = test_util.NHWCToNCHW(input_sizes)
      t0 = constant_op.constant(input_sizes, shape=[len(input_sizes)])
      t1 = constant_op.constant(x1, shape=filter_sizes)
      t2 = constant_op.constant(x2, shape=output_sizes)
      strides = [1] + strides + [1]
      dilations = [1] + dilations + [1]
      if isinstance(padding, (list, tuple)):
        padding = [(0, 0)] + padding + [(0, 0)]
      if data_format == "NCHW":
        t2 = test_util.NHWCToNCHW(t2)
        strides = test_util.NHWCToNCHW(strides)
        dilations = test_util.NHWCToNCHW(dilations)
        if isinstance(padding, (list, tuple)):
          padding = test_util.NHWCToNCHW((padding))
      conv = nn_ops.conv2d_backprop_input(
          t0,
          t1,
          t2,
          strides=strides,
          padding=padding,
          data_format=data_format,
          dilations=dilations)
      if data_format == "NCHW":
        conv = test_util.NCHWToNHWC(conv)
      # "values" consists of two tensors for two backprops
      value = self.evaluate(conv)
      self.assertShapeEqual(value, conv)
    tf_logging.debug("expected = %s", expected)
    tf_logging.debug("actual = %s", value)
    self.assertAllCloseAccordingToType(expected, value.flatten(), atol=1e-5)

  def _CompareBackpropInput(self, input_sizes, filter_sizes, output_sizes,
                            conv_strides, padding):
    np.random.seed(1234)  # Make it reproducible.
    x1 = np.random.rand(*filter_sizes).astype(np.float32)
    x2 = np.random.rand(*output_sizes).astype(np.float32)

    def _GetVal(data_format, use_gpu):
      with test_util.device(use_gpu):
        if data_format == "NCHW":
          new_input_sizes = test_util.NHWCToNCHW(input_sizes)
        else:
          new_input_sizes = input_sizes
        t0 = constant_op.constant(new_input_sizes, shape=[len(new_input_sizes)])
        t1 = constant_op.constant(x1, shape=filter_sizes)
        t2 = constant_op.constant(x2, shape=output_sizes)
        strides = [1] + conv_strides + [1]
        if data_format == "NCHW":
          t2 = test_util.NHWCToNCHW(t2)
          strides = test_util.NHWCToNCHW(strides)
        conv = nn_ops.conv2d_backprop_input(
            t0,
            t1,
            t2,
            strides=strides,
            padding=padding,
            data_format=data_format)
        if data_format == "NCHW":
          conv = test_util.NCHWToNHWC(conv)
        ret = self.evaluate(conv)
        self.assertShapeEqual(ret, conv)
        return ret

    values = []
    for (data_format, use_gpu) in GetTestConfigs():
      values.append(_GetVal(data_format, use_gpu))

    for i in range(1, len(values)):
      self.assertAllClose(values[0], values[i], rtol=1e-2, atol=1e-2)

  @test_util.run_in_graph_and_eager_modes
  def testConv2D2x2Depth1ValidBackpropInput(self):
    expected_output = [1.0, 4.0, 4.0, 3.0, 10.0, 8.0]
    for (data_format, use_gpu) in GetTestConfigs():
      self._RunAndVerifyBackpropInput(
          input_sizes=[1, 2, 3, 1],
          filter_sizes=[2, 2, 1, 1],
          output_sizes=[1, 1, 2, 1],
          strides=[1, 1],
          padding="VALID",
          expected=expected_output,
          data_format=data_format,
          use_gpu=use_gpu,
          err=1e-5)

  @test_util.run_in_graph_and_eager_modes
  def testConv2DEmptyBackpropInput(self):
    expected_output = []
    for (data_format, use_gpu) in GetTestConfigs():
      self._RunAndVerifyBackpropInput(
          input_sizes=[0, 2, 3, 1],
          filter_sizes=[2, 2, 1, 1],
          output_sizes=[0, 1, 2, 1],
          strides=[1, 1],
          padding="VALID",
          expected=expected_output,
          data_format=data_format,
          use_gpu=use_gpu,
          err=1e-5)

  @test_util.run_in_graph_and_eager_modes
  def testConv2D2x2Depth3ValidBackpropInput(self):
    expected_output = [
        14.0, 32.0, 50.0, 100.0, 163.0, 226.0, 167.0, 212.0, 257.0, 122.0,
        140.0, 158.0, 478.0, 541.0, 604.0, 437.0, 482.0, 527.0
    ]
    for (data_format, use_gpu) in GetTestConfigs():
      # The GPU version of this test is not very stable. So adjusting the
      # error threshold to 1e-4.
      self._RunAndVerifyBackpropInput(
          input_sizes=[1, 2, 3, 3],
          filter_sizes=[2, 2, 3, 3],
          output_sizes=[1, 1, 2, 3],
          strides=[1, 1],
          padding="VALID",
          expected=expected_output,
          data_format=data_format,
          use_gpu=use_gpu,
          err=3e-4)

  @test_util.run_in_graph_and_eager_modes
  def testConv2D2x2Depth3ValidBackpropInputStride1x2(self):
    expected_output = [
        1.0, 2.0, 2.0, 4.0, 3.0, 6.0, 7.0, 12.0, 11.0, 18.0, 15.0, 24.0, 12.0,
        16.0, 15.0, 20.0, 18.0, 24.0
    ]
    for (data_format, use_gpu) in GetTestConfigs():
      self._RunAndVerifyBackpropInput(
          input_sizes=[1, 3, 6, 1],
          filter_sizes=[2, 2, 1, 1],
          output_sizes=[1, 2, 3, 1],
          strides=[1, 2],
          padding="VALID",
          expected=expected_output,
          data_format=data_format,
          use_gpu=use_gpu,
          err=1e-5)

  @test_util.run_in_graph_and_eager_modes
  def testConv2DStrideTwoFilterOneSameBackpropInput(self):
    expected_output = [
        1.0, 0.0, 2.0, 0.0, 0.0, 0.0, 0.0, 0.0, 3.0, 0.0, 4.0, 0.0, 0.0, 0.0,
        0.0, 0.0
    ]
    for (data_format, use_gpu) in GetTestConfigs():
      self._RunAndVerifyBackpropInput(
          input_sizes=[1, 4, 4, 1],
          filter_sizes=[1, 1, 1, 1],
          output_sizes=[1, 2, 2, 1],
          strides=[2, 2],
          padding="SAME",
          expected=expected_output,
          data_format=data_format,
          use_gpu=use_gpu,
          err=1e-5)

  @test_util.run_in_graph_and_eager_modes
  def testConv2DKernelSizeMatchesInputSizeBackpropInput(self):
    expected_output = [5.0, 11.0, 17.0, 23.0]
    for (data_format, use_gpu) in GetTestConfigs():
      self._RunAndVerifyBackpropInput(
          input_sizes=[1, 2, 2, 1],
          filter_sizes=[2, 2, 1, 2],
          output_sizes=[1, 1, 1, 2],
          strides=[1, 1],
          padding="VALID",
          expected=expected_output,
          data_format=data_format,
          use_gpu=use_gpu,
          err=1e-5)

  # Testing for backprops
  def _RunAndVerifyBackpropFilter(self,
                                  input_sizes,
                                  filter_sizes,
                                  output_sizes,
                                  strides,
                                  padding,
                                  expected,
                                  data_format,
                                  use_gpu,
                                  dilations=(1, 1),
                                  err=1e-5):
    x0 = self._CreateNumpyTensor(input_sizes)
    x2 = self._CreateNumpyTensor(output_sizes)
    dilations = list(dilations)
    explicit_strides = [1] + strides + [1]
    new_padding = padding
    new_dilations = [1] + dilations + [1]
    if isinstance(new_padding, (list, tuple)):
      new_padding = [(0, 0)] + new_padding + [(0, 0)]
    if data_format == "NCHW":
      explicit_strides = test_util.NHWCToNCHW(explicit_strides)
      new_dilations = test_util.NHWCToNCHW(new_dilations)
      if isinstance(padding, (list, tuple)):
        new_padding = test_util.NHWCToNCHW(new_padding)
    for dtype in self._DtypesToTest(use_gpu=use_gpu):
      with test_util.device(use_gpu):
        t0 = constant_op.constant(x0, shape=input_sizes, dtype=dtype)
        t1 = constant_op.constant(filter_sizes, shape=[len(filter_sizes)])
        t2 = constant_op.constant(x2, shape=output_sizes, dtype=dtype)
        if data_format == "NCHW":
          t0 = test_util.NHWCToNCHW(t0)
          t2 = test_util.NHWCToNCHW(t2)
        conv = nn_ops.conv2d_backprop_filter(
            t0,
            t1,
            t2,
            strides=explicit_strides,
            padding=new_padding,
            dilations=new_dilations,
            data_format=data_format)
        value = self.evaluate(conv)
        self.assertShapeEqual(value, conv)
      tf_logging.debug("expected = %s", expected)
      tf_logging.debug("actual = %s", value)
      self.assertArrayNear(expected, value.flatten(), err)

  def _CompareBackFilter(self, input_sizes, filter_sizes, output_sizes,
                         conv_strides, padding):
    np.random.seed(1234)  # Make it reproducible.
    x0 = np.random.rand(*input_sizes).astype(np.float32)
    x2 = np.random.rand(*output_sizes).astype(np.float32)

    def _GetVal(data_format, use_gpu):
      with test_util.device(use_gpu):
        t0 = constant_op.constant(x0, shape=input_sizes)
        t1 = constant_op.constant(filter_sizes, shape=[len(filter_sizes)])
        t2 = constant_op.constant(x2, shape=output_sizes)
        strides = [1] + conv_strides + [1]
        if data_format == "NCHW":
          t0 = test_util.NHWCToNCHW(t0)
          t2 = test_util.NHWCToNCHW(t2)
          strides = test_util.NHWCToNCHW(strides)
        conv = nn_ops.conv2d_backprop_filter(
            t0,
            t1,
            t2,
            strides=strides,
            padding=padding,
            data_format=data_format)
        ret = self.evaluate(conv)
        self.assertShapeEqual(ret, conv)
        return ret

    values = []
    for (data_format, use_gpu) in GetTestConfigs():
      values.append(_GetVal(data_format, use_gpu))
    for i in range(1, len(values)):
      self.assertAllClose(values[0], values[i], rtol=1e-4, atol=1e-4)

  @test_util.run_in_graph_and_eager_modes
  def testConv2D2x2Depth1ValidBackpropFilter(self):
    expected = [5.0, 8.0, 14.0, 17.0]
    for (data_format, use_gpu) in GetTestConfigs():
      self._RunAndVerifyBackpropFilter(
          input_sizes=[1, 2, 3, 1],
          filter_sizes=[2, 2, 1, 1],
          output_sizes=[1, 1, 2, 1],
          strides=[1, 1],
          padding="VALID",
          expected=expected,
          data_format=data_format,
          use_gpu=use_gpu)

  @test_util.run_in_graph_and_eager_modes
  def testConv2DEmptyBackpropFilter(self):
    expected = []
    for (data_format, use_gpu) in GetTestConfigs():
      self._RunAndVerifyBackpropFilter(
          input_sizes=[1, 2, 3, 1],
          filter_sizes=[2, 2, 1, 0],
          output_sizes=[1, 1, 2, 0],
          strides=[1, 1],
          padding="VALID",
          expected=expected,
          data_format=data_format,
          use_gpu=use_gpu)

  @test_util.run_in_graph_and_eager_modes
  def testConv2DBackpropFilterWithEmptyInput(self):
    expected = [0, 0, 0, 0]
    for (data_format, use_gpu) in GetTestConfigs():
      self._RunAndVerifyBackpropFilter(
          input_sizes=[0, 2, 3, 1],
          filter_sizes=[2, 2, 1, 1],
          output_sizes=[0, 1, 2, 1],
          strides=[1, 1],
          padding="VALID",
          expected=expected,
          data_format=data_format,
          use_gpu=use_gpu)

  @test_util.run_in_graph_and_eager_modes
  def testConv2D2x2Depth3ValidBackpropFilter(self):
    expected = [
        17.0, 22.0, 27.0, 22.0, 29.0, 36.0, 27.0, 36.0, 45.0, 32.0, 43.0, 54.0,
        37.0, 50.0, 63.0, 42.0, 57.0, 72.0, 62.0, 85.0, 108.0, 67.0, 92.0,
        117.0, 72.0, 99.0, 126.0, 77.0, 106.0, 135.0, 82.0, 113.0, 144.0, 87.0,
        120.0, 153.0
    ]
    for (data_format, use_gpu) in GetTestConfigs():
      self._RunAndVerifyBackpropFilter(
          input_sizes=[1, 2, 3, 3],
          filter_sizes=[2, 2, 3, 3],
          output_sizes=[1, 1, 2, 3],
          strides=[1, 1],
          padding="VALID",
          expected=expected,
          data_format=data_format,
          use_gpu=use_gpu)

  @test_util.run_in_graph_and_eager_modes
  def testConv2D2x2Depth3ValidBackpropFilterStride1x2(self):
    expected = [161.0, 182.0, 287.0, 308.0]
    for (data_format, use_gpu) in GetTestConfigs():
      self._RunAndVerifyBackpropFilter(
          input_sizes=[1, 3, 6, 1],
          filter_sizes=[2, 2, 1, 1],
          output_sizes=[1, 2, 3, 1],
          strides=[1, 2],
          padding="VALID",
          expected=expected,
          data_format=data_format,
          use_gpu=use_gpu)

  @test_util.run_in_graph_and_eager_modes
  def testConv2DStrideTwoFilterOneSameBackpropFilter(self):
    expected_output = [78.]
    for (data_format, use_gpu) in GetTestConfigs():
      self._RunAndVerifyBackpropFilter(
          input_sizes=[1, 4, 4, 1],
          filter_sizes=[1, 1, 1, 1],
          output_sizes=[1, 2, 2, 1],
          strides=[2, 2],
          padding="SAME",
          expected=expected_output,
          data_format=data_format,
          use_gpu=use_gpu)

  @test_util.run_in_graph_and_eager_modes
  def testConv2DKernelSizeMatchesInputSizeBackpropFilter(self):
    expected_output = [1.0, 2.0, 2.0, 4.0, 3.0, 6.0, 4.0, 8.0]
    for (data_format, use_gpu) in GetTestConfigs():
      self._RunAndVerifyBackpropFilter(
          input_sizes=[1, 2, 2, 1],
          filter_sizes=[2, 2, 1, 2],
          output_sizes=[1, 1, 1, 2],
          strides=[1, 1],
          padding="VALID",
          expected=expected_output,
          data_format=data_format,
          use_gpu=use_gpu)

  # Testing for backprops
  def _RunAndVerifyBackpropInputDilation(self, input_sizes, filter_sizes,
                                         output_sizes, strides, dilations,
                                         padding, data_format, use_gpu, err):
    x1 = self._CreateNumpyTensor(input_sizes)
    x2 = self._CreateNumpyTensor(filter_sizes)
    default_dilations = (dilations[0] == 1 and dilations[1] == 1)
    if default_dilations or use_gpu:
      with self.cached_session(use_gpu=use_gpu) as sess:
        if data_format == "NCHW":
          input_sizes = test_util.NHWCToNCHW(input_sizes)
        t1 = constant_op.constant(x1, shape=input_sizes)
        t2 = constant_op.constant(x2, shape=filter_sizes)
        full_strides = [1] + strides + [1]
        full_dilations = [1] + dilations + [1]
        if data_format == "NCHW":
          full_strides = test_util.NHWCToNCHW(full_strides)
          full_dilations = test_util.NHWCToNCHW(full_dilations)
        conv_forward = nn_ops.conv2d(
            t1,
            t2,
            strides=full_strides,
            dilations=full_dilations,
            padding=padding,
            data_format=data_format)
        conv_forward_2 = nn_ops.convolution(
            t1,
            t2,
            padding=padding,
            strides=strides,
            dilation_rate=dilations,
            data_format=data_format)
        if data_format == "NCHW":
          conv_forward = test_util.NCHWToNHWC(conv_forward)
          conv_forward_2 = test_util.NCHWToNHWC(conv_forward_2)
        conv = gradients_impl.gradients(conv_forward, t1)[0]
        conv_2 = gradients_impl.gradients(conv_forward_2, t1)[0]
        # "values" consists of two tensors for two backprops
        value = self.evaluate(conv)
        value_2 = self.evaluate(conv_2)
        self.assertShapeEqual(value, conv)
        self.assertShapeEqual(value_2, conv_2)
      tf_logging.debug("expected = %s", value_2)
      tf_logging.debug("actual = %s", value)
      self.assertArrayNear(value_2.flatten(), value.flatten(), err)

  # Testing for backprops
  def _RunAndVerifyBackpropFilterDilation(self, input_sizes, filter_sizes,
                                          output_sizes, strides, dilations,
                                          padding, data_format, use_gpu, err):
    x1 = self._CreateNumpyTensor(input_sizes)
    x2 = self._CreateNumpyTensor(filter_sizes)
    default_dilations = (dilations[0] == 1 and dilations[1] == 1)
    if default_dilations or use_gpu:
      with self.cached_session(use_gpu=use_gpu) as sess:
        if data_format == "NCHW":
          input_sizes = test_util.NHWCToNCHW(input_sizes)
        t1 = constant_op.constant(x1, shape=input_sizes)
        t2 = constant_op.constant(x2, shape=filter_sizes)
        full_strides = [1] + strides + [1]
        full_dilations = [1] + dilations + [1]
        if data_format == "NCHW":
          full_strides = test_util.NHWCToNCHW(full_strides)
          full_dilations = test_util.NHWCToNCHW(full_dilations)
        conv_forward = nn_ops.conv2d(
            t1,
            t2,
            strides=full_strides,
            dilations=full_dilations,
            padding=padding,
            data_format=data_format)
        conv_forward_2 = nn_ops.convolution(
            t1,
            t2,
            padding=padding,
            strides=strides,
            dilation_rate=dilations,
            data_format=data_format)
        if data_format == "NCHW":
          conv_forward = test_util.NCHWToNHWC(conv_forward)
          conv_forward_2 = test_util.NCHWToNHWC(conv_forward_2)
        conv = gradients_impl.gradients(conv_forward, t2)[0]
        conv_2 = gradients_impl.gradients(conv_forward, t2)[0]
        value = self.evaluate(conv)
        value_2 = self.evaluate(conv_2)
        self.assertShapeEqual(value, conv)
        self.assertShapeEqual(value_2, conv_2)
      tf_logging.debug("expected = %s", value_2)
      tf_logging.debug("actual = %s", value)
      self.assertArrayNear(value_2.flatten(), value.flatten(), err)

  @test_util.deprecated_graph_mode_only
  def testConv2D2x2Depth3ValidBackpropFilterStride1x1Dilation2x1(self):
    if test.is_gpu_available(cuda_only=True) or test_util.IsMklEnabled():
      for (data_format, use_gpu) in GetTestConfigs():
        self._RunAndVerifyBackpropFilterDilation(
            input_sizes=[1, 3, 6, 1],
            filter_sizes=[2, 2, 1, 1],
            output_sizes=[1, 1, 5, 1],
            strides=[1, 1],
            dilations=[2, 1],
            padding="VALID",
            data_format=data_format,
            use_gpu=use_gpu,
            err=1e-5)

  @test_util.deprecated_graph_mode_only
  def testConv2D2x2Depth1ValidBackpropFilterDilation1x2(self):
    if test.is_gpu_available(cuda_only=True) or test_util.IsMklEnabled():
      for (data_format, use_gpu) in GetTestConfigs():
        self._RunAndVerifyBackpropFilterDilation(
            input_sizes=[1, 2, 3, 1],
            filter_sizes=[2, 2, 1, 1],
            output_sizes=[1, 1, 2, 1],
            strides=[1, 1],
            dilations=[1, 2],
            padding="VALID",
            data_format=data_format,
            use_gpu=use_gpu,
            err=1e-5)

  @test_util.deprecated_graph_mode_only
  def testConv2DEmptyBackpropFilterDilation1x2(self):
    if test.is_gpu_available(cuda_only=True) or test_util.IsMklEnabled():
      for (data_format, use_gpu) in GetTestConfigs():
        self._RunAndVerifyBackpropFilterDilation(
            input_sizes=[1, 2, 3, 1],
            filter_sizes=[2, 2, 1, 0],
            output_sizes=[1, 1, 2, 0],
            strides=[1, 1],
            dilations=[1, 2],
            padding="VALID",
            data_format=data_format,
            use_gpu=use_gpu,
            err=1e-5)

  @test_util.deprecated_graph_mode_only
  def testConv2D2x2Depth3ValidBackpropFilterDilation2x2(self):
    if test.is_gpu_available(cuda_only=True) or test_util.IsMklEnabled():
      for (data_format, use_gpu) in GetTestConfigs():
        self._RunAndVerifyBackpropFilterDilation(
            input_sizes=[1, 3, 4, 3],
            filter_sizes=[2, 2, 3, 3],
            output_sizes=[1, 1, 2, 3],
            strides=[1, 1],
            dilations=[2, 2],
            padding="VALID",
            data_format=data_format,
            use_gpu=use_gpu,
            err=1e-5)

  @test_util.deprecated_graph_mode_only
  def testConv2DKernelSizeMatchesInputSizeBackpropFilterDilation2x2(self):
    if test.is_gpu_available(cuda_only=True) or test_util.IsMklEnabled():
      for (data_format, use_gpu) in GetTestConfigs():
        self._RunAndVerifyBackpropFilterDilation(
            input_sizes=[1, 3, 3, 1],
            filter_sizes=[2, 2, 1, 2],
            output_sizes=[1, 1, 1, 2],
            strides=[1, 1],
            dilations=[2, 2],
            padding="VALID",
            data_format=data_format,
            use_gpu=use_gpu,
            err=1e-5)

  @test_util.deprecated_graph_mode_only
  def testConv2D2x2Depth3ValidBackpropInputStride1x1Dilation2x1(self):
    if test.is_gpu_available(cuda_only=True) or test_util.IsMklEnabled():
      for (data_format, use_gpu) in GetTestConfigs():
        self._RunAndVerifyBackpropInputDilation(
            input_sizes=[1, 3, 6, 1],
            filter_sizes=[2, 2, 1, 1],
            output_sizes=[1, 1, 5, 1],
            strides=[1, 1],
            dilations=[2, 1],
            padding="VALID",
            data_format=data_format,
            use_gpu=use_gpu,
            err=1e-5)

  @test_util.deprecated_graph_mode_only
  def testConv2D2x2Depth1ValidBackpropInputDilation1x2(self):
    if test.is_gpu_available(cuda_only=True) or test_util.IsMklEnabled():
      for (data_format, use_gpu) in GetTestConfigs():
        self._RunAndVerifyBackpropInputDilation(
            input_sizes=[1, 2, 3, 1],
            filter_sizes=[2, 2, 1, 1],
            output_sizes=[1, 1, 2, 1],
            strides=[1, 1],
            dilations=[1, 2],
            padding="VALID",
            data_format=data_format,
            use_gpu=use_gpu,
            err=1e-5)

  @test_util.deprecated_graph_mode_only
  def testConv2DEmptyBackpropInputDilation1x2(self):
    if test.is_gpu_available(cuda_only=True) or test_util.IsMklEnabled():
      for (data_format, use_gpu) in GetTestConfigs():
        self._RunAndVerifyBackpropInputDilation(
            input_sizes=[0, 2, 3, 1],
            filter_sizes=[2, 2, 1, 1],
            output_sizes=[0, 1, 2, 1],
            strides=[1, 1],
            dilations=[1, 2],
            padding="VALID",
            data_format=data_format,
            use_gpu=use_gpu,
            err=1e-5)

  @test_util.deprecated_graph_mode_only
  def testConv2D2x2Depth3ValidBackpropInputDilation2x1(self):
    if test.is_gpu_available(cuda_only=True) or test_util.IsMklEnabled():
      for (data_format, use_gpu) in GetTestConfigs():
        # The GPU version of this test is not very stable. So adjusting the
        # error threshold to 1e-4.
        self._RunAndVerifyBackpropInputDilation(
            input_sizes=[1, 3, 2, 3],
            filter_sizes=[2, 2, 3, 3],
            output_sizes=[1, 1, 2, 3],
            strides=[1, 1],
            dilations=[2, 1],
            padding="VALID",
            data_format=data_format,
            use_gpu=use_gpu,
            err=1e-4)

  @test_util.deprecated_graph_mode_only
  def testConv2DKernelSizeMatchesInputSizeBackpropInputDilation2x2(self):
    if test.is_gpu_available(cuda_only=True) or test_util.IsMklEnabled():
      for (data_format, use_gpu) in GetTestConfigs():
        self._RunAndVerifyBackpropInputDilation(
            input_sizes=[1, 3, 3, 1],
            filter_sizes=[2, 2, 1, 2],
            output_sizes=[1, 1, 1, 2],
            strides=[1, 1],
            dilations=[2, 2],
            padding="VALID",
            data_format=data_format,
            use_gpu=use_gpu,
            err=1e-5)

  def _RunAndVerifyBackpropInputExplicitPadding(self,
                                                input_sizes,
                                                filter_sizes,
                                                output_sizes,
                                                strides,
                                                padding,
                                                data_format,
                                                use_gpu,
                                                dilations=(1, 1),
                                                err=2e-5):
    if use_gpu and not test.is_gpu_available(cuda_only=True):
      return
    if not use_gpu and dilations != (1, 1):
      return  # Non-default dilations is currently not supported on the CPU.

    x1 = self._CreateNumpyTensor(filter_sizes)
    x2 = self._CreateNumpyTensor(output_sizes)
    dilations = list(dilations)
    padded_input_sizes = input_sizes[:]
    padded_input_sizes[1] += padding[0][0] + padding[0][1]
    padded_input_sizes[2] += padding[1][0] + padding[1][1]
    c = nn_ops.conv2d_backprop_input(
        padded_input_sizes,
        x1,
        x2,
        strides=[1] + strides + [1],
        padding="VALID",
        dilations=[1] + dilations + [1])
    c = c[:, padding[0][0]:(c.shape[1] - padding[0][1]), padding[1][0]:(
        c.shape[2] - padding[1][1]), :]
    expected = list(self.evaluate(array_ops.reshape(c, [-1])))
    self._RunAndVerifyBackpropInput(
        input_sizes,
        filter_sizes,
        output_sizes,
        strides,
        padding,
        expected,
        data_format,
        use_gpu=use_gpu,
        err=err,
        dilations=dilations)

  @test_util.run_in_graph_and_eager_modes()
  def testConv2D2x2Depth1Padding0x0BackpropInput(self):
    for (data_format, use_gpu) in GetTestConfigs():
      self._RunAndVerifyBackpropInputExplicitPadding(
          input_sizes=[1, 2, 3, 1],
          filter_sizes=[2, 2, 1, 1],
          output_sizes=[1, 1, 2, 1],
          strides=[1, 1],
          padding=[[0, 0], [0, 0]],
          data_format=data_format,
          use_gpu=use_gpu)

      self._RunAndVerifyBackpropInputExplicitPadding(
          input_sizes=[1, 3, 4, 2],
          filter_sizes=[2, 2, 2, 3],
          output_sizes=[1, 1, 2, 3],
          strides=[2, 2],
          padding=[[0, 0], [0, 0]],
          data_format=data_format,
          use_gpu=use_gpu)

  @test_util.run_in_graph_and_eager_modes()
  def testConv2D2x2Depth1Padding1x1BackpropInput(self):
    for (data_format, use_gpu) in GetTestConfigs():
      self._RunAndVerifyBackpropInputExplicitPadding(
          input_sizes=[1, 2, 3, 1],
          filter_sizes=[2, 2, 1, 2],
          output_sizes=[1, 3, 4, 2],
          strides=[1, 1],
          padding=[[1, 1], [1, 1]],
          data_format=data_format,
          use_gpu=use_gpu,
          err=1e-4)

      self._RunAndVerifyBackpropInputExplicitPadding(
          input_sizes=[1, 2, 3, 2],
          filter_sizes=[1, 1, 2, 1],
          output_sizes=[1, 4, 3, 1],
          strides=[1, 2],
          padding=[[1, 1], [1, 1]],
          data_format=data_format,
          use_gpu=use_gpu)

      self._RunAndVerifyBackpropInputExplicitPadding(
          input_sizes=[1, 4, 3, 1],
          filter_sizes=[2, 2, 1, 1],
          output_sizes=[1, 4, 2, 1],
          strides=[1, 2],
          padding=[[1, 1], [1, 1]],
          data_format=data_format,
          dilations=[2, 2], use_gpu=use_gpu)

  @test_util.run_in_graph_and_eager_modes()
  def testConv2D2x2Depth1Padding2x2BackpropInput(self):
    for (data_format, use_gpu) in GetTestConfigs():
      self._RunAndVerifyBackpropInputExplicitPadding(
          input_sizes=[2, 3, 1, 1],
          filter_sizes=[2, 1, 1, 1],
          output_sizes=[2, 2, 5, 1],
          strides=[3, 1],
          padding=[[2, 2], [2, 2]],
          data_format=data_format,
          use_gpu=use_gpu)

      self._RunAndVerifyBackpropInputExplicitPadding(
          input_sizes=[1, 3, 6, 1],
          filter_sizes=[3, 2, 1, 1],
          output_sizes=[1, 3, 4, 1],
          strides=[1, 2],
          padding=[[2, 2], [2, 2]],
          data_format=data_format,
          dilations=[2, 3],
          use_gpu=use_gpu)

  @test_util.run_in_graph_and_eager_modes()
  def testConv2D2x2Depth1Padding_1_8_4_1_BackpropInput(self):
    for (data_format, use_gpu) in GetTestConfigs():
      self._RunAndVerifyBackpropInputExplicitPadding(
          input_sizes=[1, 2, 3, 1],
          filter_sizes=[2, 2, 1, 1],
          output_sizes=[1, 10, 8, 1],
          strides=[1, 1],
          padding=[[1, 8], [4, 2]],
          data_format=data_format,
          use_gpu=use_gpu,
          err=5e-5)

      self._RunAndVerifyBackpropInputExplicitPadding(
          input_sizes=[1, 5, 3, 1],
          filter_sizes=[3, 2, 1, 1],
          output_sizes=[1, 4, 8, 1],
          strides=[3, 1],
          padding=[[1, 8], [4, 2]],
          data_format=data_format,
          use_gpu=use_gpu)

  @test_util.run_in_graph_and_eager_modes()
  def testConv2D2x2Depth1Padding_5_0_2_2_BackpropInput(self):
    for (data_format, use_gpu) in GetTestConfigs():
      self._RunAndVerifyBackpropInputExplicitPadding(
          input_sizes=[1, 3, 3, 1],
          filter_sizes=[2, 1, 1, 1],
          output_sizes=[1, 7, 7, 1],
          strides=[1, 1],
          padding=[[5, 0], [2, 2]],
          data_format=data_format,
          err=5e-5,
          use_gpu=use_gpu)

      self._RunAndVerifyBackpropInputExplicitPadding(
          input_sizes=[1, 4, 2, 1],
          filter_sizes=[3, 3, 1, 1],
          output_sizes=[1, 5, 2, 1],
          strides=[1, 2],
          padding=[[5, 0], [2, 2]],
          data_format=data_format,
          dilations=[2, 1],
          use_gpu=use_gpu)

  def _RunAndVerifyBackpropFilterExplicitPadding(self,
                                                 input_sizes,
                                                 filter_sizes,
                                                 output_sizes,
                                                 strides,
                                                 padding,
                                                 data_format,
                                                 use_gpu,
                                                 dilations=(1, 1),
                                                 err=1e-5):
    if use_gpu and not test.is_gpu_available(cuda_only=True):
      return
    if not use_gpu and dilations != (1, 1):
      return  # Non-default dilations is currently not supported on the CPU.

    x0 = self._CreateNumpyTensor(input_sizes)
    x2 = self._CreateNumpyTensor(output_sizes)
    dilations = list(dilations)

    x0 = np.pad(x0, [(0, 0)] + padding + [(0, 0)], "constant")
    c = nn_ops.conv2d_backprop_filter(
        x0,
        filter_sizes,
        x2,
        strides=[1] + strides + [1],
        padding="VALID",
        dilations=[1] + dilations + [1])
    expected = list(self.evaluate(array_ops.reshape(c, [-1])))
    self._RunAndVerifyBackpropFilter(
        input_sizes,
        filter_sizes,
        output_sizes,
        strides,
        padding,
        expected,
        data_format,
        use_gpu=use_gpu,
        dilations=dilations,
        err=err)

  @test_util.run_in_graph_and_eager_modes()
  def testConv2D2x2Depth1Padding0x0BackpropFilter(self):
    for (data_format, use_gpu) in GetTestConfigs():
      self._RunAndVerifyBackpropFilterExplicitPadding(
          input_sizes=[1, 2, 3, 1],
          filter_sizes=[2, 2, 1, 1],
          output_sizes=[1, 1, 2, 1],
          strides=[1, 1],
          padding=[[0, 0], [0, 0]],
          data_format=data_format, use_gpu=use_gpu)

      self._RunAndVerifyBackpropFilterExplicitPadding(
          input_sizes=[1, 3, 4, 2],
          filter_sizes=[2, 2, 2, 3],
          output_sizes=[1, 1, 2, 3],
          strides=[2, 2],
          padding=[[0, 0], [0, 0]],
          data_format=data_format, use_gpu=use_gpu)

  @test_util.run_in_graph_and_eager_modes()
  def testConv2D2x2Depth1Padding1x1BackpropFilter(self):
    for (data_format, use_gpu) in GetTestConfigs():
      self._RunAndVerifyBackpropFilterExplicitPadding(
          input_sizes=[1, 2, 3, 1],
          filter_sizes=[2, 2, 1, 2],
          output_sizes=[1, 3, 4, 2],
          strides=[1, 1],
          padding=[[1, 1], [1, 1]],
          data_format=data_format,
          use_gpu=use_gpu,
          err=5e-5)

      self._RunAndVerifyBackpropFilterExplicitPadding(
          input_sizes=[1, 2, 3, 2],
          filter_sizes=[1, 1, 2, 1],
          output_sizes=[1, 4, 3, 1],
          strides=[1, 2],
          padding=[[1, 1], [1, 1]],
          use_gpu=use_gpu,
          data_format=data_format)

      self._RunAndVerifyBackpropFilterExplicitPadding(
          input_sizes=[1, 4, 3, 1],
          filter_sizes=[2, 2, 1, 1],
          output_sizes=[1, 4, 2, 1],
          strides=[1, 2],
          padding=[[1, 1], [1, 1]],
          data_format=data_format,
          use_gpu=use_gpu,
          dilations=[2, 2])

  @test_util.run_in_graph_and_eager_modes()
  def testConv2D2x2Depth1Padding2x2BackpropFilter(self):
    for (data_format, use_gpu) in GetTestConfigs():
      self._RunAndVerifyBackpropFilterExplicitPadding(
          input_sizes=[2, 3, 1, 1],
          filter_sizes=[2, 1, 1, 1],
          output_sizes=[2, 2, 5, 1],
          strides=[3, 1],
          padding=[[2, 2], [2, 2]],
          data_format=data_format,
          use_gpu=use_gpu)

      self._RunAndVerifyBackpropFilterExplicitPadding(
          input_sizes=[1, 3, 6, 1],
          filter_sizes=[3, 2, 1, 1],
          output_sizes=[1, 3, 4, 1],
          strides=[1, 2],
          padding=[[2, 2], [2, 2]],
          data_format=data_format,
          use_gpu=use_gpu,
          dilations=[2, 3])

  @test_util.run_in_graph_and_eager_modes()
  def testConv2D2x2Depth1Padding_1_8_4_1_BackpropFilter(self):
    for (data_format, use_gpu) in GetTestConfigs():
      self._RunAndVerifyBackpropFilterExplicitPadding(
          input_sizes=[1, 2, 3, 1],
          filter_sizes=[2, 2, 1, 1],
          output_sizes=[1, 10, 8, 1],
          strides=[1, 1],
          padding=[[1, 8], [4, 2]],
          data_format=data_format,
          use_gpu=use_gpu,
          err=1e-4)

      self._RunAndVerifyBackpropFilterExplicitPadding(
          input_sizes=[1, 5, 3, 1],
          filter_sizes=[3, 2, 1, 1],
          output_sizes=[1, 4, 8, 1],
          strides=[3, 1],
          padding=[[1, 8], [4, 2]],
          use_gpu=use_gpu,
          data_format=data_format)

  @test_util.run_in_graph_and_eager_modes()
  def testConv2D2x2Depth1Padding_5_0_2_2_BackpropFilter(self):
    for (data_format, use_gpu) in GetTestConfigs():
      self._RunAndVerifyBackpropFilterExplicitPadding(
          input_sizes=[1, 3, 3, 1],
          filter_sizes=[2, 1, 1, 1],
          output_sizes=[1, 7, 7, 1],
          strides=[1, 1],
          padding=[[5, 0], [2, 2]],
          data_format=data_format,
          use_gpu=use_gpu,
          err=1e-4)

      self._RunAndVerifyBackpropFilterExplicitPadding(
          input_sizes=[1, 4, 2, 1],
          filter_sizes=[3, 3, 1, 1],
          output_sizes=[1, 5, 2, 1],
          strides=[1, 2],
          padding=[[5, 0], [2, 2]],
          data_format=data_format,
          use_gpu=use_gpu,
          dilations=[2, 1])

  # Gradient checkers
  def ConstructAndTestGradient(self,
                               batch,
                               input_rows,
                               input_cols,
                               filter_rows,
                               filter_cols,
                               in_depth,
                               out_depth,
                               stride_rows,
                               stride_cols,
                               padding,
                               test_input,
                               data_format,
                               use_gpu,
                               num_groups=1,
<<<<<<< HEAD
                               max_err=0.0025):
=======
                               max_err=0.003):
>>>>>>> f2e4407a
    assert in_depth % num_groups == 0 and out_depth % num_groups == 0
    input_shape = [batch, input_rows, input_cols, in_depth]
    filter_shape = [filter_rows, filter_cols, in_depth // num_groups, out_depth]
    # TODO(yangke): re-factor the computation of output shape.
    if padding == "VALID":
      output_rows = (input_rows - filter_rows + stride_rows) // stride_rows
      output_cols = (input_cols - filter_cols + stride_cols) // stride_cols
    elif padding == "SAME":
      output_rows = (input_rows + stride_rows - 1) // stride_rows
      output_cols = (input_cols + stride_cols - 1) // stride_cols
    else:
      self.assertIsInstance(padding, (list, tuple))
      output_rows = (input_rows + padding[1][0] + padding[1][1] - filter_rows +
                     stride_rows) // stride_rows
      output_cols = (input_cols + padding[2][0] + padding[2][1] - filter_cols +
                     stride_cols) // stride_cols
    output_shape = [batch, output_rows, output_cols, out_depth]
    input_size = 1
    for x in input_shape:
      input_size *= x
    filter_size = 1
    for x in filter_shape:
      filter_size *= x
    input_data = [x * 1.0 / input_size for x in range(0, input_size)]
    filter_data = [x * 1.0 / filter_size for x in range(0, filter_size)]
    # Conv2DGrad functions are not compiled for double due to
    # a problem in the way Eigen's Conv2DGrad works for double.
    # So we disable the DOUBLE path.  We should re-enable this
    # when double support returns for CPU and/or GPU.
    for dtype in self._DtypesToTest(use_gpu=use_gpu):
      with self.cached_session(use_gpu=use_gpu):
        input_tensor = constant_op.constant(
            input_data, shape=input_shape, dtype=dtype, name="input")
        filter_tensor = constant_op.constant(
            filter_data, shape=filter_shape, dtype=dtype, name="filter")
        strides = [1, stride_rows, stride_cols, 1]
        new_padding = padding
        if data_format == "NCHW":
          new_input_tensor = test_util.NHWCToNCHW(input_tensor)
          strides = test_util.NHWCToNCHW(strides)
          if isinstance(padding, (list, tuple)):
            new_padding = test_util.NHWCToNCHW(padding)
        else:
          new_input_tensor = input_tensor
        conv = nn_ops.conv2d(
            new_input_tensor,
            filter_tensor,
            strides,
            new_padding,
            data_format=data_format,
            name="conv")
        if data_format == "NCHW":
          conv = test_util.NCHWToNHWC(conv)
        self.assertEqual(output_shape, conv.get_shape())
        if test_input:
          jacob_t, jacob_n = gradient_checker.compute_gradient(input_tensor,
                                                               input_shape,
                                                               conv,
                                                               output_shape)
        else:
          jacob_t, jacob_n = gradient_checker.compute_gradient(filter_tensor,
                                                               filter_shape,
                                                               conv,
                                                               output_shape)
        if dtype == dtypes.float32:
          reference_jacob_t = jacob_t
          err = np.fabs(jacob_t - jacob_n).max()
        else:
          # Compare fp16 theoretical gradients to fp32 theoretical gradients,
          # since fp16 numerical gradients are too imprecise.
          err = np.fabs(jacob_t - reference_jacob_t).max()

        tf_logging.debug("conv_2d gradient error = %s", err)
        self.assertLess(err, max_err)

  @test_util.deprecated_graph_mode_only
  def testInputGradientValidPaddingStrideOne(self):
    for (data_format, use_gpu) in GetTestConfigs():
      self.ConstructAndTestGradient(
          batch=2,
          input_rows=5,
          input_cols=4,
          filter_rows=3,
          filter_cols=3,
          in_depth=2,
          out_depth=3,
          stride_rows=1,
          stride_cols=1,
          padding="VALID",
          test_input=True,
          data_format=data_format,
          use_gpu=use_gpu)

  @test_util.deprecated_graph_mode_only
  def testFilterGradientValidPaddingStrideOne(self):
    for (data_format, use_gpu) in GetTestConfigs():
      self.ConstructAndTestGradient(
          batch=4,
          input_rows=6,
          input_cols=5,
          filter_rows=2,
          filter_cols=2,
          in_depth=2,
          out_depth=3,
          stride_rows=1,
          stride_cols=1,
          padding="VALID",
          test_input=False,
          data_format=data_format,
          use_gpu=use_gpu)

  @test_util.deprecated_graph_mode_only
  def testInputGradientValidPaddingStrideTwo(self):
    for (data_format, use_gpu) in GetTestConfigs():
      self.ConstructAndTestGradient(
          batch=2,
          input_rows=4,
          input_cols=5,
          filter_rows=3,
          filter_cols=3,
          in_depth=2,
          out_depth=3,
          stride_rows=2,
          stride_cols=2,
          padding="VALID",
          test_input=True,
          data_format=data_format,
          use_gpu=use_gpu)

  @test_util.deprecated_graph_mode_only
  def testFilterGradientValidPaddingStrideTwo(self):
    for (data_format, use_gpu) in GetTestConfigs():
      self.ConstructAndTestGradient(
          batch=4,
          input_rows=6,
          input_cols=5,
          filter_rows=2,
          filter_cols=2,
          in_depth=2,
          out_depth=3,
          stride_rows=2,
          stride_cols=2,
          padding="VALID",
          test_input=False,
          data_format=data_format,
          use_gpu=use_gpu)

  @test_util.deprecated_graph_mode_only
  def testInputGradientValidPaddingStrideThree(self):
    for (data_format, use_gpu) in GetTestConfigs():
      self.ConstructAndTestGradient(
          batch=2,
          input_rows=7,
          input_cols=6,
          filter_rows=3,
          filter_cols=3,
          in_depth=4,
          out_depth=5,
          stride_rows=3,
          stride_cols=3,
          padding="VALID",
          test_input=True,
          data_format=data_format,
          use_gpu=use_gpu)

  #@test_util.deprecated_graph_mode_only
  #def testFilterGradientValidPaddingStrideThree(self):
  #  for (data_format, use_gpu) in GetTestConfigs():
  #    self.ConstructAndTestGradient(
  #        batch=2,
  #        input_rows=8,
  #        input_cols=7,
  #        filter_rows=4,
  #        filter_cols=4,
  #        in_depth=2,
  #        out_depth=3,
  #        stride_rows=3,
  #        stride_cols=3,
  #        padding="VALID",
  #        test_input=False,
  #        data_format=data_format,
  #        use_gpu=use_gpu)

  @test_util.deprecated_graph_mode_only
  def testInputGradientSamePaddingStrideOne(self):
    for (data_format, use_gpu) in GetTestConfigs():
      self.ConstructAndTestGradient(
          batch=2,
          input_rows=7,
          input_cols=6,
          filter_rows=3,
          filter_cols=3,
          in_depth=2,
          out_depth=3,
          stride_rows=1,
          stride_cols=1,
          padding="SAME",
          test_input=True,
          data_format=data_format,
          use_gpu=use_gpu)

  @test_util.deprecated_graph_mode_only
  def testFilterGradientSamePaddingStrideOne(self):
    for (data_format, use_gpu) in GetTestConfigs():
      self.ConstructAndTestGradient(
          batch=4,
          input_rows=6,
          input_cols=5,
          filter_rows=2,
          filter_cols=2,
          in_depth=2,
          out_depth=3,
          stride_rows=1,
          stride_cols=1,
          padding="SAME",
          test_input=False,
          data_format=data_format,
          use_gpu=use_gpu)

  @test_util.deprecated_graph_mode_only
  def testInputGradientSamePaddingStrideTwo(self):
    for (data_format, use_gpu) in GetTestConfigs():
      self.ConstructAndTestGradient(
          batch=2,
          input_rows=5,
          input_cols=4,
          filter_rows=3,
          filter_cols=3,
          in_depth=3,
          out_depth=3,
          stride_rows=2,
          stride_cols=2,
          padding="SAME",
          test_input=True,
          data_format=data_format,
          use_gpu=use_gpu)

  @test_util.deprecated_graph_mode_only
  def testFilterGradientSamePaddingStrideTwo(self):
    for (data_format, use_gpu) in GetTestConfigs():
      self.ConstructAndTestGradient(
          batch=4,
          input_rows=6,
          input_cols=5,
          filter_rows=2,
          filter_cols=2,
          in_depth=2,
          out_depth=3,
          stride_rows=2,
          stride_cols=2,
          padding="SAME",
          test_input=False,
          data_format=data_format,
          use_gpu=use_gpu)

  @test_util.deprecated_graph_mode_only
  def testInputGradientSamePaddingStrideThree(self):
    for (data_format, use_gpu) in GetTestConfigs():
      self.ConstructAndTestGradient(
          batch=2,
          input_rows=7,
          input_cols=6,
          filter_rows=3,
          filter_cols=3,
          in_depth=4,
          out_depth=5,
          stride_rows=3,
          stride_cols=3,
          padding="SAME",
          test_input=True,
          data_format=data_format,
          use_gpu=use_gpu)

  #@test_util.deprecated_graph_mode_only
  #def testFilterGradientSamePaddingStrideThree(self):
  #  for (data_format, use_gpu) in GetTestConfigs():
  #    self.ConstructAndTestGradient(
  #        batch=2,
  #        input_rows=8,
  #        input_cols=7,
  #        filter_rows=4,
  #        filter_cols=4,
  #        in_depth=2,
  #        out_depth=3,
  #        stride_rows=3,
  #        stride_cols=3,
  #        padding="SAME",
  #        test_input=False,
  #        data_format=data_format,
  #        use_gpu=use_gpu)

  #@test_util.deprecated_graph_mode_only
  #def testFilterGradientSamePaddingStride2x1(self):
  #  for (data_format, use_gpu) in GetTestConfigs():
  #    self.ConstructAndTestGradient(
  #        batch=2,
  #        input_rows=8,
  #        input_cols=7,
  #        filter_rows=4,
  #        filter_cols=4,
  #        in_depth=2,
  #        out_depth=3,
  #        stride_rows=2,
  #        stride_cols=1,
  #        padding="SAME",
  #        test_input=False,
  #        data_format=data_format,
  #        use_gpu=use_gpu)

  @test_util.deprecated_graph_mode_only
  def testInputGradientKernelSizeMatchesInputSize(self):
    for (data_format, use_gpu) in GetTestConfigs():
      self.ConstructAndTestGradient(
          batch=2,
          input_rows=4,
          input_cols=3,
          filter_rows=4,
          filter_cols=3,
          in_depth=2,
          out_depth=3,
          stride_rows=1,
          stride_cols=1,
          padding="VALID",
          test_input=True,
          data_format=data_format,
          use_gpu=use_gpu)

  @test_util.deprecated_graph_mode_only
  def testFilterGradientKernelSizeMatchesInputSize(self):
    for (data_format, use_gpu) in GetTestConfigs():
      self.ConstructAndTestGradient(
          batch=2,
          input_rows=4,
          input_cols=3,
          filter_rows=4,
          filter_cols=3,
          in_depth=2,
          out_depth=3,
          stride_rows=1,
          stride_cols=1,
          padding="VALID",
          test_input=False,
          data_format=data_format,
          use_gpu=use_gpu)

  @test_util.deprecated_graph_mode_only
  def testInputGradient1x1PaddingStrideOne(self):
    for (data_format, use_gpu) in GetTestConfigs():
      self.ConstructAndTestGradient(
          batch=2,
          input_rows=5,
          input_cols=4,
          filter_rows=3,
          filter_cols=3,
          in_depth=2,
          out_depth=3,
          stride_rows=1,
          stride_cols=1,
          padding=[[0, 0], [1, 1], [1, 1], [0, 0]],
          test_input=True,
          data_format=data_format,
          use_gpu=use_gpu,
          max_err=0.0025)

  @test_util.deprecated_graph_mode_only
  def testFilterGradient1x1PaddingStrideOne(self):
    for (data_format, use_gpu) in GetTestConfigs():
      self.ConstructAndTestGradient(
          batch=2,
          input_rows=5,
          input_cols=4,
          filter_rows=3,
          filter_cols=3,
          in_depth=2,
          out_depth=3,
          stride_rows=1,
          stride_cols=1,
          padding=[[0, 0], [1, 1], [1, 1], [0, 0]],
          test_input=False,
          data_format=data_format,
          use_gpu=use_gpu)

  @test_util.deprecated_graph_mode_only
  def testInputGradient1x1PaddingStrideTwo(self):
    for (data_format, use_gpu) in GetTestConfigs():
      self.ConstructAndTestGradient(
          batch=2,
          input_rows=4,
          input_cols=5,
          filter_rows=3,
          filter_cols=3,
          in_depth=2,
          out_depth=3,
          stride_rows=2,
          stride_cols=2,
          padding=[[0, 0], [1, 1], [1, 1], [0, 0]],
          test_input=True,
          data_format=data_format,
          use_gpu=use_gpu)

  @test_util.deprecated_graph_mode_only
  def testFilterGradient1x1PaddingStrideTwo(self):
    for (data_format, use_gpu) in GetTestConfigs():
      self.ConstructAndTestGradient(
          batch=2,
          input_rows=4,
          input_cols=5,
          filter_rows=3,
          filter_cols=3,
          in_depth=2,
          out_depth=3,
          stride_rows=2,
          stride_cols=2,
          padding=[[0, 0], [1, 1], [1, 1], [0, 0]],
          test_input=False,
          data_format=data_format,
          use_gpu=use_gpu)

  @test_util.deprecated_graph_mode_only
  def testInputGradient2x2PaddingStrideOne(self):
    for (data_format, use_gpu) in GetTestConfigs():
      self.ConstructAndTestGradient(
          batch=2,
          input_rows=5,
          input_cols=4,
          filter_rows=3,
          filter_cols=3,
          in_depth=2,
          out_depth=3,
          stride_rows=1,
          stride_cols=1,
          padding=[[0, 0], [2, 2], [2, 2], [0, 0]],
          test_input=True,
          data_format=data_format,
          use_gpu=use_gpu,
          max_err=0.003)

  @test_util.deprecated_graph_mode_only
  def testFilterGradient2x2PaddingStrideOne(self):
    for (data_format, use_gpu) in GetTestConfigs():
      self.ConstructAndTestGradient(
          batch=2,
          input_rows=5,
          input_cols=4,
          filter_rows=3,
          filter_cols=3,
          in_depth=2,
          out_depth=3,
          stride_rows=1,
          stride_cols=1,
          padding=[[0, 0], [2, 2], [2, 2], [0, 0]],
          test_input=False,
          data_format=data_format,
          use_gpu=use_gpu,
          max_err=0.003)

  @test_util.deprecated_graph_mode_only
  def testInputGradient1_2_3_4PaddingStride3x2(self):
    for (data_format, use_gpu) in GetTestConfigs():
      self.ConstructAndTestGradient(
          batch=2,
          input_rows=8,
          input_cols=5,
          filter_rows=4,
          filter_cols=2,
          in_depth=3,
          out_depth=2,
          stride_rows=3,
          stride_cols=2,
          padding=[[0, 0], [1, 2], [3, 4], [0, 0]],
          test_input=True,
          data_format=data_format,
          use_gpu=use_gpu)

  @test_util.deprecated_graph_mode_only
  def testFilterGradient1_2_3_4PaddingStride3x2(self):
    for (data_format, use_gpu) in GetTestConfigs():
      self.ConstructAndTestGradient(
          batch=2,
          input_rows=8,
          input_cols=5,
          filter_rows=4,
          filter_cols=2,
          in_depth=3,
          out_depth=2,
          stride_rows=3,
          stride_cols=2,
          padding=[[0, 0], [1, 2], [3, 4], [0, 0]],
          test_input=False,
          data_format=data_format,
          use_gpu=use_gpu)

  @test_util.deprecated_graph_mode_only
  def testInputGradient4_3_2_1PaddingStride2x1(self):
    for (data_format, use_gpu) in GetTestConfigs():
      self.ConstructAndTestGradient(
          batch=3,
          input_rows=5,
          input_cols=7,
          filter_rows=3,
          filter_cols=2,
          in_depth=1,
          out_depth=2,
          stride_rows=2,
          stride_cols=1,
          padding=[[0, 0], [4, 3], [2, 1], [0, 0]],
          test_input=True,
          data_format=data_format,
          use_gpu=use_gpu)

  @test_util.deprecated_graph_mode_only
  def testFilterGradient4_3_2_1PaddingStride2x1(self):
    for (data_format, use_gpu) in GetTestConfigs():
      self.ConstructAndTestGradient(
          batch=3,
          input_rows=5,
          input_cols=7,
          filter_rows=3,
          filter_cols=2,
          in_depth=1,
          out_depth=2,
          stride_rows=2,
          stride_cols=1,
          padding=[[0, 0], [4, 3], [2, 1], [0, 0]],
          test_input=False,
          data_format=data_format,
          use_gpu=use_gpu)

  @test_util.deprecated_graph_mode_only
  def testInputGradient0_0_0_5PaddingStride1x2(self):
    for (data_format, use_gpu) in GetTestConfigs():
      self.ConstructAndTestGradient(
          batch=2,
          input_rows=6,
          input_cols=7,
          filter_rows=3,
          filter_cols=4,
          in_depth=3,
          out_depth=2,
          stride_rows=1,
          stride_cols=2,
          padding=[[0, 0], [0, 0], [0, 5], [0, 0]],
          test_input=True,
          data_format=data_format,
          use_gpu=use_gpu)

  @test_util.deprecated_graph_mode_only
  def testFilterGradient0_0_0_5PaddingStride1x2(self):
    for (data_format, use_gpu) in GetTestConfigs():
      self.ConstructAndTestGradient(
          batch=2,
          input_rows=6,
          input_cols=7,
          filter_rows=3,
          filter_cols=4,
          in_depth=3,
          out_depth=2,
          stride_rows=1,
          stride_cols=2,
          padding=[[0, 0], [0, 0], [0, 5], [0, 0]],
          test_input=False,
          data_format=data_format,
          use_gpu=use_gpu)

  @test_util.deprecated_graph_mode_only
  def testShapeFunctionEdgeCases(self):
    # All shapes unknown.
    c1 = nn_ops.conv2d(
        array_ops.placeholder(dtypes.float32),
        array_ops.placeholder(dtypes.float32),
        strides=[1, 1, 1, 1],
        padding="SAME")
    self.assertEqual([None, None, None, None], c1.get_shape().as_list())

    # Incorrect input shape.
    with self.assertRaises(ValueError):
      nn_ops.conv2d(
          array_ops.placeholder(
              dtypes.float32, shape=[1, 3]),
          array_ops.placeholder(dtypes.float32),
          strides=[1, 1, 1, 1],
          padding="SAME")

    # Incorrect filter shape.
    with self.assertRaises(ValueError):
      nn_ops.conv2d(
          array_ops.placeholder(dtypes.float32),
          array_ops.placeholder(
              dtypes.float32, shape=[1, 3]),
          strides=[1, 1, 1, 1],
          padding="SAME")

    # Depth mismatch.
    with self.assertRaises(ValueError):
      nn_ops.conv2d(
          array_ops.placeholder(
              dtypes.float32, shape=[32, 20, 20, 3]),
          array_ops.placeholder(
              dtypes.float32, shape=[4, 4, 2, 2]),
          strides=[1, 1, 1, 1],
          padding="SAME")

    # Input depth divisible by filter depth (group convolution).
    # No exceptions should appear.
    nn_ops.conv2d(
        array_ops.placeholder(dtypes.float32, shape=[32, 20, 20, 8]),
        array_ops.placeholder(dtypes.float32, shape=[4, 4, 2, 16]),
        strides=[1, 1, 1, 1],
        padding="SAME")

    # Negative padding.
    with self.assertRaises(ValueError):
      nn_ops.conv2d(
          array_ops.placeholder(dtypes.float32),
          array_ops.placeholder(dtypes.float32),
          strides=[1, 1, 1, 1],
          padding=[[0, 0], [0, -1], [1, 2], [0, 0]])

    # Nonzero padding in nonspatial dimension.
    with self.assertRaises(ValueError):
      nn_ops.conv2d(
          array_ops.placeholder(dtypes.float32),
          array_ops.placeholder(dtypes.float32),
          strides=[1, 1, 1, 1],
          padding=[[1, 0], [0, 0], [0, 0], [0, 0]])

    # Nonzero NCHW padding in nonspatial dimension.
    with self.assertRaises(ValueError):
      nn_ops.conv2d(
          array_ops.placeholder(dtypes.float32),
          array_ops.placeholder(dtypes.float32),
          strides=[1, 1, 1, 1],
          padding=[[0, 0], [0, 1], [0, 0], [0, 0]],
          data_format="NCHW")

    # Wrong amount of padding
    with self.assertRaises(ValueError):
      nn_ops.conv2d(
          array_ops.placeholder(dtypes.float32),
          array_ops.placeholder(dtypes.float32),
          strides=[1, 1, 1, 1],
          padding=[[0, 0], [0, 0], [0, 0]])

    # Only specify one padding amount per dimension
    with self.assertRaises(ValueError):
      nn_ops.conv2d(
          array_ops.placeholder(dtypes.float32),
          array_ops.placeholder(dtypes.float32),
          strides=[1, 1, 1, 1],
          padding=[[0], [0], [0], [0]])

    # Explicit padding elements are not lists
    with self.assertRaises(ValueError):
      nn_ops.conv2d(
          array_ops.placeholder(dtypes.float32),
          array_ops.placeholder(dtypes.float32),
          strides=[1, 1, 1, 1],
          padding=[0, 0, 0, 0])

  @test_util.deprecated_graph_mode_only
  @test_util.disable_xla("b/123337890")  # Error messages differ
  def testOpEdgeCases(self):
    with self.cached_session() as sess:
      # Illegal strides.
      with self.assertRaisesRegexp(errors_impl.InvalidArgumentError,
                                   "strides in the batch and depth"):
        sess.run(
            nn_ops.conv2d(
                array_ops.placeholder(dtypes.float32),
                array_ops.placeholder(dtypes.float32),
                strides=[2, 1, 1, 1],
                padding="SAME"))
      with self.assertRaisesRegexp(errors_impl.InvalidArgumentError,
                                   "strides in the batch and depth"):
        sess.run(
            nn_ops.conv2d(
                array_ops.placeholder(dtypes.float32),
                array_ops.placeholder(dtypes.float32),
                strides=[1, 1, 1, 2],
                padding="SAME"))

      # Filter larger than input.
      with self.assertRaisesRegexp(ValueError, "Negative dimension size"):
        sess.run(
            nn_ops.conv2d(
                array_ops.placeholder(
                    dtypes.float32, shape=[32, 20, 20, 3]),
                array_ops.placeholder(
                    dtypes.float32, shape=[20, 21, 3, 2]),
                strides=[1, 1, 1, 1],
                padding="VALID"))
      with self.assertRaisesRegexp(ValueError, "Negative dimension size"):
        sess.run(
            nn_ops.conv2d(
                array_ops.placeholder(
                    dtypes.float32, shape=[32, 20, 20, 3]),
                array_ops.placeholder(
                    dtypes.float32, shape=[21, 20, 3, 2]),
                strides=[1, 1, 1, 1],
                padding="VALID"))

      # Filter larger than input + padding.
      with self.assertRaisesRegexp(ValueError, "Negative dimension size"):
        sess.run(
            nn_ops.conv2d(
                array_ops.placeholder(dtypes.float32, shape=[32, 20, 20, 3]),
                array_ops.placeholder(dtypes.float32, shape=[24, 25, 3, 2]),
                strides=[1, 1, 1, 1],
                padding=[[0, 0], [2, 2], [2, 2], [0, 0]]))

      # Negative padding during backprop.
      with self.assertRaisesRegexp(errors_impl.InvalidArgumentError,
                                   "nonnegative"):
        sess.run(
            nn_ops.conv2d_backprop_input([32, 20, 20, 3],
                                         array_ops.placeholder(
                                             dtypes.float32,
                                             shape=[18, 18, 3, 2]),
                                         array_ops.placeholder(
                                             dtypes.float32,
                                             shape=[32, 3, 2, 2]),
                                         strides=[1, 1, 1, 1],
                                         padding=[[0, 0], [-1, 0], [0, 0],
                                                  [0, 0]]))
      with self.assertRaisesRegexp(errors_impl.InvalidArgumentError,
                                   "nonnegative"):
        sess.run(
            nn_ops.conv2d_backprop_filter(
                array_ops.placeholder(dtypes.float32, shape=[32, 20, 20, 3]),
                [18, 18, 3, 2],
                array_ops.placeholder(dtypes.float32, shape=[32, 3, 2, 2]),
                strides=[1, 1, 1, 1],
                padding=[[0, 0], [-1, 0], [0, 0], [0, 0]]))


class DepthwiseConv2DTest(test.TestCase):

  def _VerifyValues(self, tensor_in_sizes, filter_in_sizes, stride, padding,
                    expected):
    """Verifies the output values of the convolution function.

    Args:
      tensor_in_sizes: Input tensor dimensions in
        [batch, input_rows, input_cols, input_depth].
      filter_in_sizes: Filter tensor dimensions in
        [filter_rows, filter_cols, input_depth, depth_multiplier].
      stride: Stride.
      padding: Padding type.
      expected: An array containing the expected operation outputs.
    """
    total_size_1 = 1
    total_size_2 = 1
    for s in tensor_in_sizes:
      total_size_1 *= s
    for s in filter_in_sizes:
      total_size_2 *= s
    # Initializes the input tensor with array containing incrementing
    # numbers from 1.
    x1 = [f * 1.0 for f in range(1, total_size_1 + 1)]
    x2 = [f * 1.0 for f in range(1, total_size_2 + 1)]
    with self.cached_session() as sess:
      t1 = constant_op.constant(x1, shape=tensor_in_sizes)
      t1.set_shape(tensor_in_sizes)
      t2 = constant_op.constant(x2, shape=filter_in_sizes)
      conv = nn_impl.depthwise_conv2d(
          t1, t2, strides=[1, stride, stride, 1], padding=padding)
      value = self.evaluate(conv)
    tf_logging.debug("value = %s", value)
    self.assertArrayNear(expected, np.ravel(value), 1e-5)
    self.assertShapeEqual(value, conv)

  def testConv2D2x2Filter(self):
    # The inputs look like this (it's a 3 x 2 matrix, each of depth 2):
    #
    # [ (1.0, 2.0), (3.0,  4.0), ( 5.0,  6.0) ]
    # [ (7.0, 8.0), (9.0, 10.0), (11.0, 12.0) ]
    #  We can view this as two inputs
    #
    #  input depth 0:
    #
    #  [ 1.0,  3.0,  5.0 ]
    #  [ 7.0,  9.0, 11.0 ]
    #
    #  input depth 1:
    #
    #  [ 2.0,  4.0,  6.0 ]
    #  [ 8.0, 10.0, 12.0 ]
    #
    # The filter looks like this (it has two 2 x 2 patches, each generating 2
    # depths):
    #
    #  filter #0:
    #
    #  [ (1.0,  3.0), ( 5.0,  7.0)]
    #  [ (9.0, 11.0), (13.0, 15.0)]
    #
    #  filter #1:
    #
    #  [ ( 2.0,  4.0), ( 6.0,  8.0)]
    #  [ (10.0, 12.0), (14.0, 16.0)]
    #
    # So the outputs are:
    #
    # (position 0, 0: in_depth 0, output_depth 0 -- using filter #0)
    #  1.0 * 1.0 + 7.0 * 9.0 + 3.0 * 5.0 + 9.0 * 13.0 = 196
    # (position 0, 0: in_depth 0, output_depth 1 -- using filter #1)
    #  1.0 * 2.0 + 7.0 * 10.0 + 3.0 * 6.0 + 9.0 * 14.0 = 216
    # (position 0, 0: in_depth 1, output_depth 2 -- using filter #0)
    #  2.0 * 3.0 + 8.0 * 11.0 + 4.0 * 7.0 + 10.0 * 15.0 = 272
    # (position 0, 0: in_depth 1, output_depth 3 -- using filter #1)
    #  2.0 * 4.0 + 8.0 * 12.0 + 4.0 * 8.0 + 10.0 * 16.0 = 296
    #
    # (position 1, 0: in_depth 0, output_depth 0 -- using filter #0)
    #  3.0 * 1.0 + 9.0 * 9.0 + 5.0 * 5.0 + 11.0 * 13.0 = 252
    # (position 1, 0: in_depth 0, output_depth 1 -- using filter #1)
    #  3.0 * 2.0 + 9.0 * 10.0 + 5.0 * 6.0 + 11.0 * 14.0 = 280
    # (position 1, 0: in_depth 1, output_depth 2 -- using filter #0)
    #  4.0 * 3.0 + 10.0 * 11.0 + 6.0 * 7.0 + 12.0 * 15.0 = 344
    # (position 1, 0: in_depth 1, output_depth 3 -- using filter #1)
    #  4.0 * 4.0 + 10.0 * 12.0 + 6.0 * 8.0 + 12.0 * 16.0 = 376
    expected_output = [196, 216, 272, 296, 252, 280, 344, 376]
    self._VerifyValues(
        tensor_in_sizes=[1, 2, 3, 2],
        filter_in_sizes=[2, 2, 2, 2],
        stride=1,
        padding="VALID",
        expected=expected_output)


class SeparableConv2DTest(test.TestCase):

  def _InitValues(self, sizes):
    """Initializes values for input tensors.

    Args:
      sizes: Tensor dimensions.

    Returns:
      Tensor initialized to values.
    """
    total_size = 1
    for s in sizes:
      total_size *= s
    x = [f * 0.5 for f in range(1, total_size + 1)]
    return constant_op.constant(x, shape=sizes)

  def _VerifyValues(self,
                    tensor_in_sizes,
                    depthwise_filter_in_sizes,
                    pointwise_filter_in_sizes,
                    stride,
                    padding,
                    expected,
                    data_format="NHWC"):
    """Verifies the output values of the separable convolution function.

    Args:
      tensor_in_sizes: Input tensor dimensions.
      depthwise_filter_in_sizes: Depthwise filter tensor dimensions.
      pointwise_filter_in_sizes: Pointwise filter tensor dimensions.
      stride: Stride.
      padding: Padding type.
      expected: An array containing the expected operation outputs.
      data_format: string data format for input tensor.
    """
    with self.cached_session(use_gpu=True) as sess:
      t1 = self._InitValues(tensor_in_sizes)
      f1 = self._InitValues(depthwise_filter_in_sizes)
      f1.set_shape(depthwise_filter_in_sizes)
      f2 = self._InitValues(pointwise_filter_in_sizes)

      real_t1 = t1
      strides = [1, stride, stride, 1]
      if data_format == "NCHW":
        real_t1 = array_ops.transpose(t1, [0, 3, 1, 2])
        strides = [1, 1, stride, stride]

      conv = nn_impl.separable_conv2d(
          real_t1,
          f1,
          f2,
          strides=strides,
          padding=padding,
          data_format=data_format)

      if data_format == "NCHW":
        conv = array_ops.transpose(conv, [0, 2, 3, 1])

      value = self.evaluate(conv)
    tf_logging.debug("value = %s", value)
    self.assertArrayNear(expected, np.ravel(value), 1e-3)
    self.assertShapeEqual(value, conv)

  def _testSeparableConv2D(self, data_format):
    # The output is the result of two convolutions:
    # First with tensor_in[1, 4, 4, 2] * filter1[2, 2, 2, 3].
    # Second with intermediate_out[1, 4, 4, 6] * filter2[1, 1, 6, 7].
    # Complexity is O(2*3*2*2 + 6*7*1*1) as opposed to O(2*7*2*2).
    expected_output = [
        6644.5, 6971.5, 7298.5, 7625.5, 7952.5, 8279.5, 8606.5, 8154.5, 8556.5,
        8958.5, 9360.5, 9762.5, 10164.5, 10566.5, 9664.5, 10141.5, 10618.5,
        11095.5, 11572.5, 12049.5, 12526.5, 4145.5, 4346.5, 4547.5, 4748.5,
        4949.5, 5150.5, 5351.5, 12684.5, 13311.5, 13938.5, 14565.5, 15192.5,
        15819.5, 16446.5, 14194.5, 14896.5, 15598.5, 16300.5, 17002.5, 17704.5,
        18406.5, 15704.5, 16481.5, 17258.5, 18035.5, 18812.5, 19589.5, 20366.5,
        6499.5, 6814.5, 7129.5, 7444.5, 7759.5, 8074.5, 8389.5, 18724.5,
        19651.5, 20578.5, 21505.5, 22432.5, 23359.5, 24286.5, 20234.5, 21236.5,
        22238.5, 23240.5, 24242.5, 25244.5, 26246.5, 21744.5, 22821.5, 23898.5,
        24975.5, 26052.5, 27129.5, 28206.5, 8853.5, 9282.5, 9711.5, 10140.5,
        10569.5, 10998.5, 11427.5, 5746.75, 6010.75, 6274.75, 6538.75, 6802.75,
        7066.75, 7330.75, 6168.75, 6452.25, 6735.75, 7019.25, 7302.75, 7586.25,
        7869.75, 6590.75, 6893.75, 7196.75, 7499.75, 7802.75, 8105.75, 8408.75,
        2036.25, 2119.5, 2202.75, 2286.0, 2369.25, 2452.5, 2535.75
    ]

    self._VerifyValues(
        tensor_in_sizes=[1, 4, 4, 2],
        depthwise_filter_in_sizes=[2, 2, 2, 3],
        pointwise_filter_in_sizes=[1, 1, 6, 7],
        stride=1,
        padding="SAME",
        expected=expected_output,
        data_format=data_format)

  def testSeparableConv2D(self):
    self._testSeparableConv2D("NHWC")

  def disabledtestSeparableConv2DNCHW(self):
    if not test.is_gpu_available():
      return
    self._testSeparableConv2D("NCHW")

  def _testSeparableConv2DEqualInputOutputDepth(self, data_format):
    # The output is the result of two convolutions:
    # First with tensor_in[1, 4, 4, 2] * filter1[2, 2, 3, 3].
    # Second with intermediate_out[1, 4, 4, 6] * filter2[1, 1, 6, 6].
    # Complexity is O(2*3*2*2 + 6*6*1*1) as opposed to O(2*6*2*2).
    expected_output = [
        5742.0, 6069.0, 6396.0, 6723.0, 7050.0, 7377.0, 7047.0, 7449.0, 7851.0,
        8253.0, 8655.0, 9057.0, 8352.0, 8829.0, 9306.0, 9783.0, 10260.0,
        10737.0, 3582.0, 3783.0, 3984.0, 4185.0, 4386.0, 4587.0, 10962.0,
        11589.0, 12216.0, 12843.0, 13470.0, 14097.0, 12267.0, 12969.0, 13671.0,
        14373.0, 15075.0, 15777.0, 13572.0, 14349.0, 15126.0, 15903.0, 16680.0,
        17457.0, 5616.0, 5931.0, 6246.0, 6561.0, 6876.0, 7191.0, 16182.0,
        17109.0, 18036.0, 18963.0, 19890.0, 20817.0, 17487.0, 18489.0, 19491.0,
        20493.0, 21495.0, 22497.0, 18792.0, 19869.0, 20946.0, 22023.0, 23100.0,
        24177.0, 7650.0, 8079.0, 8508.0, 8937.0, 9366.0, 9795.0, 4963.5, 5227.5,
        5491.5, 5755.5, 6019.5, 6283.5, 5328.0, 5611.5, 5895.0, 6178.5, 6462.0,
        6745.5, 5692.5, 5995.5, 6298.5, 6601.5, 6904.5, 7207.5, 1757.25, 1840.5,
        1923.75, 2007.0, 2090.25, 2173.5
    ]

    self._VerifyValues(
        tensor_in_sizes=[1, 4, 4, 2],
        depthwise_filter_in_sizes=[2, 2, 2, 3],
        pointwise_filter_in_sizes=[1, 1, 6, 6],
        stride=1,
        padding="SAME",
        expected=expected_output,
        data_format=data_format)

  @test_util.deprecated_graph_mode_only
  def testSeparableConv2DEqualInputOutputDepth(self):
    self._testSeparableConv2DEqualInputOutputDepth("NHWC")

  def testSeparableConv2DEqualInputOutputDepthNCHW(self):
    if not test.is_gpu_available():
      return
    self._testSeparableConv2DEqualInputOutputDepth("NCHW")


class DeepConv2DTest(test.TestCase):

  def _CompareFwdConv2D(self, tensor_in_sizes, filter_in_sizes, conv_strides,
                        padding):
    """Verifies that DeepConv2D and Conv2D produce the same values.

    Args:
      tensor_in_sizes: Input tensor dimensions in
        [batch, input_rows, input_cols, input_depth].
      filter_in_sizes: Filter tensor dimensions in
        [kernel_rows, kernel_cols, input_depth, output_depth].
      conv_strides: [row_stride, col_stride] for the convolution;
      padding: Padding type.
    """
    np.random.seed(1234)  # Make it reproducible.
    x1 = np.random.rand(*tensor_in_sizes).astype(np.float32)
    x2 = np.random.rand(*filter_in_sizes).astype(np.float32)

    with self.cached_session(use_gpu=False) as sess:
      t1 = constant_op.constant(x1, shape=tensor_in_sizes)
      t2 = constant_op.constant(x2, shape=filter_in_sizes)
      strides = [1] + conv_strides + [1]

      conv = nn_ops.conv2d(t1, t2, strides=strides, padding=padding)

      os.environ["TF_USE_DEEP_CONV2D"] = "0"
      values_expect = self.evaluate([conv])

      os.environ["TF_USE_DEEP_CONV2D"] = "1"
      values_test = self.evaluate([conv])

      self.assertAllClose(values_expect, values_test, rtol=1e-5, atol=1e-5)

  def _RunTestCases(self, conv_strides, padding):
    input_sizes = [[5, 5, 5, 1248], [3, 17, 17, 192], [2, 35, 35, 288],
                   [2, 6, 8, 517], [2, 7, 4, 81], [3, 11, 3, 77]]
    filter_sizes = [[3, 3, 1248, 128], [3, 3, 192, 192], [3, 3, 288, 384],
                    [3, 3, 517, 64], [3, 3, 81, 77], [3, 3, 77, 181]]
    for input_shape, filter_shape in zip(input_sizes, filter_sizes):
      self._CompareFwdConv2D(input_shape, filter_shape, conv_strides, padding)

  def testConv2D3x3FilterStride1x1Valid(self):
    self._RunTestCases([1, 1], "VALID")

  def testConv2D3x3FilterStride1x1Same(self):
    self._RunTestCases([1, 1], "SAME")


class Conv2DBenchmark(test.Benchmark):

  def benchmarkGPUConvStackFirst(self):
    # Benchmark the first iteration of a conv-net with many identical conv
    # operations.
    if not test.is_gpu_available():
      return

    with ops.Graph().as_default(), session_lib.Session() as session:
      batch_size = 1
      timesteps = 600
      features = 1

      inputs = random_ops.random_uniform(
          [batch_size, 1, timesteps, features], seed=1234)
      num_outputs_list = [512] * 40 + [1]
      kernel_w = 3
      x = inputs
      for num_outputs in num_outputs_list:
        x = convolutional.conv2d(x, num_outputs, [1, kernel_w])
      outputs = x

      variables.global_variables_initializer().run()
      num_iterations = 4
      for iter_index in xrange(num_iterations):
        start = time.time()
        session.run(outputs)
        wall_time = time.time() - start
        self.report_benchmark(
            name="conv_stack_iter_%d" % iter_index, wall_time=wall_time)
        tf_logging.info("conv_stack_iter_%d: %.4f" % (iter_index, wall_time))

  def _bench_op(self, name, op, burn_iters, num_iters):
    config = config_pb2.ConfigProto()
    # Prevent Grappler from optimizing away the entire graph.
    config.graph_options.rewrite_options.dependency_optimization = (
        rewriter_config_pb2.RewriterConfig.OFF)
    with session_lib.Session(config=config) as session:
      variables.global_variables_initializer().run()
      self.run_op_benchmark(
          session, op, burn_iters=burn_iters, min_iters=num_iters, name=name)

  def benchmarkExplicitVsManualPadding(self):
    """Compare performance of EXPLICIT padding and calling tf.pad.

    A Conv2D op with EXPLICIT padding is benchmarked, and a tf.pad with the same
    padding followed by an equivalent Conv2D op is benchmarked.
    """
    if not test.is_gpu_available():
      return

    with ops.Graph().as_default():
      burn_iters = 15
      num_iters = 300
      batch_size = 64
      # The input and filter correspond to the first layer of Resnet50.
      input = variables.Variable(  # pylint: disable=redefined-builtin
          random_ops.random_uniform([
              batch_size,
              3,
              224,
              224
          ]))
      filter = variables.Variable(random_ops.random_uniform([7, 7, 3, 64]))  # pylint: disable=redefined-builtin
      strides = [1, 1, 2, 2]
      padding = [(0, 0), (0, 0), (3, 3), (3, 3)]
      output_explicit_pad = nn_ops.conv2d(
          input, filter, strides, padding=padding, data_format="NCHW")
      input_padded = array_ops.pad(input, padding)
      output_manual_pad = nn_ops.conv2d(
          input_padded, filter, strides, padding="VALID", data_format="NCHW")
      # Benchmark just the forward pass.
      self._bench_op("explicit_pad_forward", output_explicit_pad.op, burn_iters,
                     num_iters)
      self._bench_op("manual_pad_forward", output_manual_pad.op, burn_iters,
                     num_iters)

      # Benchmark both the forward and backwards passes.
      input_grad_explicit_pad, filter_grad_explicit_pad = (
          gradients_impl.gradients(output_explicit_pad, [input, filter]))
      self._bench_op(
          "explicit_pad_backward",
          control_flow_ops.group(input_grad_explicit_pad,
                                 filter_grad_explicit_pad), burn_iters,
          num_iters)
      input_grad_manual_pad, filter_grad_manual_pad = gradients_impl.gradients(
          output_manual_pad, [input, filter])
      self._bench_op(
          "manual_pad_backward",
          control_flow_ops.group(input_grad_manual_pad, filter_grad_manual_pad),
          burn_iters, num_iters)

  def benchmarkExplicitVsSamePaddingGraph(self):
    """Compare performance of EXPLICIT and SAME padding in graph mode.

    A Conv2D op with SAME padding is benchmarked, and an equivalent Conv2D op
    with explicit padding is benchmarked, where the padding is the same as in
    the SAME case. The purpose is to ensure EXPLICIT padding is just as
    efficient as the SAME case
    """
    if not test.is_gpu_available():
      return

    with ops.Graph().as_default():
      burn_iters = 15
      num_convs = 20
      num_iters = 50
      batch_size = 64
      # The input and filter correspond to a middle layer of Resnet50.
      input = variables.Variable(  # pylint: disable=redefined-builtin
          random_ops.random_uniform([
              batch_size,
              256,
              14,
              14
          ]))
      filter = variables.Variable(random_ops.random_uniform([3, 3, 256, 256]))  # pylint: disable=redefined-builtin
      strides = [1, 1, 1, 1]
      padding = [(0, 0), (0, 0), (1, 1), (1, 1)]
      output_explicit_pad = input
      output_same_pad = input

      for _ in range(num_convs):
        output_explicit_pad = nn_ops.conv2d(
            output_explicit_pad,
            filter,
            strides,
            padding=padding,
            data_format="NCHW")
        output_same_pad = nn_ops.conv2d(
            output_same_pad,
            filter,
            strides,
            padding="SAME",
            data_format="NCHW")
      grad_explicit_pad, = gradients_impl.gradients(output_explicit_pad, filter)
      grad_same_pad, = gradients_impl.gradients(output_same_pad, filter)
      self._bench_op("graph_explicit_pad", grad_explicit_pad.op, burn_iters,
                     num_iters)
      self._bench_op("graph_same_pad", grad_same_pad.op, burn_iters, num_iters)

  def benchmarkExplicitVsSamePaddingEager(self):
    """Compare performance of EXPLICIT and SAME padding in eager mode.

    A Conv2D op with SAME padding is benchmarked, and an equivalent Conv2D op
    with explicit padding is benchmarked, where the padding is the same as in
    the SAME case. Currently, EXPLICIT padding is slightly slower, due to the
    fact the Python padding list must be checked and processed before the Conv2D
    op can run.
    """
    # TODO(reedwm): Make EXPLICIT padding as fast as SAME padding.
    if not test.is_gpu_available():
      return

    with context.eager_mode():
      burn_iters = 15
      num_convs = 20
      num_iters = 50
      batch_size = 64
      # The input and filter correspond to a middle layer of Resnet50.
      input = variables.Variable(  # pylint: disable=redefined-builtin
          random_ops.random_uniform([
              batch_size,
              256,
              14,
              14
          ]))
      filter = variables.Variable(random_ops.random_uniform([3, 3, 256, 256]))  # pylint: disable=redefined-builtin
      strides = [1, 1, 1, 1]
      padding = [(0, 0), (0, 0), (1, 1), (1, 1)]
      output_explicit_pad = input
      output_same_pad = input
      for _ in range(burn_iters):
        output_explicit_pad = nn_ops.conv2d(
            output_explicit_pad,
            filter,
            strides,
            padding=padding,
            data_format="NCHW")
        output_same_pad = nn_ops.conv2d(
            output_same_pad,
            filter,
            strides,
            padding="SAME",
            data_format="NCHW")

      start = time.time()
      for _ in range(num_iters):
        with backprop.GradientTape() as tape:
          for _ in range(num_convs):
            output_explicit_pad = nn_ops.conv2d(
                output_explicit_pad,
                filter,
                strides,
                padding=padding,
                data_format="NCHW")
          tape.gradient(output_explicit_pad, filter)
      end = time.time()
      self.report_benchmark(
          name="eager_explicit_pad",
          wall_time=(end - start) / num_iters,
          iters=num_iters)

      start = time.time()
      for _ in range(num_iters):
        with backprop.GradientTape() as tape:
          for _ in range(num_convs):
            output_same_pad = nn_ops.conv2d(
                output_same_pad,
                filter,
                strides,
                padding="SAME",
                data_format="NCHW")
          tape.gradient(output_same_pad, filter)
      end = time.time()
      self.report_benchmark(
          name="eager_same_pad",
          wall_time=(end - start) / num_iters,
          iters=num_iters)


def GetInceptionFwdTest(input_size, filter_size, stride, padding,
                        gpu_only=False):

  def Test(self):
    if gpu_only and not test.is_gpu_available():
      tf_logging.info("Skipping InceptionFwd %s", (input_size, filter_size,
                                                   stride, padding))
      return
    tf_logging.info("Testing InceptionFwd %s", (input_size, filter_size, stride,
                                                padding))
    self._CompareFwdValues(input_size, filter_size, [stride, stride], padding)

  return Test


def GetInceptionFwdDilatedConvTest(input_size, filter_size, stride, padding):

  def Test(self):
    if stride == 1:
      tf_logging.info("Testing InceptionFwd with dilations %s",
                      (input_size, filter_size, stride, padding))
      self._VerifyDilatedConvValues(
          tensor_in_sizes=input_size,
          filter_in_sizes=filter_size,
          strides=[stride, stride],
          dilations=[2, 2],
          padding=padding,
          rtol=5e-4)

  return Test


def GetInceptionBackInputTest(input_size, filter_size, output_size, stride,
                              padding,
                              gpu_only=False):

  def Test(self):
    if gpu_only and not test.is_gpu_available():
      tf_logging.info("Skipping InceptionBackInput %s",
                      (input_size, filter_size, output_size, stride, padding))
      return
    tf_logging.info("Testing InceptionBackInput %s",
                    (input_size, filter_size, output_size, stride, padding))
    self._CompareBackpropInput(input_size, filter_size, output_size,
                               [stride, stride], padding)

  return Test


def GetInceptionBackFilterTest(input_size, filter_size, output_size, strides,
                               padding, gpu_only=False):

  def Test(self):
    if gpu_only and not test.is_gpu_available():
      tf_logging.info("Skipping InceptionBackFilter %s",
                      (input_size, filter_size, output_size, strides, padding))
      return
    tf_logging.info("Testing InceptionBackFilter %s",
                    (input_size, filter_size, output_size, strides, padding))
    self._CompareBackFilter(input_size, filter_size, output_size, strides,
                            padding)

  return Test


if __name__ == "__main__":
  for index, (input_size_, filter_size_, output_size_, stride_,
              padding_) in enumerate(GetShrunkInceptionShapes()):
    setattr(Conv2DTest, "testInceptionFwd_" + str(index),
            test_util.run_in_graph_and_eager_modes(
                GetInceptionFwdTest(input_size_, filter_size_, stride_,
                                    padding_)))
    setattr(
        Conv2DTest, "testInceptionFwdDilatedConv_" + str(index),
        test_util.run_in_graph_and_eager_modes(GetInceptionFwdDilatedConvTest(
            input_size_, filter_size_, stride_, padding_)))
    setattr(Conv2DTest, "testInceptionBackInput_" + str(index),
            test_util.run_in_graph_and_eager_modes(
                GetInceptionBackInputTest(input_size_, filter_size_,
                                          output_size_, stride_, padding_)))
    setattr(Conv2DTest, "testInceptionBackFilter_" + str(index),
            test_util.run_in_graph_and_eager_modes(
                GetInceptionBackFilterTest(input_size_, filter_size_,
                                           output_size_, [stride_, stride_],
                                           padding_)))

  # TODO(b/35359731)
  # Fwd, BckInput, and BackFilter to test that for certain input parameter
  # set, winograd nonfused algorithm will be excluded from conv autotune. If
  # in such case, winograd nonfused algorithm is added as one option of the
  # conv autotune, and cuDNN version is smaller than 7, the following tests
  # will fail.
  ishape = [1, 400, 400, 1]
  fshape = [1, 1, 1, 256]
  oshape = [1, 400, 400, 256]
  setattr(Conv2DTest, "testInceptionFwd_No_Winograd_Nonfused",
          test_util.run_in_graph_and_eager_modes(
              GetInceptionFwdTest(ishape, fshape, 1, "SAME", gpu_only=True)))
  setattr(Conv2DTest, "testInceptionFwdDilatedConv_No_Winograd_Nonfused",
          test_util.run_in_graph_and_eager_modes(
              GetInceptionFwdDilatedConvTest(ishape, fshape, 1, "SAME")))
  setattr(Conv2DTest, "testInceptionBackInput_No_Winograd_Nonfused",
          test_util.run_in_graph_and_eager_modes(
              GetInceptionBackInputTest(ishape, fshape, oshape, 1, "SAME",
                                        gpu_only=True)))
  setattr(Conv2DTest, "testInceptionBackFilter_No_Winograd_Nonfused",
          test_util.run_in_graph_and_eager_modes(
              GetInceptionBackFilterTest(ishape, fshape, oshape, [1, 1], "SAME",
                                         gpu_only=True)))
  test.main()<|MERGE_RESOLUTION|>--- conflicted
+++ resolved
@@ -1771,11 +1771,7 @@
                                data_format,
                                use_gpu,
                                num_groups=1,
-<<<<<<< HEAD
-                               max_err=0.0025):
-=======
                                max_err=0.003):
->>>>>>> f2e4407a
     assert in_depth % num_groups == 0 and out_depth % num_groups == 0
     input_shape = [batch, input_rows, input_cols, in_depth]
     filter_shape = [filter_rows, filter_cols, in_depth // num_groups, out_depth]
