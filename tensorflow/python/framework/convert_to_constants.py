# Copyright 2019 The TensorFlow Authors. All Rights Reserved.
#
# Licensed under the Apache License, Version 2.0 (the "License");
# you may not use this file except in compliance with the License.
# You may obtain a copy of the License at
#
#     http://www.apache.org/licenses/LICENSE-2.0
#
# Unless required by applicable law or agreed to in writing, software
# distributed under the License is distributed on an "AS IS" BASIS,
# WITHOUT WARRANTIES OR CONDITIONS OF ANY KIND, either express or implied.
# See the License for the specific language governing permissions and
# limitations under the License.
# ==============================================================================
"""Helpers to convert variables to constants in TensorFlow 2.0."""

from __future__ import absolute_import
from __future__ import division
from __future__ import print_function

import numpy as np

from tensorflow.core.framework import attr_value_pb2
from tensorflow.core.framework import graph_pb2
from tensorflow.core.framework import tensor_shape_pb2
from tensorflow.core.framework import variable_pb2
from tensorflow.core.protobuf import config_pb2
from tensorflow.core.protobuf import meta_graph_pb2
from tensorflow.python.eager import wrap_function
from tensorflow.python.framework import dtypes
from tensorflow.python.framework import tensor_util
from tensorflow.python.grappler import tf_optimizer
from tensorflow.python.ops import array_ops
from tensorflow.python.util import object_identity
from tensorflow.python.training.saver import export_meta_graph


_CONDITIONAL_OPS = set(["If", "StatelessIf"])
_LOOP_OPS = set(["While", "StatelessWhile"])
_CONTROL_FLOW_OPS = _CONDITIONAL_OPS.union(_LOOP_OPS)


def disable_lower_using_switch_merge(graph_def):
  """Set '_lower_using_switch_merge' attributes to False.

  Sets the attribute to False in the NodeDefs in the main graph and the NodeDefs
  in each function's graph.

  Args:
    graph_def: GraphDef proto.

  Returns:
    GraphDef
  """
  output_graph_def = graph_pb2.GraphDef()
  output_graph_def.CopyFrom(graph_def)

  def disable_control_flow_lowering(node):
    if node.op in _CONTROL_FLOW_OPS:
      node.attr["_lower_using_switch_merge"].b = False

  for node in output_graph_def.node:
    disable_control_flow_lowering(node)

  if output_graph_def.library:
    for func in output_graph_def.library.function:
      for node in func.node_def:
        disable_control_flow_lowering(node)
  return output_graph_def


def _run_inline_graph_optimization(func, lower_control_flow):
  """Apply function inline optimization to the graph.

  Returns the GraphDef after Grappler's function inlining optimization is
  applied. This optimization does not work on models with control flow.

  Args:
    func: ConcreteFunction.
    lower_control_flow: Boolean indicating whether or not to lower control flow
      ops such as If and While. (default True)

  Returns:
    GraphDef
  """
  graph_def = func.graph.as_graph_def()
  if not lower_control_flow:
    graph_def = disable_lower_using_switch_merge(graph_def)

  # In some cases, a secondary implementation of the function (e.g. for GPU) is
  # written to the "api_implements" attribute. (e.g. `tf.keras.layers.LSTM` in
  # TF2 produces a CuDNN-based RNN for GPU).
  # This function suppose to inline all functions calls, but "api_implements"
  # prevents this from happening. Removing the attribute solves the problem.
  # To learn more about "api_implements", see:
  #   tensorflow/core/grappler/optimizers/implementation_selector.h
  for function in graph_def.library.function:
    if "api_implements" in function.attr:
      del function.attr["api_implements"]

  meta_graph = export_meta_graph(graph_def=graph_def, graph=func.graph)

  # Clear the initializer_name for the variables collections, since they are not
  # needed after saved to saved_model.
  for name in [
      "variables", "model_variables", "trainable_variables", "local_variables"
  ]:
    raw_list = []
    for raw in meta_graph.collection_def["variables"].bytes_list.value:
      variable = variable_pb2.VariableDef()
      variable.ParseFromString(raw)
      variable.ClearField("initializer_name")
      raw_list.append(variable.SerializeToString())
    meta_graph.collection_def[name].bytes_list.value[:] = raw_list

  # Add a collection 'train_op' so that Grappler knows the outputs.
  fetch_collection = meta_graph_pb2.CollectionDef()
  for array in func.inputs + func.outputs:
    fetch_collection.node_list.value.append(array.name)
  meta_graph.collection_def["train_op"].CopyFrom(fetch_collection)

  # Initialize RewriterConfig with everything disabled except function inlining.
  config = config_pb2.ConfigProto()
  rewrite_options = config.graph_options.rewrite_options
  rewrite_options.min_graph_nodes = -1  # do not skip small graphs
  rewrite_options.optimizers.append("function")
  return tf_optimizer.OptimizeGraph(config, meta_graph)


def _get_tensor_name(name):
  """Returns the name of the input tensor.

  Args:
    name: str

  Returns:
    str
  """
  return name.split(":")[0]


def _get_new_function_name(name):
  """Returns the function name with '_frozen' appended.

  Args:
    name: str

  Returns:
    str
  """
  return name + "_frozen"


def _get_node_defs_list(graph_def):
  """Returns a list of NodeDefs in the GraphDef.

  This list consists of all NodeDefs in the main graph as well as all control
  flow NodeDefs in the functions.

  The remaining NodeDefs in the functions are not included because the op names
  are not unique and the variables are handled differently than the main graph.
  The control flow ops need to be extracted because they are need their
  attributes to be updated similar to the control flow ops in the main graph.

  Args:
    graph_def: GraphDef proto.

  Returns:
    [NodeDef]
  """
  node_defs = list(graph_def.node)

  if graph_def.library:
    for func in graph_def.library.function:
      node_defs.extend(
          [node for node in func.node_def if node.op in _CONTROL_FLOW_OPS])
  return node_defs


def _get_tensor_data(func):
  """Gets the tensor data for all Placeholders in the model.

  Returns a dictionary that maps the tensor name to a dictionary containing:
    data: numpy data
    index: int index in func.graph.captures
    is_variable: bool indicating whether the tensor is a variable or not

  Args:
    func: ConcreteFunction.

  Returns:
    Dict
  """
  tensor_data = {}
  map_index_to_variable = {}
  for var in func.graph.variables:
    for idx, captured_input in enumerate(func.captured_inputs):
      if var.handle is captured_input:  # pylint: disable=protected-access
        map_index_to_variable[idx] = var
        break

  # Iterates through all captures which are represented as Placeholders.
  for idx, (val_tensor, name_tensor) in enumerate(func.graph.captures):
    tensor_name = _get_tensor_name(name_tensor.name)
    is_variable = idx in map_index_to_variable
    if is_variable:
      data = map_index_to_variable[idx].numpy()
    else:
      data = val_tensor.numpy()
    tensor_data[tensor_name] = {
        "data": data,
        "index": idx,
        "is_variable": is_variable,
    }
  return tensor_data


def _get_control_flow_function_data(node_defs, tensor_data, name_to_node):
  """Gets the types and shapes for the parameters to the function.

  Creates a map from function name to a list of types and a list of shapes that
  correspond with the function arguments. The data is primarily determined from
  the corresponding "If" or "While" op. If the argument is a resource variable,
  then the type is determined from the type of the data contained within the
  Tensor. The shape data is only determined in the case of the "While" op.

  `is_also_output_type` is used to identify the "While" bodies that require the
  output types to be updated at the same time the input types are updated.

  Args:
    node_defs: List of NodeDefs.
    tensor_data: {str name : Tensor}.
    name_to_node: Dictionary mapping node name to node object.

  Returns:
    {str function name : {"types" : [int representing DataType],
                          "shapes" : [[int] representing TensorShape]],
                          "is_also_output_type" : bool}
  """
  func_data = {}

  def get_source_node_name_through_identities(node_name):
    # Trace the source node along with a chain of Identity nodes.
    # For example, given Plaecholder -> Identity -> Identity -> node_name
    # The function will return the name of the Placeholder.
    while name_to_node[node_name].op == "Identity":
      node_name = _get_tensor_name(name_to_node[node_name].input[0])
    return node_name

  def get_resource_type(node_name):
    node_name = get_source_node_name_through_identities(node_name)

    numpy_type = tensor_data[node_name]["data"].dtype
    return dtypes.as_dtype(numpy_type).as_datatype_enum

  def get_resource_shape(node_name):
    node_name = get_source_node_name_through_identities(node_name)

    return tensor_shape_pb2.TensorShapeProto(dim=[
        tensor_shape_pb2.TensorShapeProto.Dim(size=dim)
        for dim in tensor_data[node_name]["data"].shape
    ])

  def add_value(func_name, arg_types, output_shapes, is_also_output_type):
    func_data[func_name] = {
        "types": arg_types,
        "shapes": output_shapes,
        "is_also_output_type": is_also_output_type
    }

  for node in node_defs:
    if node.op in _CONDITIONAL_OPS:
      arg_types = [dtype for dtype in node.attr["Tin"].list.type]

      for idx in range(len(arg_types)):
        if arg_types[idx] == dtypes.resource:
          # Skip first index which represents the condition.
          arg_types[idx] = get_resource_type(node.input[idx + 1])

      add_value(node.attr["then_branch"].func.name, arg_types, None, False)
      add_value(node.attr["else_branch"].func.name, arg_types, None, False)
    elif node.op in _LOOP_OPS:
      arg_types = [dtype for dtype in node.attr["T"].list.type]
      output_shapes = [shape for shape in node.attr["output_shapes"].list.shape]

      for idx in range(len(arg_types)):
        if arg_types[idx] == dtypes.resource:
          input_name = node.input[idx]
          arg_types[idx] = get_resource_type(input_name)
          output_shapes[idx] = get_resource_shape(input_name)

      add_value(node.attr["body"].func.name, arg_types, output_shapes, True)
      add_value(node.attr["cond"].func.name, arg_types, output_shapes, False)
  return func_data


def _populate_const_op(output_node, node_name, dtype, data, data_shape):
  """Creates a Const op.

  Args:
    output_node: TensorFlow NodeDef.
    node_name: str node name.
    dtype: AttrValue with a populated .type field.
    data: numpy data value.
    data_shape: Tuple of integers containing data shape.
  """
  output_node.op = "Const"
  output_node.name = node_name
  output_node.attr["dtype"].CopyFrom(dtype)
  tensor = tensor_util.make_tensor_proto(
      data, dtype=dtype.type, shape=data_shape)
  output_node.attr["value"].tensor.CopyFrom(tensor)


def _populate_identity_op(output_node, input_node):
  """Creates an Identity op from a ReadVariable op.

  Args:
    output_node: TensorFlow NodeDef.
    input_node: TensorFlow NodeDef.
  """
  output_node.op = "Identity"
  output_node.name = input_node.name
  output_node.input.append(input_node.input[0])
  output_node.attr["T"].CopyFrom(input_node.attr["dtype"])
  if "_class" in input_node.attr:
    output_node.attr["_class"].CopyFrom(input_node.attr["_class"])


def _populate_if_op(output_node, input_node, function_data):
  """Updates the type attributes and function names of If or StatelessIf.

  Args:
    output_node: TensorFlow NodeDef.
    input_node: TensorFlow NodeDef.
    function_data: Map of function names to the list of types and shapes that
      correspond with the function arguments.
  """
  output_node.CopyFrom(input_node)
  then_func = input_node.attr["then_branch"].func.name
  output_node.attr["then_branch"].func.name = _get_new_function_name(then_func)
  output_node.attr["else_branch"].func.name = _get_new_function_name(
      input_node.attr["else_branch"].func.name)
  output_node.attr["Tin"].list.CopyFrom(
      attr_value_pb2.AttrValue.ListValue(
          type=function_data[then_func]["types"]))


def _populate_while_op(output_node, input_node, function_data):
  """Updates the type attributes and function names of While or StatelessWhile.

  Args:
    output_node: TensorFlow NodeDef.
    input_node: TensorFlow NodeDef.
    function_data: Map of function names to the list of types and shapes that
      correspond with the function arguments.
  """
  output_node.CopyFrom(input_node)
  cond_func = input_node.attr["cond"].func.name
  output_node.attr["cond"].func.name = _get_new_function_name(cond_func)
  output_node.attr["body"].func.name = _get_new_function_name(
      input_node.attr["body"].func.name)
  output_node.attr["T"].list.CopyFrom(
      attr_value_pb2.AttrValue.ListValue(
          type=function_data[cond_func]["types"]))
  output_node.attr["output_shapes"].list.CopyFrom(
      attr_value_pb2.AttrValue.ListValue(
          shape=function_data[cond_func]["shapes"]))


def _construct_concrete_function(func, output_graph_def,
                                 converted_input_indices):
  """Constructs a concrete function from the `output_graph_def`.

  Args:
    func: ConcreteFunction
    output_graph_def: GraphDef proto.
    converted_input_indices: Set of integers of input indices that were
      converted to constants.

  Returns:
    ConcreteFunction.
  """
  # Create a ConcreteFunction from the new GraphDef.
  input_tensors = func.graph.internal_captures
  converted_inputs = object_identity.ObjectIdentitySet(
      [input_tensors[index] for index in converted_input_indices])
<<<<<<< HEAD
  not_converted_inputs = object_identity.ObjectIdentitySet(
      func.inputs).difference(converted_inputs)
=======
  not_converted_inputs = [
      tensor for tensor in func.inputs if tensor not in converted_inputs]
>>>>>>> f2e4407a
  not_converted_inputs_map = {
      tensor.name: tensor for tensor in not_converted_inputs
  }

  new_input_names = [tensor.name for tensor in not_converted_inputs]
  new_output_names = [tensor.name for tensor in func.outputs]
  new_func = wrap_function.function_from_graph_def(output_graph_def,
                                                   new_input_names,
                                                   new_output_names)

  # Manually propagate shape for input tensors where the shape is not correctly
  # propagated. Scalars shapes are lost when wrapping the function.
  for input_tensor in new_func.inputs:
    input_tensor.set_shape(not_converted_inputs_map[input_tensor.name].shape)
  return new_func


def convert_variables_to_constants_v2(func, lower_control_flow=True):
  """Replaces all the variables in a graph with constants of the same values.

  TensorFlow 2.0 function for converting all Variable ops into Const ops holding
  the same values. This makes it possible to describe the network fully with a
  single GraphDef file, and allows the removal of a lot of ops related to
  loading and saving the variables. This function runs Grappler's function
  inlining optimization in order to return a single subgraph.

  The current implementation only works for graphs that do not contain any
  control flow or embedding related ops.

  Args:
    func: ConcreteFunction.
    lower_control_flow: Boolean indicating whether or not to lower control flow
      ops such as If and While. (default True)

  Returns:
    ConcreteFunction containing a simplified version of the original.
  """
  # Inline the graph in order to remove functions when possible.
  graph_def = _run_inline_graph_optimization(func, lower_control_flow)

  # Gets list of all node defs include those in the library.
  node_defs = _get_node_defs_list(graph_def)

  # Get mapping from node name to node.
  name_to_node = {_get_tensor_name(node.name): node for node in node_defs}

  # Get mapping from node name to variable value.
  tensor_data = _get_tensor_data(func)

  # Get mapping from function name to argument types.
  function_data = _get_control_flow_function_data(
      node_defs, tensor_data, name_to_node)

  # Get variable data for all nodes in `node_defs`.
  reference_variables = {}
  resource_identities = {}
  placeholders = {}
  converted_input_indices = set()

  def _save_placeholder(node_name, dtype):
    placeholders[node_name] = {
        "dtype": dtype,
        "data": tensor_data[node_name]["data"],
    }
    converted_input_indices.add(tensor_data[node_name]["index"])

  for node in node_defs:
    if node.op in _CONDITIONAL_OPS:
      # Get dtype and data for resource Placeholders.
      then_func = node.attr["then_branch"].func.name
      arg_types = function_data[then_func]["types"]
      for idx, input_tensor in enumerate(node.input[1:]):
        input_name = _get_tensor_name(input_tensor)
        if input_name in tensor_data:
          dtype = attr_value_pb2.AttrValue(type=arg_types[idx])
          _save_placeholder(_get_tensor_name(input_tensor), dtype)
    elif node.op in _LOOP_OPS:
      # Get dtype and data for resource Placeholders.
      cond_func = node.attr["cond"].func.name
      arg_types = function_data[cond_func]["types"]
      for idx, input_tensor in enumerate(node.input):
        input_name = _get_tensor_name(input_tensor)
        if input_name in tensor_data:
          dtype = attr_value_pb2.AttrValue(type=arg_types[idx])
          _save_placeholder(_get_tensor_name(input_tensor), dtype)
    elif (node.op == "Identity" and node.attr["T"].type == dtypes.resource and
          name_to_node[_get_tensor_name(node.input[0])].op in _LOOP_OPS):
      # Store the dtype for Identity resource ops that are outputs of While ops.
      while_node = name_to_node[_get_tensor_name(node.input[0])]
      body_func = while_node.attr["body"].func.name
      input_data = node.input[0].split(":")
      idx = 0 if len(input_data) == 1 else int(input_data[1])

      dtype = attr_value_pb2.AttrValue(
          type=function_data[body_func]["types"][idx])
      resource_identities[node.name] = dtype
    elif node.op == "VariableV2":
      # Get data for VariableV2 ops (reference variables) that cannot be lifted.
      with func.graph.as_default():
        identity_node = array_ops.identity(
            func.graph.as_graph_element(node.name + ":0"))
      reference_variables[node.name] = (
          func.prune([], [identity_node.name])()[0])
    elif node.name in tensor_data and not tensor_data[node.name]["is_variable"]:
      # Get dtype and data for non-variable Placeholders (ex. values for 1.X
      # Const ops that are loaded as Placeholders in 2.0)
      _save_placeholder(node.name, node.attr["dtype"])
    elif node.op in ["ReadVariableOp", "ResourceGather"]:
      # Get dtype and data for Placeholder ops associated with ReadVariableOp
      # and ResourceGather ops. There can be an Identity in between the
      # resource op and Placeholder. Store the dtype for the Identity ops.
      input_name = _get_tensor_name(node.input[0])
      while name_to_node[input_name].op == "Identity":
        resource_identities[input_name] = node.attr["dtype"]
        input_name = _get_tensor_name(name_to_node[input_name].input[0])
      if name_to_node[input_name].op != "Placeholder":
        raise ValueError("Cannot find the Placeholder op that is an input "
                         "to the ReadVariableOp.")
      _save_placeholder(input_name, node.attr["dtype"])

  # Reconstruct the graph with constants in place of variables.
  output_graph_def = graph_pb2.GraphDef()

  for input_node in graph_def.node:
    output_node = output_graph_def.node.add()
    # Convert VariableV2 ops to Const ops.
    if input_node.name in reference_variables:
      data = reference_variables[input_node.name]
      dtype = attr_value_pb2.AttrValue(type=data.dtype.as_datatype_enum)
      _populate_const_op(output_node, input_node.name, dtype, data.numpy(),
                         data.shape)
    # Convert Placeholder ops to Const ops.
    elif input_node.name in placeholders:
      data = placeholders[input_node.name]["data"]
      dtype = placeholders[input_node.name]["dtype"]
      _populate_const_op(output_node, input_node.name, dtype, data, data.shape)
    # Update the dtype for Identity ops that are inputs to ReadVariableOps.
    elif input_node.name in resource_identities:
      output_node.CopyFrom(input_node)
      output_node.attr["T"].CopyFrom(resource_identities[input_node.name])
    # Convert ReadVariableOps to Identity ops.
    elif input_node.op == "ReadVariableOp":
      _populate_identity_op(output_node, input_node)
    # Convert ResourceGather to Gather ops with a Const axis feeding into it.
    elif input_node.op == "ResourceGather":
      if input_node.attr["batch_dims"].i != 0:
        raise ValueError("batch_dims != 0 is not supported by freeze_graph.")
      output_axis_node = output_graph_def.node.add()
      axis_node_name = input_node.name + "/axis"
      axis_dtype = input_node.attr["Tindices"]
      axis_data = np.array(input_node.attr["batch_dims"].i)
      _populate_const_op(output_axis_node, axis_node_name, axis_dtype,
                         axis_data, axis_data.shape)

      output_node.op = "GatherV2"
      output_node.name = input_node.name
      output_node.input.extend(
          [input_node.input[0], input_node.input[1], axis_node_name])
      output_node.attr["Tparams"].CopyFrom(input_node.attr["dtype"])
      output_node.attr["Tindices"].CopyFrom(input_node.attr["Tindices"])
      output_node.attr["Taxis"].CopyFrom(axis_dtype)
      if "_class" in input_node.attr:
        output_node.attr["_class"].CopyFrom(input_node.attr["_class"])
    # Update the function names and argument types for the conditional ops.
    elif input_node.op in _CONDITIONAL_OPS:
      _populate_if_op(output_node, input_node, function_data)
    elif input_node.op in _LOOP_OPS:
      _populate_while_op(output_node, input_node, function_data)
    else:
      output_node.CopyFrom(input_node)

  # Add functions to reconstructed graph.
  if graph_def.library:
    library = output_graph_def.library

    for input_library_func in graph_def.library.function:
      orig_func_name = input_library_func.signature.name
      new_func_name = _get_new_function_name(orig_func_name)

      # Do not copy any functions that aren't being used in the graph. Any
      # functions that are not used by control flow should have been inlined.
      if orig_func_name not in function_data:
        continue

      output_library_func = library.function.add()
      for key, value in input_library_func.ret.items():
        output_library_func.ret[key] = value
      for key, value in input_library_func.control_ret.items():
        output_library_func.control_ret[key] = value

      # Update the input types in the function signature. Update the output
      # types for functions that are while loop bodies.
      output_library_func.signature.CopyFrom(input_library_func.signature)
      output_library_func.signature.name = new_func_name
      for dtype, arg in zip(function_data[orig_func_name]["types"],
                            output_library_func.signature.input_arg):
        arg.type = dtype
      if function_data[orig_func_name]["is_also_output_type"]:
        for dtype, arg in zip(function_data[orig_func_name]["types"],
                              output_library_func.signature.output_arg):
          arg.type = dtype

      # Update the NodeDefs.
      func_variables = {
          node.name: node.input[0]
          for node in input_library_func.node_def
          if node.op == "ReadVariableOp"
      }

      for input_node in input_library_func.node_def:
        output_node = output_library_func.node_def.add()
        # Convert ReadVariableOps to Identity ops.
        if input_node.op == "ReadVariableOp":
          _populate_identity_op(output_node, input_node)
        # Update the function names and argument types for the conditional ops.
        elif input_node.op in _CONDITIONAL_OPS:
          _populate_if_op(output_node, input_node, function_data)
        elif input_node.op in _LOOP_OPS:
          _populate_while_op(output_node, input_node, function_data)
        else:
          output_node.CopyFrom(input_node)
          # Convert :value to :output for ops that use the ReadVariableOp.
          for idx, full_name in enumerate(input_node.input):
            input_name = _get_tensor_name(full_name)
            if input_name in func_variables:
              full_name_parts = full_name.split(":")
              full_name_parts[1] = "output"
              input_name = ":".join(full_name_parts)
              output_node.input[idx] = input_name

  output_graph_def.versions.CopyFrom(graph_def.versions)
  return _construct_concrete_function(func, output_graph_def,
                                      converted_input_indices)<|MERGE_RESOLUTION|>--- conflicted
+++ resolved
@@ -385,13 +385,8 @@
   input_tensors = func.graph.internal_captures
   converted_inputs = object_identity.ObjectIdentitySet(
       [input_tensors[index] for index in converted_input_indices])
-<<<<<<< HEAD
-  not_converted_inputs = object_identity.ObjectIdentitySet(
-      func.inputs).difference(converted_inputs)
-=======
   not_converted_inputs = [
       tensor for tensor in func.inputs if tensor not in converted_inputs]
->>>>>>> f2e4407a
   not_converted_inputs_map = {
       tensor.name: tensor for tensor in not_converted_inputs
   }
