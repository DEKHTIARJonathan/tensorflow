# Copyright 2018 The TensorFlow Authors. All Rights Reserved.
#
# Licensed under the Apache License, Version 2.0 (the "License");
# you may not use this file except in compliance with the License.
# You may obtain a copy of the License at
#
#     http://www.apache.org/licenses/LICENSE-2.0
#
# Unless required by applicable law or agreed to in writing, software
# distributed under the License is distributed on an "AS IS" BASIS,
# WITHOUT WARRANTIES OR CONDITIONS OF ANY KIND, either express or implied.
# See the License for the specific language governing permissions and
# limitations under the License.
# ==============================================================================
"""Utilities to test TF-TensorRT integration."""

from __future__ import absolute_import
from __future__ import division
from __future__ import print_function

import gc
import os
import tempfile

import numpy as np

from tensorflow.compiler.tf2tensorrt.wrap_py_utils import get_linked_tensorrt_version
from tensorflow.compiler.tf2tensorrt.wrap_py_utils import is_tensorrt_enabled
from tensorflow.core.framework import graph_pb2
from tensorflow.core.protobuf import config_pb2
from tensorflow.core.protobuf import rewriter_config_pb2
from tensorflow.python.compiler.tensorrt import trt_convert
from tensorflow.python.eager import def_function
from tensorflow.python.framework import dtypes
from tensorflow.python.framework import errors
from tensorflow.python.framework import graph_util
from tensorflow.python.framework import importer
from tensorflow.python.framework import ops
from tensorflow.python.framework import tensor_shape
from tensorflow.python.framework import tensor_spec
from tensorflow.python.framework import test_util
from tensorflow.python.ops import array_ops
from tensorflow.python.ops import gen_resource_variable_ops
from tensorflow.python.ops import variables
from tensorflow.python.platform import test
from tensorflow.python.saved_model import builder
from tensorflow.python.saved_model import load
from tensorflow.python.saved_model import loader
from tensorflow.python.saved_model import loader_impl
from tensorflow.python.saved_model import save
from tensorflow.python.saved_model import signature_constants
from tensorflow.python.saved_model import signature_def_utils
from tensorflow.python.saved_model import tag_constants
from tensorflow.python.saved_model import utils
from tensorflow.python.tools import saved_model_utils
from tensorflow.python.training.tracking import tracking
from tensorflow.python.util.lazy_loader import LazyLoader

_SAVED_MODEL_SIGNATURE_KEY = "mypredict"

gen_trt_ops = LazyLoader("gen_trt_ops", globals(),
                         "tensorflow.compiler.tf2tensorrt.ops.gen_trt_ops")


class TrtConvertTest(test_util.TensorFlowTestCase):
  """Class to test Tensorflow-TensorRT integration python API."""

  # Use a small max_workspace_size for tests so they don't consume too much GPU
  # memory.
  _TRT_MAX_WORKSPACE_SIZE_BYTES = 2 << 20

  def mkdtemp(self):
    return tempfile.mkdtemp(dir=self.get_temp_dir())

  def testGetTensorrtRewriterConfig(self):
    """Test case for TrtGraphConverter.get_tensorrt_rewriter_config()."""
    if not is_tensorrt_enabled():
      return
    TRT_VERSION = get_linked_tensorrt_version()
    if TRT_VERSION >= (5, 0, 0):
      conversion_params = trt_convert.DEFAULT_TRT_CONVERSION_PARAMS._replace(
        max_batch_size=128,
        max_workspace_size_bytes=1234,
        precision_mode="INT8",
        minimum_segment_size=10,
        is_dynamic_op=True,
<<<<<<< HEAD
        maximum_cached_engines=2,
        cached_engine_batches=[1, 128])
=======
        maximum_cached_engines=2)
>>>>>>> 0d6fc414
    else:
      conversion_params = trt_convert.DEFAULT_TRT_CONVERSION_PARAMS._replace(
        max_batch_size=128,
        max_workspace_size_bytes=1234,
        minimum_segment_size=10,
        is_dynamic_op=True,
<<<<<<< HEAD
        maximum_cached_engines=2,
        cached_engine_batches=[1, 128])

=======
        maximum_cached_engines=2)
>>>>>>> 0d6fc414
    rewriter_cfg = trt_convert.get_tensorrt_rewriter_config(
        conversion_params=conversion_params)
    self.assertEqual(["constfold", "layout", "constfold"],
                     rewriter_cfg.optimizers)
    self.assertEqual(rewriter_config_pb2.RewriterConfig.ONE,
                     rewriter_cfg.meta_optimizer_iterations)
    trt_optimizer = None
    for optimizer in rewriter_cfg.custom_optimizers:
      if optimizer.name == "TensorRTOptimizer":
        self.assertTrue(trt_optimizer is None)
        trt_optimizer = optimizer
    self.assertTrue(trt_optimizer is not None)
    for key in [
        "minimum_segment_size", "max_batch_size", "is_dynamic_op",
        "max_workspace_size_bytes", "precision_mode", "maximum_cached_engines"
    ]:
      self.assertTrue(key in trt_optimizer.parameter_map)
    self.assertEqual(10, trt_optimizer.parameter_map["minimum_segment_size"].i)
    self.assertEqual(128, trt_optimizer.parameter_map["max_batch_size"].i)
    self.assertEqual(True, trt_optimizer.parameter_map["is_dynamic_op"].b)
    self.assertEqual(1234,
                     trt_optimizer.parameter_map["max_workspace_size_bytes"].i)
    if TRT_VERSION >= (5, 0, 0):
      self.assertEqual(
        trt_convert._to_bytes("INT8"),
        trt_optimizer.parameter_map["precision_mode"].s)
    self.assertEqual(2, trt_optimizer.parameter_map["maximum_cached_engines"].i)

  def _GetConfigProto(self):
    """Get ConfigProto for session creation."""
    config = config_pb2.ConfigProto(
        gpu_options=config_pb2.GPUOptions(allow_growth=True))
    return config

  @classmethod
  def _GetGraph(cls, inp1, inp2, var):
    """Get the graph for testing."""
    # The graph computes: inp1^2 + inp1*var + inp1 + inp2 + var
    add = inp1 + var
    mul = inp1 * add
    add = mul + add
    add = add + inp2
    out = array_ops.identity(add, name="output")
    return out

  def _GetModelForV2(self):

    class SimpleModel(tracking.AutoTrackable):

      def __init__(self):
        self.v = None

      @def_function.function(input_signature=[
          tensor_spec.TensorSpec(shape=[None, 1, 1], dtype=dtypes.float32),
          tensor_spec.TensorSpec(shape=[None, 1, 1], dtype=dtypes.float32)
      ])
      def run(self, inp1, inp2):
        if self.v is None:
          self.v = variables.Variable([[[1.0]]], dtype=dtypes.float32)
        return TrtConvertTest._GetGraph(inp1, inp2, self.v)

    return SimpleModel()

  def _GetGraphForV1(self):
    g = ops.Graph()
    with g.as_default():
      with g.device("/GPU:0"):
        inp1 = array_ops.placeholder(
            dtype=dtypes.float32, shape=[None, 1, 1], name="input1")
        inp2 = array_ops.placeholder(
            dtype=dtypes.float32, shape=[None, 1, 1], name="input2")
        var = variables.Variable([[[1.0]]], dtype=dtypes.float32, name="v1")
        out = TrtConvertTest._GetGraph(inp1, inp2, var)
        return g, var, inp1, inp2, out

  def _GetGraphDef(self):
    """Get the graph def for testing."""
    g, var, _, _, _ = self._GetGraphForV1()
    with self.session(graph=g, config=self._GetConfigProto()) as sess:
      sess.run(var.initializer)
      graph_def = graph_util.convert_variables_to_constants(
          sess, g.as_graph_def(add_shapes=True), ["output"])
    node_name_to_op = {node.name: node.op for node in graph_def.node}
    self.assertEqual(
        {
            "v1": "Const",
            "add/ReadVariableOp": "Identity",
            "input1": "Placeholder",
            "input2": "Placeholder",
            "add": "AddV2",
            "mul": "Mul",
            "add_1": "AddV2",
            "add_2": "AddV2",
            "output": "Identity"
        }, node_name_to_op)
    return graph_def

  def _WriteInputSavedModel(self, input_saved_model_dir):
    """Write the saved model as an input for testing."""
    g, var, inp1, inp2, out = self._GetGraphForV1()
    signature_def = signature_def_utils.build_signature_def(
        inputs={
            "myinput1": utils.build_tensor_info(inp1),
            "myinput2": utils.build_tensor_info(inp2)
        },
        outputs={"myoutput": utils.build_tensor_info(out)},
        method_name=signature_constants.PREDICT_METHOD_NAME)
    saved_model_builder = builder.SavedModelBuilder(input_saved_model_dir)
    with self.session(graph=g, config=self._GetConfigProto()) as sess:
      sess.run(var.initializer)
      saved_model_builder.add_meta_graph_and_variables(
          sess, [tag_constants.SERVING],
          signature_def_map={_SAVED_MODEL_SIGNATURE_KEY: signature_def})
    saved_model_builder.save()

  def _ConvertGraph(self,
                    input_saved_model_dir=None,
                    output_saved_model_dir=None,
                    need_calibration=False,
                    max_batch_size=1,
                    minimum_segment_size=3,
                    is_dynamic_op=False,
                    maximum_cached_engines=1):
    """Helper method to convert a GraphDef or SavedModel using TF-TRT."""
    converter = trt_convert.TrtGraphConverter(
        input_saved_model_dir=input_saved_model_dir,
        input_saved_model_signature_key=_SAVED_MODEL_SIGNATURE_KEY,
        input_graph_def=None if input_saved_model_dir else self._GetGraphDef(),
        nodes_blacklist=None if input_saved_model_dir else ["output"],
        session_config=self._GetConfigProto(),
        max_batch_size=max_batch_size,
        max_workspace_size_bytes=TrtConvertTest._TRT_MAX_WORKSPACE_SIZE_BYTES,
        precision_mode=(trt_convert.TrtPrecisionMode.INT8 if need_calibration
                        else trt_convert.TrtPrecisionMode.FP32),
        minimum_segment_size=minimum_segment_size,
        is_dynamic_op=is_dynamic_op,
        maximum_cached_engines=maximum_cached_engines)
    output_graph_def = converter.convert()

    if need_calibration:

      class CalibrationData(object):

        def __init__(self):
          self._data = 0

        def next(self):
          self._data += 1
          return {"input1:0": [[[self._data]]], "input2:0": [[[self._data]]]}

      output_graph_def = converter.calibrate(
          fetch_names=["output:0"],
          num_runs=10,
          feed_dict_fn=CalibrationData().next)

    if output_saved_model_dir is not None:
      converter.save(output_saved_model_dir=output_saved_model_dir)
    return output_graph_def

  def _TestTrtGraphConverter(self,
                             input_saved_model_dir=None,
                             output_saved_model_dir=None,
                             need_calibration=False,
                             is_dynamic_op=False):
    """General method to test trt_convert.TrtGraphConverter()."""
    output_graph_def = self._ConvertGraph(
        input_saved_model_dir=input_saved_model_dir,
        output_saved_model_dir=output_saved_model_dir,
        need_calibration=need_calibration,
        is_dynamic_op=is_dynamic_op)
    graph_defs_to_verify = [output_graph_def]

    if output_saved_model_dir:
      saved_model_graph_def = saved_model_utils.get_meta_graph_def(
          output_saved_model_dir, tag_constants.SERVING).graph_def
      self.assertIsInstance(saved_model_graph_def, graph_pb2.GraphDef)
      graph_defs_to_verify.append(saved_model_graph_def)

    for graph_def in graph_defs_to_verify:
      node_name_to_op = {node.name: node.op for node in graph_def.node}
      self.assertEqual(
          {
              "input1": "Placeholder",
              "input2": "Placeholder",
              "TRTEngineOp_0": "TRTEngineOp",
              "output": "Identity"
          }, node_name_to_op)

      if need_calibration:
        trt_engine_nodes = [
            node for node in graph_def.node if node.op == "TRTEngineOp"
        ]
        self.assertNotEmpty(trt_engine_nodes)
        for node in trt_engine_nodes:
          self.assertTrue(len(node.attr["calibration_data"].s))
        # Run the calibrated graph.
        # TODO(laigd): consider having some input where the answer is different.
        with ops.Graph().as_default():
          importer.import_graph_def(graph_def, name="")
          with self.session(config=self._GetConfigProto()) as sess:
            for test_data in range(10):
              self.assertEqual((test_data + 1.0)**2 + test_data,
                               sess.run(
                                   "output:0",
                                   feed_dict={
                                       "input1:0": [[[test_data]]],
                                       "input2:0": [[[test_data]]]
                                   }))

  @test_util.deprecated_graph_mode_only
  def testTrtGraphConverter_BasicConversion(self):
    """Test case for trt_convert.TrtGraphConverter()."""
    if not is_tensorrt_enabled():
      return

    input_saved_model_dir = self.mkdtemp()
    self._WriteInputSavedModel(input_saved_model_dir)

    TRT_VERSION = get_linked_tensorrt_version()
    if TRT_VERSION >= (5, 0, 0):
      calibration_opts = [False, True]
    else:
      calibration_opts = [False]

    for need_calibration in calibration_opts:
      # Use GraphDef as input.
      self._TestTrtGraphConverter()

      # Use SavedModel as input.
      self._TestTrtGraphConverter(
          input_saved_model_dir=input_saved_model_dir,
          output_saved_model_dir=self.mkdtemp(),
          need_calibration=need_calibration)

  def _CreateConverterV2(
      self,
      input_saved_model_dir,
      input_saved_model_signature_key=_SAVED_MODEL_SIGNATURE_KEY,
      precision_mode=trt_convert.TrtPrecisionMode.FP32,
      is_dynamic_op=True,
      maximum_cached_engines=2):
    return trt_convert.TrtGraphConverterV2(
        input_saved_model_dir=input_saved_model_dir,
        input_saved_model_signature_key=input_saved_model_signature_key,
        conversion_params=trt_convert.DEFAULT_TRT_CONVERSION_PARAMS._replace(
            max_workspace_size_bytes=10 << 20,  # Use a smaller workspace.
            precision_mode=precision_mode,
            is_dynamic_op=is_dynamic_op,
            maximum_cached_engines=maximum_cached_engines))

  def _CheckTrtOps(self, concrete_func, check_fn=None):
    graph_def = concrete_func.graph.as_graph_def()
    trt_op_names = []
    for node in graph_def.node:
      if node.op == "TRTEngineOp":
        trt_op_names.append(node.name)
        if check_fn:
          check_fn(node)
    for func in graph_def.library.function:
      for node in func.node_def:
        if node.op == "TRTEngineOp":
          trt_op_names.append(node.name)
          if check_fn:
            check_fn(node)
    self.assertEqual(1, len(trt_op_names))
    self.assertIn("TRTEngineOp_0", trt_op_names[0])

  def _RandomInput(self, shape, dtype=np.float32):
    inp1 = np.random.random_sample(shape).astype(dtype)
    inp2 = np.random.random_sample(shape).astype(dtype)
    return inp1, inp2

  @test_util.run_v2_only
  def testTrtGraphConverter_DynamicConversion_v2(self):
    """Test case for trt_convert.TrtGraphConverter()."""
    if not is_tensorrt_enabled():
      return

    np_input1, np_input2 = self._RandomInput([4, 1, 1])

    # Create a model and save it.
    input_saved_model_dir = self.mkdtemp()
    root = self._GetModelForV2()
    expected_output = root.run(np_input1, np_input2)
    save.save(root, input_saved_model_dir,
              {_SAVED_MODEL_SIGNATURE_KEY: root.run})

    # Run TRT conversion.
    converter = self._CreateConverterV2(input_saved_model_dir)
    converter.convert()

    # Verify the converted GraphDef and ConcreteFunction.
    self._CheckTrtOps(converter._converted_func)  # pylint: disable=protected-access

    # Save the converted model without any TRT engine cache.
    output_saved_model_dir = self.mkdtemp()
    converter.save(output_saved_model_dir)
    unexpected_asset_file = os.path.join(
        output_saved_model_dir, "assets/trt-serialized-engine.TRTEngineOp_0")
    self.assertFalse(os.path.exists(unexpected_asset_file))

    # Run the converted function to populate the engine cache.
    def _InputFn():
      yield np_input1, np_input2

    converter.build(input_fn=_InputFn)

    # Save the converted model again with serialized engine cache.
    output_saved_model_dir = self.mkdtemp()
    converter.save(output_saved_model_dir)
    expected_asset_file = os.path.join(
        output_saved_model_dir, "assets/trt-serialized-engine.TRTEngineOp_0")
    self.assertTrue(os.path.exists(expected_asset_file))
    self.assertTrue(os.path.getsize(expected_asset_file))

    del converter
    gc.collect()  # Force GC to destroy the TRT engine cache.

    # Load and verify the converted model.
    #
    # TODO(laigd): the name of the new input_signature of the
    # `root_with_trt.run` function is empty string (originaly was None),
    # investigate why.
    root_with_trt = load.load(output_saved_model_dir)
    # TODO(laigd): `root_with_trt.run` is still using the original graph without
    # trt. Consider changing that.
    # self._CheckTrtOps(root_with_trt.run.get_concrete_function())
    converted_signature = root_with_trt.signatures[_SAVED_MODEL_SIGNATURE_KEY]
    self._CheckTrtOps(converted_signature)
    output_with_trt = converted_signature(
        inp1=ops.convert_to_tensor(np_input1),
        inp2=ops.convert_to_tensor(np_input2))
    # The output of running the converted signature is a dict due to
    # compatibility reasons with V1 SavedModel signature mechanism.
    self.assertAllClose(
        expected_output,
        list(output_with_trt.values())[0],
        atol=1e-6,
        rtol=1e-6)

    del root_with_trt
    gc.collect()  # Force GC to destroy the TRT engine cache.

  @test_util.run_v2_only
  def testTrtGraphConverter_StaticConversionNotSupportedInV2(self):
    """Test case for trt_convert.TrtGraphConverter() using static mode."""
    if not is_tensorrt_enabled():
      return

    # Create a model and save it.
    input_saved_model_dir = self.mkdtemp()
    root = self._GetModelForV2()
    save.save(root, input_saved_model_dir,
              {_SAVED_MODEL_SIGNATURE_KEY: root.run})

    # Run TRT conversion.
    converter = self._CreateConverterV2(
        input_saved_model_dir, is_dynamic_op=False)
    with self.assertRaisesRegexp(
        ValueError, r"Option is_dynamic_op=False is not supported in TF 2.0"):
      converter.convert()

  @test_util.run_v2_only
  def testTrtGraphConverter_Int8Conversion_v2(self):
    if not is_tensorrt_enabled():
      return

    np_input1, np_input2 = self._RandomInput([4, 1, 1])

    # Create a model and save it.
    input_saved_model_dir = tempfile.mkdtemp(dir=self.get_temp_dir())
    root = self._GetModelForV2()
    expected_output = root.run(np_input1, np_input2)
    save.save(root, input_saved_model_dir,
              {_SAVED_MODEL_SIGNATURE_KEY: root.run})

    # Run TRT conversion.
    converter = self._CreateConverterV2(
        input_saved_model_dir,
        precision_mode=trt_convert.TrtPrecisionMode.INT8,
        maximum_cached_engines=3)

    # Convert and perform INT8 calibration
    def _CalibrationInputFn():
      yield np_input1, np_input2

    converter.convert(calibration_input_fn=_CalibrationInputFn)

    def _CheckFn(node):
      self.assertTrue(len(node.attr["calibration_data"].s), node.name)

    # Verify the converted GraphDef.
    self._CheckTrtOps(converter._converted_func, _CheckFn)  # pylint: disable=protected-access

    # Build another engine with different batch size.
    def _InputFn():
      yield self._RandomInput([5, 1, 1])

    converter.build(input_fn=_InputFn)

    # Save the converted model.
    # TODO(laigd): check that it should contain two engines.
    output_saved_model_dir = self.mkdtemp()
    converter.save(output_saved_model_dir)
    expected_asset_file = os.path.join(
        output_saved_model_dir, "assets/trt-serialized-engine.TRTEngineOp_0")
    self.assertTrue(os.path.exists(expected_asset_file))
    self.assertTrue(os.path.getsize(expected_asset_file))

    del converter
    gc.collect()  # Force GC to destroy the TRT engine cache.

    # Load and verify the converted model.
    root_with_trt = load.load(output_saved_model_dir)
    converted_signature = root_with_trt.signatures[_SAVED_MODEL_SIGNATURE_KEY]
    self._CheckTrtOps(converted_signature, _CheckFn)
    output_with_trt = converted_signature(
        inp1=ops.convert_to_tensor(np_input1),
        inp2=ops.convert_to_tensor(np_input2))
    self.assertEqual(1, len(output_with_trt))
    # The output of running the converted signature is a dict due to
    # compatibility reasons with V1 SavedModel signature mechanism.
    self.assertAllClose(
        expected_output,
        list(output_with_trt.values())[0],
        atol=1e-6,
        rtol=1e-6)

    # Run with an input of different batch size. It should build a new engine
    # using calibration table.
    # TODO(laigd): check that it should contain three engines.
    np_input1, np_input2 = self._RandomInput([6, 1, 1])
    converted_signature(
        inp1=ops.convert_to_tensor(np_input1),
        inp2=ops.convert_to_tensor(np_input2))

    del root_with_trt
    gc.collect()  # Force GC to destroy the TRT engine cache.

  @test_util.run_v2_only
  def testTrtGraphConverter_DestroyEngineCache(self):
    """Test case for trt_convert.TrtGraphConverter()."""
    if not is_tensorrt_enabled():
      return

    np_input1, np_input2 = self._RandomInput([4, 1, 1])

    # Create a model and save it.
    input_saved_model_dir = self.mkdtemp()
    root = self._GetModelForV2()
    save.save(root, input_saved_model_dir,
              {_SAVED_MODEL_SIGNATURE_KEY: root.run})

    # Run TRT conversion.
    converter = self._CreateConverterV2(input_saved_model_dir)
    converter.convert()

    def _InputFn():
      yield np_input1, np_input2

    converter.build(input_fn=_InputFn)  # Populate the TRT engine cache.
    output_saved_model_dir = self.mkdtemp()
    converter.save(output_saved_model_dir)

    def _DestroyCache():
      with ops.device("GPU:0"):
        handle = gen_trt_ops.create_trt_resource_handle(
            resource_name="TRTEngineOp_0")
        gen_resource_variable_ops.destroy_resource_op(
            handle, ignore_lookup_error=False)

    with self.assertRaisesRegexp(errors.NotFoundError,
                                 r"Resource .* does not exist."):
      _DestroyCache()

    # Load the converted model and make sure the engine cache is populated by
    # default.
    root = load.load(output_saved_model_dir)
    _DestroyCache()
    with self.assertRaisesRegexp(errors.NotFoundError,
                                 r"Resource .* does not exist."):
      _DestroyCache()

    # Load the converted model again and make sure the engine cache is destroyed
    # when the model goes out of scope.
    root = load.load(output_saved_model_dir)
    del root
    gc.collect()  # Force GC to destroy the TRT engine cache.
    with self.assertRaisesRegexp(errors.NotFoundError,
                                 r"Resource .* does not exist."):
      _DestroyCache()

  def _CompareSavedModel(self, model_class):
    signature_key = "serving_default"

    def _GetModelPaths(model_class):
      input_saved_model_dir = self.mkdtemp()
      root = model_class()
      save.save(root, input_saved_model_dir)

      converter = self._CreateConverterV2(
          input_saved_model_dir, input_saved_model_signature_key=signature_key)
      converter.convert()
      output_saved_model_dir = self.mkdtemp()
      converter.save(output_saved_model_dir)
      return input_saved_model_dir, output_saved_model_dir

    def _GetSignatureDef(export_dir):
      saved_model_proto = loader_impl.parse_saved_model(export_dir)
      self.assertEqual(1, len(saved_model_proto.meta_graphs))
      meta_graph = saved_model_proto.meta_graphs[0]
      self.assertIn(signature_key, meta_graph.signature_def)
      return meta_graph.signature_def[signature_key]

    def _CompareSignatureDef(original_def, converted_def, is_input):
      endpoints = original_def.inputs if is_input else original_def.outputs
      converted_endpoints = (
          converted_def.inputs if is_input else converted_def.outputs)
      self.assertEqual(set(endpoints.keys()), set(converted_endpoints.keys()))
      for key in endpoints:
        original_input = endpoints[key]
        converted_input = converted_endpoints[key]
        self.assertEqual(original_input.name, converted_input.name)
        self.assertEqual(original_input.dtype, converted_input.dtype)
        self.assertEqual(
            tensor_shape.TensorShape(original_input.tensor_shape).as_list(),
            tensor_shape.TensorShape(converted_input.tensor_shape).as_list())

    def _GetStructuredOutputs(export_dir):
      root = load.load(export_dir)
      return root.signatures[signature_key].structured_outputs

    saved_model_path, converted_saved_model_path = _GetModelPaths(model_class)
    original_def = _GetSignatureDef(saved_model_path)
    converted_def = _GetSignatureDef(converted_saved_model_path)
    self.assertEqual(original_def.method_name, converted_def.method_name)
    _CompareSignatureDef(original_def, converted_def, True)
    _CompareSignatureDef(original_def, converted_def, False)

    self.assertEqual(
        _GetStructuredOutputs(saved_model_path),
        _GetStructuredOutputs(converted_saved_model_path))

  @test_util.run_v2_only
  def testRetainSignatureInfo_NoInputs(self):

    class _Model(tracking.AutoTrackable):

      @def_function.function(input_signature=[])
      def run(self):
        return array_ops.constant(1.0)

    self._CompareSavedModel(_Model)

  @test_util.run_v2_only
  def testRetainSignatureInfo_OneInput(self):

    class _Model(tracking.AutoTrackable):

      @def_function.function(input_signature=[
          tensor_spec.TensorSpec(shape=[None, 1], dtype=dtypes.float32)
      ])
      def run(self, inp):
        return inp + inp * inp

    self._CompareSavedModel(_Model)

  @test_util.run_v2_only
  def testRetainSignatureInfo_TwoInputs(self):

    class _Model(tracking.AutoTrackable):

      @def_function.function(input_signature=[
          tensor_spec.TensorSpec(shape=[None, 1], dtype=dtypes.float32),
          tensor_spec.TensorSpec(shape=[None, 2], dtype=dtypes.float32)
      ])
      def run(self, inp1, inp2):
        return inp1 + inp2 * inp2

    self._CompareSavedModel(_Model)

  @test_util.run_v2_only
  def testRetainSignatureInfo_OneOutputSignatureKey(self):

    class _Model(tracking.AutoTrackable):

      @def_function.function(input_signature=[])
      def run(self):
        return {"my_output": array_ops.constant(1.0)}

    self._CompareSavedModel(_Model)

  @test_util.run_v2_only
  def testRetainSignatureInfo_TwoOutputSignatureKeys(self):

    class _Model(tracking.AutoTrackable):

      @def_function.function(input_signature=[
          tensor_spec.TensorSpec(shape=[None, 1], dtype=dtypes.float32)
      ])
      def run(self, inp):
        # Here the keys are not ordered lexicographically on purpose.
        return {
            "output_b": array_ops.constant(1.0),
            "output_a": inp + inp * inp
        }

    self._CompareSavedModel(_Model)

  def _TestRun(self, sess, batch_size, expect_engine_is_run=True):
    result = sess.run(
        "output:0",
        feed_dict={
            "input1:0": [[[1.0]]] * batch_size,
            "input2:0": [[[1.0]]] * batch_size
        })
    self.assertAllEqual([[[5.0]]] * batch_size, result)

  @test_util.deprecated_graph_mode_only
  def testTrtGraphConverter_MinimumSegmentSize(self):
    if not is_tensorrt_enabled():
      return
    output_graph_def = self._ConvertGraph(minimum_segment_size=7)
    node_name_to_op = {node.name: node.op for node in output_graph_def.node}
    self.assertEqual(
        {
            "add/ReadVariableOp": "Const",
            "input1": "Placeholder",
            "input2": "Placeholder",
            "add": "AddV2",
            "mul": "Mul",
            "add_1": "AddV2",
            "add_2": "AddV2",
            "output": "Identity"
        }, node_name_to_op)

  @test_util.deprecated_graph_mode_only
  def testTrtGraphConverter_DynamicOp(self):
    if not is_tensorrt_enabled():
      return

    input_saved_model_dir = self.mkdtemp()
    output_saved_model_dir = self.mkdtemp()
    self._WriteInputSavedModel(input_saved_model_dir)
    output_graph_def = self._ConvertGraph(
        input_saved_model_dir=input_saved_model_dir,
        output_saved_model_dir=output_saved_model_dir,
        is_dynamic_op=True,
        maximum_cached_engines=2)

    # Test the output GraphDef.
    with ops.Graph().as_default():
      importer.import_graph_def(output_graph_def, name="")
      with self.session(config=self._GetConfigProto()) as sess:
        # Run with batch size 1, a new engine is created and cached.
        self._TestRun(sess, 1)
        # Run with batch size 2, a new engine is created and cached.
        self._TestRun(sess, 2)
        # Run with batch size 3, since the number of cached engines has reached
        # the max, it should evict an old engine and create a new one.
        self._TestRun(sess, 3)

    # Test the output SavedModel
    with ops.Graph().as_default():
      with self.session(config=self._GetConfigProto()) as sess:
        loader.load(sess, [tag_constants.SERVING], output_saved_model_dir)
        # Run with batch size 1, a new engine is created and cached.
        self._TestRun(sess, 1)
        # Run with batch size 2, a new engine is created and cached.
        self._TestRun(sess, 2)
        # Run with batch size 3, since the number of cached engines has reached
        # the max, it should evict an old engine and create a new one.
        self._TestRun(sess, 3)

  def _TestStaticOp(self):
    if not is_tensorrt_enabled():
      return

    input_saved_model_dir = self.mkdtemp()
    output_saved_model_dir = self.mkdtemp()
    self._WriteInputSavedModel(input_saved_model_dir)
    output_graph_def = self._ConvertGraph(
        input_saved_model_dir=input_saved_model_dir,
        output_saved_model_dir=output_saved_model_dir,
        maximum_cached_engines=2)

    # Test the output GraphDef.
    with ops.Graph().as_default():
      importer.import_graph_def(output_graph_def, name="")
      with self.session(config=self._GetConfigProto()) as sess:
        # Run with batch size 1, the default engine embedded in the graphdef
        # will be used.
        self._TestRun(sess, 1, expect_engine_is_run=True)
        # Run with batch size 2, which exceed the max_batch_size, it should try
        # to fall back to TF function.
        self._TestRun(sess, 2, expect_engine_is_run=False)

    # Test the output SavedModel
    with ops.Graph().as_default():
      with self.session(config=self._GetConfigProto()) as sess:
        loader.load(sess, [tag_constants.SERVING], output_saved_model_dir)
        # Run with batch size 1, the default engine embedded in the graphdef
        # will be used.
        self._TestRun(sess, 1, expect_engine_is_run=True)
        # Run with batch size 2, which exceed the max_batch_size, it should try
        # to fall back to TF function.
        self._TestRun(sess, 2, expect_engine_is_run=False)

  @test_util.deprecated_graph_mode_only
  def testTrtGraphConverter_StaticOp(self):
    self._TestStaticOp()


if __name__ == "__main__":
  test.main()<|MERGE_RESOLUTION|>--- conflicted
+++ resolved
@@ -84,25 +84,14 @@
         precision_mode="INT8",
         minimum_segment_size=10,
         is_dynamic_op=True,
-<<<<<<< HEAD
-        maximum_cached_engines=2,
-        cached_engine_batches=[1, 128])
-=======
         maximum_cached_engines=2)
->>>>>>> 0d6fc414
     else:
       conversion_params = trt_convert.DEFAULT_TRT_CONVERSION_PARAMS._replace(
         max_batch_size=128,
         max_workspace_size_bytes=1234,
         minimum_segment_size=10,
         is_dynamic_op=True,
-<<<<<<< HEAD
-        maximum_cached_engines=2,
-        cached_engine_batches=[1, 128])
-
-=======
         maximum_cached_engines=2)
->>>>>>> 0d6fc414
     rewriter_cfg = trt_convert.get_tensorrt_rewriter_config(
         conversion_params=conversion_params)
     self.assertEqual(["constfold", "layout", "constfold"],
