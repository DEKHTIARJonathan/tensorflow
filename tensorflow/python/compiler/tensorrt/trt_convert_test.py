--- conflicted
+++ resolved
@@ -58,8 +58,9 @@
 
 _SAVED_MODEL_SIGNATURE_KEY = "mypredict"
 
-gen_trt_ops = LazyLoader("gen_trt_ops", globals(),
-                         "tensorflow.compiler.tf2tensorrt.ops.gen_trt_ops")
+gen_trt_ops = LazyLoader(
+    "gen_trt_ops", globals(),
+    "tensorflow.compiler.tf2tensorrt.ops.gen_trt_ops")
 
 
 class TrtConvertTest(test_util.TensorFlowTestCase, parameterized.TestCase):
@@ -160,20 +161,6 @@
 
     g = ops.Graph()
     with g.as_default():
-<<<<<<< HEAD
-      with g.device("/GPU:0"):
-        inp1 = array_ops.placeholder(
-            dtype=dtypes.float32, shape=[None, 1, 1], name="input1")
-        inp2 = array_ops.placeholder(
-            dtype=dtypes.float32, shape=[None, 1, 1], name="input2")
-        var = variables.Variable([[[1.0]]], dtype=dtypes.float32, name="v1")
-        out = TrtConvertTest._GetGraph(inp1, inp2, var)
-        return g, var, inp1, inp2, out
-
-  def _GetGraphDef(self):
-    """Get the graph def for testing."""
-    g, var, _, _, _ = self._GetGraphForV1()
-=======
       if device:
         with g.device(device):
           return _GraphFn()
@@ -182,7 +169,6 @@
   def _GetGraphDefForV1(self, device):
     """Get the graph def for testing."""
     g, var, _, _, _ = self._GetGraphForV1(device)
->>>>>>> f2e4407a
     with self.session(graph=g, config=self._GetConfigProto()) as sess:
       sess.run(var.initializer)
       graph_def = graph_util.convert_variables_to_constants(
@@ -204,11 +190,7 @@
 
   def _WriteInputSavedModelForV1(self, input_saved_model_dir, device):
     """Write the saved model as an input for testing."""
-<<<<<<< HEAD
-    g, var, inp1, inp2, out = self._GetGraphForV1()
-=======
     g, var, inp1, inp2, out = self._GetGraphForV1(device)
->>>>>>> f2e4407a
     signature_def = signature_def_utils.build_signature_def(
         inputs={
             "myinput1": utils.build_tensor_info(inp1),
@@ -324,14 +306,11 @@
                                        "input2:0": [[[test_data]]]
                                    }))
 
-<<<<<<< HEAD
-=======
   @parameterized.named_parameters([
       ("NoDeviceAssignment", None),
       ("GPU", "/GPU:0"),
       ("CPU", "/CPU:0"),
   ])
->>>>>>> f2e4407a
   @test_util.deprecated_graph_mode_only
   def testTrtGraphConverter_OfflineConversion(self, device):
     """Test case for trt_convert.TrtGraphConverter()."""
@@ -348,8 +327,6 @@
           output_saved_model_dir=self.mkdtemp(),
           need_calibration=need_calibration)
 
-<<<<<<< HEAD
-=======
   @parameterized.named_parameters([
       ("NoDeviceAssignment", None),
       ("GPU", "/device:GPU:0"),
@@ -382,7 +359,6 @@
       with self.session(config=config) as sess:
         self._TestRun(sess, batch_size=1)
 
->>>>>>> f2e4407a
   def _CreateConverterV2(
       self,
       input_saved_model_dir,
@@ -768,11 +744,7 @@
 
     self._CompareSavedModel(_Model)
 
-<<<<<<< HEAD
-  def _TestRun(self, sess, batch_size, expect_engine_is_run=True):
-=======
   def _TestRun(self, sess, batch_size):
->>>>>>> f2e4407a
     result = sess.run(
         "output:0",
         feed_dict={
@@ -785,11 +757,7 @@
   def testTrtGraphConverter_MinimumSegmentSize(self):
     if not is_tensorrt_enabled():
       return
-<<<<<<< HEAD
-    output_graph_def = self._ConvertGraph(minimum_segment_size=7)
-=======
     output_graph_def = self._ConvertGraphV1(minimum_segment_size=7)
->>>>>>> f2e4407a
     node_name_to_op = {node.name: node.op for node in output_graph_def.node}
     self.assertEqual(
         {
