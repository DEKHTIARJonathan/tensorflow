--- conflicted
+++ resolved
@@ -45,40 +45,8 @@
     return nn.relu(y3, name='output_0')
 
   def GetParams(self):
-<<<<<<< HEAD
-    """Test for Constant broadcasting in TF-TRT."""
-    dtype = dtypes.float32
-    input_name = 'input'
-    input_dims = [5, 12, 12, 2]
-    output_name = 'output'
-    g = ops.Graph()
-    with g.as_default():
-      x = array_ops.placeholder(dtype=dtype, shape=input_dims, name=input_name)
-      filt1 = constant_op.constant(
-          0.3, shape=(3, 3, 2, 1), dtype=dtype, name='filt1')
-      y1 = nn.conv2d(x, filt1, strides=[1, 1, 1, 1], padding='SAME', name='y1')
-      z1 = nn.relu(y1, name='z1')
-      filt2 = constant_op.constant(
-          0.3, shape=(3, 3, 1, 1), dtype=dtype, name='filt2')
-      y2 = nn.conv2d(z1, filt2, strides=[1, 1, 1, 1], padding='SAME', name='y2')
-      z2 = nn.relu(y2, name='z')
-      filt3 = constant_op.constant(
-          0.3,
-          shape=(3, 3, 1, 1),
-          dtype=dtype,
-          name='filt3')
-      y3 = nn.conv2d(z2, filt3, strides=[1, 1, 1, 1], padding='SAME', name='y3')
-      nn.relu(y3, name=output_name)
-    return trt_test.TfTrtIntegrationTestParams(
-        gdef=g.as_graph_def(),
-        input_names=[input_name],
-        input_dims=[[input_dims]],
-        output_names=[output_name],
-        expected_output_dims=[[[5, 12, 12, 1]]])
-=======
     return self.BuildParams(self.GraphFn, dtypes.float32, [[5, 12, 12, 2]],
                             [[5, 12, 12, 1]])
->>>>>>> 0d6fc414
 
   def ExpectedEnginesToBuild(self, run_params):
     """Return the expected engines to build."""
