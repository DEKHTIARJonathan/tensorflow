# Description:
# C API for TensorFlow, for use by client language bindings.

load(
    "//tensorflow:tensorflow.bzl",
    "tf_cc_test",
    "tf_copts",
    "tf_cuda_library",
    "tf_custom_op_library",
    "tf_kernel_library",
)
load("//tensorflow:tensorflow.bzl", "tf_cuda_cc_test")

package(
    licenses = ["notice"],  # Apache 2.0
)

# -----------------------------------------------------------------------------
# Public targets

filegroup(
    name = "headers",
    srcs = [
        "c_api.h",
        "c_api_experimental.h",
        "tensor_interface.h",
        "tf_attrtype.h",
        "tf_datatype.h",
        "tf_file_statistics.h",
        "tf_status.h",
        "tf_tensor.h",
    ],
    visibility = ["//tensorflow:__subpackages__"],
)

filegroup(
    name = "srcs",
    srcs = glob(
        [
            "*.cc",
            "*.h",
        ],
        exclude = [
            "c_api_experimental.cc",
            "c_api_experimental.h",
            "python_api.cc",
            "python_api.h",
            "*test*",
        ],
    ) + [
        "//tensorflow/cc:srcs_no_runtime",
        "//tensorflow/core/distributed_runtime:server_lib.h",
    ],
    visibility = ["//visibility:public"],
)

filegroup(
    name = "pywrap_required_hdrs",
    srcs = [
        "c_api_internal.h",
        "conversion_macros.h",
        "python_api.h",
        "tensor_interface.h",
        "tf_status_helper.h",
        "tf_status_internal.h",
        "tf_tensor_internal.h",
    ],
    visibility = [
        "//tensorflow/core:__pkg__",
        "//tensorflow/python:__pkg__",
    ],
)

tf_cuda_library(
    name = "c_api_internal",
    hdrs = [
        "c_api.h",
        "c_api_internal.h",
        "tf_datatype.h",
        "tf_tensor.h",
    ],
    visibility = [
        "//tensorflow:internal",
        "//tensorflow/c:__subpackages__",
    ],
    deps = select({
        "//tensorflow:android": [
            "//tensorflow/core:portable_tensorflow_lib_lite",
        ],
        "//tensorflow:chromiumos": [
            ":tf_attrtype",
            "//tensorflow/core:core_cpu",
            "//tensorflow/core:framework",
            "//tensorflow/core:lib",
            "//tensorflow/core/platform:platform",
        ],
        "//conditions:default": [
            ":tf_attrtype",
            "//tensorflow/core:core_cpu",
            "//tensorflow/core:framework",
            "//tensorflow/core:lib",
            "//tensorflow/core/platform:platform",
            "//tensorflow/core:op_gen_lib",
            "//tensorflow/core/distributed_runtime:server_lib",
        ],
    }) + [
        ":tf_status_internal",
        ":tf_tensor_internal",
    ],
)

filegroup(
    name = "pywrap_tf_session_hdrs",
    srcs = [
        "python_api.h",
    ],
    visibility = [
        "//tensorflow/core:__pkg__",
        "//tensorflow/python:__pkg__",
    ],
)

cc_library(
    name = "tf_attrtype",
    hdrs = ["tf_attrtype.h"],
    visibility = ["//visibility:public"],
)

cc_library(
    name = "c_api_macros",
    hdrs = ["c_api_macros.h"],
    copts = tf_copts(),
    visibility = ["//visibility:public"],
)

tf_cuda_library(
    name = "c_api",
    hdrs = [
        "c_api.h",
        "tf_attrtype.h",
        "tf_datatype.h",
        "tf_file_statistics.h",
        "tf_status.h",
        "tf_tensor.h",
    ],
    copts = tf_copts(),
    visibility = ["//visibility:public"],
    deps = [
        ":c_api_no_xla",
        ":c_api_internal",
        ":tf_attrtype",
        ":tf_status_internal",
        ":tf_file_statistics",
        ":tf_tensor_internal",
    ] + select({
        "//tensorflow:with_xla_support": [
            "//tensorflow/compiler/tf2xla:xla_compiler",
            "//tensorflow/compiler/jit",
        ],
        "//conditions:default": [],
    }),
)

tf_cuda_library(
    name = "c_api_no_xla",
    srcs = [
        "c_api.cc",
        "c_api_function.cc",
    ],
    hdrs = [
        "c_api.h",
    ],
    copts = tf_copts(),
    visibility = [
        "//tensorflow/c:__subpackages__",
        "//third_party/llvm/llvm-project:__subpackages__",
    ],
    deps = [
        ":c_api_internal",
        ":tf_attrtype",
        ":tf_datatype",
        ":tf_status_internal",
    ] + select({
        "//tensorflow:android": [
            "//tensorflow/core:portable_tensorflow_lib_lite",
        ],
        "//conditions:default": [
            ":tf_status",
            ":tf_tensor",
            "@com_google_absl//absl/strings",
            "//tensorflow/cc/saved_model:loader_lite",
            "//tensorflow/cc:gradients",
            "//tensorflow/cc:ops",
            "//tensorflow/cc:grad_ops",
            "//tensorflow/cc:scope_internal",
            "//tensorflow/cc:while_loop",
            "//tensorflow/core:core_cpu",
            "//tensorflow/core:core_cpu_internal",
            "//tensorflow/core:framework",
            "//tensorflow/core:op_gen_lib",
            "//tensorflow/core:protos_all_cc",
            "//tensorflow/core:lib",
            "//tensorflow/core:lib_internal",
            "//tensorflow/core/distributed_runtime:server_lib",
            "//tensorflow/core/kernels:logging_ops",
        ],
    }),
    alwayslink = 1,
)

tf_cuda_library(
    name = "tf_status_internal",
    hdrs = [
        "tf_status.h",
        "tf_status_internal.h",
    ],
    visibility = [
        "//tensorflow/c:__subpackages__",
        "//tensorflow/compiler/mlir/tensorflow/c:__subpackages__",
    ],
    deps = select({
        "//tensorflow:android": [
            "//tensorflow/core:portable_tensorflow_lib_lite",  # TODO(annarev): exclude runtime srcs
        ],
        "//conditions:default": [
            "//tensorflow/core:lib",
        ],
    }),
)

cc_library(
    name = "tf_status",
    srcs = ["tf_status.cc"],
    hdrs = ["tf_status.h"],
    visibility = ["//visibility:public"],
    deps = [
        ":tf_status_internal",
    ] + select({
        "//tensorflow:android": [
            "//tensorflow/core:portable_tensorflow_lib_lite",  # TODO(annarev): exclude runtime srcs
        ],
        "//conditions:default": [
            "//tensorflow/core:lib",
        ],
    }),
)

cc_library(
    name = "tf_status_headers",
    hdrs = ["tf_status.h"],
    visibility = ["//visibility:public"],
)

cc_library(
    name = "tf_file_statistics",
    hdrs = ["tf_file_statistics.h"],
    visibility = ["//visibility:public"],
)

cc_library(
    name = "tensor_interface",
    hdrs = ["tensor_interface.h"],
    visibility = ["//tensorflow:internal"],
    deps = select({
        "//tensorflow:android": [
            "//tensorflow/core:portable_tensorflow_lib_lite",  # TODO(annarev): exclude runtime srcs
        ],
        "//conditions:default": [
            "//tensorflow/core:lib",
            "//tensorflow/core:protos_all_cc",
        ],
    }),
)

cc_library(
    name = "tf_datatype",
    srcs = ["tf_datatype.cc"],
    hdrs = ["tf_datatype.h"],
    visibility = ["//visibility:public"],
    deps = select({
        "//tensorflow:android": [
            "//tensorflow/core:portable_tensorflow_lib_lite",  # TODO(annarev): exclude runtime srcs
        ],
        "//conditions:default": [
            "//tensorflow/core:framework",
        ],
    }),
    alwayslink = 1,
)

cc_library(
    name = "tf_tensor",
    srcs = ["tf_tensor.cc"],
    hdrs = ["tf_tensor.h"],
    visibility = ["//visibility:public"],
    deps = [
        ":tensor_interface",
        ":tf_datatype",
        ":tf_status",
        ":tf_status_helper",
        ":tf_tensor_internal",
    ] + select({
        "//tensorflow:android": [
            "//tensorflow/core:portable_tensorflow_lib_lite",  # TODO(annarev): exclude runtime srcs
        ],
        "//conditions:default": [
            "//tensorflow/core:framework",
            "//tensorflow/core:lib",
            "//tensorflow/core:protos_all_cc",
            "//tensorflow/core/platform:casts",
        ],
    }),
)

tf_cuda_library(
    name = "tf_tensor_internal",
    hdrs = [
        "tf_tensor.h",
        "tf_tensor_internal.h",
    ],
    visibility = ["//tensorflow:internal"],
    deps = [
        ":tensor_interface",
        ":tf_datatype",
        ":tf_status",
    ] + select({
        "//tensorflow:android": [
            "//tensorflow/core:portable_tensorflow_lib_lite",  # TODO(annarev): exclude runtime srcs
        ],
        "//conditions:default": [
            "//tensorflow/core:framework",
            "//tensorflow/core:protos_all_cc",
            "//tensorflow/core/platform:casts",
        ],
    }),
)

tf_cuda_library(
    name = "c_api_experimental",
    srcs = [
        "c_api_experimental.cc",
    ],
    hdrs = [
        "c_api_experimental.h",
    ],
    copts = tf_copts(),
    visibility = ["//visibility:public"],
    deps = [
        ":c_api",
        ":c_api_internal",
        ":checkpoint_reader",
        "//tensorflow/c/eager:c_api",
        "//tensorflow/c/eager:c_api_internal",
        "//tensorflow/c/eager:tfe_context_internal",
        "//tensorflow/c/eager:tfe_op_internal",
        "//tensorflow/c/eager:tfe_tensorhandle_internal",
        "//tensorflow/compiler/jit:flags",
        "//tensorflow/core:core_cpu",
        "//tensorflow/core:framework",
        "//tensorflow/core:lib",
        "//tensorflow/core:protos_all_cc",
        "//tensorflow/core/common_runtime/eager:attr_builder",
        "//tensorflow/core/common_runtime/eager:context",
        "//tensorflow/core/common_runtime/eager:core",
        "//tensorflow/core/common_runtime/eager:eager_operation",
        "//tensorflow/core/distributed_runtime/rpc:grpc_server_lib",
        "//tensorflow/core/platform",
        "@com_google_absl//absl/strings",
    ],
    alwayslink = 1,
)

exports_files(
    [
        "version_script.lds",
        "exported_symbols.lds",
    ],
    visibility = ["//visibility:public"],
)

filegroup(
    name = "checkpoint_reader_hdrs",
    srcs = [
        "checkpoint_reader.h",
        "tf_status_helper.h",
    ],
    visibility = ["//tensorflow:__subpackages__"],
)

tf_cuda_library(
    name = "tf_status_helper",
    srcs = ["tf_status_helper.cc"],
    hdrs = ["tf_status_helper.h"],
    visibility = ["//visibility:public"],
    deps = [
        ":tf_status",
        ":tf_status_internal",
    ] + select({
        "//tensorflow:android": [
            "//tensorflow/core:portable_tensorflow_lib_lite",  # TODO(annarev): exclude runtime srcs
        ],
        "//conditions:default": [
            "//tensorflow/core:lib",
        ],
    }),
)

tf_cc_test(
    name = "tf_status_helper_test",
    srcs = ["tf_status_helper_test.cc"],
    deps = [
        ":tf_status_helper",
        "//tensorflow/core:lib",
        "//tensorflow/core:test",
        "//tensorflow/core:test_main",
    ],
)

tf_cuda_library(
    name = "checkpoint_reader",
    srcs = ["checkpoint_reader.cc"],
    hdrs = ["checkpoint_reader.h"],
    visibility = ["//visibility:public"],
    deps = [
        ":tf_status_helper",
        "//tensorflow/core:framework",
        "//tensorflow/core:lib",
        "//tensorflow/core/util/tensor_bundle",
    ],
)

tf_cuda_library(
    name = "env",
    srcs = [
        "env.cc",
    ],
    hdrs = [
        "env.h",
    ],
    copts = tf_copts(),
    visibility = ["//visibility:public"],
    deps = select({
        "//tensorflow:android": [
            "//tensorflow/core:portable_tensorflow_lib_lite",
        ],
        "//conditions:default": [
            "//tensorflow/core:framework",
        ],
    }) + [
        ":c_api",
        ":tf_status_helper",
        ":c_api_internal",
        ":tf_file_statistics",
        "//tensorflow/core:lib",
    ],
)

tf_cuda_library(
    name = "kernels",
    srcs = [
        "kernels.cc",
    ],
    hdrs = [
        "kernels.h",
    ],
    copts = tf_copts(),
    visibility = ["//visibility:public"],
    deps = [
        ":tf_status",
        ":tf_status_helper",
        ":tf_tensor_internal",
    ] + select({
        "//tensorflow:android": [
            ":c_api_internal",
            "//tensorflow/core:portable_tensorflow_lib_lite",
        ],
        "//conditions:default": [
            ":c_api_internal",
            ":tf_tensor",
            "//tensorflow/core:framework",
            "//tensorflow/core:framework_lite",
        ],
    }),
)

tf_cuda_library(
    name = "ops",
    srcs = [
        "ops.cc",
    ],
    hdrs = [
        "ops.h",
    ],
    copts = tf_copts(),
    visibility = ["//visibility:public"],
    deps = [
        ":tf_datatype",
        ":tf_status",
        ":tf_status_helper",
    ] + select({
        "//tensorflow:android": [
            "//tensorflow/core:portable_tensorflow_lib_lite",
        ],
        "//conditions:default": [
            "//tensorflow/core:framework",
        ],
    }),
    alwayslink = 1,
)

# -----------------------------------------------------------------------------
# Tests

tf_cuda_library(
    name = "c_test_util",
    testonly = 1,
    srcs = ["c_test_util.cc"],
    hdrs = ["c_test_util.h"],
    visibility = [
        "//learning/brain:__subpackages__",
        "//tensorflow:__subpackages__",
    ],
    deps = [
        ":c_api",
        ":c_api_experimental",
        "//tensorflow/core:lib",
        "//tensorflow/core:protos_all_cc",
        "//tensorflow/core:session_options",
        "//tensorflow/core:test",
    ],
)

tf_cc_test(
    name = "c_test",
    srcs = ["c_test.c"],
    extra_copts = ["-std=c11"],
    deps = [
        ":c_api",
        ":c_api_experimental",
        ":env",
        ":kernels",
    ],
)

tf_cuda_cc_test(
    name = "c_api_test",
    size = "small",
    srcs = ["c_api_test.cc"],
    data = [
        ":test_op1.so",
        "//tensorflow/cc/saved_model:saved_model_half_plus_two",
    ],
    linkopts = select({
        "//tensorflow:macos": ["-headerpad_max_install_names"],
        "//conditions:default": [],
    }),
    tags = [
        "no_windows",  # TODO(b/155444728)
        "noasan",
    ],
    # We must ensure that the dependencies can be dynamically linked since
    # the shared library must be able to use core:framework.
    # linkstatic = tf_kernel_tests_linkstatic(),
    deps = [
        ":c_api",
        ":c_test_util",
        ":test_op_kernel",
        "//tensorflow/cc:cc_ops",
        "//tensorflow/cc:grad_ops",
        "//tensorflow/cc/saved_model:signature_constants",
        "//tensorflow/cc/saved_model:tag_constants",
        "//tensorflow/compiler/jit",
        "//tensorflow/core:array_ops_op_lib",
        "//tensorflow/core:bitwise_ops_op_lib",
        "//tensorflow/core:control_flow_ops_op_lib",
        "//tensorflow/core:core_cpu_internal",
        "//tensorflow/core:direct_session",
        "//tensorflow/core:framework",
        "//tensorflow/core:framework_internal",
        "//tensorflow/core:functional_ops_op_lib",
        "//tensorflow/core:lib",
        "//tensorflow/core:math_ops_op_lib",
        "//tensorflow/core:nn_ops_op_lib",
        "//tensorflow/core:no_op_op_lib",
        "//tensorflow/core:protos_all_cc",
        "//tensorflow/core:sendrecv_ops_op_lib",
        "//tensorflow/core:spectral_ops_op_lib",
        "//tensorflow/core:state_ops_op_lib",
        "//tensorflow/core:test",
        "//tensorflow/core:test_main",
        "//tensorflow/core/kernels:array",
        "//tensorflow/core/kernels:control_flow_ops",
        "//tensorflow/core/kernels:math",
        "//tensorflow/core/platform:resource_loader",
    ],
)

tf_cc_test(
    name = "c_api_experimental_test",
    size = "medium",
    srcs = ["c_api_experimental_test.cc"],
    data = ["testdata/tf_record"],
    linkopts = select({
        "//tensorflow:macos": ["-headerpad_max_install_names"],
        "//conditions:default": [],
    }),
    tags = ["notsan"],  # b/149031034
    # We must ensure that the dependencies can be dynamically linked since
    # the shared library must be able to use core:framework.
    # linkstatic = tf_kernel_tests_linkstatic(),
    deps = [
        ":c_api",
        ":c_api_experimental",
        ":c_api_internal",
        ":c_test_util",
        "//tensorflow/c/eager:c_api",
        "//tensorflow/c/eager:c_api_test_util",
        "//tensorflow/core:lib",
        "//tensorflow/core:protos_all_cc",
        "//tensorflow/core:test",
        "//tensorflow/core:test_main",
        "@com_google_absl//absl/types:optional",
    ],
)

tf_cc_test(
    name = "c_api_function_test",
    size = "small",
    srcs = ["c_api_function_test.cc"],
    deps = [
        ":c_api",
        ":c_api_internal",
        ":c_test_util",
        "//tensorflow/core:framework",
        "//tensorflow/core:lib",
        "//tensorflow/core:lib_internal",
        "//tensorflow/core:protos_all_cc",
        "//tensorflow/core:test",
        "//tensorflow/core:test_main",
    ],
)

tf_cc_test(
    name = "while_loop_test",
    size = "small",
    srcs = ["while_loop_test.cc"],
    deps = [
        ":c_api",
        ":c_test_util",
        "//tensorflow/core:lib",
        "//tensorflow/core:test",
        "//tensorflow/core:test_main",
    ],
)

tf_custom_op_library(
    name = "test_op1.so",
    srcs = ["test_op1.cc"],
)

tf_kernel_library(
    name = "test_op_kernel",
    srcs = ["test_op.cc"],
    deps = [
        "//tensorflow/core:framework",
        "//tensorflow/core:lib",
    ],
    alwayslink = 1,
)

tf_cuda_cc_test(
    name = "env_test",
    size = "small",
    srcs = ["env_test.cc"],
    linkopts = select({
        "//tensorflow:macos": ["-headerpad_max_install_names"],
        "//conditions:default": [],
    }),
    tags = ["noasan"],
    # We must ensure that the dependencies can be dynamically linked since
    # the shared library must be able to use core:framework.
    # linkstatic = tf_kernel_tests_linkstatic(),
    deps = [
        ":c_api",
        ":env",
        "//tensorflow/core:lib",
        "//tensorflow/core:test",
        "//tensorflow/core:test_main",
    ],
)

tf_cuda_cc_test(
    name = "kernels_test",
    size = "small",
    srcs = ["kernels_test.cc"],
    linkopts = select({
        "//tensorflow:macos": ["-headerpad_max_install_names"],
        "//conditions:default": [],
    }),
    tags = ["no_cuda_on_cpu_tap"],
    # We must ensure that the dependencies can be dynamically linked since
    # the shared library must be able to use core:framework.
    # linkstatic = tf_kernel_tests_linkstatic(),
    deps = [
        ":c_api",
        ":kernels",
        "//tensorflow/core:core_cpu",
        "//tensorflow/core:framework",
        "//tensorflow/core:lib",
        "//tensorflow/core:protos_all_cc",
        "//tensorflow/core:test",
        "//tensorflow/core:test_main",
        "//tensorflow/core/kernels:ops_testutil",
        "//third_party/eigen3",
        "@com_google_absl//absl/container:inlined_vector",
    ],
)

tf_cc_test(
    name = "ops_test",
    size = "small",
    srcs = ["ops_test.cc"],
    linkopts = select({
        "//conditions:default": [],
    }),
    tags = ["noasan"],
    # We must ensure that the dependencies can be dynamically linked since
    # the shared library must be able to use core:framework.
    # linkstatic = tf_kernel_tests_linkstatic(),
    deps = [
        ":c_api",
        ":ops",
        "//tensorflow/core:framework",
        "//tensorflow/core:lib",
        "//tensorflow/core:protos_all_cc",
        "//tensorflow/core:test",
        "//tensorflow/core:test_main",
        "//tensorflow/core:testlib",
        "@com_google_absl//absl/strings",
    ],
)

# -----------------------------------------------------------------------------
# Python API target

tf_cuda_library(
    name = "python_api",
    srcs = ["python_api.cc"],
    hdrs = ["python_api.h"],
    visibility = ["//tensorflow/python:__pkg__"],
    deps = [
        ":c_api",
        ":c_api_internal",
        # TODO(b/74620627): remove when _USE_C_SHAPES is removed
        "//tensorflow/python:cpp_shape_inference_proto_cc",
    ],
    alwayslink = 1,
<<<<<<< HEAD
=======
)

cc_library(
    name = "conversion_macros",
    hdrs = [
        "conversion_macros.h",
    ],
    visibility = ["//tensorflow:__subpackages__"],
>>>>>>> ca046652
)<|MERGE_RESOLUTION|>--- conflicted
+++ resolved
@@ -755,8 +755,6 @@
         "//tensorflow/python:cpp_shape_inference_proto_cc",
     ],
     alwayslink = 1,
-<<<<<<< HEAD
-=======
 )
 
 cc_library(
@@ -765,5 +763,4 @@
         "conversion_macros.h",
     ],
     visibility = ["//tensorflow:__subpackages__"],
->>>>>>> ca046652
 )