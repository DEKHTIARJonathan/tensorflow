--- conflicted
+++ resolved
@@ -736,15 +736,9 @@
         "//tensorflow/core:tensorflow",
         # tensorflow_framework objects
         "//tensorflow/cc/saved_model:loader_lite_impl",
-<<<<<<< HEAD
-        "//tensorflow/core:core_cpu_impl",
-        "//tensorflow/core:framework_internal_impl",
-        "//tensorflow/core:gpu_runtime_impl",
-=======
         "//tensorflow/core/common_runtime/gpu:gpu_runtime_impl",
         "//tensorflow/core:core_cpu_impl",
         "//tensorflow/core:framework_internal_impl",
->>>>>>> ca046652
         "//tensorflow/core/grappler/optimizers:custom_graph_optimizer_registry_impl",
         "//tensorflow/core:lib_internal_impl",
         "//tensorflow/core/profiler:profiler_impl",
