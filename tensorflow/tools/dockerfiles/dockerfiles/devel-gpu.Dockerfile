--- conflicted
+++ resolved
@@ -19,7 +19,7 @@
 # throughout. Please refer to the TensorFlow dockerfiles documentation
 # for more information.
 
-ARG UBUNTU_VERSION=16.04
+ARG UBUNTU_VERSION=18.04
 
 ARG ARCH=
 ARG CUDA=10.0
@@ -62,16 +62,8 @@
     rm /usr/lib/${LIB_DIR_PREFIX}-linux-gnu/libcudnn_static_v7.a
 
 RUN [[ "${ARCH}" = "ppc64le" ]] || { apt-get update && \
-<<<<<<< HEAD
-        apt-get install nvinfer-runtime-trt-repo-ubuntu1604-5.0.2-ga-cuda${CUDA} \
-        && apt-get update \
-        && apt-get install -y --no-install-recommends \
-            libnvinfer5=5.0.2-1+cuda${CUDA} \
-            libnvinfer-dev=5.0.2-1+cuda${CUDA} \
-=======
         apt-get install -y --no-install-recommends libnvinfer5=5.1.5-1+cuda${CUDA} \
         libnvinfer-dev=5.1.5-1+cuda${CUDA} \
->>>>>>> 6ff86849
         && apt-get clean \
         && rm -rf /var/lib/apt/lists/*; }
 
