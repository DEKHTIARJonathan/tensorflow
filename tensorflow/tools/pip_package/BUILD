# Description:
#  Tools for building the TensorFlow pip package.

load("//tensorflow:tensorflow.bzl", "filegroup_as_file", "if_windows", "transitive_hdrs")
load("//third_party/mkl:build_defs.bzl", "if_mkl", "if_mkl_ml")
load("@local_config_cuda//cuda:build_defs.bzl", "if_cuda")
load("@local_config_syslibs//:build_defs.bzl", "if_not_system_lib")
load("//tensorflow/core/platform:build_config_root.bzl", "tf_additional_license_deps")
load("//third_party/ngraph:build_defs.bzl", "if_ngraph")

package(default_visibility = ["//visibility:private"])

# This returns a list of headers of all public header libraries (e.g.,
# framework, lib), and all of the transitive dependencies of those
# public headers.  Not all of the headers returned by the filegroup
# are public (e.g., internal headers that are included by public
# headers), but the internal headers need to be packaged in the
# pip_package for the public headers to be properly included.
#
# Public headers are therefore defined by those that are both:
#
# 1) "publicly visible" as defined by bazel
# 2) Have documentation.
#
# This matches the policy of "public" for our python API.
transitive_hdrs(
    name = "included_headers",
    deps = [
        "//tensorflow/c/experimental:network",
        "//tensorflow/compiler/tf2xla:xla_compiled_cpu_function",
        "//tensorflow/compiler/mlir:mlir_graph_optimization_pass",
        "//tensorflow/core:core_cpu",
        "//tensorflow/core:framework",
        "//tensorflow/core:lib",
        "//tensorflow/core:protos_all_cc",
        "//tensorflow/core:stream_executor",
        "//tensorflow/cc/saved_model:loader",
        "//tensorflow/cc/saved_model:reader",
        "//tensorflow/cc/saved_model:bundle_v2",
        # WARNING: None of the C/C++ code under python/ has any API guarantees, and TF team
        # reserves the right to change APIs and other header-level interfaces.  If your custom
        # op uses these headers, it may break when users upgrade their version of tensorflow.
        # NOTE(ebrevdo): None of the python symbols are exported by libtensorflow_framework.so.
        # Code that relies on these headers should dynamically link to
        # _pywrap_tensorflow_internal.so as well.
        "//tensorflow/python:model_analyzer_lib",
        "//tensorflow/python:py_exception_registry",
        "//tensorflow/python:pybind11_absl",
        "//tensorflow/python:pybind11_lib",
        "//tensorflow/python:pybind11_status",
        "//tensorflow/python:pybind11_proto",
        "//tensorflow/python:kernel_registry",
        "//tensorflow/python:cpp_python_util",
        "//tensorflow/python:py_func_lib",
        "//tensorflow/python:py_seq_tensor",
        "//tensorflow/python:py_util",
        "//tensorflow/python:py_record_reader_lib",
        "//tensorflow/python:python_op_gen",
        "//tensorflow/python:tf_session_helper",
        "//third_party/eigen3",
    ] + if_cuda([
        "@local_config_cuda//cuda:cuda_headers",
    ]),
)

py_binary(
    name = "simple_console",
    srcs = ["simple_console.py"],
    srcs_version = "PY2AND3",
    deps = ["//tensorflow:tensorflow_py"],
)

filegroup_as_file(
    name = "xla_compiled_cpu_runtime_srcs.txt",
    dep = "//tensorflow/compiler/tf2xla:xla_compiled_cpu_runtime_srcs",
)

filegroup(
    name = "xla_cmake",
    srcs = ["xla_build/CMakeLists.txt"],
)

# Add dynamic kernel dso files here.
DYNAMIC_LOADED_KERNELS = [
    "//tensorflow/core/kernels:libtfkernel_sobol_op.so",
]

COMMON_PIP_DEPS = [
    ":licenses",
    "MANIFEST.in",
    "README",
    "setup.py",
    ":included_headers",
    ":xla_compiled_cpu_runtime_srcs.txt_file",
<<<<<<< HEAD
=======
    ":xla_cmake",
>>>>>>> ca046652
    "//tensorflow:tensorflow_py",
    "//tensorflow/compiler/tf2xla:xla_compiled_cpu_runtime_hdrs",
    "//tensorflow/compiler/tf2xla:xla_compiled_cpu_runtime_srcs",
    "//tensorflow/compiler/mlir/tensorflow:gen_mlir_passthrough_op_py",
    "//tensorflow/core:protos_all_proto_srcs",
    "//tensorflow/examples/saved_model/integration_tests:mnist_util",
    "//tensorflow/lite/python/testdata:interpreter_test_data",
    "//tensorflow/lite/python:tflite_convert",
    "//tensorflow/lite/toco/python:toco_from_protos",
    "//tensorflow/python/autograph/core:test_lib",
    "//tensorflow/python/autograph/impl/testing:pybind_for_testing",
    "//tensorflow/python/autograph/pyct/testing",
    "//tensorflow/python/autograph/pyct/common_transformers:common_transformers",
    "//tensorflow/python/compiler:compiler",
    "//tensorflow/python:cond_v2",
    "//tensorflow/python:distributed_framework_test_lib",
    "//tensorflow/python/distribute:distribute_test_lib_pip",
    "//tensorflow/python:loss_scale",
    "//tensorflow/python:loss_scale_optimizer",
    "//tensorflow/python:memory_checker",
    "//tensorflow/python:meta_graph_testdata",
    "//tensorflow/python:util_example_parser_configuration",
    "//tensorflow/python/data/benchmarks:benchmark_base",
    "//tensorflow/python/data/experimental/kernel_tests/serialization:dataset_serialization_test_base",
    "//tensorflow/python/data/experimental/kernel_tests:reader_dataset_ops_test_base",
    "//tensorflow/python/data/experimental/kernel_tests:stats_dataset_test_base",
    "//tensorflow/python/data/experimental/ops:testing",
    "//tensorflow/python/data/experimental/service:server_lib",
    "//tensorflow/python/data/kernel_tests:test_base",
    "//tensorflow/python/debug:debug_pip",
    "//tensorflow/python/distribute:combinations",
    "//tensorflow/python/distribute:multi_process_runner",
    "//tensorflow/python/eager:eager_pip",
    "//tensorflow/python/keras:combinations",
    "//tensorflow/python/keras/layers/preprocessing:preprocessing_test_utils",
    "//tensorflow/python/keras/distribute:distribute_strategy_test_lib",
    "//tensorflow/python/keras/distribute:multi_worker_testing_utils",
    "//tensorflow/python/keras/mixed_precision/experimental:test_util",
    "//tensorflow/python/keras/tests:model_subclassing_test_util",
    "//tensorflow/python/keras/tests:model_architectures",
    "//tensorflow/python/kernel_tests:cudnn_deterministic_base",
    "//tensorflow/python/kernel_tests:bias_op_base",
    "//tensorflow/python/kernel_tests/random:util",
    "//tensorflow/python/kernel_tests/signal:test_util",
    "//tensorflow/python/kernel_tests/testdata:self_adjoint_eig_op_test_files",
    "//tensorflow/python/profiler:traceme",
    "//tensorflow/python/saved_model:saved_model",
    "//tensorflow/python/tools:tools_pip",
    "//tensorflow/python/tools/api/generator:create_python_api",
    "//tensorflow/python/tpu",
    "//tensorflow/python:image_grad_test_base",
    "//tensorflow/python:test_ops",
    "//tensorflow/python:while_v2",
    "//tensorflow/tools/common:public_api",
    "//tensorflow/tools/common:test_module1",
    "//tensorflow/tools/docs:doc_generator_visitor",
    "//tensorflow/tools/docs:generate_lib",
    "//tensorflow/tools/docs:parser",
    "//tensorflow/tools/docs:py_guide_parser",
]

# On Windows, python binary is a zip file of runfiles tree.
# Add everything to its data dependency for generating a runfiles tree
# for building the pip package on Windows.
py_binary(
    name = "simple_console_for_windows",
    srcs = ["simple_console_for_windows.py"],
    data = COMMON_PIP_DEPS + [
        "//tensorflow/python:pywrap_tensorflow_import_lib_file",
    ],
    srcs_version = "PY2AND3",
    deps = ["//tensorflow:tensorflow_py"],
)

filegroup(
    name = "licenses",
    data = [
        "//:LICENSE",
        "//third_party/eigen3:LICENSE",
        "//third_party/fft2d:LICENSE",
        "//third_party/hadoop:LICENSE.txt",
        "//third_party/icu/data:LICENSE",
        "@ruy//:LICENSE",
        "@arm_neon_2_x86_sse//:LICENSE",
        "@astunparse_archive//:LICENSE",
        "@astor_archive//:LICENSE",
        "@boringssl//:LICENSE",
        "@com_google_absl//:LICENSE",
        "@com_google_protobuf//:LICENSE",
        "@com_googlesource_code_re2//:LICENSE",
        "@curl//:COPYING",
        "@dill_archive//:LICENSE",
        "@dlpack//:LICENSE",
        "@double_conversion//:LICENSE",
        "@eigen_archive//:COPYING.MPL2",
        "@enum34_archive//:LICENSE",
        "@farmhash_archive//:COPYING",
        "@fft2d//:readme2d.txt",
        "@flatbuffers//:LICENSE.txt",
        "@functools32_archive//:LICENSE",
        "@gast_archive//:PKG-INFO",
        "@gemmlowp//:LICENSE",
        "@gif//:COPYING",
        "@highwayhash//:LICENSE",
        "@icu//:icu4c/LICENSE",
        "@kissfft//:COPYING",
        "@libjpeg_turbo//:LICENSE.md",
        "@llvm-project//llvm:LICENSE.TXT",
        "@llvm-project//mlir:LICENSE.TXT",
        "@lmdb//:LICENSE",
        "@local_config_sycl//sycl:LICENSE.text",
        "@local_config_tensorrt//:LICENSE",
        "@nasm//:LICENSE",
        "@nsync//:LICENSE",
        "@opt_einsum_archive//:LICENSE",
        "@org_python_pypi_backports_weakref//:LICENSE",
        "@pasta//:LICENSE",
        "@png//:LICENSE",
        "@six_archive//:LICENSE",
        "@snappy//:COPYING",
        "@sobol_data//:LICENSE",
        "@tblib_archive//:LICENSE",
        "@termcolor_archive//:COPYING.txt",
        "@zlib//:zlib.h",
        "@clog//:LICENSE",
        "@cpuinfo//:LICENSE",
    ] + select({
        "//tensorflow:android": [],
        "//tensorflow:ios": [],
        "//tensorflow:linux_s390x": [],
        "//tensorflow:windows": [],
        "//tensorflow:no_aws_support": [],
        "//conditions:default": [
            "@aws//:LICENSE",
            "@aws-c-common//:LICENSE",
            "@aws-c-event-stream//:LICENSE",
            "@aws-checksums//:LICENSE",
        ],
    }) + select({
        "//tensorflow:android": [],
        "//tensorflow:ios": [],
        "//tensorflow:linux_s390x": [],
        "//tensorflow:windows": [],
        "//tensorflow:no_gcp_support": [],
        "//conditions:default": [
            "@com_github_googlecloudplatform_google_cloud_cpp//:LICENSE",
        ],
    }) + select({
        "//tensorflow/core/kernels:xsmm": [
            "@libxsmm_archive//:LICENSE.md",
        ],
        "//conditions:default": [],
    }) + select({
        "//tensorflow:with_numa_support": [
            "@hwloc//:COPYING",
        ],
        "//conditions:default": [],
    }) + if_cuda([
        "@cub_archive//:LICENSE.TXT",
        "@local_config_nccl//:LICENSE",
    ]) + if_mkl([
        "//third_party/mkl:LICENSE",
        "//third_party/mkl_dnn:LICENSE",
    ]) + if_not_system_lib(
        "absl_py",
        [
            "@absl_py//absl:LICENSE",
            "@absl_py//absl/logging:LICENSE",
            "@absl_py//absl/flags:LICENSE",
            "@absl_py//absl/testing:LICENSE",
            "@absl_py//absl/third_party/unittest3_backport:LICENSE",
        ],
    ) + if_not_system_lib(
        "com_github_grpc_grpc",
        [
            "@com_github_grpc_grpc//:LICENSE",
            "@com_github_grpc_grpc//third_party/address_sorting:LICENSE",
        ],
    ) + if_ngraph([
        "@ngraph//:LICENSE",
        "@ngraph_tf//:LICENSE",
        "@nlohmann_json_lib//:LICENSE.MIT",
        "@tbb//:LICENSE",
    ]) + tf_additional_license_deps(),
)

sh_binary(
    name = "build_pip_package",
    srcs = ["build_pip_package.sh"],
    data = COMMON_PIP_DEPS +
           select({
               "//tensorflow:windows": [
                   ":simple_console_for_windows",
               ],
               "//conditions:default": [
                   ":simple_console",
               ],
           }) +
           select({
               "//tensorflow:dynamic_loaded_kernels": DYNAMIC_LOADED_KERNELS,
               "//conditions:default": [],
           }) + if_mkl_ml(["//third_party/mkl:intel_binary_blob"]),
)

# A genrule for generating a marker file for the pip package on Windows
#
# This only works on Windows, because :simple_console_for_windows is a
# python zip file containing everything we need for building the pip package.
# However, on other platforms, due to https://github.com/bazelbuild/bazel/issues/4223,
# when C++ extensions change, this generule doesn't rebuild.
genrule(
    name = "win_pip_package_marker",
    srcs = if_windows([
        ":build_pip_package",
        ":simple_console_for_windows",
    ]),
    outs = ["win_pip_package_marker_file"],
    cmd = select({
        "//conditions:default": "touch $@",
        "//tensorflow:windows": "md5sum $(locations :build_pip_package) $(locations :simple_console_for_windows) > $@",
    }),
    visibility = ["//visibility:public"],
)<|MERGE_RESOLUTION|>--- conflicted
+++ resolved
@@ -92,10 +92,7 @@
     "setup.py",
     ":included_headers",
     ":xla_compiled_cpu_runtime_srcs.txt_file",
-<<<<<<< HEAD
-=======
     ":xla_cmake",
->>>>>>> ca046652
     "//tensorflow:tensorflow_py",
     "//tensorflow/compiler/tf2xla:xla_compiled_cpu_runtime_hdrs",
     "//tensorflow/compiler/tf2xla:xla_compiled_cpu_runtime_srcs",
