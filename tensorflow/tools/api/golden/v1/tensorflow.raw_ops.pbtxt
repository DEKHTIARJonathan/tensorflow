--- conflicted
+++ resolved
@@ -1233,24 +1233,18 @@
     argspec: "args=[\'images\', \'boxes\', \'colors\', \'name\'], varargs=None, keywords=None, defaults=[\'None\'], "
   }
   member_method {
-<<<<<<< HEAD
-=======
     name: "DummyIterationCounter"
     argspec: "args=[\'name\'], varargs=None, keywords=None, defaults=[\'None\'], "
   }
   member_method {
->>>>>>> ca046652
     name: "DummyMemoryCache"
     argspec: "args=[\'name\'], varargs=None, keywords=None, defaults=[\'None\'], "
   }
   member_method {
-<<<<<<< HEAD
-=======
     name: "DummySeedGenerator"
     argspec: "args=[\'name\'], varargs=None, keywords=None, defaults=[\'None\'], "
   }
   member_method {
->>>>>>> ca046652
     name: "DynamicPartition"
     argspec: "args=[\'data\', \'partitions\', \'num_partitions\', \'name\'], varargs=None, keywords=None, defaults=[\'None\'], "
   }
