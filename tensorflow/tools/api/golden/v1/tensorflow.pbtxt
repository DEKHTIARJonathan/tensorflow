--- conflicted
+++ resolved
@@ -1069,10 +1069,6 @@
     argspec: "args=[\'a\', \'b\', \'name\'], varargs=None, keywords=None, defaults=[\'None\'], "
   }
   member_method {
-    name: "ctc_loss_v2"
-    argspec: "args=[\'inputs\', \'labels_indices\', \'labels_values\', \'sequence_length\', \'preprocess_collapse_repeated\', \'ctc_merge_repeated\', \'ignore_longer_outputs_than_inputs\', \'name\'], varargs=None, keywords=None, defaults=[\'False\', \'True\', \'False\', \'None\'], "
-  }
-  member_method {
     name: "cumprod"
     argspec: "args=[\'x\', \'axis\', \'exclusive\', \'reverse\', \'name\'], varargs=None, keywords=None, defaults=[\'0\', \'False\', \'False\', \'None\'], "
   }
@@ -1242,13 +1238,10 @@
   }
   member_method {
     name: "executing_eagerly"
-<<<<<<< HEAD
-=======
     argspec: "args=[], varargs=None, keywords=None, defaults=None"
   }
   member_method {
     name: "executing_eagerly_outside_functions"
->>>>>>> 4de5de05
     argspec: "args=[], varargs=None, keywords=None, defaults=None"
   }
   member_method {
