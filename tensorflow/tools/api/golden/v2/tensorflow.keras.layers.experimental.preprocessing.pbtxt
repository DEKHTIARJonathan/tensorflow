--- conflicted
+++ resolved
@@ -1,8 +1,6 @@
 path: "tensorflow.keras.layers.experimental.preprocessing"
 tf_module {
   member {
-<<<<<<< HEAD
-=======
     name: "CategoryCrossing"
     mtype: "<type \'type\'>"
   }
@@ -11,13 +9,10 @@
     mtype: "<type \'type\'>"
   }
   member {
->>>>>>> ca046652
     name: "CenterCrop"
     mtype: "<type \'type\'>"
   }
   member {
-<<<<<<< HEAD
-=======
     name: "Discretization"
     mtype: "<type \'type\'>"
   }
@@ -30,7 +25,6 @@
     mtype: "<type \'type\'>"
   }
   member {
->>>>>>> ca046652
     name: "Normalization"
     mtype: "<type \'type\'>"
   }
@@ -67,13 +61,10 @@
     mtype: "<type \'type\'>"
   }
   member {
-<<<<<<< HEAD
-=======
     name: "RandomZoom"
     mtype: "<type \'type\'>"
   }
   member {
->>>>>>> ca046652
     name: "Rescaling"
     mtype: "<type \'type\'>"
   }
@@ -82,13 +73,10 @@
     mtype: "<type \'type\'>"
   }
   member {
-<<<<<<< HEAD
-=======
     name: "StringLookup"
     mtype: "<type \'type\'>"
   }
   member {
->>>>>>> ca046652
     name: "TextVectorization"
     mtype: "<type \'type\'>"
   }
