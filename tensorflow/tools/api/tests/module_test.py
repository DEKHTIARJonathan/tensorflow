--- conflicted
+++ resolved
@@ -25,14 +25,6 @@
 
 from tensorflow.python import tf2
 from tensorflow.python.platform import test
-
-# pylint: disable=g-import-not-at-top,unused-import
-_TENSORBOARD_AVAILABLE = True
-try:
-  import tensorboard as _tb
-except ImportError:
-  _TENSORBOARD_AVAILABLE = False
-# pylint: enable=g-import-not-at-top,unused-import
 
 
 class ModuleTest(test.TestCase):
@@ -77,13 +69,6 @@
     # pylint: enable=pointless-statement
 
   def testSummaryMerged(self):
-<<<<<<< HEAD
-    # TODO(annarev): Make sure all our builds have tensorboard pip package
-    # installed and remove this condition.
-    if not _TENSORBOARD_AVAILABLE:
-      return
-=======
->>>>>>> f2e4407a
     # pylint: disable=pointless-statement
     tf.summary.image
     # If we use v2 API, check for create_file_writer,
