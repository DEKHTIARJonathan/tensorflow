--- conflicted
+++ resolved
@@ -16,18 +16,9 @@
 
 set -e
 
-<<<<<<< HEAD
-# We don't apt-get install so that we can install a newer version of pip.
-# Only needed for Ubuntu 14.04 and 16.04; not needed for 18.04 and Debian 8,9?
-# Run easy_install after easy_install3, so that the default pip points to pip2,
-# to match the default python version of 2.7.
-#easy_install3 -U pip==18.1
-#easy_install -U pip==18.1
-=======
 # Get the latest version of pip so it recognize manylinux2010
 #easy_install3 -U pip
 #easy_install -U pip
->>>>>>> f2e4407a
 
 # Install pip packages from whl files to avoid the time-consuming process of
 # building from source.
@@ -73,11 +64,7 @@
   pip2 install --upgrade numpy==1.14.5
 fi
 
-<<<<<<< HEAD
-pip2 install scipy==1.1.0
-=======
 pip2 install scipy==1.2.2
->>>>>>> f2e4407a
 
 pip2 install scikit-learn==0.18.1
 
@@ -85,12 +72,8 @@
 pip2 install pandas==0.19.2
 
 # Benchmark tests require the following:
-<<<<<<< HEAD
-pip2 install psutil
-=======
 # 5.6.4 fails to pip2 install. TODO(b/143872855): remove pinning once fixed.
 pip2 install psutil==5.6.3
->>>>>>> f2e4407a
 pip2 install py-cpuinfo
 
 # pylint tests require the following:
@@ -114,21 +97,14 @@
 
 # Keras
 pip2 install keras_applications==1.0.8 --no-deps
-<<<<<<< HEAD
-pip2 install keras_preprocessing==1.0.5 --no-deps
-=======
 pip2 install keras_preprocessing==1.1.0 --no-deps
->>>>>>> f2e4407a
 pip2 install --upgrade h5py==2.8.0
 
 # Estimator
 pip2 install tf-estimator-nightly --no-deps
-<<<<<<< HEAD
-=======
 
 # Tensorboard
 pip2 install tb-nightly --no-deps
->>>>>>> f2e4407a
 
 # Argparse
 pip2 install --upgrade argparse