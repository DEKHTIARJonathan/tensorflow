load("//tensorflow:tensorflow.bzl", "tf_cc_test")

package(
    default_visibility = ["//tensorflow/core/profiler:internal"],
    licenses = ["notice"],  # Apache 2.0
)

cc_library(
    name = "xplane_to_op_metrics_db",
    srcs = ["xplane_to_op_metrics_db.cc"],
    hdrs = ["xplane_to_op_metrics_db.h"],
    deps = [
        ":op_metrics_db_combiner",
        ":op_stack",
        "//tensorflow/core:lib",
        "//tensorflow/core:lib_internal",
        "//tensorflow/core/profiler/protobuf:op_metrics_proto_cc",
        "//tensorflow/core/profiler/protobuf:xplane_proto_cc",
        "//tensorflow/core/profiler/utils:cost_utils",
        "//tensorflow/core/profiler/utils:op_metrics_db_utils",
        "//tensorflow/core/profiler/utils:op_utils",
        "//tensorflow/core/profiler/utils:tf_op_utils",
        "//tensorflow/core/profiler/utils:tf_xplane_visitor",
        "//tensorflow/core/profiler/utils:timespan",
        "//tensorflow/core/profiler/utils:trace_utils",
        "//tensorflow/core/profiler/utils:xplane_schema",
        "//tensorflow/core/profiler/utils:xplane_visitor",
        "@com_google_absl//absl/algorithm:container",
        "@com_google_absl//absl/container:flat_hash_map",
        "@com_google_absl//absl/strings",
        "@com_google_absl//absl/types:optional",
    ],
)

tf_cc_test(
    name = "xplane_to_op_metrics_db_test",
    size = "small",
    srcs = ["xplane_to_op_metrics_db_test.cc"],
    deps = [
        ":xplane_to_op_metrics_db",
        "//tensorflow/core:lib",
        "//tensorflow/core:test",
        "//tensorflow/core:test_main",
        "//tensorflow/core/profiler/protobuf:op_metrics_proto_cc",
        "//tensorflow/core/profiler/protobuf:xplane_proto_cc",
        "//tensorflow/core/profiler/utils:op_metrics_db_utils",
        "//tensorflow/core/profiler/utils:time_utils",
        "//tensorflow/core/profiler/utils:xplane_builder",
        "//tensorflow/core/profiler/utils:xplane_schema",
        "//tensorflow/core/profiler/utils:xplane_test_utils",
        "@com_google_absl//absl/strings",
    ],
)

cc_library(
    name = "op_metrics_db_combiner",
    srcs = ["op_metrics_db_combiner.cc"],
    hdrs = ["op_metrics_db_combiner.h"],
    deps = [
        "//tensorflow/core:lib",
        "//tensorflow/core/platform:protobuf",
        "//tensorflow/core/profiler/protobuf:op_metrics_proto_cc",
        "//tensorflow/core/profiler/utils:op_metrics_db_utils",
        "@com_google_absl//absl/container:flat_hash_map",
    ],
)

cc_library(
    name = "op_metrics_to_record",
    srcs = ["op_metrics_to_record.cc"],
    hdrs = ["op_metrics_to_record.h"],
    deps = [
        "//tensorflow/core/profiler/protobuf:op_metrics_proto_cc",
        "//tensorflow/core/profiler/utils:math_utils",
        "//tensorflow/core/profiler/utils:time_utils",
        "@com_google_absl//absl/algorithm:container",
    ],
)

cc_library(
    name = "op_stack",
    hdrs = ["op_stack.h"],
    deps = [
        "//tensorflow/core:lib",
    ],
)

cc_library(
    name = "op_stats_to_overview_page",
    srcs = ["op_stats_to_overview_page.cc"],
    hdrs = ["op_stats_to_overview_page.h"],
    deps = [
        ":op_metrics_to_record",
        ":op_stats_to_input_pipeline_analysis",
        "//tensorflow/core:lib",
        "//tensorflow/core:lib_internal",
        "//tensorflow/core/profiler/protobuf:hardware_types_proto_cc",
        "//tensorflow/core/profiler/protobuf:input_pipeline_proto_cc",
        "//tensorflow/core/profiler/protobuf:op_metrics_proto_cc",
        "//tensorflow/core/profiler/protobuf:op_stats_proto_cc",
        "//tensorflow/core/profiler/protobuf:overview_page_proto_cc",
        "//tensorflow/core/profiler/protobuf:steps_db_proto_cc",
        "//tensorflow/core/profiler/protobuf:tf_function_proto_cc",
        "//tensorflow/core/profiler/utils:diagnostics",
        "//tensorflow/core/profiler/utils:html_utils",
        "//tensorflow/core/profiler/utils:math_utils",
        "//tensorflow/core/profiler/utils:op_metrics_db_utils",
        "//tensorflow/core/profiler/utils:time_utils",
        "@com_google_absl//absl/strings",
        "@com_google_absl//absl/strings:str_format",
    ],
)

cc_library(
    name = "op_stats_to_input_pipeline_analysis",
    srcs = ["op_stats_to_input_pipeline_analysis.cc"],
    hdrs = ["op_stats_to_input_pipeline_analysis.h"],
    deps = [
        ":op_metrics_to_record",
        ":step_events_to_steps_db",
        "//tensorflow/core:lib",
        "//tensorflow/core:lib_internal",
        "//tensorflow/core/platform:logging",
        "//tensorflow/core/profiler/protobuf:hardware_types_proto_cc",
        "//tensorflow/core/profiler/protobuf:input_pipeline_proto_cc",
        "//tensorflow/core/profiler/protobuf:op_metrics_proto_cc",
        "//tensorflow/core/profiler/protobuf:op_stats_proto_cc",
        "//tensorflow/core/profiler/protobuf:steps_db_proto_cc",
        "//tensorflow/core/profiler/utils:diagnostics",
        "//tensorflow/core/profiler/utils:event_span",
        "//tensorflow/core/profiler/utils:html_utils",
        "//tensorflow/core/profiler/utils:math_utils",
        "//tensorflow/core/profiler/utils:tf_op_utils",
        "//tensorflow/core/profiler/utils:time_utils",
        "//tensorflow/core/util:stats_calculator_portable",
        "@com_google_absl//absl/container:flat_hash_map",
        "@com_google_absl//absl/strings",
        "@com_google_absl//absl/strings:str_format",
    ],
)

cc_library(
    name = "op_stats_to_tf_stats",
    srcs = ["op_stats_to_tf_stats.cc"],
    hdrs = ["op_stats_to_tf_stats.h"],
    deps = [
        ":op_metrics_to_record",
        "//tensorflow/core:lib",
        "//tensorflow/core/profiler/protobuf:op_metrics_proto_cc",
        "//tensorflow/core/profiler/protobuf:op_stats_proto_cc",
        "//tensorflow/core/profiler/protobuf:tf_stats_proto_cc",
        "//tensorflow/core/profiler/utils:op_metrics_db_utils",
        "//tensorflow/core/profiler/utils:time_utils",
    ],
)

tf_cc_test(
    name = "op_stats_to_tf_stats_test",
    size = "small",
    srcs = ["op_stats_to_tf_stats_test.cc"],
    deps = [
        ":op_stats_to_tf_stats",
        ":xplane_to_op_stats",
        "//tensorflow/core:lib",
        "//tensorflow/core:test",
        "//tensorflow/core:test_main",
        "//tensorflow/core/profiler/protobuf:op_metrics_proto_cc",
        "//tensorflow/core/profiler/protobuf:op_stats_proto_cc",
        "//tensorflow/core/profiler/protobuf:tf_stats_proto_cc",
        "//tensorflow/core/profiler/protobuf:xplane_proto_cc",
        "//tensorflow/core/profiler/utils:op_metrics_db_utils",
        "//tensorflow/core/profiler/utils:time_utils",
        "//tensorflow/core/profiler/utils:xplane_builder",
        "//tensorflow/core/profiler/utils:xplane_schema",
        "//tensorflow/core/profiler/utils:xplane_test_utils",
        "@com_google_absl//absl/strings",
    ],
)

cc_library(
    name = "step_events_to_steps_db",
    srcs = ["step_events_to_steps_db.cc"],
    hdrs = ["step_events_to_steps_db.h"],
    deps = [
        "//tensorflow/core:lib",
        "//tensorflow/core:lib_internal",
        "//tensorflow/core/profiler/protobuf:steps_db_proto_cc",
        "//tensorflow/core/profiler/utils:event_span",
        "//tensorflow/core/profiler/utils:timespan",
        "@com_google_absl//absl/algorithm:container",
        "@com_google_absl//absl/container:flat_hash_map",
    ],
)

cc_library(
    name = "trace_events_to_json",
    srcs = ["trace_events_to_json.cc"],
    hdrs = ["trace_events_to_json.h"],
    deps = [
        "//tensorflow/core:lib",
        "//tensorflow/core/profiler/protobuf:trace_events_proto_cc",
        "@com_google_absl//absl/strings",
        "@com_google_absl//absl/strings:str_format",
        "@jsoncpp_git//:jsoncpp",
    ],
)

tf_cc_test(
    name = "trace_events_to_json_test",
    srcs = ["trace_events_to_json_test.cc"],
    deps = [
        ":trace_events_to_json",
        "//tensorflow/core:lib",
        "//tensorflow/core:test",
        "//tensorflow/core:test_main",
        "//tensorflow/core/profiler/protobuf:trace_events_proto_cc",
        "@jsoncpp_git//:jsoncpp",
    ],
)

cc_library(
    name = "xplane_to_op_stats",
    srcs = ["xplane_to_op_stats.cc"],
    hdrs = ["xplane_to_op_stats.h"],
    deps = [
        ":op_metrics_db_combiner",
        ":step_events_to_steps_db",
        ":xplane_to_kernel_stats_db",
        ":xplane_to_op_metrics_db",
        ":xplane_to_step_events",
        ":xplane_to_tf_functions",
        "//tensorflow/core:lib",
        "//tensorflow/core/profiler/protobuf:diagnostics_proto_cc",
        "//tensorflow/core/profiler/protobuf:hardware_types_proto_cc",
        "//tensorflow/core/profiler/protobuf:kernel_stats_proto_cc",
        "//tensorflow/core/profiler/protobuf:op_metrics_proto_cc",
        "//tensorflow/core/profiler/protobuf:op_stats_proto_cc",
        "//tensorflow/core/profiler/protobuf:steps_db_proto_cc",
        "//tensorflow/core/profiler/protobuf:tf_function_proto_cc",
        "//tensorflow/core/profiler/protobuf:xplane_proto_cc",
        "//tensorflow/core/profiler/utils:event_span",
        "//tensorflow/core/profiler/utils:hardware_type_utils",
        "//tensorflow/core/profiler/utils:kernel_stats_utils",
        "//tensorflow/core/profiler/utils:tf_op_utils",
        "//tensorflow/core/profiler/utils:tf_xplane_visitor",
        "//tensorflow/core/profiler/utils:xplane_schema",
        "//tensorflow/core/profiler/utils:xplane_utils",
        "//tensorflow/core/profiler/utils:xplane_visitor",
        "@com_google_absl//absl/container:flat_hash_map",
        "@com_google_absl//absl/container:flat_hash_set",
    ],
)

tf_cc_test(
    name = "xplane_to_op_stats_test",
    size = "small",
    srcs = ["xplane_to_op_stats_test.cc"],
    deps = [
        ":xplane_to_op_stats",
        ":xplane_to_tf_functions",
        "//tensorflow/core:lib",
        "//tensorflow/core:lib_internal",
        "//tensorflow/core:protos_all_cc",
        "//tensorflow/core:test",
        "//tensorflow/core:test_main",
        "//tensorflow/core:testlib",
        "//tensorflow/core/profiler/protobuf:diagnostics_proto_cc",
        "//tensorflow/core/profiler/protobuf:op_metrics_proto_cc",
        "//tensorflow/core/profiler/protobuf:op_stats_proto_cc",
        "//tensorflow/core/profiler/protobuf:steps_db_proto_cc",
        "//tensorflow/core/profiler/protobuf:tf_function_proto_cc",
        "//tensorflow/core/profiler/protobuf:xplane_proto_cc",
        "//tensorflow/core/profiler/utils:group_events",
        "//tensorflow/core/profiler/utils:xplane_builder",
        "//tensorflow/core/profiler/utils:xplane_schema",
        "//tensorflow/core/profiler/utils:xplane_test_utils",
        "@com_google_absl//absl/strings",
    ],
)

cc_library(
    name = "xplane_to_profile_response",
    srcs = ["xplane_to_profile_response.cc"],
    hdrs = ["xplane_to_profile_response.h"],
    deps = [
        ":op_stats_to_input_pipeline_analysis",
        ":op_stats_to_overview_page",
        ":op_stats_to_tf_stats",
        ":trace_events_to_json",
<<<<<<< HEAD
=======
        ":xplane_to_memory_profile",
>>>>>>> ca046652
        ":xplane_to_op_stats",
        ":xplane_to_trace_events",
        "//tensorflow/core:lib",
        "//tensorflow/core/profiler:profiler_service_proto_cc",
        "//tensorflow/core/profiler/protobuf:hardware_types_proto_cc",
        "//tensorflow/core/profiler/protobuf:input_pipeline_proto_cc",
        "//tensorflow/core/profiler/protobuf:kernel_stats_proto_cc",
        "//tensorflow/core/profiler/protobuf:memory_profile_proto_cc",
        "//tensorflow/core/profiler/protobuf:op_stats_proto_cc",
        "//tensorflow/core/profiler/protobuf:overview_page_proto_cc",
        "//tensorflow/core/profiler/protobuf:tf_stats_proto_cc",
        "//tensorflow/core/profiler/protobuf:trace_events_proto_cc",
        "//tensorflow/core/profiler/protobuf:xplane_proto_cc",
        "//tensorflow/core/profiler/rpc/client:save_profile",
<<<<<<< HEAD
=======
        "//tensorflow/core/profiler/utils:xplane_schema",
        "//tensorflow/core/profiler/utils:xplane_utils",
>>>>>>> ca046652
        "@com_google_absl//absl/container:flat_hash_set",
        "@com_google_absl//absl/strings",
    ],
)

tf_cc_test(
    name = "xplane_to_profile_response_test",
    size = "small",
    srcs = ["xplane_to_profile_response_test.cc"],
    deps = [
        ":xplane_to_profile_response",
        "//tensorflow/core:lib",
        "//tensorflow/core:test",
        "//tensorflow/core:test_main",
        "//tensorflow/core/profiler:profiler_service_proto_cc",
        "//tensorflow/core/profiler/protobuf:input_pipeline_proto_cc",
        "//tensorflow/core/profiler/protobuf:overview_page_proto_cc",
        "//tensorflow/core/profiler/protobuf:tf_stats_proto_cc",
        "//tensorflow/core/profiler/protobuf:xplane_proto_cc",
        "//tensorflow/core/profiler/utils:group_events",
        "//tensorflow/core/profiler/utils:xplane_builder",
        "//tensorflow/core/profiler/utils:xplane_schema",
        "//tensorflow/core/profiler/utils:xplane_utils",
    ],
)

cc_library(
    name = "xplane_to_step_events",
    srcs = ["xplane_to_step_events.cc"],
    hdrs = ["xplane_to_step_events.h"],
    deps = [
        "//tensorflow/core:lib",
        "//tensorflow/core/profiler/protobuf:xplane_proto_cc",
        "//tensorflow/core/profiler/utils:event_span",
        "//tensorflow/core/profiler/utils:tf_xplane_visitor",
        "//tensorflow/core/profiler/utils:timespan",
        "//tensorflow/core/profiler/utils:trace_utils",
        "//tensorflow/core/profiler/utils:xplane_schema",
        "//tensorflow/core/profiler/utils:xplane_visitor",
        "@com_google_absl//absl/container:flat_hash_map",
        "@com_google_absl//absl/strings",
        "@com_google_absl//absl/types:optional",
    ],
)

tf_cc_test(
    name = "xplane_to_step_events_test",
    size = "small",
    srcs = ["xplane_to_step_events_test.cc"],
    deps = [
        ":xplane_to_step_events",
        "//tensorflow/core:lib",
        "//tensorflow/core:test",
        "//tensorflow/core:test_main",
        "//tensorflow/core/profiler/protobuf:xplane_proto_cc",
        "//tensorflow/core/profiler/utils:event_span",
        "//tensorflow/core/profiler/utils:group_events",
        "//tensorflow/core/profiler/utils:xplane_builder",
        "//tensorflow/core/profiler/utils:xplane_schema",
        "//tensorflow/core/profiler/utils:xplane_test_utils",
        "@com_google_absl//absl/container:flat_hash_map",
    ],
)

cc_library(
    name = "xplane_to_trace_events",
    srcs = ["xplane_to_trace_events.cc"],
    hdrs = ["xplane_to_trace_events.h"],
    deps = [
        "//tensorflow/core:lib",
        "//tensorflow/core/profiler/protobuf:trace_events_proto_cc",
        "//tensorflow/core/profiler/protobuf:xplane_proto_cc",
        "//tensorflow/core/profiler/utils:tf_xplane_visitor",
        "//tensorflow/core/profiler/utils:trace_utils",
        "//tensorflow/core/profiler/utils:xplane_schema",
        "//tensorflow/core/profiler/utils:xplane_utils",
        "//tensorflow/core/profiler/utils:xplane_visitor",
        "@com_google_absl//absl/strings",
        "@com_google_absl//absl/types:optional",
    ],
)

tf_cc_test(
    name = "xplane_to_trace_events_test",
    size = "small",
    srcs = ["xplane_to_trace_events_test.cc"],
    deps = [
        ":xplane_to_trace_events",
        "//tensorflow/core:protos_all_cc",
        "//tensorflow/core:test",
        "//tensorflow/core:test_main",
        "//tensorflow/core/profiler/protobuf:trace_events_proto_cc",
        "//tensorflow/core/profiler/protobuf:xplane_proto_cc",
        "//tensorflow/core/profiler/utils:trace_utils",
        "//tensorflow/core/profiler/utils:xplane_builder",
        "//tensorflow/core/profiler/utils:xplane_schema",
    ],
)

cc_library(
    name = "xplane_to_kernel_stats_db",
    srcs = ["xplane_to_kernel_stats_db.cc"],
    hdrs = ["xplane_to_kernel_stats_db.h"],
    deps = [
        "//tensorflow/core:lib",
        "//tensorflow/core:lib_internal",
        "//tensorflow/core/profiler/protobuf:kernel_stats_proto_cc",
        "//tensorflow/core/profiler/protobuf:xplane_proto_cc",
        "//tensorflow/core/profiler/utils:kernel_stats_utils",
        "//tensorflow/core/profiler/utils:tf_op_utils",
        "//tensorflow/core/profiler/utils:tf_xplane_visitor",
        "//tensorflow/core/profiler/utils:trace_utils",
        "//tensorflow/core/profiler/utils:xplane_schema",
        "//tensorflow/core/profiler/utils:xplane_visitor",
        "@com_google_absl//absl/strings",
        "@com_google_absl//absl/types:optional",
    ],
)

tf_cc_test(
    name = "xplane_to_kernel_stats_db_test",
    size = "small",
    srcs = ["xplane_to_kernel_stats_db_test.cc"],
    deps = [
        ":xplane_to_kernel_stats_db",
        "//tensorflow/core:lib",
        "//tensorflow/core:lib_internal",
        "//tensorflow/core:protos_all_cc",
        "//tensorflow/core:test",
        "//tensorflow/core:test_main",
        "//tensorflow/core:testlib",
        "//tensorflow/core/profiler/protobuf:kernel_stats_proto_cc",
        "//tensorflow/core/profiler/protobuf:xplane_proto_cc",
        "//tensorflow/core/profiler/utils:tf_xplane_visitor",
        "//tensorflow/core/profiler/utils:xplane_builder",
        "//tensorflow/core/profiler/utils:xplane_schema",
        "//tensorflow/core/profiler/utils:xplane_test_utils",
        "//tensorflow/core/profiler/utils:xplane_utils",
        "//tensorflow/core/profiler/utils:xplane_visitor",
        "@com_google_absl//absl/strings",
    ],
)

cc_library(
    name = "xplane_to_tf_functions",
    srcs = ["xplane_to_tf_functions.cc"],
    hdrs = ["xplane_to_tf_functions.h"],
    deps = [
        "//tensorflow/core:lib",
        "//tensorflow/core:lib_internal",
        "//tensorflow/core/profiler/protobuf:tf_function_proto_cc",
        "//tensorflow/core/profiler/protobuf:xplane_proto_cc",
        "//tensorflow/core/profiler/utils:math_utils",
        "//tensorflow/core/profiler/utils:tf_xplane_visitor",
        "//tensorflow/core/profiler/utils:timespan",
        "//tensorflow/core/profiler/utils:xplane_schema",
        "//tensorflow/core/profiler/utils:xplane_visitor",
        "@com_google_absl//absl/algorithm:container",
        "@com_google_absl//absl/strings",
        "@com_google_absl//absl/types:optional",
    ],
)

tf_cc_test(
    name = "xplane_to_tf_functions_test",
    size = "small",
    srcs = ["xplane_to_tf_functions_test.cc"],
    deps = [
        ":xplane_to_tf_functions",
        "//tensorflow/core:lib",
        "//tensorflow/core:lib_internal",
        "//tensorflow/core:protos_all_cc",
        "//tensorflow/core:test",
        "//tensorflow/core:test_main",
        "//tensorflow/core:testlib",
        "//tensorflow/core/profiler/protobuf:tf_function_proto_cc",
        "//tensorflow/core/profiler/protobuf:xplane_proto_cc",
        "//tensorflow/core/profiler/utils:tf_xplane_visitor",
        "//tensorflow/core/profiler/utils:xplane_builder",
        "//tensorflow/core/profiler/utils:xplane_schema",
        "//tensorflow/core/profiler/utils:xplane_test_utils",
        "//tensorflow/core/profiler/utils:xplane_utils",
        "//tensorflow/core/profiler/utils:xplane_visitor",
        "@com_google_absl//absl/strings",
    ],
)

cc_library(
    name = "xplane_to_memory_profile",
    srcs = ["xplane_to_memory_profile.cc"],
    hdrs = ["xplane_to_memory_profile.h"],
    deps = [
        "//tensorflow/core:framework",
        "//tensorflow/core:lib",
        "//tensorflow/core:lib_internal",
        "//tensorflow/core/framework:protos_all_cc",
        "//tensorflow/core/platform:protobuf",
        "//tensorflow/core/profiler/protobuf:memory_profile_proto_cc",
        "//tensorflow/core/profiler/protobuf:xplane_proto_cc",
        "//tensorflow/core/profiler/utils:tf_xplane_visitor",
        "//tensorflow/core/profiler/utils:xplane_schema",
        "//tensorflow/core/profiler/utils:xplane_visitor",
        "@com_google_absl//absl/algorithm:container",
        "@com_google_absl//absl/container:flat_hash_map",
        "@com_google_absl//absl/strings",
        "@com_google_absl//absl/strings:str_format",
        "@com_google_absl//absl/types:optional",
    ],
)

tf_cc_test(
    name = "xplane_to_memory_profile_test",
    size = "small",
    srcs = ["xplane_to_memory_profile_test.cc"],
    deps = [
        ":xplane_to_memory_profile",
        "//tensorflow/core:lib",
        "//tensorflow/core:test",
        "//tensorflow/core:test_main",
        "//tensorflow/core/profiler/protobuf:memory_profile_proto_cc",
        "//tensorflow/core/profiler/protobuf:xplane_proto_cc",
        "//tensorflow/core/profiler/utils:group_events",
        "//tensorflow/core/profiler/utils:xplane_builder",
        "//tensorflow/core/profiler/utils:xplane_schema",
        "//tensorflow/core/profiler/utils:xplane_test_utils",
        "@com_google_absl//absl/strings",
    ],
)<|MERGE_RESOLUTION|>--- conflicted
+++ resolved
@@ -287,10 +287,7 @@
         ":op_stats_to_overview_page",
         ":op_stats_to_tf_stats",
         ":trace_events_to_json",
-<<<<<<< HEAD
-=======
         ":xplane_to_memory_profile",
->>>>>>> ca046652
         ":xplane_to_op_stats",
         ":xplane_to_trace_events",
         "//tensorflow/core:lib",
@@ -305,11 +302,8 @@
         "//tensorflow/core/profiler/protobuf:trace_events_proto_cc",
         "//tensorflow/core/profiler/protobuf:xplane_proto_cc",
         "//tensorflow/core/profiler/rpc/client:save_profile",
-<<<<<<< HEAD
-=======
         "//tensorflow/core/profiler/utils:xplane_schema",
         "//tensorflow/core/profiler/utils:xplane_utils",
->>>>>>> ca046652
         "@com_google_absl//absl/container:flat_hash_set",
         "@com_google_absl//absl/strings",
     ],
