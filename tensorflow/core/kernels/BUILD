--- conflicted
+++ resolved
@@ -41,11 +41,6 @@
     "tf_mkl_kernel_library",
     "cc_header_only_library",
     "if_not_windows",
-<<<<<<< HEAD
-    "if_override_eigen_strong_inline",
-    "tf_cc_test_mkl",
-=======
->>>>>>> 656b2fe0
 )
 load("@local_config_sycl//sycl:build_defs.bzl", "if_sycl")
 load("//tensorflow:tensorflow.bzl", "tf_cuda_cc_test")
