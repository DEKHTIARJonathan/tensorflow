--- conflicted
+++ resolved
@@ -546,7 +546,6 @@
         "//tensorflow/core/util/proto:proto_utils",
         "//tensorflow/stream_executor/gpu:asm_compiler",
         "//tensorflow/stream_executor/gpu:redzone_allocator",
-        "//tensorflow/stream_executor/cuda:cuda_helpers",
         "@com_google_absl//absl/algorithm:container",
         "@com_google_absl//absl/base",
         "@com_google_absl//absl/types:span",
@@ -2405,16 +2404,11 @@
         "//tensorflow/core:lib",
         "//tensorflow/core/util/ctc:ctc_beam_search_lib",
         "//tensorflow/core/util/ctc:ctc_loss_calculator_lib",
-<<<<<<< HEAD
-    ] + if_cuda([
-        "//tensorflow/core:stream_executor",
-=======
     ] + if_cuda_or_rocm([
         ":gpu_utils",
         ":conv_ops_gpu_hdrs",
     ]) + if_cuda([
         "@local_config_cuda//cuda:cudnn_header",
->>>>>>> 4de5de05
     ]),
 )
 
