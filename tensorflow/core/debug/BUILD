--- conflicted
+++ resolved
@@ -15,10 +15,7 @@
 load(
     "//tensorflow:tensorflow.bzl",
     "check_deps",
-<<<<<<< HEAD
-=======
     "if_windows",
->>>>>>> 4de5de05
     "tf_cc_binary",
     "tf_cc_test",
     "tf_copts",
