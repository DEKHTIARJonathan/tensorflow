--- conflicted
+++ resolved
@@ -282,8 +282,6 @@
         "//tensorflow/core:test",
         "//tensorflow/core:test_main",
     ],
-<<<<<<< HEAD
-=======
 )
 
 cc_library(
@@ -380,5 +378,4 @@
         "@com_google_absl//absl/container:flat_hash_set",
         "@com_google_absl//absl/strings",
     ],
->>>>>>> 6ff86849
 )