--- conflicted
+++ resolved
@@ -10,8 +10,6 @@
     "if_mkl_ml",
 )
 
-<<<<<<< HEAD
-=======
 def well_known_proto_libs():
     """Set of standard protobuf protos, like Any and Timestamp.
 
@@ -32,7 +30,6 @@
         "@com_google_protobuf//:wrappers_proto",
     ]
 
->>>>>>> 4de5de05
 # configure may change the following lines
 WITH_GCP_SUPPORT = False
 WITH_HDFS_SUPPORT = False
