# Description:
# TensorFlow is a computational framework, primarily for use in machine
# learning applications.
#
# Public targets:
#
# ":protos_all" - exports all core TensorFlow protos
#     ":protos_all_py" - py_proto_library version (Google-internal)
# ":lib" - exports the public non-test headers for:
#     //third_party/tensorflow/core/platform:: Platform-specific code and external dependencies
#     lib/: Low-level libraries that are not TensorFlow-specific
# ":test" - test equivalent of ":lib".
#     This is currently public, but may be made internal in the
#     future.  Try to avoid depending on it.
# ":framework" - exports the public non-test headers for:
#     util/: General low-level TensorFlow-specific libraries
#     framework/: Support for adding new ops & kernels
#     example/: Wrappers to simplify access to Example proto
# ":ops" - defines TensorFlow ops, but no implementations / kernels
#     ops/: Standard ops
#     user_ops/: User-supplied ops
#     This aggregates a number of smaller op libraries (":*_op_lib")
# ":core_cpu" - exports the public non-test headers for:
#     graph/: Support for graphs made up of ops
#     common_runtime/: Common code for execution of graphs
#     public/: Public APIs for running graphs
# ":core" - The code for ":core_cpu" plus a GPU runtime
# ":all_kernels" - The cpu-specific kernels, plus gpu kernels if
#     built with Cuda
# ":tensorflow_opensource" - The complete open-source package, including
#      ":all_kernels", ":core", and a Session implementation.
# ":tensorflow" - "tensorflow_opensource" plus some Google-internal libraries.
# ":testlib" - TensorFlow-specific test support, e.g. utilities for testing
#      kernels.
# ":direct_session" - An implementation of the Session interface that
#      directly runs Graphs via the internal TensorFlow executor.
#  "framework_lite" - Intended to be used by operator implementations
#      (kernels) that can also be run outside the tensorflow runtime. This
#      contains a small set of headers and utilities that can be used for core
#      kernels, without bringing in libraries that can bloat code size (e.g.,
#      logging is not included because using it will bring in a large amount of
#      ostream code).
#
# ":example_parser_configuration" -- A library for extracting the
#      tensorflow.Example proto configuration from a Graph.
#
# Public mobile targets, e.g. for Android:
#
# filegroup ":android_proto_srcs" - Protos
# filegroup ":android_srcs" - Core sources
# cc_library ":portable_tensorflow_lib" - Native library
# cc_library ":portable_tensorflow_lib_lite" - Native library, without ops,
#   supporting SELECTIVE_REGISTRATION feature.
# portable_proto_library ":portable_proto_lib" (Google-internal)
#
# Note that :framework and :lib have incomplete transitive dependencies (they
# declare but do not define some symbols) if framework_shared_object=True
# (meaning there is an explicit framework shared object). Missing symbols are
# included in //tensorflow:libtensorflow_framework.so. This split supports
# custom op registration; see comments on
# //tensorflow:libtensorflow_framework.so. It does mean that TensorFlow cc_test
# and cc_binary rules will not build. Using tf_cc_test and tf_cc_binary (from
# //tensorflow/tensorflow.bzl) will include the necessary symbols in binary
# build targets.

load(
    "//tensorflow:tensorflow.bzl",
    "cc_header_only_library",
    "if_android",
    "if_chromiumos",
    "if_ios",
    "if_mobile",
    "if_not_windows",
    "tf_android_core_proto_headers",
    "tf_cc_test",
    "tf_cc_test_mkl",
    "tf_cc_tests",
    "tf_copts",
    "tf_cuda_library",
    "tf_defines_nortti_if_lite_protos",
    "tf_features_nomodules_if_mobile",
    "tf_gen_op_libs",
    "tf_genrule_cmd_append_to_srcs",
    "tf_openmp_copts",
    "tf_opts_nortti_if_lite_protos",
    "tf_opts_nortti_if_mobile",
    "tf_portable_full_lite_protos",
    "transitive_hdrs",
)

# buildifier: disable=same-origin-load
load("//tensorflow:tensorflow.bzl", "if_nccl")

# buildifier: disable=same-origin-load
load("//tensorflow:tensorflow.bzl", "tensorflow_opensource_extra_deps")

# buildifier: disable=same-origin-load
load("//tensorflow:tensorflow.bzl", "tf_cc_test_gpu")

# buildifier: disable=same-origin-load
load("//tensorflow:tensorflow.bzl", "tf_cc_tests_gpu")

# buildifier: disable=same-origin-load
load("//tensorflow:tensorflow.bzl", "tf_cuda_cc_test")

# buildifier: disable=same-origin-load
# Placeholder: load("//tensorflow:tensorflow.bzl", "tf_portable_proto_lib")

# buildifier: disable=same-origin-load
load("//tensorflow:tensorflow.bzl", "tf_monitoring_deps")

# For platform specific build config
load(
    "//tensorflow/core/platform:build_config.bzl",
    "tf_additional_all_protos",
    "tf_additional_core_deps",
    "tf_additional_lib_deps",
    "tf_additional_test_deps",
    "tf_jspb_proto_library",
    "tf_kernel_tests_linkstatic",
    "tf_lib_proto_parsing_deps",
    "tf_portable_deps_no_runtime",
    "tf_proto_library",
    "tf_proto_library_cc",
    "tf_protos_all",
    "tf_protos_all_impl",
    "tf_protos_grappler",
    "tf_protos_grappler_impl",
    "tf_protos_profiler_impl",
    "tf_pyclif_proto_library",
)
load(
    "//tensorflow/core/platform:rules_cc.bzl",
    "cc_library",
)
load(
    "//tensorflow/core/platform:build_config_root.bzl",
    "if_dynamic_kernels",
    "if_static",
    "tf_cuda_tests_tags",
)
load("@local_config_cuda//cuda:build_defs.bzl", "if_cuda")
load("@local_config_tensorrt//:build_defs.bzl", "if_tensorrt")
load(
    "//third_party/mkl:build_defs.bzl",
    "if_mkl",
    "mkl_deps",
)
# Placeholder for Google-internal load statements.

package(
    default_visibility = [
        ":dependency_whitelist",
        "//tensorflow:internal",
        "//tensorflow_models:__subpackages__",
    ],
    licenses = ["notice"],  # Apache 2.0
)

package_group(
    name = "dependency_whitelist",
    packages = [
        "//learning/freud/topic_models/tensorflow/...",
        "//perftools/accelerators/xprof/api/...",
        "//quality/webanswers/brain/tokenization/custom_tf_ops/kernels/...",
        "//smartass/brain/server/...",
    ],
)

# Export the BUILD file so automated tooling can check licenses
exports_files([
    "BUILD",
    "ops/ops.pbtxt",
])

package_group(name = "experimental_access")

# -----------------------------------------------------------------------------
# Public targets

# Protos which are needed for core tensorflow, including on mobile builds.
#
# Note that some protos are in neither additional_core_proto_srcs nor this
# filegroup; e.g.  ones with individual proto_library targets.
# LINT.IfChange
COMMON_PROTO_SRCS = [
    "protobuf/bfc_memory_map.proto",
    "protobuf/config.proto",
    "protobuf/cluster.proto",
    "protobuf/debug.proto",
    "protobuf/device_filters.proto",
    "protobuf/device_properties.proto",
    "protobuf/graph_debug_info.proto",
    "protobuf/queue_runner.proto",
    "protobuf/rewriter_config.proto",
    "protobuf/tensor_bundle.proto",
    "protobuf/saver.proto",
    "protobuf/verifier_config.proto",
    "protobuf/trace_events.proto",
]

EXAMPLE_PROTO_SRCS = [
    "//tensorflow/core/example:example.proto",
    "//tensorflow/core/example:feature.proto",
]

UTIL_PROTO_SRCS = [
    "//tensorflow/core/util:event.proto",
    "//tensorflow/core/util:memmapped_file_system.proto",
    "//tensorflow/core/util:saved_tensor_slice.proto",
]

FRAMEWORK_PROTO_SRCS = [
    "//tensorflow/core/framework:allocation_description.proto",
    "//tensorflow/core/framework:api_def.proto",
    "//tensorflow/core/framework:attr_value.proto",
    "//tensorflow/core/framework:cost_graph.proto",
    "//tensorflow/core/framework:device_attributes.proto",
    "//tensorflow/core/framework:function.proto",
    "//tensorflow/core/framework:graph.proto",
    "//tensorflow/core/framework:graph_transfer_info.proto",
    "//tensorflow/core/framework:kernel_def.proto",
    "//tensorflow/core/framework:log_memory.proto",
    "//tensorflow/core/framework:node_def.proto",
    "//tensorflow/core/framework:op_def.proto",
    "//tensorflow/core/framework:reader_base.proto",
    "//tensorflow/core/framework:remote_fused_graph_execute_info.proto",
    "//tensorflow/core/framework:resource_handle.proto",
    "//tensorflow/core/framework:step_stats.proto",
    "//tensorflow/core/framework:summary.proto",
    "//tensorflow/core/framework:tensor.proto",
    "//tensorflow/core/framework:tensor_description.proto",
    "//tensorflow/core/framework:tensor_shape.proto",
    "//tensorflow/core/framework:tensor_slice.proto",
    "//tensorflow/core/framework:types.proto",
    "//tensorflow/core/framework:variable.proto",
    "//tensorflow/core/framework:versions.proto",
]

PROFILER_PROTO_SRCS = [
    "//tensorflow/core/profiler/protobuf:xplane.proto",
]

ERROR_CODES_PROTO_SRCS = [
    "protobuf/error_codes.proto",
    "//tensorflow/core/lib/core:error_codes.proto",
]
# LINT.ThenChange(//tensorflow/core/portable_proto_config.asciipb)

CORE_PROTO_SRCS = COMMON_PROTO_SRCS + EXAMPLE_PROTO_SRCS + FRAMEWORK_PROTO_SRCS + UTIL_PROTO_SRCS + PROFILER_PROTO_SRCS + ERROR_CODES_PROTO_SRCS

tf_proto_library(
    name = "protos_all",
    srcs = [],
    cc_api_version = 2,
    make_default_target_header_only = True,
    protodeps = [
        ":core_protos",
        ":error_codes_proto_impl",
        "//tensorflow/core/example:protos_all",
        "//tensorflow/core/framework:protos_all",
        "//tensorflow/core/lib/core:error_codes_proto",
        "//tensorflow/core/util:protos_all",
        "//tensorflow/core/util:test_log_proto_impl",
    ],
    visibility = ["//visibility:public"],
)

tf_jspb_proto_library(
    name = "protos_all_jspb_proto",
    visibility = ["//visibility:public"],
    deps = [":protos_all"],
)

alias(
    name = "example_protos",
    actual = "//tensorflow/core/example:example_protos",
    visibility = ["//visibility:public"],
)

java_proto_library(
    name = "example_java_proto",
    visibility = ["//visibility:public"],
    deps = [":example_protos"],
)

cc_library(
    name = "platform_base",
    hdrs = ["//tensorflow/core/platform:base_hdrs"],
    copts = tf_copts(),
    tags = ["avoid_dep"],
    visibility = [":__subpackages__"],
    deps = [
        "//tensorflow/core/platform",
        "//tensorflow/core/platform:byte_order",
        "//tensorflow/core/platform:cord",
        "//tensorflow/core/platform:env_time",
        "//tensorflow/core/platform:logging",
        "//tensorflow/core/platform:macros",
        "//tensorflow/core/platform:threadpool_interface",
        "//tensorflow/core/platform:threadpool_options",
        "//tensorflow/core/platform:types",
        "@com_google_absl//absl/base",
        "@com_google_absl//absl/strings",
    ],
)

alias(
    name = "framework_bounds_check",
    actual = "//tensorflow/core/framework:bounds_check",
    visibility = ["//tensorflow/core/kernels:friends"],
)

alias(
    name = "human_readable_json",
    actual = "//tensorflow/core/platform:human_readable_json",
)

# Minimal lib so that tools used for mobile compilation
# don't have to depend on lib/platformlib.
cc_library(
    name = "lib_proto_parsing",
    hdrs = [
        "//tensorflow/core/lib/bfloat16:bfloat16.h",
        "//tensorflow/core/lib/core:legacy_lib_proto_parsing_headers",
        "//tensorflow/core/lib/strings:legacy_lib_proto_parsing_headers",
        "//tensorflow/core/platform:lib_proto_parsing_hdrs",
    ],
    copts = tf_copts(),
    deps = tf_lib_proto_parsing_deps() + [
        ":platform_base",
        "@com_google_absl//absl/strings",
        "@double_conversion//:double-conversion",
        "//tensorflow/core/lib/bfloat16",
        "//tensorflow/core/lib/core:errors",
        "//tensorflow/core/lib/core:stringpiece",
        "//tensorflow/core/lib/core:status",
        "//tensorflow/core/lib/strings:numbers",
        "//tensorflow/core/lib/strings:strcat",
        "//tensorflow/core/platform:platform_port",
        "//tensorflow/core/platform:logging",
        "//tensorflow/core/platform:macros",
        "//tensorflow/core/platform:protobuf",
        "//tensorflow/core/platform",
        "//tensorflow/core/platform:status",
        "//tensorflow/core/platform:stringpiece",
        "//tensorflow/core/platform:tstring",
        "//tensorflow/core/platform:types",
    ],
)

# This build rule (along with :lib_internal, :framework, and
# :framework_internal) purposefully omits the definitions of many declared
# symbols, which are included in //tensorflow:libtensorflow_framework.so. Using
# tf_cc_test and tf_cc_binary will include the necessary symbols.
cc_library(
    name = "lib",
    hdrs = [
        "//tensorflow/core/lib/bfloat16:bfloat16.h",
        "//tensorflow/core/lib/core:legacy_lib_core_headers",
        "//tensorflow/core/lib/gtl:legacy_lib_gtl_headers",
        "//tensorflow/core/lib/hash:legacy_lib_hash_all_headers",
        "//tensorflow/core/lib/histogram:legacy_lib_histogram_all_headers",
        "//tensorflow/core/lib/io:legacy_lib_io_headers",
        "//tensorflow/core/lib/math:math_util.h",
        "//tensorflow/core/lib/monitoring:legacy_lib_monitoring_lib_headers",
        "//tensorflow/core/lib/random:legacy_lib_random_headers",
        "//tensorflow/core/lib/strings:legacy_lib_string_headers",
        "//tensorflow/core/platform:lib_hdrs",
        "//tensorflow/core/util:lib_hdrs",
    ],
    visibility = ["//visibility:public"],
    deps = [
        ":lib_internal",
        "@com_google_absl//absl/container:inlined_vector",
        "@com_google_absl//absl/strings",
        "@com_google_absl//absl/types:optional",
    ],
)

# APIs defined in lib_experimental are for experimental usage and may be
# subject to change. Its visibility is limited to selected packages.
cc_library(
    name = "lib_experimental",
    hdrs = [
        "//tensorflow/core/lib/core:legacy_lib_core_threadpool_options_header",
    ],
    visibility = [
        ":experimental_access",
        "//tensorflow/cc:__pkg__",
    ],
    deps = [
        ":lib",
    ],
)

alias(
    name = "feature_util",
    actual = "//tensorflow/core/example:feature_util",
    visibility = ["//visibility:public"],
)

# DEPRECATED: use platform:stringpiece instead.
cc_library(
    name = "core_stringpiece",
    hdrs = ["//tensorflow/core/lib/core:legacy_lib_core_stringpiece_header"],
    copts = tf_copts(),
    deps = [
        "//tensorflow/core/platform:stringpiece",
    ],
)

# Test support library needed for all tests
# This is currently public, but may be made internal in the
# future.  Try to avoid depending on it.

cc_library(
    name = "test",
    testonly = 1,
    srcs = [
        "//tensorflow/core/platform:legacy_test_srcs",
    ],
    hdrs = [
        "//tensorflow/core/lib/core:legacy_lib_core_status_test_util_header",
        "//tensorflow/core/platform:test_hdrs",
        "//tensorflow/core/util:test_hdrs",
    ],
    copts = tf_copts(),
    linkopts = select({
        "//tensorflow:windows": [],
        "//conditions:default": ["-lm"],
    }),
    visibility = ["//visibility:public"],
    deps = [
        ":function_ops_op_lib",
        ":functional_ops_op_lib",
        ":lib",
        ":lib_internal",
        ":protos_all_cc",
        "//tensorflow/core/platform/default/build_config:gtest",
        "//tensorflow/core/kernels:required",
        "@com_google_googletest//:gtest",
    ] + tf_additional_test_deps(),
)

# This build rule (along with :framework_internal, :lib, and :lib_internal)
# purposefully omits the definitions of many declared symbols, which are
# included in //tensorflow:libtensorflow_framework.so. Using tf_cc_test and tf_cc_binary
# will include the necessary symbols.
tf_cuda_library(
    name = "framework",
    hdrs = [
        "//tensorflow/core/example:feature_util.h",
        "//tensorflow/core/framework:allocator.h",
        "//tensorflow/core/framework:allocator_registry.h",
        "//tensorflow/core/framework:attr_value_util.h",
        "//tensorflow/core/framework:bfloat16.h",
        "//tensorflow/core/framework:bounds_check.h",
        "//tensorflow/core/framework:cancellation.h",
        "//tensorflow/core/framework:collective.h",
        "//tensorflow/core/framework:common_shape_fns.h",
        "//tensorflow/core/framework:control_flow.h",  # TODO(josh11b): Make internal?
        "//tensorflow/core/framework:dataset.h",
        "//tensorflow/core/framework:dataset_stateful_op_whitelist.h",
        "//tensorflow/core/framework:device_base.h",
        "//tensorflow/core/framework:function.h",
        "//tensorflow/core/framework:function_handle_cache.h",
        "//tensorflow/core/framework:graph_def_util.h",
        "//tensorflow/core/framework:graph_to_functiondef.h",
        "//tensorflow/core/framework:kernel_def_builder.h",
        "//tensorflow/core/framework:kernel_def_util.h",
        "//tensorflow/core/framework:log_memory.h",
        "//tensorflow/core/framework:logging.h",
        "//tensorflow/core/framework:lookup_interface.h",
        "//tensorflow/core/framework:memory_types.h",
        "//tensorflow/core/framework:node_def_builder.h",
        "//tensorflow/core/framework:node_def_util.h",
        "//tensorflow/core/framework:node_properties.h",
        "//tensorflow/core/framework:numeric_op.h",
        "//tensorflow/core/framework:numeric_types.h",
        "//tensorflow/core/framework:op.h",
        "//tensorflow/core/framework:op_def_builder.h",
        "//tensorflow/core/framework:op_def_util.h",
        "//tensorflow/core/framework:op_kernel.h",
        "//tensorflow/core/framework:ops_util.h",
        "//tensorflow/core/framework:partial_tensor_shape.h",
        "//tensorflow/core/framework:queue_interface.h",
        "//tensorflow/core/framework:reader_interface.h",
        "//tensorflow/core/framework:reader_op_kernel.h",
        "//tensorflow/core/framework:register_types.h",
        "//tensorflow/core/framework:register_types_traits.h",
        "//tensorflow/core/framework:resource_mgr.h",
        "//tensorflow/core/framework:resource_op_kernel.h",
        "//tensorflow/core/framework:selective_registration.h",
        "//tensorflow/core/framework:session_state.h",
        "//tensorflow/core/framework:shape_inference.h",
        "//tensorflow/core/framework:shared_ptr_variant.h",
        "//tensorflow/core/framework:stats_aggregator.h",
        "//tensorflow/core/framework:tensor.h",
        "//tensorflow/core/framework:tensor_interface.h",
        "//tensorflow/core/framework:tensor_shape.h",
        "//tensorflow/core/framework:tensor_slice.h",
        "//tensorflow/core/framework:tensor_types.h",
        "//tensorflow/core/framework:tensor_util.h",
        "//tensorflow/core/framework:thread_factory.h",
        "//tensorflow/core/framework:tracking_allocator.h",
        "//tensorflow/core/framework:type_index.h",
        "//tensorflow/core/framework:type_traits.h",
        "//tensorflow/core/framework:typed_allocator.h",
        "//tensorflow/core/framework:types.h",
        "//tensorflow/core/framework:variant.h",
        "//tensorflow/core/framework:variant_encode_decode.h",
        "//tensorflow/core/framework:variant_op_registry.h",
        "//tensorflow/core/framework:variant_tensor_data.h",
        "//tensorflow/core/util/sparse:framework_group",
        "//tensorflow/core/util:framework_srcs",
        "//tensorflow/core/util:memmapped_file_system_hdrs",
        "//tensorflow/core/public:version.h",
    ] + if_mkl([
        "//tensorflow/core/util:mkl_util_hdrs",
    ]),
    visibility = ["//visibility:public"],
    deps = [
        ":framework_internal",
        "@com_google_absl//absl/base",
    ],
)

# TODO(gonnet): Remove this alias once all users have been moved to the actual target.
alias(
    name = "allocator",
    actual = "//tensorflow/core/framework:allocator",
    visibility = ["//visibility:public"],
)

# TODO(gonnet): Remove this alias once all users have been moved to the actual target.
alias(
    name = "allocator_registry_impl",
    actual = "//tensorflow/core/framework:allocator_registry_impl",
    visibility = ["//visibility:public"],
)

alias(
    name = "overflow",
    actual = "//tensorflow/core/util:overflow",
)

alias(
    name = "exec_on_stall",
    actual = "//tensorflow/core/util:exec_on_stall",
)

alias(
    name = "ptr_util",
    actual = "//tensorflow/core/util:ptr_util",
)

# TODO(gonnet): Remove this alias once all users have been moved to the actual target.
alias(
    name = "reader_base",
    actual = "//tensorflow/core/framework:reader_base",
    visibility = ["//visibility:public"],
)

# TODO(gonnet): Remove this alias once all users have been moved to the actual target.
alias(
    name = "op_gen_lib",
    actual = "//tensorflow/core/framework:op_gen_lib",
    visibility = ["//visibility:public"],
)

cc_library(
    name = "session_options",
    hdrs = ["//tensorflow/core/public:session_options.h"],
    visibility = ["//visibility:public"],
    deps = [
        ":lib",
        ":protos_all_cc",
    ],
)

cc_library(
    name = "framework_lite",
    hdrs = [
        "//tensorflow/core/framework:numeric_types.h",
        "//tensorflow/core/framework:tensor_types.h",
        "//tensorflow/core/framework:type_traits.h",
        "//tensorflow/core/lib/bfloat16:bfloat16.h",
        "//tensorflow/core/platform:framework_lite_hdrs",
        "//tensorflow/core/platform/default:integral_types.h",
        "//tensorflow/core/platform/default:logging.h",
    ],
    visibility = ["//visibility:public"],
    deps =
        [
            "@nsync//:nsync_cpp",
        ] + [
            "//third_party/eigen3",
            "//tensorflow/core/lib/bfloat16",
            "//tensorflow/core/platform:dynamic_annotations",
            "//tensorflow/core/platform:platform_port",
            "//tensorflow/core/platform:thread_annotations",
            "//tensorflow/core/platform:mutex",
            "//tensorflow/core/platform/default/build_config:minimal",
            "//tensorflow/core/platform:types",
        ],
)

# Generates library per group of ops.
tf_gen_op_libs(
    is_external = False,
    op_lib_names = [
        "batch_ops",
        "bitwise_ops",
        "boosted_trees_ops",
        "tensor_forest_ops",
        "candidate_sampling_ops",
        "checkpoint_ops",
        "clustering_ops",
        "collective_ops",
        "control_flow_ops",
        "ctc_ops",
        "data_flow_ops",
        "dataset_ops",
        "decode_proto_ops",
        "encode_proto_ops",
        "experimental_dataset_ops",
        "function_ops",
        "functional_ops",
        "image_ops",
        "io_ops",
        "linalg_ops",
        "list_ops",
        "lookup_ops",
        "logging_ops",
        "manip_ops",
        "math_ops",
        "mkl_nn_ops",
        "nccl_ops",
        "nn_ops",
        "no_op",
        "parsing_ops",
        "random_grad",
        "random_ops",
        "special_math_ops",
        "stateful_random_ops",
        "remote_fused_graph_ops",
        "rnn_ops",
        "rpc_ops",
        "scoped_allocator_ops",
        "sdca_ops",
        "set_ops",
        "script_ops",
        "sendrecv_ops",
        "sparse_csr_matrix_ops",
        "sparse_ops",
        "spectral_ops",
        "state_ops",
        "stateless_random_ops",
        "summary_ops",
        "training_ops",
    ],
    deps = [
        ":lib",
        ":protos_all_cc",
    ],
)

tf_gen_op_libs(
    op_lib_names = [
        "string_ops",
    ],
    deps = [
        ":lib_internal",
        ":lib_proto_parsing",
        "@com_google_absl//absl/strings",
    ],
)

tf_gen_op_libs(
    op_lib_names = [
        "array_ops",
    ],
    deps = [
        ":lib",
        ":protos_all_cc",
    ],
)

tf_gen_op_libs(
    op_lib_names = [
        "mkl_array_ops",
    ],
    deps = [":protos_all_cc"],
)

tf_gen_op_libs(
    op_lib_names = [
        "audio_ops",
    ],
    deps = [":lib"],
)

tf_gen_op_libs(
    op_lib_names = ["debug_ops"],
    deps = [":lib"],
)

tf_gen_op_libs(
    is_external = False,
    op_lib_names = [
        "resource_variable_ops",
    ],
    deps = [":lib"],
)

tf_gen_op_libs(
    op_lib_names = [
        "tpu_configuration_ops",
        "tpu_cross_replica_ops",
        "tpu_embedding_ops",
        "tpu_functional_ops",
        "tpu_heartbeat_ops",
        "tpu_host_compute_ops",
        "tpu_infeed_ops",
        "tpu_outfeed_ops",
        "tpu_ordinal_selector_ops",
        "tpu_replication_ops",
    ],
    deps = [
        ":lib",
        ":lib_proto_parsing",
        ":protos_all_cc",
        "//tensorflow/core/protobuf/tpu:tpu_embedding_configuration_proto_cc",
        "//tensorflow/core/tpu:tpu_embedding_optimization_parameters_utils",
        "//tensorflow/core/tpu:tpu_embedding_output_layout_utils",
    ],
)

# And one for all user ops
cc_library(
    name = "user_ops_op_lib",
    srcs = glob(["user_ops/**/*.cc"]),
    copts = tf_copts(),
    linkstatic = 1,
    visibility = ["//visibility:public"],
    deps = [":framework"],
    alwayslink = 1,
)

cc_library(
    name = "word2vec_ops",
    srcs = ["ops/word2vec_ops.cc"],
    linkstatic = 1,
    visibility = ["//tensorflow:internal"],
    deps = [":framework"],
    alwayslink = 1,
)

cc_library(
    name = "cudnn_rnn_ops",
    srcs = [
        "ops/cudnn_rnn_ops.cc",
    ],
    linkstatic = 1,
    visibility = ["//tensorflow:internal"],
    deps = [
        ":framework",
        ":lib",
        ":lib_internal",
        ":stream_executor",
        "//tensorflow/core/kernels:bounds_check_lib",
    ],
    alwayslink = 1,
)

tf_gen_op_libs(
    op_lib_names = [
        "cudnn_rnn_ops",
    ],
    deps = [
        ":lib",
    ],
)

cc_library(
    name = "ragged_ops",
    deps = [
        ":ragged_array_ops_op_lib",
        ":ragged_conversion_ops_op_lib",
        ":ragged_math_ops_op_lib",
    ],
)

tf_gen_op_libs(
    op_lib_names = [
        "ragged_array_ops",
        "ragged_conversion_ops",
        "ragged_math_ops",
    ],
    deps = [":ragged_to_dense_util"],
)

cc_library(
    name = "ragged_to_dense_util",
    srcs = [
        "ops/ragged_to_dense_util.cc",
    ],
    hdrs = [
        "ops/ragged_to_dense_util.h",
    ],
    deps = [
        ":framework",
        ":protos_all_cc",
    ],
)

tf_cc_test(
    name = "ragged_to_dense_util_test",
    srcs = [
        "ops/ragged_to_dense_util_test.cc",
    ],
    deps = [
        ":framework",
        ":protos_all_cc",
        ":ragged_to_dense_util",
        ":test",
        ":testlib",
        "@com_google_googletest//:gtest_main",
    ],
)

cc_library(
    name = "ops",
    visibility = ["//visibility:public"],
    deps = [
        ":array_ops_op_lib",
        ":audio_ops_op_lib",
        ":batch_ops_op_lib",
        ":bitwise_ops_op_lib",
        ":boosted_trees_ops_op_lib",
        ":tensor_forest_ops_op_lib",
        ":candidate_sampling_ops_op_lib",
        ":checkpoint_ops_op_lib",
        ":clustering_ops_op_lib",
        ":collective_ops_op_lib",
        ":control_flow_ops_op_lib",
        ":ctc_ops_op_lib",
        ":cudnn_rnn_ops_op_lib",
        ":data_flow_ops_op_lib",
        ":dataset_ops_op_lib",
        ":debug_ops_op_lib",
        ":decode_proto_ops_op_lib",
        ":encode_proto_ops_op_lib",
        ":experimental_dataset_ops_op_lib",
        ":function_ops_op_lib",
        ":functional_ops_op_lib",
        ":image_ops_op_lib",
        ":io_ops_op_lib",
        ":linalg_ops_op_lib",
        ":list_ops_op_lib",
        ":logging_ops_op_lib",
        ":lookup_ops_op_lib",
        ":manip_ops_op_lib",
        ":math_ops_op_lib",
        ":nccl_ops_op_lib",
        ":nn_ops_op_lib",
        ":no_op_op_lib",
        ":parsing_ops_op_lib",
        ":ragged_ops",
        ":random_ops_op_lib",
        ":rnn_ops_op_lib",
        ":special_math_ops_op_lib",
        ":stateful_random_ops_op_lib",
        ":remote_fused_graph_ops_op_lib",
        ":resource_variable_ops_op_lib",
        ":rpc_ops_op_lib",
        ":scoped_allocator_ops_op_lib",
        ":script_ops_op_lib",
        ":sdca_ops_op_lib",
        ":sendrecv_ops_op_lib",
        ":set_ops_op_lib",
        ":sparse_csr_matrix_ops_op_lib",
        ":sparse_ops_op_lib",
        ":summary_ops_op_lib",
        ":spectral_ops_op_lib",
        ":state_ops_op_lib",
        ":stateless_random_ops_op_lib",
        ":string_ops_op_lib",
        ":tpu_configuration_ops_op_lib",
        ":tpu_cross_replica_ops_op_lib",
        ":tpu_embedding_ops_op_lib",
        ":tpu_functional_ops_op_lib",
        ":tpu_heartbeat_ops_op_lib",
        ":tpu_host_compute_ops_op_lib",
        ":tpu_infeed_ops_op_lib",
        ":tpu_outfeed_ops_op_lib",
        ":tpu_ordinal_selector_ops_op_lib",
        ":tpu_replication_ops_op_lib",
        ":training_ops_op_lib",
        ":user_ops_op_lib",
        ":word2vec_ops",
        "//tensorflow/c/kernels:bitcast_op_lib",
        "//tensorflow/compiler/mlir/tensorflow:mlir_passthrough_op",
    ] + if_mkl([
        ":mkl_array_ops_op_lib",
        ":mkl_nn_ops_op_lib",
    ]) + if_tensorrt([
        "//tensorflow/compiler/tf2tensorrt:trt_engine_resource_ops_op_lib",
        "//tensorflow/compiler/tf2tensorrt:trt_op_libs",
    ]),
    alwayslink = 1,
)

cc_library(
    name = "array_grad",
    srcs = ["ops/array_grad.cc"],
    linkstatic = 1,  # Needed since alwayslink is broken in bazel b/27630669
    visibility = ["//visibility:public"],
    deps = [
        ":array_ops_op_lib",
        ":framework",
        ":lib",
        "//tensorflow/c/kernels:bitcast_op_lib",
    ],
    alwayslink = 1,
)

cc_library(
    name = "functional_grad",
    srcs = ["ops/functional_grad.cc"],
    linkstatic = 1,  # Needed since alwayslink is broken in bazel b/27630669
    visibility = ["//visibility:public"],
    deps = [
        ":framework",
        ":functional_ops_op_lib",
        ":lib",
    ],
    alwayslink = 1,
)

cc_library(
    name = "math_grad",
    srcs = [
        "ops/math_grad.cc",
        "ops/random_grad.cc",
        "ops/stateless_random_grad.cc",
    ],
    linkstatic = 1,  # Needed since alwayslink is broken in bazel b/27630669
    visibility = ["//visibility:public"],
    deps = [
        ":framework",
        ":lib",
        ":math_ops_op_lib",
        ":protos_all_cc",
    ],
    alwayslink = 1,
)

cc_library(
    name = "nn_grad",
    srcs = ["ops/nn_grad.cc"],
    linkstatic = 1,  # Needed since alwayslink is broken in bazel b/27630669
    visibility = ["//visibility:public"],
    deps = [
        ":framework",
        ":lib",
        ":nn_ops_op_lib",
    ] + if_mkl([
        ":mkl_nn_ops_op_lib",
    ]),
    alwayslink = 1,
)

tf_cuda_library(
    name = "core_cpu",
    hdrs = [
        "common_runtime/device.h",
        "common_runtime/device_factory.h",
        "common_runtime/function.h",
        "common_runtime/function_optimization_registry.h",
        "common_runtime/optimization_registry.h",
        "common_runtime/shape_refiner.h",
        "//tensorflow/core/graph:core_cpu_headers",
        "//tensorflow/core/public:session.h",
        "//tensorflow/core/public:session_options.h",
    ],
    visibility = ["//visibility:public"],
    deps = [
        ":core_cpu_internal",
    ],
)

cc_library(
    name = "core",
    visibility = ["//visibility:public"],
    deps = [
        ":core_cpu",
        ":gpu_runtime",
        ":sycl_runtime",
    ],
)

# This includes implementations of all kernels built into TensorFlow.
cc_library(
    name = "all_kernels_impl",
    visibility = [":__subpackages__"],
    deps = [
        "//tensorflow/c/kernels:bitcast_op",
        "//tensorflow/core/kernels:array",
        "//tensorflow/core/kernels:audio",
        "//tensorflow/core/kernels:batch_kernels",
        "//tensorflow/core/kernels:bincount_op",
        "//tensorflow/core/kernels:boosted_trees_ops",
        "//tensorflow/core/kernels:tensor_forest_ops",
        "//tensorflow/core/kernels:candidate_sampler_ops",
        "//tensorflow/core/kernels:checkpoint_ops",
        "//tensorflow/core/kernels:clustering_ops",
        "//tensorflow/core/kernels:collective_ops",
        "//tensorflow/core/kernels:constant_op",
        "//tensorflow/core/kernels:control_flow_ops",
        "//tensorflow/core/kernels:ctc_ops",
        "//tensorflow/core/kernels:cudnn_rnn_kernels",
        "//tensorflow/core/kernels:data_flow",
        "//tensorflow/core/kernels:decode_proto_op",
        "//tensorflow/core/kernels:encode_proto_op",
        "//tensorflow/core/kernels:fake_quant_ops",
        "//tensorflow/core/kernels:function_ops",
        "//tensorflow/core/kernels:functional_ops",
        "//tensorflow/core/kernels:grappler",
        "//tensorflow/core/kernels:histogram_op",
        "//tensorflow/core/kernels:image",
        "//tensorflow/core/kernels:io",
        "//tensorflow/core/kernels:linalg",
        "//tensorflow/core/kernels:lookup",
        "//tensorflow/core/kernels:logging",
        "//tensorflow/core/kernels:manip",
        "//tensorflow/core/kernels:math",
        "//tensorflow/core/kernels:multinomial_op",
        "//tensorflow/core/kernels:mutex_ops",
        "//tensorflow/core/kernels:nn",
        "//tensorflow/core/kernels:parameterized_truncated_normal_op",
        "//tensorflow/core/kernels:parsing",
        "//tensorflow/core/kernels:partitioned_function_ops",
        "//tensorflow/core/kernels:pooling_ops",
        "//tensorflow/core/kernels:ragged_ops",
        "//tensorflow/core/kernels:random_ops",
        "//tensorflow/core/kernels:stateful_random_ops",
        "//tensorflow/core/kernels:random_binomial_op",
        "//tensorflow/core/kernels:random_poisson_op",
        "//tensorflow/core/kernels:remote_fused_graph_ops",
        "//tensorflow/core/kernels:required",
        "//tensorflow/core/kernels:resource_variable_ops",
        "//tensorflow/core/kernels:rnn_ops",
        "//tensorflow/core/kernels:rpc_op",
        "//tensorflow/core/kernels:scoped_allocator_ops",
        "//tensorflow/core/kernels:sdca_ops",
        "//tensorflow/core/kernels:searchsorted_op",
        "//tensorflow/core/kernels:set_kernels",
        "//tensorflow/core/kernels:sparse",
        "//tensorflow/core/kernels:state",
        "//tensorflow/core/kernels:stateless_random_ops",
        "//tensorflow/core/kernels:string",
        "//tensorflow/core/kernels:summary_kernels",
        "//tensorflow/core/kernels:training_ops",
        "//tensorflow/core/kernels:word2vec_kernels",
        "//tensorflow/core/kernels/sparse:kernels",
    ] + if_not_windows([
        "//tensorflow/core/kernels:fact_op",
        "//tensorflow/core/kernels:array_not_windows",
        "//tensorflow/core/kernels:math_not_windows",
        "//tensorflow/core/kernels:quantized_ops",
        "//tensorflow/core/kernels/neon:neon_depthwise_conv_op",
    ]) + if_mkl([
        "//tensorflow/core/kernels:mkl_aggregate_ops",
        "//tensorflow/core/kernels:mkl_concat_op",
        "//tensorflow/core/kernels:mkl_dequantize_op",
        "//tensorflow/core/kernels:mkl_conv_op",
        "//tensorflow/core/kernels:mkl_cwise_ops_common",
        "//tensorflow/core/kernels:mkl_fused_batch_norm_op",
        "//tensorflow/core/kernels:mkl_identity_op",
        "//tensorflow/core/kernels:mkl_input_conversion_op",
        "//tensorflow/core/kernels:mkl_lrn_op",
        "//tensorflow/core/kernels:mkl_pooling_ops",
        "//tensorflow/core/kernels:mkl_qmatmul_op",
        "//tensorflow/core/kernels:mkl_requantize_ops",
        "//tensorflow/core/kernels:mkl_quantize_op",
        "//tensorflow/core/kernels:mkl_relu_op",
        "//tensorflow/core/kernels:mkl_reshape_op",
        "//tensorflow/core/kernels:mkl_slice_op",
        "//tensorflow/core/kernels:mkl_softmax_op",
        "//tensorflow/core/kernels:mkl_transpose_op",
        "//tensorflow/core/kernels:mkl_batch_matmul_op",
        "//tensorflow/core/kernels:mkl_matmul_op",
        "//tensorflow/core/kernels:mkl_tfconv_op",
        "//tensorflow/core/kernels:mkl_tmp_bf16_ops",
    ]) + if_cuda([
        "//tensorflow/core/grappler/optimizers:gpu_swapping_kernels",
        "//tensorflow/core/grappler/optimizers:gpu_swapping_ops",
    ]) + if_nccl([
        "//tensorflow/core/kernels:nccl_kernels",
    ]) + if_tensorrt([
        "//tensorflow/compiler/tf2tensorrt:trt_engine_resource_op_kernels",
        "//tensorflow/compiler/tf2tensorrt:trt_op_kernels",
    ]),
)

cc_library(
    name = "dynamic_kernels_impl",
    visibility = [":__subpackages__"],
    deps = [
        "//tensorflow/core/kernels:sobol_op",
    ],
)

cc_library(
    name = "all_kernels",
    visibility = ["//visibility:public"],
    deps = if_dynamic_kernels(
        [],
        otherwise = [":dynamic_kernels_impl"],
    ) + [
        # TODO(gunan): Split this up and load the resulting kernels dynamically once
        # the dependency issues are resolved.
        ":all_kernels_impl",
        # TODO(gunan): Work on the API between these and rest of TF and make
        # these also dynamically loading.
        "//tensorflow/core/kernels:dataset_ops",  # Depends on grappler
        "//tensorflow/core/kernels:list_kernels",  # Depends on variant_op_registry.h
    ],
)

tf_cuda_library(
    name = "tensorflow_opensource",
    copts = tf_copts(),
    visibility = ["//visibility:public"],
    deps = [
        ":all_kernels",
        ":core",
        ":direct_session",
        ":example_parser_configuration",
        ":gpu_runtime",
        ":lib",
        ":ops",
    ] + tensorflow_opensource_extra_deps(),
)

cc_library(
    name = "tensorflow",
    visibility = ["//visibility:public"],
    deps = [
        ":tensorflow_opensource",
        "//tensorflow/core/platform/default/build_config:tensorflow_platform_specific",
    ],
)

cc_library(
    name = "testlib_kernels_impl",
    deps = [
        "//tensorflow/core/kernels:aggregate_ops",
        "//tensorflow/core/kernels:bcast_ops",
        "//tensorflow/core/kernels:cast_op",
        "//tensorflow/core/kernels:constant_op",
        "//tensorflow/core/kernels:identity_op",
        "//tensorflow/core/kernels:random_ops",
        "//tensorflow/core/kernels:reduction_ops",
        "//tensorflow/core/kernels:reshape_op",
    ],
)

# Test support library needed for higher-level (TensorFlow-specific) tests
cc_library(
    name = "testlib",
    testonly = 1,
    srcs = [
        "common_runtime/function_testlib.cc",
        "common_runtime/kernel_benchmark_testlib.cc",
        "//tensorflow/core/graph:testlib_srcs",
    ],
    hdrs = [
        "common_runtime/function_testlib.h",
        "common_runtime/kernel_benchmark_testlib.h",
        "common_runtime/test_collective_executor_mgr.h",
        "//tensorflow/core/graph:testlib_headers",
        # TODO(josh11b): Drop this once users are depending on
        # kernels:ops_testutil instead.
        "//tensorflow/core/kernels:ops_testutil.h",
        # TODO(gonnet): Stop exporting these headers once users depend on
        # the tensorflow/core/framework:* targets directly.
        "//tensorflow/core/framework:shape_inference_testutil.h",
        "//tensorflow/core/framework:tensor_testutil.h",
        "//tensorflow/core/framework:fake_input.h",
        "//tensorflow/core/framework:function_testlib.h",
    ],
    copts = tf_copts(),
    visibility = ["//visibility:public"],
    deps = [
        ":core_cpu",
        ":core_cpu_internal",
        ":core_cpu_lib",
        ":framework",
        ":framework_internal",
        ":lib",
        ":lib_internal",
        ":ops",
        ":protos_all_cc",
        ":test",
        ":testlib_ops",
        # TODO(gunan): resolve dependency issues and load these kernels dynamically.
        ":testlib_kernels_impl",
        "//tensorflow/cc:scope",
        "//tensorflow/core/framework:fake_input",
        "//tensorflow/core/framework:function_testlib",
        "//tensorflow/core/framework:shape_inference_testutil",
        "//tensorflow/core/framework:tensor_testutil",
        "//tensorflow/core/kernels:ops_testutil",
        "//tensorflow/core/kernels:ops_util",
    ],
)

cc_library(
    name = "testlib_ops",
    testonly = 1,
    srcs = ["common_runtime/testlib_ops.cc"],
    linkstatic = 1,  # Seems to be needed since alwayslink is broken in bazel
    deps = [
        ":framework",
        ":lib",
    ],
    alwayslink = 1,
)

# This is a link-only library to provide a DirectSession
# implementation of the Session interface.
tf_cuda_library(
    name = "direct_session",
    copts = tf_copts(),
    linkstatic = 1,
    visibility = ["//visibility:public"],
    deps = [
        ":direct_session_internal",
    ],
    alwayslink = 1,
)

# -----------------------------------------------------------------------------
# MKL targets
alias(
    name = "mkl_graph_util",
    actual = "//tensorflow/core/graph:mkl_graph_util",
)

# -----------------------------------------------------------------------------
# Public Android targets

# List of protos we want on android
filegroup(
    name = "android_proto_srcs",
    srcs = CORE_PROTO_SRCS,
    visibility = ["//visibility:public"],
)

# Sources required to build the TensorFlow framework without the runtime on
# mobile platforms. This is essentially the sources required to build
# tensorflow/core/framework:tensor without using granular targets.
filegroup(
    name = "mobile_srcs_no_runtime",
    srcs = [
        "//tensorflow/compiler/jit:mobile_srcs_no_runtime",
        "//tensorflow/core/example:mobile_srcs_no_runtime",
        "//tensorflow/core/framework:attr_value_proto_text_srcs",
        "//tensorflow/core/framework:mobile_srcs_no_runtime",
        "//tensorflow/core/lib/bfloat16:mobile_srcs_no_runtime",
        "//tensorflow/core/lib/core:mobile_srcs_no_runtime",
        "//tensorflow/core/lib/gtl:mobile_srcs_no_runtime",
        "//tensorflow/core/lib/hash:mobile_srcs_no_runtime",
        "//tensorflow/core/lib/strings:mobile_srcs_no_runtime",
        "//tensorflow/core/platform:mobile_srcs_no_runtime",
        "//tensorflow/core/public:mobile_srcs_no_runtime",
        "//tensorflow/core/util:mobile_srcs_no_runtime",
        "//tensorflow/core/util/ctc:android_srcs",
    ] + glob(
        [
            "client/**/*.cc",
        ],
        exclude = [
            "**/*test.*",
            "**/*testutil*",
            "**/*testlib*",
            "**/*main.cc",
        ],
    ),
    visibility = ["//visibility:private"],
)

# Sources required to build the TensorFlow framework with runtime on
# mobile platforms without granular targets. It is assumed that the source
# files in tensorflow/core:mobile_srcs_no_runtime have been compiled
# separately and are linked in as a dependency.
filegroup(
    name = "mobile_srcs_only_runtime",
    srcs = [
        # Sources for which we do not yet have granular targets.
        "//tensorflow/c/eager:srcs",
        "//tensorflow/c:srcs",
        "//tensorflow/core/common_runtime/eager:srcs",
        "//tensorflow/core/framework:mobile_srcs_only_runtime",
        "//tensorflow/core/graph:mobile_srcs_only_runtime",
        "//tensorflow/core/kernels:android_srcs",
        "//tensorflow/core/lib/io:mobile_srcs_only_runtime",
        "//tensorflow/core/profiler:mobile_srcs",
        "//tensorflow/core/public:mobile_srcs_only_runtime",
        "//tensorflow/core/util/sparse:mobile_srcs_only_runtime",
        "//tensorflow/core/util/tensor_bundle:android_srcs",
        "//tensorflow/core/util:mobile_srcs_only_runtime",

        # Sources for which we already have granular targets.
        "//tensorflow/core/lib/core:mobile_srcs_only_runtime",
        "//tensorflow/core/lib/gtl:mobile_srcs_only_runtime",
        "//tensorflow/core/lib/hash:mobile_srcs_only_runtime",
        "//tensorflow/core/lib/histogram:mobile_srcs_only_runtime",
        "//tensorflow/core/lib/math:mobile_srcs_only_runtime",
        "//tensorflow/core/lib/monitoring:mobile_srcs_only_runtime",
        "//tensorflow/core/lib/random:mobile_srcs_only_runtime",
        "//tensorflow/core/lib/strings:mobile_srcs_only_runtime",
        "//tensorflow/core/platform:mobile_srcs_only_runtime",
    ] + glob(
        [
            "common_runtime/**/*.cc",
            "common_runtime/**/*.h",
            "lib/wav/*.cc",
            "lib/wav/*.h",
        ],
        exclude = [
            "**/*test.*",
            "**/*testutil*",
            "**/*testlib*",
            "**/*main.cc",
            "common_runtime/gpu/**/*",
            "common_runtime/gpu_device_factory.*",
        ],
    ),
    visibility = ["//visibility:public"],
)

filegroup(
    name = "mobile_srcs",
    srcs = [
        ":mobile_srcs_no_runtime",
        ":mobile_srcs_only_runtime",
    ],
    visibility = ["//visibility:public"],
)

alias(
    name = "android_srcs",
    actual = ":mobile_srcs",
    visibility = ["//visibility:public"],
)

# Native library support for mobile applications.  Does not contain
# operators, use :portable_tensorflow_lib if you want full operator
# support.
#
# If you just need TensorFlow types, e.g. Tensors, use
# :portable_tensorflow_lib_lite_no_runtime.
#
# These targets link against either full or lite protos depending
# on the bazel define TENSORFLOW_PROTOS=full/lite respectively.
#
# Compiles to a trivial library on non-mobile to prevent irrelevant
# build errors. If not building this e.g. as part of an android_binary,
# a command such as the following must be used:
# bazel build -c opt tensorflow/core:android_tensorflow_lib \
# --define=TENSORFLOW_PROTOS=lite \
# --crosstool_top=//external:android/crosstool \
# --cpu=armeabi-v7a \
# --host_crosstool_top=@bazel_tools//tools/cpp:toolchain
cc_library(
    name = "portable_tensorflow_lib_lite",
    srcs = if_mobile([":mobile_srcs"]),
    copts = tf_copts(android_optimization_level_override = None) + tf_opts_nortti_if_lite_protos() + if_ios(["-Os"]),
    defines = ["SUPPORT_SELECTIVE_REGISTRATION"] + tf_portable_full_lite_protos(
        full = [],
        lite = ["TENSORFLOW_LITE_PROTOS"],
    ) + if_chromiumos(["IS_MOBILE_PLATFORM"]) + tf_defines_nortti_if_lite_protos(),
    linkopts = if_android(["-lz"]),
    tags = [
        "manual",
        "notap",
    ],
    visibility = ["//visibility:public"],
    deps = [
        ":protos_all_cc_impl",
        "//tensorflow/core/util:stats_calculator_portable",
        "//tensorflow/core:mobile_additional_lib_deps",
    ] + tf_portable_deps_no_runtime(),
    alwayslink = 1,
)

alias(
    name = "android_tensorflow_lib_lite",
    actual = ":portable_tensorflow_lib_lite",
    visibility = ["//visibility:public"],
)

alias(
    name = "android_tensorflow_lib_lite_nortti",
    actual = ":portable_tensorflow_lib_lite",
    visibility = ["//visibility:public"],
)

alias(
    name = "android_tensorflow_lib_lite_nortti_lite_protos",
    actual = ":portable_tensorflow_lib_lite",
    visibility = ["//visibility:public"],
)

cc_library(
    name = "mobile_additional_lib_deps",
    deps = tf_additional_lib_deps() + [
        ":platform_base",
        "@com_google_absl//absl/container:flat_hash_map",
        "@com_google_absl//absl/container:flat_hash_set",
        "@com_google_absl//absl/strings",
    ],
)

# Native library support for iOS applications.
#
# bazel  build --config=ios_x86_64 \
# :ios_tensorflow_lib
cc_library(
    name = "ios_tensorflow_lib",
    srcs = if_ios([
        ":portable_op_registrations_and_gradients",
        "//tensorflow/core/kernels:android_core_ops",
        "//tensorflow/core/kernels:android_extended_ops",
    ]),
    copts = tf_copts() + ["-Os"],
    visibility = ["//visibility:public"],
    deps = [
        ":portable_tensorflow_lib_lite",
        ":protos_all_cc_impl",
        "//third_party/eigen3",
        "//third_party/fft2d:fft2d_headers",
        "@com_google_protobuf//:protobuf",
        "@fft2d",
        "@gemmlowp",
    ],
    alwayslink = 1,
)

alias(
    name = "ios_tensorflow_lib_lite",
    actual = ":portable_tensorflow_lib_lite",
    visibility = ["//visibility:public"],
)

cc_library(
    name = "ios_tensorflow_test_lib",
    testonly = 1,
    srcs = if_ios([":android_test_srcs"]),
    copts = tf_copts() + ["-Os"],
    tags = [
        "manual",
        "notap",
    ],
    visibility = ["//visibility:public"],
    deps = [
        ":ios_tensorflow_lib",
        ":portable_test_proto_lib",
        "//tensorflow/core/platform/default/build_config:gtest",
        "//third_party/eigen3",
    ],
)

# Full TensorFlow library with operator support. Use this unless reducing
# binary size (by packaging a reduced operator set) is a concern.
alias(
    name = "android_tensorflow_lib",
    actual = ":portable_tensorflow_lib",
    visibility = ["//visibility:public"],
)

cc_library(
    name = "portable_tensorflow_lib",
    srcs = if_mobile([":portable_op_registrations_and_gradients"]),
    copts = tf_copts() + tf_opts_nortti_if_lite_protos(),
    features = tf_features_nomodules_if_mobile(),
    tags = [
        "manual",
        "notap",
    ],
    visibility = ["//visibility:public"],
    deps = [
        ":portable_tensorflow_lib_lite",
        ":protos_all_cc_impl",
        "//tensorflow/core/kernels:portable_tensorflow_kernels",
        "//third_party/eigen3",
        "@com_google_protobuf//:protobuf",
    ],
    alwayslink = 1,
)

alias(
    name = "android_op_registrations_and_gradients",
    actual = ":portable_op_registrations_and_gradients",
    visibility = ["//visibility:public"],
)

filegroup(
    name = "portable_op_registrations_and_gradients",
    srcs = ["//tensorflow/c/kernels:android_all_ops"] + glob(
        [
            "ops/**/*.cc",
            "ops/**/*.h",
        ],
        exclude = [
            "**/*test.cc",
            "**/*testutil*",
            "**/*testlib*",
            "**/*main.cc",
            "**/tpu_*",
        ],
    ),
    visibility = ["//visibility:public"],
)

filegroup(
    name = "android_test_srcs",
    testonly = 1,
    # TODO(andrewharp/nhua):
    # make more test-related sources portable e.g. "//tensorflow/core/platform:test.cc",
    srcs = tf_portable_full_lite_protos(
        full = [
            "//tensorflow/core/framework:android_test_hdrs",
            "//tensorflow/core/framework:android_test_srcs",
            "//tensorflow/core/platform:android_test_srcs",
            "//tensorflow/core/util:android_test_srcs",
        ],
        lite = [
            "//tensorflow/core/framework:android_test_hdrs",
            "//tensorflow/core/framework:android_test_srcs_no_core",
            "//tensorflow/core/platform:android_test_srcs",
            "//tensorflow/core/util:android_test_srcs",
        ],
    ),
    visibility = ["//visibility:public"],
)

# This is like android_test_srcs, minus the things that are already in mobile_srcs.
filegroup(
    name = "android_test_srcs_no_core",
    testonly = 1,
    srcs = [
        "//tensorflow/core/framework:android_test_hdrs",
        "//tensorflow/core/framework:android_test_srcs_no_core",
        "//tensorflow/core/platform:android_test_srcs",
        "//tensorflow/core/util:android_test_srcs",
    ],
    visibility = ["//visibility:public"],
)

# Portable library providing testing functionality for TensorFlow.
alias(
    name = "android_tensorflow_test_lib",
    actual = ":portable_tensorflow_test_lib",
    visibility = ["//visibility:public"],
)

cc_library(
    name = "portable_tensorflow_test_lib",
    testonly = 1,
    srcs = if_mobile([
        ":android_test_srcs_no_core",
    ]),
    hdrs = [
        "//tensorflow/core/framework:android_test_hdrs",
        "//tensorflow/core/util:android_test_hdrs",
    ],
    copts = tf_copts(android_optimization_level_override = None),
    features = tf_features_nomodules_if_mobile() + tf_opts_nortti_if_lite_protos(),
    tags = [
        "manual",
        "notap",
    ],
    visibility = ["//visibility:public"],
    deps = [
        ":portable_tensorflow_lib",
        ":protos_all_cc",
        "//tensorflow/core/kernels:portable_tensorflow_kernels",
        "//tensorflow/core/platform/default/build_config:gtest",
        "//third_party/eigen3",
    ],
)

# -----------------------------------------------------------------------------
# Libraries with GPU facilities that are useful for writing kernels.
cc_library(
    name = "gpu_lib",
    srcs = [
        "common_runtime/gpu/gpu_event_mgr.cc",
    ],
    hdrs = [
        "common_runtime/gpu/gpu_event_mgr.h",
    ],
    copts = tf_copts(),
    visibility = ["//visibility:public"],
    deps = [
        ":framework",
        ":framework_internal",
        ":lib",
        ":lib_internal",
        ":protos_all_cc",
        ":stream_executor",
    ],
)

cc_library(
    name = "gpu_headers_lib",
    hdrs = [
        "common_runtime/gpu/gpu_event_mgr.h",
    ],
    visibility = ["//visibility:public"],
)

cc_library(
    name = "cuda",
    visibility = ["//visibility:public"],
    deps = [
        "//tensorflow/core/platform/default/build_config:cuda",
    ],
)

cc_library(
    name = "rocm",
    visibility = ["//visibility:public"],
    deps = [
        "//tensorflow/core/platform/default/build_config:rocm",
    ],
)

# -----------------------------------------------------------------------------
# Clif-related proto libraries.

# The following targets will be moved to core/example. The aliases are only temporary
# since moving existing users will require several CLs over several projects.
[
    [
        alias(
            name = "example_%s_pyclif%s" % (proto_name, target_suffix),
            actual = "//tensorflow/core/example:%s_pyclif%s" % (proto_name, target_suffix),
            visibility = ["//visibility:public"],
        )
        for target_suffix in [
            "",
            "_pb2",
        ]
    ]
    for proto_name in [
        "example",
        "feature",
    ]
]

# The following targets will be moved to core/protobuf. The aliases are only temporary
# since moving existing users will require several CLs over several projects.
[
    [
        alias(
            name = "protobuf_%s_pyclif%s" % (proto_name, target_suffix),
            actual = ":protobuf/%s_pyclif%s" % (proto_name, target_suffix),
            visibility = ["//visibility:public"],
        )
        for target_suffix in [
            "",
            "_pb2",
        ]
    ] + [
        tf_pyclif_proto_library(
            name = "protobuf/%s_pyclif" % proto_name,
            proto_lib = ":protos_all",
            proto_srcfile = "protobuf/%s.proto" % proto_name,
            visibility = ["//visibility:public"],
        ),
    ]
    for proto_name in [
        "config",
        "device_properties",
        "graph_debug_info",
        "meta_graph",
        "saved_model",
    ]
]

# -----------------------------------------------------------------------------
# Internal targets

tf_proto_library(
    name = "autotuning_proto",
    srcs = ["protobuf/autotuning.proto"],
    cc_api_version = 2,
    make_default_target_header_only = True,
    visibility = [
        "//tensorflow:internal",
    ],
)

tf_proto_library(
    name = "conv_autotuning_proto",
    srcs = ["protobuf/conv_autotuning.proto"],
    cc_api_version = 2,
    make_default_target_header_only = True,
    protodeps = [
        "//tensorflow/stream_executor:dnn_proto",
    ],
    visibility = [
        "//tensorflow:internal",
    ],
)

tf_proto_library_cc(
    name = "worker_proto",
    srcs = ["protobuf/worker.proto"],
    cc_api_version = 2,
    protodeps = tf_additional_all_protos(),
    visibility = ["//visibility:public"],
)

tf_proto_library_cc(
    name = "worker_service_proto",
    srcs = ["protobuf/worker_service.proto"],
    has_services = 1,
    cc_api_version = 2,
    cc_stubby_versions = ["2"],
    protodeps = [":worker_proto"],
    visibility = [
        "//tensorflow:internal",
    ],
)

tf_proto_library_cc(
    name = "master_proto",
    srcs = ["protobuf/master.proto"],
    cc_api_version = 2,
    protodeps = tf_additional_all_protos(),
    visibility = ["//tensorflow:internal"],
)

tf_proto_library_cc(
    name = "master_service_proto",
    srcs = ["protobuf/master_service.proto"],
    has_services = 1,
    cc_api_version = 2,
    cc_stubby_versions = ["2"],
    protodeps = [":master_proto"],
    visibility = [
        "//tensorflow:internal",
    ],
)

tf_proto_library_cc(
    name = "eager_service_proto",
    srcs = ["protobuf/eager_service.proto"],
    has_services = 1,
    cc_api_version = 2,
    cc_grpc_version = 1,
    cc_stubby_versions = ["2"],
    protodeps = tf_additional_all_protos(),
    visibility = [
        "//tensorflow:internal",
    ],
)

filegroup(
    name = "lib_internal_private_headers",
    srcs = [
        "//tensorflow/core/framework:resource_handle.h",
        "//tensorflow/core/platform:legacy_lib_internal_headers",
        "//tensorflow/core/platform:lib_internal_private_hdrs",
        "//tensorflow/core/lib/bfloat16:bfloat16.h",
        "//tensorflow/core/lib/core:legacy_lib_core_all_headers",
        "//tensorflow/core/lib/gtl:legacy_lib_gtl_all_headers",
        "//tensorflow/core/lib/histogram:legacy_lib_histogram_all_headers",
        "//tensorflow/core/lib/hash:legacy_lib_hash_all_headers",
        "//tensorflow/core/lib/monitoring:legacy_lib_monitoring_all_headers",
        "//tensorflow/core/lib/io:legacy_lib_io_all_headers",
        "//tensorflow/core/lib/random:legacy_lib_random_all_headers",
        "//tensorflow/core/lib/strings:legacy_lib_strings_all_headers",
        "//tensorflow/core/lib/math:math_util.h",
    ] + glob(
        [
            "lib/**/*.h",
        ],
        exclude = [
            "**/*test*",
            "lib/gif/**/*",
            "lib/jpeg/**/*",
            "lib/png/**/*",
        ],
    ),
    visibility = ["//visibility:private"],
)

filegroup(
    name = "lib_internal_public_headers",
    srcs = [
        "lib/wav/wav_io.h",
        "//tensorflow/core/lib/core:legacy_lib_internal_core_headers",
        "//tensorflow/core/lib/gtl:legacy_lib_internal_public_gtl_headers",
        "//tensorflow/core/lib/hash:legacy_lib_internal_public_headers",
        "//tensorflow/core/lib/io:legacy_lib_internal_public_headers",
        "//tensorflow/core/lib/monitoring:legacy_lib_monitoring_lib_internal_public_headers",
        "//tensorflow/core/lib/random:legacy_lib_internal_public_random_headers",
        "//tensorflow/core/lib/strings:legacy_lib_internal_public_string_headers",
        "//tensorflow/core/platform:legacy_platform_lib_hdrs",
        "//tensorflow/core/platform:lib_internal_public_hdrs",
        "//tensorflow/core/util:lib_internal_public_hdrs",
    ],
    visibility = ["//visibility:private"],
)

cc_library(
    name = "lib_internal",
    srcs = [":lib_internal_private_headers"],
    hdrs = [":lib_internal_public_headers"],
    copts = tf_copts(),
    linkopts = select({
        "//tensorflow:freebsd": [],
        "//tensorflow:windows": [],
        "//tensorflow:android": [],
        "//conditions:default": [
            "-ldl",
            "-lpthread",
        ],
    }),
    deps = tf_additional_lib_deps() + [
        "@com_google_absl//absl/meta:type_traits",
        "@com_google_absl//absl/strings",
        "//third_party/eigen3",
        "@com_google_absl//absl/base:core_headers",
        "//tensorflow/core/platform/default/build_config:platformlib",
    ] + if_static([":lib_internal_impl"]),
)

# Until we can ditch config=monolithic on windows, we have to provide an always
# headers only library for pybind rules to depend on.
cc_library(
    name = "lib_headers_for_pybind",
    srcs = [":lib_internal_private_headers"],
    hdrs = [":lib_internal_public_headers"],
    copts = tf_copts(),
    linkopts = select({
        "//tensorflow:freebsd": [],
        "//tensorflow:windows": [],
        "//tensorflow:android": [],
        "//conditions:default": [
            "-ldl",
            "-lpthread",
        ],
    }),
    visibility = ["//tensorflow/python:__pkg__"],
    deps = tf_additional_lib_deps() + [
        "@com_google_absl//absl/meta:type_traits",
        "@com_google_absl//absl/strings",
        "//third_party/eigen3",
        "@com_google_absl//absl/base:core_headers",
        "//tensorflow/core/platform/default/build_config:platformlib",
    ],
)

cc_library(
    name = "lib_internal_impl",
    srcs = [
        ":lib_internal_private_headers",
        "//tensorflow/core/platform:legacy_lib_internal_srcs",
    ] + glob(
        [
            "lib/**/*.cc",
        ],
        exclude = [
            "**/*test*",
            "framework/variant.cc",
            "lib/gif/**/*",
            "lib/jpeg/**/*",
            "lib/png/**/*",
        ],
    ),
    hdrs = [":lib_internal_public_headers"],
    copts = tf_copts(),
    deps = tf_additional_lib_deps() + [
        ":core_stringpiece",
        ":lib_proto_parsing",
        "@com_google_absl//absl/memory",
        "@com_google_absl//absl/strings",
        "//third_party/eigen3",
        "//tensorflow/core/lib/bfloat16",
        "//tensorflow/core/lib/core:arena",
        "//tensorflow/core/lib/core:bitmap",
        "//tensorflow/core/lib/core:blocking_counter",
        "//tensorflow/core/lib/core:bits",
        "//tensorflow/core/lib/core:coding",
        "//tensorflow/core/lib/core:errors",
        "//tensorflow/core/lib/core:notification",
        "//tensorflow/core/lib/core:raw_coding",
        "//tensorflow/core/lib/core:refcount",
        "//tensorflow/core/lib/core:status",
        "//tensorflow/core/lib/core:stringpiece",
        "//tensorflow/core/lib/core:threadpool",
        "//tensorflow/core/lib/core:threadpool_interface",
        "//tensorflow/core/lib/core:threadpool_options",
        "//tensorflow/core/lib/gtl:array_slice",
        "//tensorflow/core/lib/gtl:cleanup",
        "//tensorflow/core/lib/gtl:compactptrset",
        "//tensorflow/core/lib/gtl:edit_distance",
        "//tensorflow/core/lib/gtl:flatmap",
        "//tensorflow/core/lib/gtl:flatrep",
        "//tensorflow/core/lib/gtl:flatset",
        "//tensorflow/core/lib/gtl:inlined_vector",
        "//tensorflow/core/lib/gtl:int_type",
        "//tensorflow/core/lib/gtl:iterator_range",
        "//tensorflow/core/lib/gtl:manual_constructor",
        "//tensorflow/core/lib/gtl:map_util",
        "//tensorflow/core/lib/gtl:optional",
        "//tensorflow/core/lib/gtl:priority_queue_util",
        "//tensorflow/core/lib/gtl:top_n",
        "//tensorflow/core/lib/hash:crc32c",
        "//tensorflow/core/lib/hash",
        "//tensorflow/core/lib/histogram",
        "//tensorflow/core/lib/io:block",
        "//tensorflow/core/lib/io:buffered_inputstream",
        "//tensorflow/core/lib/io:compression",
        "//tensorflow/core/lib/io:inputbuffer",
        "//tensorflow/core/lib/io:inputstream_interface",
        "//tensorflow/core/lib/io:iterator",
        "//tensorflow/core/lib/io:path",
        "//tensorflow/core/lib/io:proto_encode_helper",
        "//tensorflow/core/lib/io:random_inputstream",
        "//tensorflow/core/lib/io:record_reader",
        "//tensorflow/core/lib/io:record_writer",
        "//tensorflow/core/lib/io:snappy_inputbuffer",
        "//tensorflow/core/lib/io:snappy_outputbuffer",
        "//tensorflow/core/lib/io:table",
        "//tensorflow/core/lib/io:table_options",
        "//tensorflow/core/lib/io:zlib_compression_options",
        "//tensorflow/core/lib/io:zlib_inputstream",
        "//tensorflow/core/lib/io:zlib_outputbuffer",
        "//tensorflow/core/lib/math:math_util",
        "//tensorflow/core/lib/monitoring:collected_metrics",
        "//tensorflow/core/lib/monitoring:collection_registry",
        "//tensorflow/core/lib/monitoring:counter",
        "//tensorflow/core/lib/monitoring:gauge",
        "//tensorflow/core/lib/monitoring:metric_def",
        "//tensorflow/core/lib/monitoring:mobile_counter",
        "//tensorflow/core/lib/monitoring:mobile_gauge",
        "//tensorflow/core/lib/monitoring:mobile_percentile_sampler",
        "//tensorflow/core/lib/monitoring:mobile_sampler",
        "//tensorflow/core/lib/monitoring:percentile_sampler",
        "//tensorflow/core/lib/monitoring:sampler",
        "//tensorflow/core/lib/monitoring:timed",
        "//tensorflow/core/lib/random:exact_uniform_int",
        "//tensorflow/core/lib/random:philox",
        "//tensorflow/core/lib/random:philox_random",
        "//tensorflow/core/lib/random",
        "//tensorflow/core/lib/random:weighted_picker",
        "//tensorflow/core/lib/strings:base64",
        "//tensorflow/core/lib/strings:numbers",
        "//tensorflow/core/lib/strings:ordered_code",
        "//tensorflow/core/lib/strings:proto_serialization",
        "//tensorflow/core/lib/strings:proto_text_util",
        "//tensorflow/core/lib/strings:scanner",
        "//tensorflow/core/lib/strings:str_util",
        "//tensorflow/core/lib/strings:strcat",
        "//tensorflow/core/lib/strings:stringprintf",
        "//tensorflow/core/platform:abi",
        "//tensorflow/core/platform:base64",
        "//tensorflow/core/platform:blocking_counter",
        "//tensorflow/core/platform:casts",
        "//tensorflow/core/platform:coding",
        "//tensorflow/core/platform:context",
        "//tensorflow/core/platform:cord",
        "//tensorflow/core/platform:cpu_feature_guard",
        "//tensorflow/core/platform:denormal",
        "//tensorflow/core/platform:dynamic_annotations",
        "//tensorflow/core/platform:env",
        "//tensorflow/core/platform:error",
        "//tensorflow/core/platform:errors",
        "//tensorflow/core/platform:file_statistics",
        "//tensorflow/core/platform:fingerprint",
        "//tensorflow/core/platform:hash",
        "//tensorflow/core/platform:load_library",
        "//tensorflow/core/platform:logger",
        "//tensorflow/core/platform:mutex",
        "//tensorflow/core/platform:notification",
        "//tensorflow/core/platform:net",
        "//tensorflow/core/platform:null_file_system",
        "//tensorflow/core/platform:numbers",
        "//tensorflow/core/platform:path",
        "//tensorflow/core/platform:platform_port",
        "//tensorflow/core/platform:platform_strings",
        "//tensorflow/core/platform:prefetch",
        "//tensorflow/core/platform:protobuf_internal",
        "//tensorflow/core/platform:regexp",
        "//tensorflow/core/platform:resource",
        "//tensorflow/core/platform:scanner",
        "//tensorflow/core/platform:setround",
        "//tensorflow/core/platform:stacktrace",
        "//tensorflow/core/platform:stacktrace_handler",
        "//tensorflow/core/platform:status",
        "//tensorflow/core/platform:strcat",
        "//tensorflow/core/platform:stringpiece",
        "//tensorflow/core/platform:stringprintf",
        "//tensorflow/core/platform:strong_hash",
        "//tensorflow/core/platform:str_util",
        "//tensorflow/core/platform:subprocess",
        "//tensorflow/core/platform:tensor_coding",
        "//tensorflow/core/platform:thread_annotations",
        "//tensorflow/core/platform:threadpool_interface",
        "//tensorflow/core/platform:threadpool_options",
        "//tensorflow/core/platform:tracing",
        "//tensorflow/core/platform:tstring",
        "//tensorflow/core/platform:unbounded_work_queue",
        "//tensorflow/core/platform/default/build_config:platformlib",
        "//tensorflow/core/util:env_var",
        "//tensorflow/core/util:reporter",  # TODO(gunan): REMOVE as soon as cc_shared_library is supported.
        "@snappy",
        "@zlib",
        "@double_conversion//:double-conversion",
        "@com_google_protobuf//:protobuf",
    ] + tf_protos_all_impl() + tf_protos_grappler_impl() + tf_protos_profiler_impl() + tf_monitoring_deps(),
    # Alwayslink causes a cc_binary to "always link" in the
    # srcs for a given cc_library, even if they are unreferenced, see:
    # https://docs.bazel.build/versions/master/be/c-cpp.html#cc_library.alwayslink
    # tensorflow/core:lib_internal_impl has alwayslink set so that libtensorflow_framework.so
    # contains all of the srcs within lib_internal_impl.
    # NOTE(bmzhao): As we refactor tensorflow's BUILD files to more granular targets,
    # we've removed srcs from core:lib_internal_impl, and have added deps on these
    # granular targets instead. Since alwayslink doesn't apply to these deps,
    # we will sometimes need to add alwayslink to the granular libraries instead.
    # Ideally, this will be resolved once bazel has full cc_shared_library support.
    alwayslink = 1,
)

cc_library(
    name = "gif_internal",
    srcs = [
        "lib/gif/gif_io.cc",
        "//tensorflow/core/platform:gif_hdrs",
    ],
    hdrs = ["lib/gif/gif_io.h"],
    copts = tf_copts(),
    linkopts = select({
        "//tensorflow:freebsd": [],
        "//tensorflow:windows": [],
        "//conditions:default": ["-ldl"],
    }),
    deps = [
        ":lib",
        ":lib_internal",
        "//tensorflow/core/platform:gif",
    ],
)

cc_library(
    name = "jpeg_internal",
    srcs = [
        "lib/jpeg/jpeg_handle.cc",
        "lib/jpeg/jpeg_mem.cc",
        "//tensorflow/core/platform:jpeg_hdrs",
    ],
    hdrs = [
        "lib/jpeg/jpeg_handle.h",
        "lib/jpeg/jpeg_mem.h",
    ],
    copts = tf_copts(),
    linkopts = select({
        "//tensorflow:freebsd": [],
        "//tensorflow:windows": [],
        "//conditions:default": ["-ldl"],
    }),
    deps = [
        ":lib",
        ":lib_internal",
        "//tensorflow/core/platform:jpeg",
    ],
)

alias(
    name = "png_internal",
    actual = "//tensorflow/core/lib/png:png_io",
)

alias(
    name = "android_png_internal",
    actual = "//tensorflow/core/lib/png:png_io",
)

cc_library(
    name = "tflite_portable_logging",
    hdrs = [
        "//tensorflow/core/lib/bfloat16:bfloat16.h",
        "//tensorflow/core/platform:tflite_portable_logging_hdrs",
        "//tensorflow/core/platform/default:integral_types.h",
        "//tensorflow/core/platform/default:logging.h",
    ],
    copts = tf_copts(),
    linkopts = ["-ldl"],
    visibility = ["//visibility:public"],
    deps = [
        ":platform_base",
        "//tensorflow/core/platform:logging",
    ],
)

cc_library(
    name = "android_jpeg_internal",
    srcs = if_android([
        "lib/jpeg/jpeg_handle.cc",
        "lib/jpeg/jpeg_mem.cc",
        "//tensorflow/core/platform:jpeg_hdrs",
    ]),
    hdrs = [
        "lib/jpeg/jpeg_handle.h",
        "lib/jpeg/jpeg_mem.h",
        "//tensorflow/core/lib/bfloat16:bfloat16.h",
        "//tensorflow/core/lib/core:legacy_lib_core_stringpiece_header",
        "//tensorflow/core/platform:jpeg_internal_hdrs",
        "//tensorflow/core/platform/default:integral_types.h",
        "//tensorflow/core/platform/default:logging.h",
    ],
    copts = tf_copts(),
    linkopts = ["-ldl"],
    deps = [
        ":core_stringpiece",
        "//tensorflow/core/platform:dynamic_annotations",
        "//tensorflow/core/platform:jpeg",
        "//tensorflow/core/platform:logging",
        "//tensorflow/core/platform:stringpiece",
        "@com_google_absl//absl/base:core_headers",
        "@com_google_absl//absl/strings",
    ],
)

cc_library(
    name = "android_gif_internal",
    srcs = if_android([
        "lib/gif/gif_io.cc",
        "//tensorflow/core/platform:gif_hdrs",
    ]),
    hdrs = [
        "lib/gif/gif_io.h",
        "//tensorflow/core/lib/bfloat16:bfloat16.h",
        "//tensorflow/core/lib/core:legacy_lib_core_stringpiece_header",
        "//tensorflow/core/lib/gtl:legacy_android_gif_internal_headers",
        "//tensorflow/core/platform:gif_internal_hdrs",
        "//tensorflow/core/platform/default:integral_types.h",
        "//tensorflow/core/platform/default:logging.h",
    ],
    copts = tf_copts(),
    linkopts = ["-ldl"],
    deps = [
        "//tensorflow/core/lib/strings:numbers",
        "//tensorflow/core/lib/strings:strcat",
        "//tensorflow/core/platform:dynamic_annotations",
        "//tensorflow/core/platform:gif",
        "//tensorflow/core/platform:logging",
        "//tensorflow/core/platform:numbers",
        "//tensorflow/core/platform:strcat",
        "//tensorflow/core/platform:stringpiece",
        "@com_google_absl//absl/base:core_headers",
        "@com_google_absl//absl/strings",
    ],
)

tf_proto_library(
    name = "error_codes_proto_impl",
    srcs = ["protobuf/error_codes.proto"],
    cc_api_version = 2,
    make_default_target_header_only = True,
)

tf_proto_library(
    name = "core_protos",
    srcs = COMMON_PROTO_SRCS + [
        # Protos which are not needed on mobile builds, but should be included
        # in protos_all.
        #
        # Note that some protos are in neither core_proto_srcs nor this
        # filegroup; e.g. ones with individual proto_library targets.
        "protobuf/control_flow.proto",
        # TODO(ebrevdo): Re-enable once CriticalSection is in core.
        # "protobuf/critical_section.proto",
        "protobuf/data/experimental/snapshot.proto",
        "protobuf/debug_event.proto",
        "protobuf/meta_graph.proto",
        "protobuf/named_tensor.proto",
        "protobuf/remote_tensor_handle.proto",
        "protobuf/saved_model.proto",
        "protobuf/saved_object_graph.proto",
        "protobuf/struct.proto",
        "protobuf/tensorflow_server.proto",
        "protobuf/trackable_object_graph.proto",
        "protobuf/transport_options.proto",
    ],
    cc_api_version = 2,
    make_default_target_header_only = True,
    protodeps = [
        ":error_codes_proto_impl",
        "//tensorflow/core/example:protos_all",
        "//tensorflow/core/framework:protos_all",
        "//tensorflow/core/lib/core:error_codes_proto",
        "//tensorflow/core/profiler/protobuf:xplane_proto",
        "//tensorflow/core/util:protos_all",
        "//tensorflow/core/util:test_log_proto_impl",
    ],
    visibility = ["//visibility:private"],
)

alias(
    name = "error_codes_proto_cc",
    actual = "//tensorflow/core/lib/core:error_codes_proto_cc",
)

alias(
    name = "version_lib",
    actual = "//tensorflow/core/util:version_info",
)

filegroup(
    name = "framework_internal_private_headers",
    srcs = [
        "//tensorflow/core/example:feature_util.h",
        "//tensorflow/core/framework:framework_internal_private_hdrs",
        "//tensorflow/core/graph:framework_internal_private_headers",
        "//tensorflow/core/util:framework_internal_private_hdrs",
        "//tensorflow/core/util:memmapped_file_system_hdrs",
        "//tensorflow/core/util/sparse:framework_internal_private_headers_group",
    ],
    visibility = ["//visibility:private"],
)

filegroup(
    name = "framework_internal_public_headers",
    srcs = [
        "//tensorflow/core/framework:model.h",  # only needed for tests
        "//tensorflow/core/framework:op_segment.h",
        "//tensorflow/core/framework:rendezvous.h",  # only needed for tests
        "//tensorflow/core/framework:resource_var.h",
        "//tensorflow/core/framework:run_handler.h",
        "//tensorflow/core/framework:run_handler_util.h",
        "//tensorflow/core/framework:shared_ptr_variant.h",
        "//tensorflow/core/framework:tensor_reference.h",
        "//tensorflow/core/framework:tracking_allocator.h",  # only needed for tests
        "//tensorflow/core/framework:unique_tensor_references.h",
        "//tensorflow/core/framework:variant.h",
        "//tensorflow/core/util:framework_internal_public_hdrs",
    ],
    visibility = ["//visibility:private"],
)

tf_cuda_library(
    name = "framework_internal",
    srcs = [":framework_internal_private_headers"],
    hdrs = [":framework_internal_public_headers"],
    deps = [
        ":framework_internal_headers_lib",
        "//third_party/eigen3",
        ":lib",
    ] + if_static(
        extra_deps = [
            ":framework_internal_impl",
            "@com_google_protobuf//:protobuf",
        ],
        otherwise = [
            "@com_google_protobuf//:protobuf_headers",
        ],
    ),
    alwayslink = 1,
)

cc_header_only_library(
    name = "framework_internal_headers_lib",
    # Fully depend on external repositories, because identifying the headers
    # is fragile.
    extra_deps = [
        "@com_google_absl//absl/strings",
        "@com_google_absl//absl/types:span",
    ],
    deps = [
        ":lib",
        ":lib_internal",
        ":version_lib",
        "//tensorflow/core/kernels:bounds_check",
        "//tensorflow/core/platform/default/build_config:platformlib",
    ],
)

cc_header_only_library(
    name = "core_cpu_headers_lib",
    visibility = ["//visibility:public"],
    deps = [
        ":core_cpu_lib",
    ],
)

tf_cuda_library(
    name = "framework_internal_impl",
    srcs = [
        ":framework_internal_private_headers",
        "//tensorflow/core/framework:framework_internal_impl_srcs",
        "//tensorflow/core/graph:framework_internal_impl_srcs",
        "//tensorflow/core/util:framework_internal_impl_srcs",
        "//tensorflow/core/util:memmapped_file_system_srcs",
        "//tensorflow/core/util/sparse:framework_internal_impl_group",
    ] + glob(
        [
        ],
        exclude = [
            "**/*test*",
            "**/*main.cc",
        ],
    ),
    hdrs = [":framework_internal_public_headers"],
    copts = tf_copts(),
    linkopts = select({
        "//tensorflow:freebsd": ["-lm"],
        "//tensorflow:windows": [],
        "//conditions:default": [
            "-ldl",
            "-lm",
        ],
    }),
    deps = [
        ":feature_util",
        ":lib",
        ":lib_internal",
        ":protos_all_cc",
        ":version_lib",
        "@com_google_absl//absl/base",
        "@com_google_absl//absl/container:flat_hash_map",
        "@com_google_absl//absl/container:flat_hash_set",
        "@com_google_absl//absl/memory",
        "@com_google_absl//absl/strings",
        "@com_google_absl//absl/time",
        "//third_party/eigen3",
        "//tensorflow/core/example:feature_util",
        "//tensorflow/core/framework:allocator",
        "//tensorflow/core/framework:allocator_registry_impl",
        "//tensorflow/core/framework:attr_value_proto_text",
        "//tensorflow/core/framework:attr_value_util",
        "//tensorflow/core/framework:bfloat16",
        "//tensorflow/core/framework:common_shape_fns",
        "//tensorflow/core/framework:node_def_util",
        "//tensorflow/core/framework:node_properties",
        "//tensorflow/core/framework:numeric_types",
        "//tensorflow/core/framework:op",
        "//tensorflow/core/framework:op_def_builder",
        "//tensorflow/core/framework:op_def_util",
        "//tensorflow/core/framework:resource_handle",
        "//tensorflow/core/framework:selective_registration",
        "//tensorflow/core/framework:shape_inference",
        "//tensorflow/core/framework:tensor",
        "//tensorflow/core/framework:tensor_shape",
        "//tensorflow/core/kernels:bounds_check",
        "//tensorflow/core/platform/default/build_config:platformlib",
        "//tensorflow/core/profiler/lib:annotated_traceme",
        "//tensorflow/core/profiler/lib:traceme",
        "//tensorflow/core/util:einsum_op_util",
        "//tensorflow/core/util:padding",
        "//tensorflow/core/util:port",
        "//tensorflow/core/util:stats_calculator_portable",
        "//tensorflow/core/util:tensor_format",
        "//tensorflow/compiler/jit:common",
    ] + if_static(
        extra_deps = ["@com_google_protobuf//:protobuf"],
        otherwise = ["@com_google_protobuf//:protobuf_headers"],
    ) + mkl_deps(),
    alwayslink = 1,
)

cc_header_only_library(
    name = "framework_headers_lib",
    # Fully depend on external repositories, because identifying the headers
    # is fragile.
    extra_deps = [
        "@com_google_absl//absl/strings",
        "@com_google_absl//absl/types:span",
    ],
    visibility = ["//visibility:public"],
    deps = [
        ":framework",
        "//tensorflow/core/framework:reader_base",
    ],
)

cc_header_only_library(
    name = "stream_executor_headers_lib",
    # Fully depend on external repositories, because identifying the headers
    # is fragile.
    extra_deps = [
        "@com_google_absl//absl/strings",
        "@com_google_absl//absl/types:span",
    ],
    visibility = ["//visibility:public"],
    deps = [
        ":stream_executor",
    ],
)

alias(
    name = "stream_executor",
    actual = "//tensorflow/core/platform:stream_executor",
)

# Like stream_executor library, but compiles without --config=cuda
# and does not include any cuda dependencies.
alias(
    name = "stream_executor_no_cuda",
    actual = "//tensorflow/core/platform:stream_executor_no_cuda",
    visibility = ["//visibility:public"],
)

alias(
    name = "cuda_device_functions",
    actual = "//tensorflow/core/util:gpu_device_functions",
    visibility = ["//visibility:public"],
)

# Library containing all of the graph construction code that is
# independent of the runtime.
#
# TODO(mrry): Refactor graph_constructor.cc so that it does not depend on code
# in "common_runtime/", and then the entire "graph/" directory can be included
# in this library.
tf_cuda_library(
    name = "graph",
    srcs = ["//tensorflow/core/graph:graph_srcs"],
    hdrs = ["//tensorflow/core/graph:graph_headers"],
    deps = [
        ":framework",
        ":framework_internal",
        ":lib",
        ":lib_internal",
        ":protos_all_cc",
        "//third_party/eigen3",
        "@com_google_absl//absl/container:flat_hash_map",
        "@com_google_absl//absl/container:flat_hash_set",
        "@com_google_absl//absl/strings",
    ],
)

filegroup(
    name = "core_cpu_base_headers",
    srcs = [
        "common_runtime/device.h",
        "common_runtime/device_factory.h",
        "common_runtime/device_mgr.h",
        "common_runtime/device_set.h",
        "common_runtime/eval_const_tensor.h",
        "common_runtime/function.h",
        "common_runtime/graph_runner.h",
        "common_runtime/metrics.h",
        "common_runtime/process_function_library_runtime.h",
        "common_runtime/scoped_allocator.h",
        "common_runtime/scoped_allocator_mgr.h",
        "common_runtime/shape_refiner.h",
        "//tensorflow/core/framework:versions.h",
        "//tensorflow/core/graph:graph_headers",
    ],
)

tf_cuda_library(
    name = "core_cpu_base",
    hdrs = [
        ":core_cpu_base_headers",
        "//tensorflow/core/public:session.h",
    ],
    copts = tf_copts(),
    deps = [":core_cpu_base_no_ops"] + if_static([
        ":function_ops_op_lib",
        ":functional_grad",
        ":functional_ops_op_lib",
        "//tensorflow/core/kernels:bounds_check",
        "//tensorflow/core/kernels:required",
    ]),
    alwayslink = 1,
)

tf_cuda_library(
    name = "core_cpu_base_no_ops",
    srcs = [
        "common_runtime/eval_const_tensor.cc",
        "common_runtime/graph_optimizer.h",
        "common_runtime/scoped_allocator.cc",
        "common_runtime/scoped_allocator_mgr.cc",
        "common_runtime/shape_refiner.cc",
        "//tensorflow/core/graph:core_cpu_base_no_ops_srcs",
        "//tensorflow/core/public:session_options.h",
        "//tensorflow/core/public:version.h",
    ],
    hdrs = [
        ":core_cpu_base_headers",
        "//tensorflow/core/public:session.h",
    ],
    copts = tf_copts(),
    deps = [
        ":graph",
        ":framework",
        ":framework_internal",
        ":lib",
        ":lib_internal",
        ":protos_all_cc",
        "@com_google_absl//absl/container:flat_hash_set",
        "//third_party/eigen3",
    ] + if_static([
        "@com_google_absl//absl/algorithm:container",
    ]),
)

filegroup(
    name = "core_cpu_lib_headers",
    srcs = [
        ":core_cpu_base_headers",
        "common_runtime/allocator_retry.h",
        "common_runtime/shared_counter.h",
        "common_runtime/base_collective_executor.h",
        "common_runtime/bfc_allocator.h",
        "common_runtime/hierarchical_tree_broadcaster.h",
        "common_runtime/buf_rendezvous.h",
        "common_runtime/build_graph_options.h",
        "common_runtime/collective_executor_mgr.h",
        "common_runtime/collective_param_resolver_local.h",
        "common_runtime/collective_rma_local.h",
        "common_runtime/collective_util.h",
        "common_runtime/colocation_graph.h",
        "common_runtime/constant_folding.h",
        "common_runtime/copy_tensor.h",
        "common_runtime/costmodel_manager.h",
        "common_runtime/placer_inspection_required_ops_utils.h",
        "common_runtime/debugger_state_interface.h",
        "common_runtime/device_resolver_local.h",
        "common_runtime/dma_helper.h",
        "common_runtime/executor.h",
        "common_runtime/executor_factory.h",
        "common_runtime/function_optimization_registry.h",
        "common_runtime/graph_optimizer.h",
        "common_runtime/input_colocation_exemption_registry.h",
        "common_runtime/isolate_placer_inspection_required_ops_pass.h",
        "common_runtime/local_device.h",
        "common_runtime/lower_function_call_op.h",
        "common_runtime/lower_if_op.h",
        "common_runtime/lower_case_op.h",
        "common_runtime/lower_functional_ops.h",
        "common_runtime/lower_while_op.h",
        "common_runtime/memory_types.h",
        "common_runtime/mkl_cpu_allocator.h",
        "common_runtime/optimization_registry.h",
        "common_runtime/pending_counts.h",
        "common_runtime/partitioning_utils.h",
        "common_runtime/placer.h",
        "common_runtime/process_util.h",
        "common_runtime/inspecting_placer.h",
        "common_runtime/profile_handler.h",
        "common_runtime/renamed_device.h",
        "common_runtime/rendezvous_mgr.h",
        "common_runtime/rendezvous_util.h",
        "common_runtime/replicate_per_replica_nodes.h",
        "common_runtime/ring_reducer.h",
        "common_runtime/ring_alg.h",
        "common_runtime/ring_gatherer.h",
        "common_runtime/session_factory.h",
        "common_runtime/single_threaded_cpu_device.h",
        "common_runtime/stats_publisher_interface.h",
        "common_runtime/step_stats_collector.h",
        "common_runtime/threadpool_device.h",
        "common_runtime/process_state.h",
        "common_runtime/pool_allocator.h",
        "//tensorflow/core/graph:core_cpu_lib_headers",
    ] + if_mkl(["//tensorflow/core/graph:mkl_graph_util_header"]),
)

tf_cuda_library(
    name = "core_cpu_impl",
    srcs = [
        "common_runtime/accumulate_n_optimizer.cc",
        "common_runtime/base_collective_executor.cc",
        "common_runtime/buf_rendezvous.cc",
        "common_runtime/build_graph_options.cc",
        "common_runtime/collective_executor_mgr.cc",
        "common_runtime/collective_param_resolver_local.cc",
        "common_runtime/collective_rma_local.cc",
        "common_runtime/collective_util.cc",
        "common_runtime/colocation_graph.cc",
        "common_runtime/constant_folding.cc",
        "common_runtime/copy_tensor.cc",
        "common_runtime/costmodel_manager.cc",
        "common_runtime/debugger_state_interface.cc",
        "common_runtime/device.cc",
        "common_runtime/device_factory.cc",
        "common_runtime/device_mgr.cc",
        "common_runtime/device_resolver_local.cc",
        "common_runtime/device_set.cc",
        "common_runtime/dynamic_device_mgr.cc",
        "common_runtime/executor.cc",
        "common_runtime/executor_factory.cc",
        "common_runtime/function.cc",
        "common_runtime/function_optimization_registry.cc",
        "common_runtime/graph_optimizer.cc",
        "common_runtime/graph_runner.cc",
        "common_runtime/hierarchical_tree_broadcaster.cc",
        "common_runtime/input_colocation_exemption_registry.cc",
        "common_runtime/inspecting_placer.cc",
        "common_runtime/isolate_placer_inspection_required_ops_pass.cc",
        "common_runtime/local_device.cc",
        "common_runtime/lower_case_op.cc",
        "common_runtime/lower_function_call_op.cc",
        "common_runtime/lower_functional_ops.cc",
        "common_runtime/lower_if_op.cc",
        "common_runtime/lower_while_op.cc",
        "common_runtime/memory_types.cc",
        "common_runtime/metrics.cc",
        "common_runtime/mkl_cpu_allocator.cc",
        "common_runtime/optimization_registry.cc",
        "common_runtime/parallel_concat_optimizer.cc",
        "common_runtime/partitioning_utils.cc",
        "common_runtime/placer.cc",
        "common_runtime/placer_inspection_required_ops_utils.cc",
        "common_runtime/placer_inspection_required_ops_utils.h",
        "common_runtime/pool_allocator.cc",
        "common_runtime/process_function_library_runtime.cc",
        "common_runtime/process_state.cc",
        "common_runtime/process_util.cc",
        "common_runtime/renamed_device.cc",
        "common_runtime/rendezvous_mgr.cc",
        "common_runtime/rendezvous_util.cc",
        "common_runtime/replicate_per_replica_nodes.cc",
        "common_runtime/ring_alg.cc",
        "common_runtime/ring_gatherer.cc",
        "common_runtime/ring_reducer.cc",
        "common_runtime/session.cc",
        "common_runtime/session_factory.cc",
        "common_runtime/session_options.cc",
        "common_runtime/session_state.cc",
        "common_runtime/single_threaded_cpu_device.cc",
        "common_runtime/stats_publisher_interface.cc",
        "common_runtime/step_stats_collector.cc",
        "common_runtime/threadpool_device.cc",
        "common_runtime/threadpool_device_factory.cc",
        "//tensorflow/core/graph:core_cpu_impl_srcs",
        "//tensorflow/core/public:session.h",
        "//tensorflow/core/public:session_options.h",
    ],
    hdrs = [":core_cpu_lib_headers"],
    copts = tf_copts() + tf_openmp_copts(),
    deps = [
        ":bfc_allocator",
        ":graph",
        ":framework",
        ":framework_internal",
        ":lib",
        ":lib_internal",
        ":protos_all_cc",
        "@com_google_absl//absl/base",
        "@com_google_absl//absl/algorithm:container",
        "@com_google_absl//absl/container:flat_hash_map",
        "@com_google_absl//absl/memory",
        "@com_google_absl//absl/strings",
        "@com_google_absl//absl/types:optional",
        "//third_party/eigen3",
        "//tensorflow/core/public:version",
        "//tensorflow/core/grappler/utils:functions",
        "//tensorflow/core/profiler/lib:annotated_traceme",
        "//tensorflow/core/profiler/lib:scoped_annotation",
        "//tensorflow/core/profiler/lib:traceme",
        "@nvtx_archive//:nvtx",
<<<<<<< HEAD
        "//tensorflow/core/profiler/internal:traceme_recorder",
=======
>>>>>>> 4de5de05
    ] + mkl_deps(),
    alwayslink = 1,
)

tf_cuda_library(
    name = "core_cpu_lib",
    hdrs = [":core_cpu_lib_headers"],
    deps = [
        ":core_cpu_base",
        "//tensorflow/core/grappler:grappler_item",
    ] + if_static([":core_cpu_impl"]) + tf_protos_all() + tf_protos_grappler(),
)

tf_cuda_library(
    name = "core_cpu_lib_no_ops",
    hdrs = [":core_cpu_lib_headers"],
    deps = [
        ":core_cpu_base_no_ops",
        "//tensorflow/core/grappler:grappler_item",
    ] + tf_protos_all() + tf_protos_grappler(),
)

tf_cuda_library(
    name = "core_cpu_internal",
    srcs = [
        "common_runtime/graph_execution_state.cc",
    ],
    hdrs = [
        "common_runtime/graph_execution_state.h",
        ":core_cpu_lib_headers",
    ],
    copts = tf_copts(),
    deps = [
        ":framework",
        ":graph",
        ":lib",
        ":protos_all_cc",
        "@com_google_absl//absl/memory",
        "@com_google_absl//absl/strings",
        "//tensorflow/core/grappler:grappler_item",
        "//tensorflow/core/grappler/clusters:utils",
        "//tensorflow/core/grappler/clusters:virtual_cluster",
        "//tensorflow/core/grappler/optimizers:meta_optimizer",
        "//third_party/eigen3",
    ] + mkl_deps() + tf_additional_core_deps() + if_static([
        ":core_cpu_impl",
        ":function_ops_op_lib",
        ":functional_grad",
        ":functional_ops_op_lib",
        "//tensorflow/core/kernels:required",
    ]),
    alwayslink = 1,
)

# This is redundant with the "core_cpu_*" targets above. It's useful for
# applications that want to depend on a minimal subset of TensorFlow (e.g. XLA).
cc_library(
    name = "bfc_allocator",
    srcs = [
        "common_runtime/allocator_retry.cc",
        "common_runtime/allocator_retry.h",
        "common_runtime/bfc_allocator.cc",
    ],
    hdrs = ["common_runtime/bfc_allocator.h"],
    features = ["parse_headers"],
    visibility = ["//visibility:public"],
    deps = [
        ":lib",
        ":lib_internal",
        ":protos_all_cc",
        ":shared_counter",
        "//tensorflow/core/framework:allocator",
        "//tensorflow/core/profiler/lib:traceme",
        "@com_google_absl//absl/container:flat_hash_set",
        "@com_google_absl//absl/strings",
    ],
)

cc_library(
    name = "shared_counter",
    hdrs = ["common_runtime/shared_counter.h"],
    features = ["parse_headers"],
    visibility = ["//visibility:public"],
    deps = [
        ":lib",
    ],
)

alias(
    name = "regexp_internal",
    actual =
        "//tensorflow/core/platform:regexp",
    visibility = [
        "//tensorflow/compiler:__subpackages__",
        "//tensorflow/core/kernels:__subpackages__",
        "//tensorflow/core/profiler:__subpackages__",
        "//tensorflow/stream_executor:__subpackages__",
    ],
)

tf_cuda_library(
    name = "direct_session_internal",
    srcs = ["common_runtime/direct_session.cc"],
    hdrs = [
        "common_runtime/direct_session.h",
        "//tensorflow/core/util:lib_internal_public_hdrs",
    ],
    copts = tf_copts(),
    deps = [
        ":core_cpu_internal",
        ":framework",
        ":framework_internal",
        ":graph",
        ":lib",
        ":lib_experimental",
        ":lib_internal",
        ":protos_all_cc",
        "//tensorflow/core/debug:debug_graph_utils",
        "//tensorflow/core/kernels:function_ops",
        "//tensorflow/core/profiler/lib:profiler_backends",
        "//tensorflow/core/profiler/lib:profiler_session",
        "//tensorflow/core/profiler/lib:traceme",
        "@com_google_absl//absl/container:flat_hash_set",
    ],
    alwayslink = 1,
)

alias(
    name = "example_parser_configuration",
    actual = "//tensorflow/core/example:example_parser_configuration",
    visibility = ["//visibility:public"],
)

tf_proto_library_cc(
    name = "replay_log_proto",
    srcs = ["protobuf/replay_log.proto"],
    cc_api_version = 2,
    protodeps = [
        ":master_proto",
    ] + tf_additional_all_protos(),
    visibility = [
        "//tensorflow:internal",
    ],
)

cc_library(
    name = "gpu_id",
    hdrs = [
        "common_runtime/gpu/gpu_id.h",
        "common_runtime/gpu/gpu_id_manager.h",
    ],
    deps = [
        ":lib",
    ] + if_static([
        ":gpu_id_impl",
    ]),
)

cc_library(
    name = "gpu_id_impl",
    srcs = ["common_runtime/gpu/gpu_id_manager.cc"],
    hdrs = [
        "common_runtime/gpu/gpu_id.h",
        "common_runtime/gpu/gpu_id_manager.h",
    ],
    deps = [
        ":lib",
    ],
)

filegroup(
    name = "gpu_runtime_headers",
    srcs = [
        "common_runtime/gpu/gpu_bfc_allocator.h",
        "common_runtime/gpu/gpu_cudamalloc_allocator.h",
        "common_runtime/gpu/gpu_debug_allocator.h",
        "common_runtime/gpu/gpu_device.h",
        "common_runtime/gpu/gpu_host_allocator.h",
        "common_runtime/gpu/gpu_id.h",
        "common_runtime/gpu/gpu_id_manager.h",
        "common_runtime/gpu/gpu_id_utils.h",
        "common_runtime/gpu/gpu_init.h",
        "common_runtime/gpu/gpu_managed_allocator.h",
        "common_runtime/gpu/gpu_mem_allocator.h",
        "common_runtime/gpu/gpu_process_state.h",
        "common_runtime/gpu/gpu_stream_util.h",
        "common_runtime/gpu/gpu_util.h",
        "common_runtime/gpu_device_context.h",
    ],
    visibility = ["//visibility:private"],
)

tf_cuda_library(
    name = "gpu_runtime_impl",
    srcs = [
        "common_runtime/gpu/gpu_cudamalloc_allocator.cc",
        "common_runtime/gpu/gpu_debug_allocator.cc",
        "common_runtime/gpu/gpu_device.cc",
        "common_runtime/gpu/gpu_device_factory.cc",
        "common_runtime/gpu/gpu_managed_allocator.cc",
        "common_runtime/gpu/gpu_process_state.cc",
        "common_runtime/gpu/gpu_stream_util.cc",
        "common_runtime/gpu/gpu_util.cc",
        "common_runtime/gpu/gpu_util_platform_specific.cc",
    ],
    hdrs = [":gpu_runtime_headers"],
    copts = tf_copts(),
    cuda_deps = [
        "@local_config_cuda//cuda:cudnn_header",
    ],
    deps = [
        ":core_cpu_impl",
        ":core_cpu_lib",
        ":framework",
        ":framework_internal",
        ":gpu_bfc_allocator",
        ":gpu_id_impl",
        ":gpu_init_impl",
        ":gpu_lib",
        ":graph",
        ":lib",
        ":lib_internal",
        ":protos_all_cc",
        ":stream_executor",
        "//tensorflow/core/profiler/lib:annotated_traceme",
        "//tensorflow/core/profiler/lib:scoped_annotation",
        "//third_party/eigen3",
    ],
    alwayslink = 1,
)

tf_cuda_library(
    name = "gpu_runtime",
    hdrs = [":gpu_runtime_headers"],
    linkstatic = 1,
    deps = [
        ":core_cpu_lib",
        ":framework",
        ":framework_internal",
        ":lib",
        ":lib_internal",
        ":protos_all_cc",
        ":stream_executor",
        "//third_party/eigen3",
    ] + if_static([":gpu_runtime_impl"]),
)

# This is redundant with the "gpu_runtime_*" targets above. It's useful for
# applications that want to depend on a minimal subset of TensorFlow (e.g. XLA).
tf_cuda_library(
    name = "gpu_bfc_allocator",
    srcs = [
        "common_runtime/gpu/gpu_bfc_allocator.cc",
    ],
    hdrs = ["common_runtime/gpu/gpu_bfc_allocator.h"],
    features = ["parse_headers"],
    visibility = ["//visibility:public"],
    deps = [
        ":bfc_allocator",
        ":gpu_mem_allocator",
        ":lib",
        ":lib_internal",
        ":protos_all_cc",
    ],
)

tf_cuda_library(
    name = "gpu_mem_allocator",
    srcs = [
        "common_runtime/gpu/gpu_id.h",
    ],
    hdrs = [
        "common_runtime/gpu/gpu_host_allocator.h",
        "common_runtime/gpu/gpu_mem_allocator.h",
    ],
    features = ["parse_headers"],
    visibility = ["//visibility:public"],
    deps = [
        ":lib",
        ":lib_internal",
        ":stream_executor",
        "//tensorflow/core/framework:allocator",
    ],
)

tf_cuda_library(
    name = "gpu_init",
    hdrs = [
        "common_runtime/gpu/gpu_init.h",
    ],
    deps = [
        ":framework",
        ":framework_internal",
        ":lib",
        ":lib_internal",
        ":stream_executor",
    ] + if_static(
        [":gpu_init_impl"],
    ),
)

tf_cuda_library(
    name = "gpu_init_impl",
    srcs = [
        "common_runtime/gpu/gpu_init.cc",
    ],
    hdrs = [
        "common_runtime/gpu/gpu_init.h",
    ],
    copts = tf_copts(),
    linkstatic = 1,
    deps = [
        ":framework",
        ":framework_internal",
        ":lib",
        ":lib_internal",
        ":stream_executor",
    ],
    alwayslink = 1,
)

cc_library(
    name = "sycl_runtime",
    srcs = if_not_windows([
        "common_runtime/sycl/sycl_allocator.cc",
        "common_runtime/sycl/sycl_device.cc",
        "common_runtime/sycl/sycl_device_context.cc",
        "common_runtime/sycl/sycl_device_factory.cc",
    ]),
    hdrs = if_not_windows([
        "common_runtime/sycl/sycl_allocator.h",
        "common_runtime/sycl/sycl_device.h",
        "common_runtime/sycl/sycl_util.h",
        "common_runtime/sycl/sycl_device_context.h",
    ]),
    copts = tf_copts(),
    linkstatic = 0,
    deps = [
        ":core_cpu",
        ":core_cpu_internal",
        ":framework",
        ":framework_internal",
        ":lib",
        ":lib_internal",
        "//third_party/eigen3",
        "@local_config_sycl//sycl",
    ],
    alwayslink = 0,
)

# -----------------------------------------------------------------------------
# Tests

cc_library(
    name = "lib_test_internal",
    testonly = 1,
    hdrs = [
        "//tensorflow/core/lib/gtl:legacy_lib_test_internal_headers",
        "//tensorflow/core/lib/io:legacy_lib_test_internal_headers",
        "//tensorflow/core/lib/random:legacy_lib_test_internal_headers",
    ],
    deps = [
        ":lib",
        ":lib_internal",
    ],
)

# TODO(gonnet): Remove this alias once all users have been moved to the actual target.
alias(
    name = "tensor_testutil",
    actual = "//tensorflow/core/framework:tensor_testutil",
)

# TODO(gonnet): Remove this alias once all users have been moved to the actual target.
alias(
    name = "shape_inference_testutil",
    actual = "//tensorflow/core/framework:shape_inference_testutil",
)

# Main program for tests
alias(
    name = "test_main",
    actual = "//tensorflow/core/platform:test_main",
    visibility = ["//tensorflow:internal"],
)

test_suite(
    name = "low_level_tests",
    tests = [
        ":low_level_library_tests",
        "//tensorflow/core/platform:low_level_library_tests",
    ],
)

tf_cc_tests(
    name = "low_level_library_tests",
    size = "small",
    srcs = [
        "lib/wav/wav_io_test.cc",
        "//tensorflow/core/lib/core:legacy_lib_core_all_tests",
        "//tensorflow/core/lib/gtl:legacy_lib_gtl_tests",
        "//tensorflow/core/lib/hash:legacy_lib_hash_all_tests",
        "//tensorflow/core/lib/histogram:legacy_lib_histogram_all_tests",
        "//tensorflow/core/lib/io:legacy_lib_io_all_tests",
        "//tensorflow/core/lib/math:math_util_test.cc",
        "//tensorflow/core/lib/monitoring:collection_registry_test.cc",
        "//tensorflow/core/lib/monitoring:counter_test.cc",
        "//tensorflow/core/lib/monitoring:gauge_test.cc",
        "//tensorflow/core/lib/monitoring:metric_def_test.cc",
        "//tensorflow/core/lib/monitoring:percentile_sampler_test.cc",
        "//tensorflow/core/lib/monitoring:sampler_test.cc",
        "//tensorflow/core/lib/random:legacy_lib_random_tests",
        "//tensorflow/core/lib/strings:legacy_low_level_library_tests",
    ],
    create_named_test_suite = True,
    deps = [
        ":core_cpu_internal",
        ":lib",
        ":lib_internal",
        ":lib_test_internal",
        ":protos_all_cc",
        ":test",
        ":test_main",
        "//tensorflow/core/platform:scanner",
        "//tensorflow/core/platform:str_util",
        "//tensorflow/core/platform:strcat",
        "//tensorflow/core/platform:stringpiece",
        "//tensorflow/core/platform:stringprintf",
        "//third_party/eigen3",
        "@com_google_absl//absl/strings",
        "@com_google_absl//absl/synchronization",
        "@com_google_absl//absl/types:optional",
        "@zlib",
    ],
)

tf_cc_test(
    name = "lib_random_random_distributions_test",
    srcs = ["//tensorflow/core/lib/random:legacy_lib_random_random_distributions_test"],
    tags = ["optonly"],
    deps = [
        ":lib",
        ":lib_internal",
        ":lib_test_internal",
        ":protos_all_cc",
        ":test",
        ":test_main",
        "//third_party/eigen3",
    ],
)

test_suite(
    name = "platform_tests",
    tests = [
        "//tensorflow/core/platform:abi_test",
        "//tensorflow/core/platform:env_test",
        "//tensorflow/core/platform:fake_python_env_test",
        "//tensorflow/core/platform:file_system_test",
        "//tensorflow/core/platform:numa_test",
        "//tensorflow/core/platform:platform_strings_test",
        "//tensorflow/core/platform:rocm_rocdl_path_test",
        "//tensorflow/core/platform:setround_test",
        "//tensorflow/core/platform:unbounded_work_queue_test",
        "//tensorflow/core/platform:vmodule_test",
    ],
)

tf_cc_test(
    name = "lib_jpeg_jpeg_mem_unittest",
    srcs = ["lib/jpeg/jpeg_mem_unittest.cc"],
    data = glob(["lib/jpeg/testdata/*.jpg"]),
    deps = [
        ":jpeg_internal",
        ":lib",
        ":lib_internal",
        ":test",
        ":test_main",
        "@com_google_absl//absl/base",
    ],
)

tf_cc_test(
    name = "lib_strings_ordered_code_test",
    srcs = ["//tensorflow/core/lib/strings:legacy_strings_ordered_code_test"],
    extra_copts = ["$(STACK_FRAME_UNLIMITED)"],  # Tests initialize large vectors
    deps = [
        ":lib",
        ":lib_internal",
        ":test",
        ":test_main",
    ],
)

tf_cc_test(
    name = "lib_strings_proto_serialization_test",
    srcs = ["//tensorflow/core/lib/strings:legacy_strings_proto_serialization_test"],
    deps = [
        ":lib",
        ":lib_internal",
        ":lib_test_internal",
        ":protos_all_cc",
        ":test",
        ":test_main",
        "@com_google_absl//absl/memory",
    ],
)

tf_cc_test(
    name = "lib_random_weighted_picker_test",
    size = "medium",
    srcs = ["//tensorflow/core/lib/random:legacy_lib_random_random_weighted_picker_test"],
    deps = [
        ":lib",
        ":lib_internal",
        ":test",
        ":test_main",
    ],
)

tf_cc_test(
    name = "framework_op_gen_lib_test",
    size = "small",
    srcs = ["//tensorflow/core/framework:op_gen_lib_test.cc"],
    deps = [
        ":protos_all_cc",
        ":test",
        ":test_main",
        "//tensorflow/core/framework:op_gen_lib",
    ],
)

test_suite(
    name = "higher_level_tests",
    tests = [
        ":core_higher_level_tests",
        "//tensorflow/core/framework:higher_level_tests",
        "//tensorflow/core/util:higher_level_tests",
    ],
)

tf_cc_tests(
    name = "core_higher_level_tests",
    size = "small",
    srcs = [
        "common_runtime/buf_rendezvous_test.cc",
        "common_runtime/collective_executor_mgr_test.cc",
        "common_runtime/collective_rma_local_test.cc",
        "common_runtime/device_mgr_test.cc",
        "common_runtime/device_resolver_local_test.cc",
        "common_runtime/device_set_test.cc",
        "common_runtime/dynamic_device_mgr_test.cc",
        "common_runtime/function_optimization_registration_test.cc",
        "common_runtime/function_optimization_registry_no_pass_test.cc",
        "common_runtime/function_optimization_registry_pass_failure_test.cc",
        "common_runtime/function_optimization_registry_test.cc",
        "common_runtime/isolate_placer_inspection_required_ops_pass_test.cc",
        "common_runtime/optimization_registry_test.cc",
        "common_runtime/pending_counts_test.cc",
        "common_runtime/placer_inspection_required_ops_utils_test.cc",
        "common_runtime/placer_test.cc",
        "common_runtime/session_test.cc",
        "common_runtime/threadpool_device_test.cc",
        "//tensorflow/core/example:feature_util_test.cc",
        "//tensorflow/core/graph:algorithm_test.cc",
        "//tensorflow/core/graph:control_flow_test.cc",
        "//tensorflow/core/graph:edgeset_test.cc",
        "//tensorflow/core/graph:graph_def_builder_test.cc",
        "//tensorflow/core/graph:graph_partition_test.cc",
        "//tensorflow/core/graph:graph_test.cc",
        "//tensorflow/core/graph:node_builder_test.cc",
        "//tensorflow/core/graph:optimizer_cse_test.cc",
        "//tensorflow/core/graph:subgraph_test.cc",
        "//tensorflow/core/graph:tensor_id_test.cc",
        "//tensorflow/core/graph:validate_test.cc",
        "//tensorflow/core/util/sparse:higher_level_tests_group",
    ],
    create_named_test_suite = True,
    linkopts = select({
        "//tensorflow:macos": ["-headerpad_max_install_names"],
        "//conditions:default": [],
    }),
    linkstatic = tf_kernel_tests_linkstatic(),
    deps = [
        ":core",
        ":core_cpu",
        ":core_cpu_internal",
        ":direct_session_internal",
        ":framework",
        ":framework_internal",
        ":lib",
        ":lib_internal",
        ":ops",
        ":protos_all_cc",
        ":test",
        ":test_main",
        ":testlib",
        "//tensorflow/cc:cc_ops",
        "//tensorflow/cc:cc_ops_internal",
        "//tensorflow/cc:function_ops",
        "//tensorflow/cc:ops",
        "//tensorflow/cc:scope",
        "//tensorflow/cc:sendrecv_ops",
        "//tensorflow/cc:while_loop",
        "//tensorflow/core/kernels:ops_util",
        "//tensorflow/core/platform:regexp",
        "//tensorflow/core/util:protos_test_cc",
        "//third_party/eigen3",
        "@com_google_absl//absl/base",
        "@com_google_absl//absl/memory",
        "@com_google_absl//absl/strings",
    ],
)

tf_cc_tests(
    name = "higher_level_tests_needing_kernels",
    size = "small",
    srcs = [
        "common_runtime/collective_param_resolver_local_test.cc",
        "//tensorflow/core/graph:higher_level_tests_needing_kernels",
    ],
    linkopts = select({
        "//tensorflow:macos": ["-headerpad_max_install_names"],
        "//conditions:default": [],
    }),
    linkstatic = tf_kernel_tests_linkstatic(),
    deps = [
        ":all_kernels",
        ":core",
        ":core_cpu",
        ":core_cpu_internal",
        ":direct_session_internal",
        ":framework",
        ":framework_internal",
        ":lib",
        ":lib_internal",
        ":ops",
        ":protos_all_cc",
        ":test",
        ":test_main",
        ":testlib",
        "//tensorflow/cc:cc_ops",
        "//tensorflow/cc:cc_ops_internal",
        "//tensorflow/cc:scope",
        "//tensorflow/cc:sendrecv_ops",
        "//tensorflow/core/kernels:ops_util",
        "//tensorflow/core/util:protos_test_cc",
        "//third_party/eigen3",
    ],
)

tf_cc_test(
    name = "cudnn_rnn_ops_test_cc",
    size = "small",
    srcs = [
        "ops/cudnn_rnn_ops_test.cc",
    ],
    deps = [
        ":core",
        ":framework",
        ":lib",
        ":test",
        ":test_main",
        ":testlib",
    ],
)

tf_cc_tests_gpu(
    name = "ring_reducer_test",
    size = "medium",
    srcs = [
        "common_runtime/ring_reducer_test.cc",
    ],
    linkstatic = tf_kernel_tests_linkstatic(),
    tags = ["no_cuda_on_cpu_tap"],
    deps = [
        ":all_kernels",
        ":core",
        ":core_cpu",
        ":core_cpu_internal",
        ":direct_session_internal",
        ":framework",
        ":framework_internal",
        ":gpu_runtime",
        ":lib",
        ":lib_internal",
        ":ops",
        ":protos_all_cc",
        ":test",
        ":test_main",
        ":testlib",
        "//tensorflow/core/util:protos_test_cc",
        "@com_google_absl//absl/memory",
    ],
)

tf_cc_tests_gpu(
    name = "ring_gatherer_test",
    size = "medium",
    srcs = [
        "common_runtime/ring_gatherer_test.cc",
    ],
    linkstatic = tf_kernel_tests_linkstatic(),
    tags = ["no_cuda_on_cpu_tap"],
    deps = [
        ":all_kernels",
        ":core",
        ":core_cpu",
        ":core_cpu_internal",
        ":direct_session_internal",
        ":framework",
        ":framework_internal",
        ":gpu_runtime",
        ":lib",
        ":lib_internal",
        ":ops",
        ":protos_all_cc",
        ":test",
        ":test_main",
        ":testlib",
        "//tensorflow/core/util:protos_test_cc",
        "@com_google_absl//absl/memory",
    ],
)

tf_cc_tests_gpu(
    name = "hierarchical_tree_broadcaster_test",
    size = "medium",
    srcs = [
        "common_runtime/hierarchical_tree_broadcaster_test.cc",
    ],
    linkstatic = tf_kernel_tests_linkstatic(),
    tags = ["no_cuda_on_cpu_tap"],
    deps = [
        ":all_kernels",
        ":core",
        ":core_cpu",
        ":core_cpu_internal",
        ":direct_session_internal",
        ":framework",
        ":framework_internal",
        ":gpu_runtime",
        ":lib",
        ":lib_internal",
        ":ops",
        ":protos_all_cc",
        ":test",
        ":test_main",
        ":testlib",
        "//tensorflow/core/util:protos_test_cc",
        "@com_google_absl//absl/memory",
    ],
)

tf_cc_test_mkl(
    name = "mkl_runtime_tests",
    size = "small",
    srcs = [
        "common_runtime/mkl_cpu_allocator_test.cc",
        "common_runtime/mkl_threadpool_device_test.cc",
    ],
    linkstatic = 1,
    deps = [
        ":core",
        ":core_cpu",
        ":core_cpu_internal",
        ":framework",
        ":framework_internal",
        ":lib",
        ":test",
        ":test_main",
        ":testlib",
    ],
)

tf_cc_test_mkl(
    name = "mkl_related_tests",
    size = "small",
    srcs = [
        "//tensorflow/core/graph:mkl_related_tests",
        "//tensorflow/core/util:mkl_util_test_srcs",
    ],
    linkstatic = 1,
    deps = [
        ":core",
        ":core_cpu",
        ":core_cpu_internal",
        ":direct_session_internal",
        ":framework",
        ":framework_internal",
        ":lib",
        ":lib_internal",
        ":ops",
        ":protos_all_cc",
        ":test",
        ":test_main",
        ":testlib",
        "//tensorflow/cc:cc_ops",
        "//tensorflow/cc:scope",
        "//tensorflow/cc:sendrecv_ops",
        "//tensorflow/core/kernels:ops_util",
        "//third_party/eigen3",
    ] + if_mkl([
        "//tensorflow/core/kernels:mkl_aggregate_ops",
        "//tensorflow/core/kernels:mkl_batch_matmul_op",
        "//tensorflow/core/kernels:mkl_concat_op",
        "//tensorflow/core/kernels:mkl_conv_op",
        "//tensorflow/core/kernels:mkl_cwise_ops_common",
        "//tensorflow/core/kernels:mkl_dequantize_op",
        "//tensorflow/core/kernels:mkl_fused_batch_norm_op",
        "//tensorflow/core/kernels:mkl_identity_op",
        "//tensorflow/core/kernels:mkl_input_conversion_op",
        "//tensorflow/core/kernels:mkl_lrn_op",
        "//tensorflow/core/kernels:mkl_matmul_op",
        "//tensorflow/core/kernels:mkl_pooling_ops",
        "//tensorflow/core/kernels:mkl_qmatmul_op",
        "//tensorflow/core/kernels:mkl_quantize_op",
        "//tensorflow/core/kernels:mkl_relu_op",
        "//tensorflow/core/kernels:mkl_reshape_op",
        "//tensorflow/core/kernels:mkl_slice_op",
        "//tensorflow/core/kernels:mkl_softmax_op",
        "//tensorflow/core/kernels:mkl_tfconv_op",
        "//tensorflow/core/kernels:mkl_transpose_op",
        "//tensorflow/core/kernels:mkl_tmp_bf16_ops",
    ]),
)

tf_cc_tests_gpu(
    name = "gpu_device_on_non_gpu_machine_test",
    size = "small",
    srcs = ["common_runtime/gpu/gpu_device_on_non_gpu_machine_test.cc"],
    linkstatic = tf_kernel_tests_linkstatic(),
    deps = [
        ":gpu_headers_lib",
        ":gpu_id",
        ":gpu_runtime",
        ":test",
    ],
)

tf_cc_tests_gpu(
    name = "gpu_related_tests",
    size = "small",
    srcs = glob(["user_ops/**/*_test.cc"]) + [
        "common_runtime/gpu/gpu_bfc_allocator_test.cc",
        "common_runtime/gpu/gpu_device_test.cc",
        "common_runtime/gpu/gpu_id_manager_test.cc",
        "common_runtime/gpu/pool_allocator_test.cc",
    ],
    linkstatic = tf_kernel_tests_linkstatic(),
    tags = tf_cuda_tests_tags(),
    deps = [
        ":core_cpu",
        ":core_cpu_internal",
        ":direct_session",
        ":framework",
        ":framework_internal",
        ":gpu_id",
        ":gpu_runtime",
        ":lib",
        ":lib_internal",
        ":protos_all_cc",
        ":test",
        ":test_main",
        ":testlib",
        "//tensorflow/cc:cc_ops",
        "//tensorflow/core/kernels:ops_util",
    ],
)

tf_cc_test_gpu(
    name = "gpu_event_mgr_test",
    srcs = ["common_runtime/gpu/gpu_event_mgr_test.cc"],
    linkstatic = tf_kernel_tests_linkstatic(),
    tags = tf_cuda_tests_tags(),
    deps = [
        ":framework",
        ":framework_internal",
        ":lib",
        ":lib_internal",
        ":protos_all_cc",
        ":test",
        ":test_main",
        ":testlib",
        "//tensorflow/core/kernels:cwise_op",
    ],
)

tf_cuda_cc_test(
    name = "gpu_device_unified_memory_test",
    size = "small",
    srcs = [
        "common_runtime/gpu/gpu_device_test.cc",
    ],
    linkstatic = tf_kernel_tests_linkstatic(),
    # Runs test on a Guitar cluster that uses P100s to test unified memory
    # allocations.
    tags = tf_cuda_tests_tags() + [
        "guitar",
        "multi_gpu",
    ],
    deps = [
        ":core_cpu",
        ":core_cpu_internal",
        ":direct_session",
        ":framework",
        ":framework_internal",
        ":gpu_id",
        ":lib",
        ":lib_internal",
        ":protos_all_cc",
        ":test",
        ":test_main",
        ":testlib",
        "//tensorflow/cc:cc_ops",
        "//tensorflow/core/kernels:ops_util",
    ],
)

tf_cc_test_gpu(
    name = "memory_types_test",
    size = "small",
    srcs = ["common_runtime/memory_types_test.cc"],
    linkstatic = tf_kernel_tests_linkstatic(),
    tags = tf_cuda_tests_tags(),
    deps = [
        ":core",
        ":core_cpu",
        ":core_cpu_internal",
        ":framework",
        ":framework_internal",
        ":gpu_runtime",
        ":lib",
        ":lib_internal",
        ":ops",
        ":protos_all_cc",
        ":test",
        ":test_main",
        ":testlib",
        "//tensorflow/cc:cc_ops",
        "//tensorflow/core/kernels:cast_op",
        "//third_party/eigen3",
    ],
)

tf_cc_test_gpu(
    name = "variant_op_copy_test",
    size = "small",
    srcs = ["//tensorflow/core/framework:variant_op_copy_test.cc"],
    linkstatic = tf_kernel_tests_linkstatic(),
    tags = tf_cuda_tests_tags(),
    deps = [
        ":core",
        ":core_cpu",
        ":core_cpu_internal",
        ":direct_session",
        ":framework",
        ":framework_internal",
        ":gpu_runtime",
        ":lib",
        ":lib_internal",
        ":protos_all_cc",
        ":test",
        ":test_main",
        ":testlib",
        "//tensorflow/cc:cc_ops",
        "//tensorflow/cc:client_session",
        "//tensorflow/cc:ops",
        "//tensorflow/cc:scope",
        "//tensorflow/core/kernels:array",
        "//third_party/eigen3",
    ],
)

tf_cc_test(
    name = "common_runtime_constant_folding_test",
    size = "small",
    srcs = ["common_runtime/constant_folding_test.cc"],
    linkstatic = tf_kernel_tests_linkstatic(),
    tags = tf_cuda_tests_tags(),
    deps = [
        ":core",
        ":core_cpu",
        ":core_cpu_internal",
        ":direct_session_internal",
        ":framework",
        ":framework_internal",
        ":gpu_runtime",
        ":lib",
        ":lib_internal",
        ":ops",
        ":protos_all_cc",
        ":test",
        ":test_main",
        ":testlib",
        "//tensorflow/cc:cc_ops",
        "//tensorflow/cc:cc_ops_internal",
        "//tensorflow/cc:sendrecv_ops",
        "//tensorflow/core/kernels:bcast_ops",
        "//tensorflow/core/kernels:cast_op",
        "//tensorflow/core/kernels:concat_op",
        "//tensorflow/core/kernels:cwise_op",
        "//tensorflow/core/kernels:identity_op",
        "//tensorflow/core/kernels:immutable_constant_op",
        "//tensorflow/core/kernels:matmul_op",
        "//tensorflow/core/kernels:topk_op",
        "//third_party/eigen3",
    ],
)

tf_cc_test(
    name = "common_runtime_shape_refiner_test",
    size = "small",
    srcs = [
        "common_runtime/shape_refiner_test.cc",
    ],
    linkstatic = tf_kernel_tests_linkstatic(),
    deps = [
        ":core",
        ":core_cpu",
        ":core_cpu_internal",
        ":framework",
        ":framework_internal",
        ":lib",
        ":lib_internal",
        ":ops",
        ":protos_all_cc",
        ":test",
        ":test_main",
        ":testlib",
        "//tensorflow/cc:cc_ops",
        "//tensorflow/cc:resource_variable_ops",
        "//tensorflow/cc:scope",
        "//tensorflow/core/kernels:array",
        "//tensorflow/core/kernels:math",
        "//tensorflow/core/kernels:resource_variable_ops",
        "//third_party/eigen3",
    ],
)

tf_cuda_cc_test(
    name = "common_runtime_process_function_library_runtime_test",
    size = "small",
    srcs = ["common_runtime/process_function_library_runtime_test.cc"],
    linkstatic = tf_kernel_tests_linkstatic(),
    tags = ["no_rocm"],
    deps = [
        ":core_cpu",
        ":core_cpu_internal",
        ":framework",
        ":framework_internal",
        ":lib",
        ":protos_all_cc",
        ":test",
        ":test_main",
        ":testlib",
        "//tensorflow/cc:function_ops",
        "//tensorflow/core/kernels:cast_op",
        "//tensorflow/core/kernels:cwise_op",
        "//tensorflow/core/kernels:function_ops",
        "//tensorflow/core/kernels:resource_variable_ops",
    ],
)

tf_cc_test(
    name = "common_runtime_process_util_test",
    size = "small",
    srcs = ["common_runtime/process_util_test.cc"],
    linkstatic = tf_kernel_tests_linkstatic(),
    deps = [
        ":core_cpu_internal",
        ":test",
        ":test_main",
    ],
)

tf_cc_test(
    name = "common_runtime_rendezvous_util_test",
    size = "small",
    srcs = ["common_runtime/rendezvous_util_test.cc"],
    linkstatic = tf_kernel_tests_linkstatic(),
    deps = [
        ":core_cpu_internal",
        ":lib",
        ":test",
        ":test_main",
    ],
)

tf_cc_test(
    name = "common_runtime_replicate_per_replica_nodes_test",
    size = "small",
    srcs = ["common_runtime/replicate_per_replica_nodes_test.cc"],
    linkstatic = tf_kernel_tests_linkstatic(),
    deps = [
        ":core_cpu_internal",
        ":framework",
        ":test",
        ":test_main",
        "//tensorflow/cc:cc_ops",
        "//tensorflow/cc:cc_ops_internal",
        "//tensorflow/cc:function_ops",
        "//tensorflow/cc:ops",
        "//tensorflow/cc:resource_variable_ops",
        "@com_google_absl//absl/strings",
    ],
)

tf_cc_test(
    name = "framework_run_handler_util_test",
    size = "small",
    srcs = ["//tensorflow/core/framework:run_handler_util_test.cc"],
    linkstatic = tf_kernel_tests_linkstatic(),
    deps = [
        ":framework_internal",
        ":lib",
        ":test",
        ":test_main",
    ],
)

tf_cc_test(
    name = "framework_run_handler_test",
    size = "small",
    srcs = ["//tensorflow/core/framework:run_handler_test.cc"],
    linkstatic = tf_kernel_tests_linkstatic(),
    deps = [
        ":core_cpu",
        ":direct_session_internal",
        ":framework_internal",
        ":lib",
        ":lib_internal",
        ":protos_all_cc",
<<<<<<< HEAD
        ":tensor_testutil",
        ":test",
        ":test_main",
        ":testlib",
=======
        ":test",
        ":test_main",
        ":testlib",
        "//tensorflow/core/framework:tensor_testutil",
>>>>>>> 4de5de05
        "//tensorflow/core/kernels:cwise_op",
        "//tensorflow/core/kernels:matmul_op",
        "//third_party/eigen3",
        "@com_google_absl//absl/memory",
        "@com_google_absl//absl/synchronization",
    ],
)

tf_cc_test(
    name = "common_runtime_partitioning_utils_test",
    size = "small",
    srcs = ["common_runtime/partitioning_utils_test.cc"],
    deps = [
        ":core_cpu",
        ":core_cpu_internal",
        ":framework",
        ":lib",
        ":ops",
        ":test",
        ":test_main",
        ":testlib",
        "//tensorflow/cc:cc_ops",
        "//tensorflow/cc:cc_ops_internal",
        "//tensorflow/cc:function_ops",
        "//tensorflow/core/kernels:function_ops",
        "//tensorflow/core/kernels:identity_op",
    ],
)

tf_cuda_cc_test(
    name = "common_runtime_direct_session_test",
    size = "small",
    srcs = ["common_runtime/direct_session_test.cc"],
    args = [] + if_cuda(["--heap_check=local"]),  # The GPU tracer leaks memory
    linkstatic = tf_kernel_tests_linkstatic(),
    deps = [
        ":core_cpu",
        ":core_cpu_internal",
        ":direct_session_internal",
        ":framework",
        ":framework_internal",
        ":lib",
        ":lib_internal",
        ":ops",
        ":protos_all_cc",
        ":test",
        ":test_main",
        ":testlib",
        "@com_google_absl//absl/memory",
        "@com_google_absl//absl/strings",
        "//third_party/eigen3",
        "//tensorflow/cc:cc_ops",
        "//tensorflow/core/kernels:collective_ops",
        "//tensorflow/core/kernels:control_flow_ops",
        "//tensorflow/core/kernels:cwise_op",
        "//tensorflow/core/kernels:dense_update_ops",
        "//tensorflow/core/kernels:fifo_queue_op",
        "//tensorflow/core/kernels:function_ops",
        "//tensorflow/core/kernels:identity_n_op",
        "//tensorflow/core/kernels:identity_op",
        "//tensorflow/core/kernels:matmul_op",
        "//tensorflow/core/kernels:ops_util",
        "//tensorflow/core/kernels:queue_ops",
        "//tensorflow/core/kernels:session_ops",
        "//tensorflow/core/kernels:variable_ops",
        "//tensorflow/core/kernels/data:single_threaded_executor",
    ] + if_cuda([":cuda"]),
)

# This is identical to :common_runtime_direct_session_test with the addition of
# a dependency on alwayslink target //third_party/tensorflow/core/debug, which
# enables support for TensorFlow Debugger (tfdbg).
tf_cc_test(
    name = "common_runtime_direct_session_with_debug_test",
    size = "small",
    srcs = ["common_runtime/direct_session_test.cc"],
    linkstatic = tf_kernel_tests_linkstatic(),
    deps = [
        ":core",
        ":core_cpu",
        ":core_cpu_internal",
        ":direct_session_internal",
        ":framework",
        ":framework_internal",
        ":lib",
        ":lib_internal",
        ":ops",
        ":protos_all_cc",
        ":test",
        ":test_main",
        ":testlib",
        "@com_google_absl//absl/strings",
        "//third_party/eigen3",
        "@com_google_absl//absl/memory",
        "//tensorflow/cc:cc_ops",
        # Link with support for TensorFlow Debugger (tfdbg).
        "//tensorflow/core/debug",
        "//tensorflow/core/kernels:collective_ops",
        "//tensorflow/core/kernels:control_flow_ops",
        "//tensorflow/core/kernels:cwise_op",
        "//tensorflow/core/kernels:dense_update_ops",
        "//tensorflow/core/kernels:fifo_queue_op",
        "//tensorflow/core/kernels:function_ops",
        "//tensorflow/core/kernels:identity_op",
        "//tensorflow/core/kernels:identity_n_op",
        "//tensorflow/core/kernels:matmul_op",
        "//tensorflow/core/kernels:ops_util",
        "//tensorflow/core/kernels:queue_ops",
        "//tensorflow/core/kernels:session_ops",
        "//tensorflow/core/kernels:variable_ops",
    ],
)

tf_cc_test(
    name = "common_runtime_direct_session_with_tracking_alloc_test",
    size = "small",
    srcs = ["common_runtime/direct_session_with_tracking_alloc_test.cc"],
    args = ["--heap_check=local"],  # The GPU tracer leaks memory
    linkstatic = tf_kernel_tests_linkstatic(),
    tags = ["no_gpu"],
    deps = [
        ":core",
        ":core_cpu",
        ":core_cpu_internal",
        ":direct_session_internal",
        ":framework",
        ":framework_internal",
        ":lib",
        ":lib_internal",
        ":ops",
        ":protos_all_cc",
        ":test",
        ":test_main",
        ":testlib",
        "//tensorflow/cc:cc_ops",
        "//tensorflow/core/kernels:cwise_op",
        "//tensorflow/core/kernels:dense_update_ops",
        "//tensorflow/core/kernels:fifo_queue_op",
        "//tensorflow/core/kernels:identity_op",
        "//tensorflow/core/kernels:matmul_op",
        "//tensorflow/core/kernels:ops_util",
        "//tensorflow/core/kernels:queue_ops",
        "//tensorflow/core/kernels:variable_ops",
        "//third_party/eigen3",
    ],
)

tf_cc_test(
    name = "common_runtime_graph_runner_test",
    size = "small",
    srcs = ["common_runtime/graph_runner_test.cc"],
    linkstatic = tf_kernel_tests_linkstatic(),
    deps = [
        ":array_ops_op_lib",
        ":core",
        ":core_cpu",
        ":core_cpu_internal",
        ":direct_session_internal",
        ":framework",
        ":framework_internal",
        ":lib",
        ":lib_internal",
        ":ops",
        ":protos_all_cc",
        ":test",
        ":test_main",
        ":testlib",
        "//third_party/eigen3",
        "//tensorflow/c/kernels:bitcast_op_lib",
        "//tensorflow/cc:cc_ops",
        "//tensorflow/cc:scope",
        "//tensorflow/core/kernels:cwise_op",
    ] + if_mkl([":mkl_array_ops_op_lib"]),
)

tf_cc_test(
    name = "common_runtime_executor_test",
    size = "small",
    srcs = ["common_runtime/executor_test.cc"],
    linkstatic = tf_kernel_tests_linkstatic(),
    deps = [
        ":core",
        ":core_cpu",
        ":core_cpu_internal",
        ":framework",
        ":framework_internal",
        ":lib",
        ":lib_internal",
        ":protos_all_cc",
        ":test",
        ":test_main",
        ":testlib",
        "//tensorflow/core/kernels:array",
        "//tensorflow/core/kernels:control_flow_ops",
        "//tensorflow/core/kernels:math",
        "//tensorflow/core/kernels:random_ops",
        "//tensorflow/core/kernels:state",
    ],
)

tf_cc_test(
    name = "common_runtime_function_test",
    size = "small",
    srcs = ["common_runtime/function_test.cc"],
    linkstatic = tf_kernel_tests_linkstatic(),
    tags = [
        "manual",
        "no_oss",
    ],
    deps = [
        ":core",
        ":core_cpu",
        ":core_cpu_internal",
        ":direct_session_internal",
        ":framework",
        ":framework_internal",
        ":lib",
        ":lib_internal",
        ":ops",
        ":protos_all_cc",
        ":test",
        ":test_main",
        ":testlib",
        "//tensorflow/cc:cc_ops",
        "//tensorflow/cc:cc_ops_internal",
        "//tensorflow/cc:function_ops",
        "//tensorflow/cc:functional_ops",
        "//tensorflow/cc:sendrecv_ops",
        "//tensorflow/core/kernels:cast_op",
        "//tensorflow/core/kernels:cwise_op",
        "//tensorflow/core/kernels:function_ops",
        "//tensorflow/core/kernels:matmul_op",
        "//tensorflow/core/kernels:partitioned_function_ops",
        "//tensorflow/core/kernels:random_ops",
        "//tensorflow/core/kernels:shape_ops",
        "//third_party/eigen3",
        "@com_google_absl//absl/memory",
        "@com_google_absl//absl/strings",
    ],
)

tf_cc_test(
    name = "common_runtime_function_threadpool_test",
    size = "small",
    srcs = ["common_runtime/function_threadpool_test.cc"],
    linkstatic = tf_kernel_tests_linkstatic(),
    deps = [
        ":core",
        ":core_cpu",
        ":core_cpu_internal",
        ":direct_session_internal",
        ":framework",
        ":framework_internal",
        ":lib",
        ":lib_internal",
        ":ops",
        ":protos_all_cc",
        ":test",
        ":test_main",
        ":testlib",
        "//tensorflow/cc:cc_ops",
        "//tensorflow/cc:cc_ops_internal",
        "//tensorflow/cc:function_ops",
        "//tensorflow/cc:functional_ops",
        "//tensorflow/core/kernels:cast_op",
        "//tensorflow/core/kernels:cwise_op",
        "//tensorflow/core/kernels:function_ops",
        "//tensorflow/core/kernels:matmul_op",
        "//tensorflow/core/kernels:random_ops",
        "//tensorflow/core/kernels:shape_ops",
        "//third_party/eigen3",
    ],
)

tf_cc_test(
    name = "common_runtime_scoped_allocator_mgr_test",
    size = "small",
    srcs = ["common_runtime/scoped_allocator_mgr_test.cc"],
    linkstatic = tf_kernel_tests_linkstatic(),
    deps = [
        ":core_cpu",
        ":core_cpu_internal",
        ":framework",
        ":lib",
        ":test",
        ":test_main",
    ],
)

tf_cc_test_gpu(
    name = "gpu_allocator_retry_test",
    size = "medium",
    srcs = ["common_runtime/gpu/gpu_allocator_retry_test.cc"],
    linkstatic = tf_kernel_tests_linkstatic(),
    tags = tf_cuda_tests_tags(),
    deps = [
        ":core_cpu",
        ":core_cpu_internal",
        ":direct_session",
        ":framework",
        ":framework_internal",
        ":gpu_runtime",
        ":lib",
        ":lib_internal",
        ":protos_all_cc",
        ":test",
        ":test_main",
        ":testlib",
        "//tensorflow/cc:cc_ops",
    ],
)

tf_cc_test_gpu(
    name = "gpu_debug_allocator_test",
    size = "medium",
    srcs = ["common_runtime/gpu/gpu_debug_allocator_test.cc"],
    args = ["--gtest_death_test_style=threadsafe"],
    linkstatic = tf_kernel_tests_linkstatic(),
    tags = tf_cuda_tests_tags(),
    deps = [
        ":core_cpu",
        ":core_cpu_internal",
        ":direct_session",
        ":framework",
        ":framework_internal",
        ":gpu_id",
        ":gpu_runtime",
        ":lib",
        ":lib_internal",
        ":protos_all_cc",
        ":test",
        ":test_main",
        ":testlib",
        "//tensorflow/cc:cc_ops",
        "//tensorflow/core/kernels:ops_util",
    ],
)

tf_cc_test_gpu(
    name = "gpu_stream_util_test",
    size = "small",
    srcs = ["common_runtime/gpu/gpu_stream_util_test.cc"],
    linkstatic = tf_kernel_tests_linkstatic(),
    tags = tf_cuda_tests_tags() + ["nomac"],
    deps = [
        ":core_cpu",
        ":core_cpu_internal",
        ":direct_session",
        ":framework",
        ":framework_internal",
        ":gpu_runtime",
        ":lib",
        ":lib_internal",
        ":protos_all_cc",
        ":test",
        ":test_main",
        ":testlib",
        "//tensorflow/cc:cc_ops",
        "//tensorflow/cc:sendrecv_ops",
        "//tensorflow/core/kernels:matmul_op",
        "//tensorflow/core/kernels:ops_util",
    ],
)

tf_cc_test(
    name = "framework_op_segment_test",
    size = "small",
    srcs = ["//tensorflow/core/framework:op_segment_test.cc"],
    linkstatic = tf_kernel_tests_linkstatic(),
    deps = [
        ":core",
        ":core_cpu",
        ":core_cpu_internal",
        ":direct_session_internal",
        ":framework",
        ":framework_internal",
        ":lib",
        ":lib_internal",
        ":ops",
        ":protos_all_cc",
        ":test",
        ":test_main",
        ":testlib",
        "//tensorflow/cc:cc_ops",
        "//tensorflow/core/kernels:cwise_op",
        "//tensorflow/core/kernels:ops_util",
        "//third_party/eigen3",
    ],
)

tf_cc_test(
    name = "ops_array_grad_test",
    size = "small",
    srcs = ["ops/array_grad_test.cc"],
    linkstatic = tf_kernel_tests_linkstatic(),
    deps = [
        ":core",
        ":core_cpu",
        ":core_cpu_internal",
        ":direct_session_internal",
        ":framework",
        ":framework_internal",
        ":lib",
        ":lib_internal",
        ":ops",
        ":protos_all_cc",
        ":test",
        ":test_main",
        ":testlib",
        "//tensorflow/cc:cc_ops",
        "//tensorflow/core/kernels:array",
        "//tensorflow/core/kernels:cwise_op",
        "//tensorflow/core/kernels:function_ops",
        "//tensorflow/core/kernels:math",
        "//third_party/eigen3",
    ],
)

tf_cc_test(
    name = "ops_math_grad_test",
    size = "small",
    srcs = ["ops/math_grad_test.cc"],
    linkstatic = tf_kernel_tests_linkstatic(),
    tags = ["no_gpu"],
    deps = [
        ":core",
        ":core_cpu",
        ":core_cpu_internal",
        ":direct_session_internal",
        ":framework",
        ":framework_internal",
        ":lib",
        ":lib_internal",
        ":ops",
        ":protos_all_cc",
        ":test",
        ":test_main",
        ":testlib",
        "//tensorflow/cc:cc_ops",
        "//tensorflow/core/kernels:array",
        "//tensorflow/core/kernels:data_flow",
        "//tensorflow/core/kernels:function_ops",
        "//tensorflow/core/kernels:math",
        "//third_party/eigen3",
    ],
)

tf_cc_test(
    name = "ops_remote_fused_graph_ops_test",
    size = "small",
    srcs = ["ops/remote_fused_graph_ops_test.cc"],
    linkstatic = tf_kernel_tests_linkstatic(),
    deps = [
        ":core",
        ":core_cpu",
        ":core_cpu_internal",
        ":framework",
        ":framework_internal",
        ":lib",
        ":lib_internal",
        ":ops",
        ":protos_all_cc",
        ":test",
        ":test_main",
        ":testlib",
        "//tensorflow/core/kernels:remote_fused_graph_ops",
    ],
)

tf_cc_test(
    name = "ops_tests",
    size = "small",
    srcs = [
        "ops/array_ops_test.cc",
        "ops/candidate_sampling_ops_test.cc",
        "ops/control_flow_ops_test.cc",
        "ops/ctc_ops_test.cc",
        "ops/data_flow_ops_test.cc",
        "ops/functional_ops_test.cc",
        "ops/image_ops_test.cc",
        "ops/io_ops_test.cc",
        "ops/linalg_ops_test.cc",
        "ops/math_ops_test.cc",
        "ops/nn_ops_test.cc",
        "ops/parsing_ops_test.cc",
        "ops/random_ops_test.cc",
        "ops/rnn_ops_test.cc",
        "ops/set_ops_test.cc",
        "ops/shape_function_test.cc",
        "ops/sparse_csr_matrix_ops_test.cc",
        "ops/sparse_ops_test.cc",
        "ops/spectral_ops_test.cc",
        "ops/state_ops_test.cc",
        "ops/string_ops_test.cc",
        "ops/training_ops_test.cc",
    ],
    linkstatic = tf_kernel_tests_linkstatic(),
    deps = [
        ":core",
        ":core_cpu",
        ":core_cpu_internal",
        ":framework",
        ":framework_internal",
        ":lib",
        ":lib_internal",
        ":ops",
        ":protos_all_cc",
        ":test",
        ":test_main",
        ":testlib",
        "//tensorflow/cc:cc_ops",
        "//third_party/eigen3",
    ],
)

tf_cc_test(
    name = "common_runtime_input_colocation_exemption_registry_test",
    size = "small",
    srcs = ["common_runtime/input_colocation_exemption_registry_test.cc"],
    deps = [
        ":core_cpu",
        ":core_cpu_internal",
        ":test",
        ":test_main",
        ":testlib",
    ],
)

tf_cc_test(
    name = "common_runtime_lower_function_call_test",
    size = "small",
    srcs = ["common_runtime/lower_function_call_op_test.cc"],
    deps = [
        ":all_kernels",
        ":core_cpu",
        ":core_cpu_internal",
        ":direct_session",
        ":framework",
        ":framework_internal",
        ":lib",
        ":test",
        ":test_main",
        ":testlib",
        "//tensorflow/cc:cc_ops",
        "//tensorflow/cc:cc_ops_internal",
        "//tensorflow/cc:client_session",
        "//tensorflow/cc:function_ops",
        "//tensorflow/cc:ops",
        "//tensorflow/cc:resource_variable_ops",
    ],
)

tf_cc_test(
    name = "common_runtime_lower_if_op_test",
    size = "small",
    srcs = ["common_runtime/lower_if_op_test.cc"],
    deps = [
        ":all_kernels",
        ":core_cpu",
        ":core_cpu_internal",
        ":direct_session",
        ":framework",
        ":framework_internal",
        ":lib",
        ":test",
        ":test_main",
        ":testlib",
        "//tensorflow/cc:cc_ops",
        "//tensorflow/cc:cc_ops_internal",
        "//tensorflow/cc:client_session",
        "//tensorflow/cc:function_ops",
        "//tensorflow/cc:ops",
        "//tensorflow/cc:resource_variable_ops",
    ],
)

tf_cc_test(
    name = "common_runtime_lower_case_op_test",
    size = "small",
    srcs = ["common_runtime/lower_case_op_test.cc"],
    deps = [
        ":all_kernels",
        ":core_cpu",
        ":core_cpu_internal",
        ":direct_session",
        ":framework",
        ":framework_internal",
        ":lib",
        ":test",
        ":test_main",
        ":testlib",
        "//tensorflow/cc:cc_ops",
        "//tensorflow/cc:cc_ops_internal",
        "//tensorflow/cc:client_session",
        "//tensorflow/cc:function_ops",
        "//tensorflow/cc:ops",
        "//tensorflow/cc:resource_variable_ops",
    ],
)

tf_cc_test(
    name = "common_runtime_lower_while_op_test",
    size = "small",
    srcs = ["common_runtime/lower_while_op_test.cc"],
    deps = [
        ":all_kernels",
        ":core_cpu",
        ":core_cpu_internal",
        ":direct_session",
        ":framework",
        ":framework_internal",
        ":lib",
        ":test",
        ":test_main",
        ":testlib",
        "//tensorflow/cc:cc_ops",
        "//tensorflow/cc:cc_ops_internal",
        "//tensorflow/cc:client_session",
        "//tensorflow/cc:function_ops",
        "//tensorflow/cc:ops",
        "@com_google_absl//absl/algorithm:container",
    ],
)

tf_cc_test(
    name = "common_runtime_lower_functional_ops_test",
    size = "small",
    srcs = ["common_runtime/lower_functional_ops_test.cc"],
    deps = [
        ":all_kernels",
        ":core_cpu",
        ":core_cpu_internal",
        ":direct_session",
        ":framework",
        ":framework_internal",
        ":lib",
        ":test",
        ":test_main",
        ":testlib",
        "//tensorflow/cc:cc_ops",
        "//tensorflow/cc:cc_ops_internal",
        "//tensorflow/cc:client_session",
        "//tensorflow/cc:function_ops",
        "//tensorflow/cc:ops",
    ],
)

# Test data
filegroup(
    name = "image_testdata",
    srcs = [
        # PNG data
        "//tensorflow/core/lib/png:testdata",
        # JPEG data
        "lib/jpeg/testdata/jpeg_merge_test1.jpg",
        "lib/jpeg/testdata/jpeg_merge_test1_cmyk.jpg",
        # JPEG data for jpeg benchmark.
        "lib/jpeg/testdata/small.jpg",
        "lib/jpeg/testdata/medium.jpg",
        # Corrupted JPEG files for tests
        "lib/jpeg/testdata/bad_huffman.jpg",
        "lib/jpeg/testdata/corrupt.jpg",
        # -- hand-edited variant: stops at line 0
        "lib/jpeg/testdata/corrupt34_2.jpg",
        # -- hand-edited variant: stops at line 4
        "lib/jpeg/testdata/corrupt34_3.jpg",
        # -- hand-edited variant: stops after a restart marker
        "lib/jpeg/testdata/corrupt34_4.jpg",
        # GIF data
        "lib/gif/testdata/lena.gif",
        "lib/gif/testdata/scan.gif",
        # GIF data with optimization
        "lib/gif/testdata/optimized.gif",
        # BMP data
        "lib/bmp/testdata/lena.bmp",
        # SSIM, PSNR data
        "lib/ssim/testdata/checkerboard1.png",
        "lib/ssim/testdata/checkerboard2.png",
        "lib/ssim/testdata/checkerboard3.png",
        "lib/psnr/testdata/cat_q20.jpg",
        "lib/psnr/testdata/cat_q72.jpg",
        "lib/psnr/testdata/cat_q95.jpg",
    ],
    visibility = ["//visibility:public"],
)

filegroup(
    name = "lmdb_testdata",
    testonly = 1,
    srcs = [
        # A simple key-value store:
        #   0 : 'b'
        #   1 : 'b'
        #    ...
        #   9 : 'b'
        # Which is then overwritten with:
        #   0 : 'a'
        #   1 : 'b'
        #    ...
        #   9 : 'j'
        "lib/lmdb/testdata/data.mdb",
        # LMDB, being a memory-mapped database, uses a different file format on
        # big-endian systems.
        "lib/lmdb/testdata/data_bigendian.mdb",
    ],
    visibility = ["//visibility:public"],
)

alias(
    name = "cuda_libdevice_path",
    actual = "//tensorflow/core/platform:cuda_libdevice_path",
)

transitive_hdrs(
    name = "headers",
    visibility = ["//tensorflow:__subpackages__"],
    deps = [
        ":core_cpu",
        ":framework",
        ":lib",
        ":protos_all_cc",
        ":stream_executor",
        "//tensorflow/core/platform:platform_strings",
    ],
)

# Normalize CORE_PROTO_SRCS to generate valid output file names.
PORTABLE_PROTO_HEADERS_OUT = tf_android_core_proto_headers(CORE_PROTO_SRCS) + [
    "//google/protobuf/any.proto.h",
]<|MERGE_RESOLUTION|>--- conflicted
+++ resolved
@@ -2674,10 +2674,6 @@
         "//tensorflow/core/profiler/lib:scoped_annotation",
         "//tensorflow/core/profiler/lib:traceme",
         "@nvtx_archive//:nvtx",
-<<<<<<< HEAD
-        "//tensorflow/core/profiler/internal:traceme_recorder",
-=======
->>>>>>> 4de5de05
     ] + mkl_deps(),
     alwayslink = 1,
 )
@@ -3810,17 +3806,10 @@
         ":lib",
         ":lib_internal",
         ":protos_all_cc",
-<<<<<<< HEAD
-        ":tensor_testutil",
-        ":test",
-        ":test_main",
-        ":testlib",
-=======
         ":test",
         ":test_main",
         ":testlib",
         "//tensorflow/core/framework:tensor_testutil",
->>>>>>> 4de5de05
         "//tensorflow/core/kernels:cwise_op",
         "//tensorflow/core/kernels:matmul_op",
         "//third_party/eigen3",
