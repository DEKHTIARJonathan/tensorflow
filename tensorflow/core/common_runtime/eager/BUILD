--- conflicted
+++ resolved
@@ -1,10 +1,7 @@
 load(
     "//tensorflow:tensorflow.bzl",
     "tf_cc_test",
-<<<<<<< HEAD
-=======
     "tf_cc_test_mkl",
->>>>>>> f2e4407a
     "tf_copts",
     "tf_cuda_library",
 )
@@ -270,11 +267,6 @@
             "//tensorflow/core:lib",
             "//tensorflow/core:lib_internal",
             "//tensorflow/core:protos_all_cc",
-<<<<<<< HEAD
-            "//tensorflow/core/profiler/lib:traceme",
-            "//tensorflow/core/grappler/optimizers:meta_optimizer",
-=======
->>>>>>> f2e4407a
             "@nvtx_archive//:nvtx",
         ],
     }),
@@ -357,12 +349,7 @@
 cc_library(
     name = "mkl_eager_op_rewrite",
     srcs = ["mkl_eager_op_rewrite.cc"],
-<<<<<<< HEAD
-    copts = tf_copts(),
-    nocopts = "-fno-exceptions",
-=======
     copts = tf_copts(allow_exceptions = True),
->>>>>>> f2e4407a
     deps = [
         ":eager_op_rewrite_registry",
         "//tensorflow/core:framework",
