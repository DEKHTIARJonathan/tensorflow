--- conflicted
+++ resolved
@@ -274,13 +274,9 @@
     textual_hdrs = glob(["cufft_*.inc"]),
     deps = if_cuda_is_configured([
         "@local_config_cuda//cuda:cuda_headers",
-<<<<<<< HEAD
-        "@local_config_cuda//cuda:cufft_headers",
-=======
         # LINT.IfChange
         "@local_config_cuda//cuda:cufft_headers",
         # LINT.ThenChange(//tensorflow/copy.bara.sky:cublas_headers)
->>>>>>> ca046652
         "//tensorflow/stream_executor/lib",
         "//tensorflow/stream_executor/platform:dso_loader",
     ]),
@@ -380,13 +376,9 @@
     textual_hdrs = ["curand_10_0.inc"],
     deps = if_cuda_is_configured([
         "@local_config_cuda//cuda:cuda_headers",
-<<<<<<< HEAD
-        "@local_config_cuda//cuda:curand_headers",
-=======
         # LINT.IfChange
         "@local_config_cuda//cuda:curand_headers",
         # LINT.ThenChange(//tensorflow/copy.bara.sky:cublas_headers)
->>>>>>> ca046652
         "//tensorflow/stream_executor/lib",
         "//tensorflow/stream_executor/platform:dso_loader",
     ]),
@@ -447,7 +439,6 @@
         "@local_config_cuda//cuda:cublas_headers",
         "@local_config_cuda//cuda:cusolver_headers",
         # LINT.ThenChange(//tensorflow/copy.bara.sky:cublas_headers)
-        "@local_config_cuda//cuda:cusolver_headers",
         "@local_config_cuda//cuda:cuda_headers",
         "//tensorflow/stream_executor/lib",
         "//tensorflow/stream_executor/platform:dso_loader",
@@ -469,13 +460,9 @@
     textual_hdrs = glob(["cusparse_*.inc"]),
     deps = if_cuda_is_configured([
         "@local_config_cuda//cuda:cuda_headers",
-<<<<<<< HEAD
-        "@local_config_cuda//cuda:cusparse_headers",
-=======
         # LINT.IfChange
         "@local_config_cuda//cuda:cusparse_headers",
         # LINT.ThenChange(//tensorflow/copy.bara.sky:cublas_headers)
->>>>>>> ca046652
         "//tensorflow/stream_executor/lib",
         "//tensorflow/stream_executor/platform:dso_loader",
     ]),
