--- conflicted
+++ resolved
@@ -166,13 +166,8 @@
 *   Populate version=1 when dilation factors are all 1.
 *   Populate version=2 otherwise.
 
-<<<<<<< HEAD
-To do this, you need to override `GetVersion` function for the operator class in
-`lite/tools/versioning/op_version.cc`.
-=======
 To do this, you need to override `GetBuiltinOperatorVersion` function for the
 operator class in `lite/tools/versioning/op_version.cc`.
->>>>>>> ca046652
 
 For ops with only one version, the `GetVersion` function is defined as:
 
@@ -200,8 +195,7 @@
 step is required because we need to generate the model's minimum required
 runtime version based on this version map.
 
-To do this, you need to add a new map entry in
-`lite/tools/versioning/op_version.cc`.
+To do this, you need to add a new map entry in `lite/toco/tflite/op_version.cc`.
 
 In this example, you need to add the following entry into `op_version_map`:
 
