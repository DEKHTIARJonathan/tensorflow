--- conflicted
+++ resolved
@@ -246,16 +246,12 @@
         "//tensorflow/lite/experimental/resource",
         "//tensorflow/lite/nnapi:nnapi_implementation",
         "//tensorflow/lite/schema:schema_fbs",
-<<<<<<< HEAD
-    ],
-=======
     ] + select({
         ":enable_default_profiler": [
             "//tensorflow/lite/profiling:platform_profiler",
         ],
         "//conditions:default": [],
     }),
->>>>>>> 4de5de05
     alwayslink = 1,
 )
 
